version: 2.1

orbs:
  aws-s3: circleci/aws-s3@1.0.16

executors:
  default:
    docker:
      - image: cimg/go:1.18.1-node

aliases:
  - &restore_go_cache
    restore_cache:
      key: go-mod-v2-{{ checksum "go.sum" }}
  - &save_go_cache
    save_cache:
      key: go-mod-v2-{{ checksum "go.sum" }}
      paths:
        - /go/pkg/mod
  - &restore_cypress_cache
    restore_cache:
      key: v2-deploy-go-{{ checksum "go.sum" }}-npm-{{ checksum "./webapp/package-lock.json" }}-test-npm-{{ checksum "./tests-e2e/package-lock.json" }}
  - &save_cypress_cache
    save_cache:
      key: v2-deploy-go-{{ checksum "go.sum" }}-npm-{{ checksum "./webapp/package-lock.json" }}-test-npm-{{ checksum "./tests-e2e/package-lock.json" }}
      paths:
        - /go/pkg/mod
        - ./webapp/node_modules
        - ./tests-e2e/node_modules
        - /home/circleci/.cache

commands:
  npm-dependencies:
    description: "Get JavaScript dependencies"
    steps:
      - restore_cache:
          name: Restore npm cache
          key: v3-npm-{{ checksum "./webapp/package-lock.json" }}-{{ arch }}
      - run:
          name: Getting JavaScript dependencies
          command: |
            cd webapp
            NODE_ENV=development npm install --ignore-scripts --no-save
      - save_cache:
          name: Save npm cache
          key: v3-npm-{{ checksum "./webapp/package-lock.json" }}-{{ arch }}
          paths:
            - ./webapp/node_modules

  npm-e2e-dependencies:
    description: "Get E2E tests JavaScript dependencies"
    steps:
      - restore_cache:
          name: Restore E2E npm cache
          key: v1-e2e-npm-{{ checksum "./tests-e2e/package-lock.json" }}-{{ arch }}
      - run:
          name: Getting E2E JavaScript dependencies
          command: |
            cd tests-e2e
            NODE_ENV=development npm install --ignore-scripts --no-save
      - save_cache:
          name: Save E2E npm cache
          key: v1-e2e-npm-{{ checksum "./tests-e2e/package-lock.json" }}-{{ arch }}
          paths:
            - ./tests-e2e/node_modules

  deploy:
    parameters:
      bucket:
        type: string
      filename:
        type: string
    steps:
      - aws-s3/copy:
          from: << parameters.filename >>
          to: << parameters.bucket >>
          arguments: '--acl public-read --cache-control no-cache'

  test-with-db:
    description: "Run tests with database"
    steps:
      - run:
          name: Waiting for databases to be ready
          command: |
            for i in `seq 1 20`;
            do
              nc -z localhost 5432 && nc -z 127.0.0.1 3306 && echo Success && exit 0
              echo -n .
              sleep 1
            done
            echo Failed waiting for databases && exit 1
      - checkout
      - npm-dependencies
      - *restore_go_cache
      - run:
          name: Testing
          command: |
            make test-ci
      - *save_go_cache
      - run:
          when: always
          command: |
            mkdir -p server/test-results
            cp report.xml server/test-results
      - store_test_results:
          path: server/test-results/

  run-e2e-tests:
    description: "Run the e2e tests with a server"
    steps:
      - setup_remote_docker
      - run:
          name: Disable ALSA
          command: |
            printf "pcm.!default {\n    type plug\n    slave.pcm \"null\"\n}\n" > ~/.asoundrc;
      - run:
          name: Wait for Inbucket
          command: |
            until curl --max-time 5 --output - localhost:10080; do echo waiting for Inbucket; sleep 5; done;
      - run:
          name: Wait for Elasticsearch
          command: |
            until curl --max-time 5 --output - localhost:9200; do echo waiting for Elasticsearch; sleep 5; done;
      - checkout
      - run:
          name: Set and restore Postgres DB
          command: |
            whoami
            sudo apt-get update
            sudo apt-get install libxss1
            sudo apt-get install postgresql-client
            psql -d $TEST_DATABASE_URL -v "ON_ERROR_STOP=1" -c "CREATE DATABASE migrated;"
            psql -d $TEST_DATABASE_URL -v "ON_ERROR_STOP=1" -c "CREATE DATABASE latest;"
            psql -d $TEST_DATABASE_URL -v "ON_ERROR_STOP=1" mattermost_test < tests-e2e/db-setup/mattermost.sql
      - run:
          name: Upload license
          command: |
            TOKEN=`curl -i -d '{"login_id":"'${MM_ADMIN_USERNAME}'","password":"'${MM_ADMIN_PASSWORD}'"}' $MM_SERVICESETTINGS_SITEURL/api/v4/users/login | grep Token | cut -d' ' -f2`
            TOKEN=${TOKEN//$'\r'/}
            STATUSCODE=$(curl --retry 3 -X POST -H "Authorization: Bearer $TOKEN" -H "Content-Type: application/json" -d '{"trialreceive_emails_accepted": true, "terms_accepted": true, "users": 100}' $MM_SERVICESETTINGS_SITEURL/api/v4/trial-license -w "%{http_code}" -o /dev/stderr)
            if test $STATUSCODE -ne 200; then exit 1; fi
      - *restore_cypress_cache
      - run:
          name: Getting Cypress & JavaScript dependencies
          command: |
            sudo apt-get install libgtk2.0-0 libgtk-3-0 libgbm-dev libnotify-dev libgconf-2-4 libnss3 libxss1 libasound2 libxtst6 xauth xvfb
            cd webapp
            NODE_ENV=development npm install --ignore-scripts --no-save
            cd ../tests-e2e
            NODE_ENV=development npm install --ignore-scripts --no-save
            npx cypress install
      - run:
          name: Install Playbooks
          command: |
            make deploy CGO_ENABLED=0
      - run:
          name: Run Cypress Tests
          no_output_timeout: 30m
          command: |
            cd tests-e2e
            SPECS=$(circleci tests glob "cypress/integration/**/*.js" | circleci tests split --split-by=timings | tr '\n' ',')
            SPECS=${SPECS::-1}
            npm run test -- --spec "${SPECS}"
      - *save_cypress_cache
      - store_test_results:
          path: tests-e2e/cypress/results/junit
      - store_artifacts:
          path: tests-e2e/cypress/videos

jobs:
  lint:
    executor:
      name: default
    resource_class: large
    steps:
      - checkout
      - *restore_go_cache
      - npm-dependencies
      - npm-e2e-dependencies
      # Base image already bundle a golanci-lint but it's not updated enough (staticcheck linter needed)
      - run:
          name: install golangci-lint 1.46.2
          command: |
            curl -sSfL https://raw.githubusercontent.com/golangci/golangci-lint/master/install.sh | sudo sh -s -- -b /usr/local/bin v1.46.2
      - run:
          name: Checking code style
          command: |
            make check-style
      - run: go mod tidy -v
      - run:
          name: Checking diff of go mod files
          command: |
            git --no-pager diff --exit-code go.mod go.sum || (echo "Please run \"go mod tidy\" and commit the changes in go.mod and go.sum." && exit 1)
      - run: make apply
      - run:
          name: Checking diff of generated manifest files
          command: |
            git --no-pager diff --exit-code *manifest.* || (echo "Please run \"make apply\" and commit the changes in the generated manifests." && exit 1)
      - run: make i18n-extract
      - run:
          name: Checking diff of webapp i18n files
          command: |
            git --no-pager diff --exit-code webapp/i18n/en.json || (echo "Please run \"make i18n-extract\" and commit the changes in webapp/i18n/en.json." && exit 1)
<<<<<<< HEAD
      - run:
          name: Checking diff of server i18n files
          command: |
            git --no-pager diff --exit-code assets/i18n/en.json || (echo "Please run \"make i18n-extract\", add messages to any empty translations, and commit the changes in assets/i18n/en.json." && exit 1)
=======
      - run: make graphql
      - run:
          name: Checking diff of webapp graphql generated files
          command: |
            git --no-pager diff --exit-code webapp/src/graphql/generated_types.ts || (echo "Please run \"make graphql\" and commit the changes in webapp/src/graphql/generated_types.ts." && exit 1)
      # - run:
      #     name: Checking diff of server i18n files
      #     command: |
      #       make i18n-check || (echo "Please run \"make i18n-extract\", add messages to any empty translations, and commit the changes in server/i18n/en.json." && exit 1)
>>>>>>> f0874b7c

      - *save_go_cache

  build:
    executor:
      name: default
    steps:
      - checkout
      - run:
          name: Getting JavaScript dependencies
          command: |
            cd webapp
            NODE_ENV=development npm install --ignore-scripts --no-save
      - run:
          name: Building Plugin Bundle
          command: |
            make dist CGO_ENABLED=0
      - run:
          name: Generating Release Notes
          command: |
            printf "Supported Mattermost Server Versions: **$(cat plugin.json | jq .min_server_version -r)+** \n## Enhancements\n\n## Fixes\n"  >> dist/release-notes.md
            if [[ $(git tag -l | wc -l) -eq 1 ]]; then
              git log --pretty='format:- %h %s' --abbrev-commit --no-decorate --no-color $(git rev-list --max-parents=0 HEAD) HEAD >> dist/release-notes.md
            else
              git log --pretty='format:- %h %s' --abbrev-commit --no-decorate --no-color $(git describe --tags --abbrev=0 $(git describe --tags --abbrev=0)^)..HEAD >> dist/release-notes.md
            fi
      - persist_to_workspace:
          root: dist
          paths:
            - "*.tar.gz"
            - "release-notes.md"
      - store_artifacts:
          path: dist

  deploy-ci:
    docker:
      - image: cimg/python:2.7
    steps:
      - attach_workspace:
          at: dist
      - run: 'mv dist/*.tar.gz dist/$CIRCLE_PROJECT_REPONAME-ci.tar.gz'
      - deploy:
          filename: "dist/*.tar.gz"
          bucket: "s3://mattermost-plugins-ci/ci/"

  deploy-release:
    docker:
      - image: cimg/python:2.7
    steps:
      - attach_workspace:
          at: dist
      - run: 'mv dist/*.tar.gz dist/$CIRCLE_PROJECT_REPONAME-latest.tar.gz'
      - run: 'cp dist/$CIRCLE_PROJECT_REPONAME-latest.tar.gz dist/$CIRCLE_PROJECT_REPONAME-$CIRCLE_TAG.tar.gz'
      - deploy:
          filename: "dist/$CIRCLE_PROJECT_REPONAME-latest.tar.gz"
          bucket: "s3://mattermost-plugins-ci/release/"
      - deploy:
          filename: "dist/$CIRCLE_PROJECT_REPONAME-$CIRCLE_TAG.tar.gz"
          bucket: "s3://mattermost-plugins-ci/release/"

  deploy-release-github:
    docker:
      - image: cibuilds/github:0.13
    steps:
      - attach_workspace:
          at: dist
      - run:
          name: "Publish Release on Github"
          command: |
            ghr -t ${GITHUB_TOKEN} -u ${CIRCLE_PROJECT_USERNAME} -r ${CIRCLE_PROJECT_REPONAME} -b "$(< ./dist/release-notes.md)" -c ${CIRCLE_SHA1} -n ${CIRCLE_TAG} -delete ${CIRCLE_TAG} dist/*.tar.gz

  test-MySQL57-Postgres10:
    docker:
      - image: cimg/go:1.18.1-node
      - image: cimg/postgres:10.17
        environment:
          POSTGRES_USER: mmuser
          POSTGRES_DB: mattermost_test
      - image: cimg/mysql:5.7
        environment:
          MYSQL_ROOT_PASSWORD: mostest
          MYSQL_DATABASE: mattermost_test
          MYSQL_USER: mmuser
          MYSQL_PASSWORD: mostest
    executor:
      name: default
    steps:
      - test-with-db

  test-MySQL8-Postgres11:
    docker:
      - image: cimg/go:1.18.1-node
      - image: cimg/postgres:11.13
        environment:
          POSTGRES_USER: mmuser
          POSTGRES_DB: mattermost_test
      - image: cimg/mysql:8.0
        environment:
          MYSQL_ROOT_PASSWORD: mostest
          MYSQL_DATABASE: mattermost_test
          MYSQL_USER: mmuser
          MYSQL_PASSWORD: mostest
    executor:
      name: default
    steps:
      - test-with-db

  test-MariaDB10-Postgres12:
    docker:
      - image: cimg/go:1.18.1-node
      - image: cimg/postgres:12.9
        environment:
          POSTGRES_USER: mmuser
          POSTGRES_DB: mattermost_test
      - image: cimg/mariadb:10.6
        environment:
          MARIADB_ROOT_PASSWORD: mostest
          MARIADB_DATABASE: mattermost_test
          MARIADB_USER: mmuser
          MARIADB_PASSWORD: mostest
    executor:
      name: default
    steps:
      - test-with-db

  # "latest" db versions
  test-MySQL8-Postgres14:
    docker:
      - image: cimg/go:1.18.1-node
      - image: cimg/postgres:14.1
        environment:
          POSTGRES_HOST_AUTH_METHOD: trust
          POSTGRES_USER: mmuser
          POSTGRES_DB: mattermost_test
      - image: cimg/mysql:8.0
        environment:
          MYSQL_ROOT_PASSWORD: mostest
          MYSQL_DATABASE: mattermost_test
          MYSQL_USER: mmuser
          MYSQL_PASSWORD: mostest
    executor:
      name: default
    steps:
      - test-with-db

  e2e-cypress-tests-cloud:
    resource_class: xlarge
    docker:
      - image: cimg/go:1.18.1-node
        environment:
          TEST_DATABASE_URL: postgres://mmuser:mostest@localhost:5432/mattermost_test
      - image: cimg/postgres:10.17
        environment:
          POSTGRES_USER: mmuser
          POSTGRES_PASSWORD: mostest
          POSTGRES_DB: mattermost_test
      - image: mattermost/inbucket:release-1.2.0
      - image: minio/minio:RELEASE.2019-10-11T00-38-09Z
        command: "server /data"
        environment:
          MINIO_ACCESS_KEY: minioaccesskey
          MINIO_SECRET_KEY: miniosecretkey
          MINIO_SSE_MASTER_KEY: "my-minio-key:6368616e676520746869732070617373776f726420746f206120736563726574"
      - image: mattermost/mattermost-elasticsearch-docker:7.0.0
        auth:
          username: $DOCKER_USERNAME
          password: $DOCKER_PASSWORD
        environment:
          http.host: "0.0.0.0"
          http.port: 9200
          http.cors.enabled: "true"
          http.cors.allow-origin: "http://localhost:1358,http://127.0.0.1:1358"
          http.cors.allow-headers: "X-Requested-With,X-Auth-Token,Content-Type,Content-Length,Authorization"
          http.cors.allow-credentials: "true"
          transport.host: "127.0.0.1"
          ES_JAVA_OPTS: "-Xms512m -Xmx512m"
      - image: mattermost/mm-ee-test:$MM_DOCKER_IMAGE_TAG
        auth:
          username: $DOCKER_USERNAME
          password: $DOCKER_PASSWORD
        environment:
          DB_HOST: localhost
          DB_PORT_NUMBER: 5432
          MM_DBNAME: mattermost_test
          MM_USERNAME: mmuser
          MM_PASSWORD: mostest
          CI_INBUCKET_HOST: localhost
          CI_INBUCKET_PORT: 10080
          CI_MINIO_HOST: minio
          IS_CI: true
          MM_CLUSTERSETTINGS_READONLYCONFIG: false
          MM_EMAILSETTINGS_SMTPSERVER: localhost
          MM_EMAILSETTINGS_SMTPPORT: 10025
          MM_ELASTICSEARCHSETTINGS_CONNECTIONURL: http://localhost:9200
          MM_EXPERIMENTALSETTINGS_USENEWSAMLLIBRARY: true
          MM_SQLSETTINGS_DATASOURCE: "postgres://mmuser:mostest@localhost:5432/mattermost_test?sslmode=disable&connect_timeout=10"
          MM_SQLSETTINGS_DRIVERNAME: postgres
          MM_PLUGINSETTINGS_ENABLEUPLOADS: true
          MM_SERVICESETTINGS_SITEURL: http://localhost:8065
          MM_PLUGINSETTINGS_AUTOMATICPREPACKAGEDPLUGINS: true
          MM_ANNOUNCEMENTSETTINGS_ADMINNOTICESENABLED: false
          MM_SERVICESETTINGS_ENABLELEGACYSIDEBAR: true
          MM_TEAMSETTINGS_MAXUSERSPERTEAM: 10000
          MM_SERVICESETTINGS_ENABLEONBOARDINGFLOW: false
    environment:
      MM_DOCKER_IMAGE_TAG: prerelease
      TYPE: NONE
      PULL_REQUEST:
      BROWSER: chrome
      HEADLESS: true
      DASHBOARD_ENABLE: false
      FULL_REPORT: false
      MM_SERVICESETTINGS_SITEURL: http://localhost:8065
      MM_ADMIN_USERNAME: sysadmin
      MM_ADMIN_PASSWORD: Sys@dmin-sample1
      CYPRESS_serverEdition: Cloud
    parallelism: 4
    steps:
      - run-e2e-tests

  e2e-cypress-tests-master:
    resource_class: xlarge
    docker:
      - image: cimg/go:1.18.1-node
        environment:
          TEST_DATABASE_URL: postgres://mmuser:mostest@localhost:5432/mattermost_test
      - image: cimg/postgres:10.17
        environment:
          POSTGRES_USER: mmuser
          POSTGRES_PASSWORD: mostest
          POSTGRES_DB: mattermost_test
      - image: mattermost/inbucket:release-1.2.0
      - image: minio/minio:RELEASE.2019-10-11T00-38-09Z
        command: "server /data"
        environment:
          MINIO_ACCESS_KEY: minioaccesskey
          MINIO_SECRET_KEY: miniosecretkey
          MINIO_SSE_MASTER_KEY: "my-minio-key:6368616e676520746869732070617373776f726420746f206120736563726574"
      - image: mattermost/mattermost-elasticsearch-docker:7.0.0
        auth:
          username: $DOCKER_USERNAME
          password: $DOCKER_PASSWORD
        environment:
          http.host: "0.0.0.0"
          http.port: 9200
          http.cors.enabled: "true"
          http.cors.allow-origin: "http://localhost:1358,http://127.0.0.1:1358"
          http.cors.allow-headers: "X-Requested-With,X-Auth-Token,Content-Type,Content-Length,Authorization"
          http.cors.allow-credentials: "true"
          transport.host: "127.0.0.1"
          ES_JAVA_OPTS: "-Xms512m -Xmx512m"
      - image: mattermost/mattermost-enterprise-edition:$MM_DOCKER_IMAGE_TAG
        auth:
          username: $DOCKER_USERNAME
          password: $DOCKER_PASSWORD
        environment:
          DB_HOST: localhost
          DB_PORT_NUMBER: 5432
          MM_DBNAME: mattermost_test
          MM_USERNAME: mmuser
          MM_PASSWORD: mostest
          CI_INBUCKET_HOST: localhost
          CI_INBUCKET_PORT: 10080
          CI_MINIO_HOST: minio
          IS_CI: true
          MM_CLUSTERSETTINGS_READONLYCONFIG: false
          MM_EMAILSETTINGS_SMTPSERVER: localhost
          MM_EMAILSETTINGS_SMTPPORT: 10025
          MM_ELASTICSEARCHSETTINGS_CONNECTIONURL: http://localhost:9200
          MM_EXPERIMENTALSETTINGS_USENEWSAMLLIBRARY: true
          MM_SQLSETTINGS_DATASOURCE: "postgres://mmuser:mostest@localhost:5432/mattermost_test?sslmode=disable&connect_timeout=10"
          MM_SQLSETTINGS_DRIVERNAME: postgres
          MM_PLUGINSETTINGS_ENABLEUPLOADS: true
          MM_SERVICESETTINGS_SITEURL: http://localhost:8065
          MM_PLUGINSETTINGS_AUTOMATICPREPACKAGEDPLUGINS: true
          MM_ANNOUNCEMENTSETTINGS_ADMINNOTICESENABLED: false
          MM_SERVICESETTINGS_ENABLELEGACYSIDEBAR: true
          MM_TEAMSETTINGS_MAXUSERSPERTEAM: 10000
          MM_FEATUREFLAGS_GLOBALHEADER: true
          MM_SERVICESETTINGS_ENABLEONBOARDINGFLOW: false
    environment:
      MM_DOCKER_IMAGE_TAG: master
      TYPE: NONE
      PULL_REQUEST:
      BROWSER: chrome
      HEADLESS: true
      DASHBOARD_ENABLE: false
      FULL_REPORT: false
      MM_SERVICESETTINGS_SITEURL: http://localhost:8065
      MM_ADMIN_USERNAME: sysadmin
      MM_ADMIN_PASSWORD: Sys@dmin-sample1
      CYPRESS_serverEdition: E20
    parallelism: 4
    steps:
      - run-e2e-tests

workflows:
  version: 2
  ci:
    jobs:
      - lint
      - test-MySQL57-Postgres10
      - test-MySQL8-Postgres11
      - test-MariaDB10-Postgres12
      - test-MySQL8-Postgres14
      - e2e-cypress-tests-cloud
      - e2e-cypress-tests-master
      - build:
          context: mattermost-plugin-incident-response-production
          filters:
            tags:
              only: /^v.*/
      - deploy-ci:
          context: plugin-ci
          filters:
            branches:
              only: master
          requires:
            - lint
            - test-MySQL57-Postgres10
            - test-MySQL8-Postgres11
            - test-MariaDB10-Postgres12
            - test-MySQL8-Postgres14
            #- e2e-cypress-tests-cloud
            - build
      - deploy-release:
          context: plugin-ci
          filters:
            tags:
              only: /^v.*/
            branches:
              ignore: /.*/
          requires:
            - lint
            - test-MySQL57-Postgres10
            - test-MySQL8-Postgres11
            - test-MariaDB10-Postgres12
            - test-MySQL8-Postgres14
            # - e2e-cypress-tests-cloud
            - build
      - deploy-release-github:
          context: matterbuild-github-token
          filters:
            tags:
              only: /^v.*/
            branches:
              ignore: /.*/
          requires:
            - lint
            - test-MySQL57-Postgres10
            - test-MySQL8-Postgres11
            - test-MariaDB10-Postgres12
            - test-MySQL8-Postgres14
            # - e2e-cypress-tests-cloud
            - build<|MERGE_RESOLUTION|>--- conflicted
+++ resolved
@@ -201,23 +201,15 @@
           name: Checking diff of webapp i18n files
           command: |
             git --no-pager diff --exit-code webapp/i18n/en.json || (echo "Please run \"make i18n-extract\" and commit the changes in webapp/i18n/en.json." && exit 1)
-<<<<<<< HEAD
       - run:
           name: Checking diff of server i18n files
           command: |
             git --no-pager diff --exit-code assets/i18n/en.json || (echo "Please run \"make i18n-extract\", add messages to any empty translations, and commit the changes in assets/i18n/en.json." && exit 1)
-=======
       - run: make graphql
       - run:
           name: Checking diff of webapp graphql generated files
           command: |
             git --no-pager diff --exit-code webapp/src/graphql/generated_types.ts || (echo "Please run \"make graphql\" and commit the changes in webapp/src/graphql/generated_types.ts." && exit 1)
-      # - run:
-      #     name: Checking diff of server i18n files
-      #     command: |
-      #       make i18n-check || (echo "Please run \"make i18n-extract\", add messages to any empty translations, and commit the changes in server/i18n/en.json." && exit 1)
->>>>>>> f0874b7c
-
       - *save_go_cache
 
   build:
