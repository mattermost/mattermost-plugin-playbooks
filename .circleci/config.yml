--- conflicted
+++ resolved
@@ -6,11 +6,7 @@
 executors:
   default:
     docker:
-<<<<<<< HEAD
-      - image: cimg/go:1.18-node
-=======
-      - image: cimg/go:1.18.1-node
->>>>>>> 33061bdf
+      - image: cimg/go:1.18.1-node
 
 aliases:
   - &restore_go_cache
@@ -258,11 +254,7 @@
 
   test-MySQL57-Postgres10:
     docker:
-<<<<<<< HEAD
-      - image: cimg/go:1.18-node
-=======
-      - image: cimg/go:1.18.1-node
->>>>>>> 33061bdf
+      - image: cimg/go:1.18.1-node
       - image: cimg/postgres:10.17
         environment:
           POSTGRES_USER: mmuser
@@ -280,11 +272,7 @@
 
   test-MySQL8-Postgres11:
     docker:
-<<<<<<< HEAD
-      - image: cimg/go:1.18-node
-=======
-      - image: cimg/go:1.18.1-node
->>>>>>> 33061bdf
+      - image: cimg/go:1.18.1-node
       - image: cimg/postgres:11.13
         environment:
           POSTGRES_USER: mmuser
@@ -302,11 +290,7 @@
 
   test-MariaDB10-Postgres12:
     docker:
-<<<<<<< HEAD
-      - image: cimg/go:1.18-node
-=======
-      - image: cimg/go:1.18.1-node
->>>>>>> 33061bdf
+      - image: cimg/go:1.18.1-node
       - image: cimg/postgres:12.9
         environment:
           POSTGRES_USER: mmuser
@@ -325,11 +309,7 @@
   # "latest" db versions
   test-MySQL8-Postgres14:
     docker:
-<<<<<<< HEAD
-      - image: cimg/go:1.18-node
-=======
-      - image: cimg/go:1.18.1-node
->>>>>>> 33061bdf
+      - image: cimg/go:1.18.1-node
       - image: cimg/postgres:14.1
         environment:
           POSTGRES_HOST_AUTH_METHOD: trust
@@ -349,11 +329,7 @@
   e2e-cypress-tests-cloud:
     resource_class: xlarge
     docker:
-<<<<<<< HEAD
-      - image: cimg/go:1.18-node
-=======
-      - image: cimg/go:1.18.1-node
->>>>>>> 33061bdf
+      - image: cimg/go:1.18.1-node
         environment:
           TEST_DATABASE_URL: postgres://mmuser:mostest@localhost:5432/mattermost_test
       - image: cimg/postgres:10.17
@@ -428,11 +404,7 @@
   e2e-cypress-tests-master:
     resource_class: xlarge
     docker:
-<<<<<<< HEAD
-      - image: cimg/go:1.18-node
-=======
-      - image: cimg/go:1.18.1-node
->>>>>>> 33061bdf
+      - image: cimg/go:1.18.1-node
         environment:
           TEST_DATABASE_URL: postgres://mmuser:mostest@localhost:5432/mattermost_test
       - image: cimg/postgres:10.17
