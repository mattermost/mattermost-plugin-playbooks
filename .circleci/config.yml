version: 2.1

orbs:
  aws-s3: circleci/aws-s3@1.0.16

executors:
  default:
    docker:
      - image: circleci/golang:1.16.0-node

aliases:
  - &restore_go_cache
    restore_cache:
      key: go-mod-v1-{{ checksum "go.sum" }}
  - &save_go_cache
    save_cache:
      key: go-mod-v1-{{ checksum "go.sum" }}
      paths:
        - "/go/pkg/mod"
  - &restore_deploy_cache
    restore_cache:
      key: deploy-go-{{ checksum "go.sum" }}-npm-{{ checksum "./webapp/package-lock.json" }}
  - &save_deploy_cache
    save_cache:
      key: deploy-go-{{ checksum "go.sum" }}-npm-{{ checksum "./webapp/package-lock.json" }}
      paths:
        - "/go/pkg/mod"
        - "./webapp/node_modules"
  - &restore_cypress_cache
    restore_cache:
      key: cypress-cache-{{ checksum "tests-e2e/package-lock.json" }}
  - &save_cypress_cache
    save_cache:
      key: cypress-cache-{{ checksum "tests-e2e/package-lock.json" }}
      paths:
        - ./tests-e2e/node_modules
        - /home/circleci/.cache/Cypress

commands:
  npm-dependencies:
    description: "Get JavaScript dependencies"
    steps:
      - run:
          name: Install npm 7 and node 15
          command: |
            set +e
            wget -qO- https://raw.githubusercontent.com/nvm-sh/nvm/v0.38.0/install.sh | bash &&  sudo /opt/circleci/.nvm/nvm.sh
            export NVM_DIR="$HOME/.nvm"
            [ -s "$NVM_DIR/nvm.sh" ] && \. "$NVM_DIR/nvm.sh"
            nvm install v15.14
            node -v
            npm -v
      - restore_cache:
          name: Restore npm cache
          key: v2-npm-{{ checksum "./webapp/package.json" }}-{{ arch }}
      - run:
          name: Getting JavaScript dependencies
          command: |
            export NVM_DIR="$HOME/.nvm"
            [ -s "$NVM_DIR/nvm.sh" ] && \. "$NVM_DIR/nvm.sh"
            nvm use 15
            node -v && npm -v
            cd webapp
            NODE_ENV=development npm install --ignore-scripts
      - save_cache:
          name: Save npm cache
          key: v2-npm-{{ checksum "./webapp/package.json" }}-{{ arch }}
          paths:
            - ./webapp/node_modules

  deploy:
    parameters:
      bucket:
        type: string
      filename:
        type: string
    steps:
      - aws-s3/copy:
          from: << parameters.filename >>
          to: << parameters.bucket >>
          arguments: '--acl public-read --cache-control no-cache'

  install-golangci-lint:
    description: Install golangci-lint
    parameters:
      version:
        type: string
        default: 1.31.0
      gobin:
        type: string
        default: /go/bin
      prefix:
        type: string
        default: v1
        description: Prefix for cache key to store the binary.
    steps:
      - restore_cache:
          name: Restore golangci-lint cache
          keys: [ '<< parameters.prefix >>-golangci-lint-{{ arch }}-<< parameters.version >>' ]
      - run:
          name: Install golangci-lint
          command: |
            mkdir -p << parameters.gobin >>
            command -v << parameters.gobin >>/golangci-lint && exit
            download=https://raw.githubusercontent.com/golangci/golangci-lint/master/install.sh
            wget -O- -q $download | sh -s -- -b << parameters.gobin >>/ v<< parameters.version >>
      - save_cache:
          name: Save golangci-lint cache
          key: '<< parameters.prefix >>-golangci-lint-{{ arch }}-<< parameters.version >>'
          paths: [ << parameters.gobin >>/golangci-lint ]

  test-with-db:
    description: "Run tests with database"
    steps:
      - run:
          name: Waiting for Postgres and MySQL to be ready
          command: |
            for i in `seq 1 20`;
            do
              nc -z localhost 5432 && nc -z 127.0.0.1 3306 && echo Success && exit 0
              echo -n .
              sleep 1
            done
            echo Failed waiting for Postgres and MySQL && exit 1
      - checkout
      - npm-dependencies
      - *restore_go_cache
      - run:
          name: Testing
          command: |
            export NVM_DIR="$HOME/.nvm"
            [ -s "$NVM_DIR/nvm.sh" ] && \. "$NVM_DIR/nvm.sh"
            nvm use 15
            node -v && npm -v
            make test
      - *save_go_cache

  run-e2e-tests:
    description: "Run the e2e tests with a server"
    steps:
      - setup_remote_docker
      - run:
          name: Wait for Inbucket
          command: |
            until curl --max-time 5 --output - localhost:10080; do echo waiting for Inbucket; sleep 5; done;
      - run:
          name: Wait for Elasticsearch
          command: |
            until curl --max-time 5 --output - localhost:9200; do echo waiting for Elasticsearch; sleep 5; done;
      - checkout
      - run:
          name: Set and restore Postgres DB
          command: |
            whoami
            sudo apt-get update
            sudo apt-get install libxss1
            sudo apt-get install postgresql-client
            psql -d $TEST_DATABASE_URL -c "CREATE DATABASE migrated;"
            psql -d $TEST_DATABASE_URL -c "CREATE DATABASE latest;"
            psql -d $TEST_DATABASE_URL mattermost_test < tests-e2e/db-setup/mm534.sql
      - run:
          name: Upload license
          command: |
            TOKEN=`curl -i -d '{"login_id":"'${MM_ADMIN_USERNAME}'","password":"'${MM_ADMIN_PASSWORD}'"}' $MM_SERVICESETTINGS_SITEURL/api/v4/users/login | grep Token | cut -d' ' -f2`
            TOKEN=${TOKEN//$'\r'/}
            STATUSCODE=$(curl -X POST -H "Authorization: Bearer $TOKEN" -H "Content-Type: application/json" -d '{"trialreceive_emails_accepted": true, "terms_accepted": true, "users": 100}' $MM_SERVICESETTINGS_SITEURL/api/v4/trial-license -w "%{http_code}" -o /dev/stderr)
            if test $STATUSCODE -ne 200; then exit 1; fi
      - npm-dependencies
      - *restore_deploy_cache
      - run:
          name: Install Incident Collaboration plugin
          command: |
            export NVM_DIR="$HOME/.nvm"
            [ -s "$NVM_DIR/nvm.sh" ] && \. "$NVM_DIR/nvm.sh"
            nvm use 15
            npm -v && node -v
            make deploy
      - *save_deploy_cache
      - *restore_cypress_cache
      - run:
          name: Run Cypress Tests
          no_output_timeout: 30m
          command: |
            export NVM_DIR="$HOME/.nvm"
            [ -s "$NVM_DIR/nvm.sh" ] && \. "$NVM_DIR/nvm.sh"
            nvm use 15
            npm -v && node -v
            export FAILURE_MESSAGE="At least one test has failed."
            export RESULTS_OUTPUT="results-output.txt"
            cd tests-e2e && npm install && npm run test |& tee $RESULTS_OUTPUT; if grep "$FAILURE_MESSAGE" "$RESULTS_OUTPUT"; then exit 1; fi
      - *save_cypress_cache
      - store_artifacts:
          path: tests-e2e/cypress/videos

jobs:
  lint:
    executor:
      name: default
    resource_class: xlarge
    steps:
      - checkout
      - install-golangci-lint
      - *restore_go_cache
      - npm-dependencies
      - run:
          name: Checking code style
          command: |
            export NVM_DIR="$HOME/.nvm"
            [ -s "$NVM_DIR/nvm.sh" ] && \. "$NVM_DIR/nvm.sh"
            nvm use 15
            node -v && npm -v
            make check-style
      - run: go mod tidy -v
      - run:
          name: Checking diff of go mod files
          command: |
            git --no-pager diff --exit-code go.mod go.sum || (echo "Please run \"go mod tidy\" and commit the changes in go.mod and go.sum." && exit 1)
      - run: make apply
      - run:
          name: Checking diff of generated manifest files
          command: |
            git --no-pager diff --exit-code *manifest.* || (echo "Please run \"make apply\" and commit the changes in the generated manifests." && exit 1)
      - *save_go_cache

  build:
    executor:
      name: default
    steps:
      - checkout
      - npm-dependencies
      - run:
          name: Building Plugin Bundle
          command: |
            export NVM_DIR="$HOME/.nvm"
            [ -s "$NVM_DIR/nvm.sh" ] && \. "$NVM_DIR/nvm.sh"
            nvm use 15
            npm -v && node -v
            make dist
      - run:
          name: Generating Release Notes
          command: |
            printf "Supported Mattermost Server Versions: **$(cat plugin.json | jq .min_server_version -r)+** \n## Enhancements\n\n## Fixes\n"  >> dist/release-notes.md
            if [[ $(git tag -l | wc -l) -eq 1 ]]; then
              git log --pretty='format:- %h %s' --abbrev-commit --no-decorate --no-color $(git rev-list --max-parents=0 HEAD) HEAD >> dist/release-notes.md
            else
              git log --pretty='format:- %h %s' --abbrev-commit --no-decorate --no-color $(git describe --tags --abbrev=0 $(git describe --tags --abbrev=0)^)..HEAD >> dist/release-notes.md
            fi
      - persist_to_workspace:
          root: dist
          paths:
            - "*.tar.gz"
            - "release-notes.md"
      - store_artifacts:
          path: dist

  deploy-ci:
    docker:
      - image: circleci/python:2.7
    steps:
      - attach_workspace:
          at: dist
      - run: 'mv dist/*.tar.gz dist/$CIRCLE_PROJECT_REPONAME-ci.tar.gz'
      - deploy:
          filename: "dist/*.tar.gz"
          bucket: "s3://mattermost-plugins-ci/ci/"

  deploy-release:
    docker:
      - image: circleci/python:2.7
    steps:
      - attach_workspace:
          at: dist
      - run: 'mv dist/*.tar.gz dist/$CIRCLE_PROJECT_REPONAME-latest.tar.gz'
      - run: 'cp dist/$CIRCLE_PROJECT_REPONAME-latest.tar.gz dist/$CIRCLE_PROJECT_REPONAME-$CIRCLE_TAG.tar.gz'
      - deploy:
          filename: "dist/$CIRCLE_PROJECT_REPONAME-latest.tar.gz"
          bucket: "s3://mattermost-plugins-ci/release/"
      - deploy:
          filename: "dist/$CIRCLE_PROJECT_REPONAME-$CIRCLE_TAG.tar.gz"
          bucket: "s3://mattermost-plugins-ci/release/"

  deploy-release-github:
    docker:
      - image: cibuilds/github:0.13
    steps:
      - attach_workspace:
          at: dist
      - run:
          name: "Publish Release on Github"
          command: |
            ghr -t ${GITHUB_TOKEN} -u ${CIRCLE_PROJECT_USERNAME} -r ${CIRCLE_PROJECT_REPONAME} -b "$(< ./dist/release-notes.md)" -c ${CIRCLE_SHA1} -n ${CIRCLE_TAG} -delete ${CIRCLE_TAG} dist/*.tar.gz

  test-MySQL56-Postgres96:
    docker:
      - image: circleci/golang:1.14.1-node
      - image: circleci/postgres:9.6-alpine
        environment:
          POSTGRES_USER: mmuser
          POSTGRES_DB: mattermost_test
      - image: circleci/mysql:5.6.49
        environment:
          MYSQL_ROOT_PASSWORD: mostest
          MYSQL_DATABASE: mattermost_test
          MYSQL_USER: mmuser
          MYSQL_PASSWORD: mostest
    executor:
      name: default
    steps:
      - test-with-db

  test-MySQL57-Postgres10:
    docker:
      - image: circleci/golang:1.14.1-node
      - image: circleci/postgres:10-alpine
        environment:
          POSTGRES_USER: mmuser
          POSTGRES_DB: mattermost_test
      - image: circleci/mysql:5.7.31
        environment:
          MYSQL_ROOT_PASSWORD: mostest
          MYSQL_DATABASE: mattermost_test
          MYSQL_USER: mmuser
          MYSQL_PASSWORD: mostest
    executor:
      name: default
    steps:
      - test-with-db

  test-MySQL8-Postgres11:
    docker:
      - image: circleci/golang:1.14.1-node
      - image: circleci/postgres:11-alpine
        environment:
          POSTGRES_USER: mmuser
          POSTGRES_DB: mattermost_test
      - image: circleci/mysql:8.0.21
        environment:
          MYSQL_ROOT_PASSWORD: mostest
          MYSQL_DATABASE: mattermost_test
          MYSQL_USER: mmuser
          MYSQL_PASSWORD: mostest
    executor:
      name: default
    steps:
      - test-with-db

  test-MySQL-Postgres-latest:
    docker:
      - image: circleci/golang:1.14.1-node
      - image: circleci/postgres:latest
        environment:
          POSTGRES_HOST_AUTH_METHOD: trust
          POSTGRES_USER: mmuser
          POSTGRES_DB: mattermost_test
      - image: circleci/mysql:latest
        environment:
          MYSQL_ROOT_PASSWORD: mostest
          MYSQL_DATABASE: mattermost_test
          MYSQL_USER: mmuser
          MYSQL_PASSWORD: mostest
    executor:
      name: default
    steps:
      - test-with-db

  e2e-cypress-tests-cloud:
    resource_class: large
    docker:
      - image: circleci/golang:1.14.1-node-browsers
        environment:
          TEST_DATABASE_URL: postgres://mmuser:mostest@localhost:5432/mattermost_test
      - image: circleci/postgres:10-alpine-ram
        environment:
          POSTGRES_USER: mmuser
          POSTGRES_PASSWORD: mostest
          POSTGRES_DB: mattermost_test
      - image: jhillyerd/inbucket:release-1.2.0
      - image: minio/minio:RELEASE.2019-10-11T00-38-09Z
        command: "server /data"
        environment:
          MINIO_ACCESS_KEY: minioaccesskey
          MINIO_SECRET_KEY: miniosecretkey
          MINIO_SSE_MASTER_KEY: "my-minio-key:6368616e676520746869732070617373776f726420746f206120736563726574"
      - image: mattermost/mattermost-elasticsearch-docker:6.5.1
        auth:
          username: $DOCKER_USERNAME
          password: $DOCKER_PASSWORD
        environment:
          http.host: "0.0.0.0"
          http.port: 9200
          http.cors.enabled: "true"
          http.cors.allow-origin: "http://localhost:1358,http://127.0.0.1:1358"
          http.cors.allow-headers: "X-Requested-With,X-Auth-Token,Content-Type,Content-Length,Authorization"
          http.cors.allow-credentials: "true"
          transport.host: "127.0.0.1"
          ES_JAVA_OPTS: "-Xms512m -Xmx512m"
      - image: mattermost/mm-ee-test:$MM_DOCKER_IMAGE_TAG
        auth:
          username: $DOCKER_USERNAME
          password: $DOCKER_PASSWORD
        environment:
          DB_HOST: localhost
          DB_PORT_NUMBER: 5432
          MM_DBNAME: mattermost_test
          MM_USERNAME: mmuser
          MM_PASSWORD: mostest
          CI_INBUCKET_HOST: localhost
          CI_INBUCKET_PORT: 10080
          CI_MINIO_HOST: minio
          IS_CI: true
          MM_CLUSTERSETTINGS_READONLYCONFIG: false
          MM_EMAILSETTINGS_SMTPSERVER: localhost
          MM_EMAILSETTINGS_SMTPPORT: 10025
          MM_ELASTICSEARCHSETTINGS_CONNECTIONURL: http://localhost:9200
          MM_EXPERIMENTALSETTINGS_USENEWSAMLLIBRARY: true
          MM_SQLSETTINGS_DATASOURCE: "postgres://mmuser:mostest@localhost:5432/mattermost_test?sslmode=disable&connect_timeout=10"
          MM_SQLSETTINGS_DRIVERNAME: postgres
          MM_PLUGINSETTINGS_ENABLEUPLOADS: true
          MM_SERVICESETTINGS_SITEURL: http://localhost:8065
          MM_PLUGINSETTINGS_AUTOMATICPREPACKAGEDPLUGINS: false
          MM_ANNOUNCEMENTSETTINGS_ADMINNOTICESENABLED: false
          MM_SERVICESETTINGS_ENABLELEGACYSIDEBAR: true
    environment:
      MM_DOCKER_IMAGE_TAG: prerelease
      TYPE: NONE
      PULL_REQUEST:
      BROWSER: chrome
      HEADLESS: true
      DASHBOARD_ENABLE: false
      FULL_REPORT: false
      MM_SERVICESETTINGS_SITEURL: http://localhost:8065
      MM_ADMIN_USERNAME: sysadmin
      MM_ADMIN_PASSWORD: Sys@dmin-sample1
    steps:
<<<<<<< HEAD
      - run-e2e-tests
=======
      - setup_remote_docker
      - run:
          name: Wait for Inbucket
          command: |
            until curl --max-time 5 --output - localhost:10080; do echo waiting for Inbucket; sleep 5; done;
      - run:
          name: Wait for Elasticsearch
          command: |
            until curl --max-time 5 --output - localhost:9200; do echo waiting for Elasticsearch; sleep 5; done;
      - checkout
      - run:
          name: Set and restore Postgres DB
          command: |
            whoami
            sudo apt-get update
            sudo apt-get install libxss1
            sudo apt-get install postgresql-client
            psql -d $TEST_DATABASE_URL -c "CREATE DATABASE migrated;"
            psql -d $TEST_DATABASE_URL -c "CREATE DATABASE latest;"
            psql -d $TEST_DATABASE_URL mattermost_test < tests-e2e/db-setup/test_data.sql
      - run:
          name: Upload license
          command: |
            TOKEN=`curl -i -d '{"login_id":"'${MM_ADMIN_USERNAME}'","password":"'${MM_ADMIN_PASSWORD}'"}' $MM_SERVICESETTINGS_SITEURL/api/v4/users/login | grep Token | cut -d' ' -f2`
            TOKEN=${TOKEN//$'\r'/}
            STATUSCODE=$(curl -X POST -H "Authorization: Bearer $TOKEN" -H "Content-Type: application/json" -d '{"trialreceive_emails_accepted": true, "terms_accepted": true, "users": 100}' $MM_SERVICESETTINGS_SITEURL/api/v4/trial-license -w "%{http_code}" -o /dev/stderr)
            if test $STATUSCODE -ne 200; then exit 1; fi
      - *restore_deploy_cache
      - run:
          name: Install Incident Collaboration plugin
          command: make deploy
      - *save_deploy_cache
      - *restore_cypress_cache
      - run:
          name: Run Cypress Tests
          no_output_timeout: 30m
          command: |
            export FAILURE_MESSAGE="At least one test has failed."
            export RESULTS_OUTPUT="results-output.txt"
            cd tests-e2e && npm install && npm run test |& tee $RESULTS_OUTPUT; if grep "$FAILURE_MESSAGE" "$RESULTS_OUTPUT"; then exit 1; fi
      - *save_cypress_cache
      - store_test_results:
          path: tests-e2e/cypress/results
      - store_artifacts:
          path: tests-e2e/cypress/results
      - store_artifacts:
          path: tests-e2e/cypress/videos
>>>>>>> ff119269

  e2e-cypress-tests-master:
    resource_class: large
    docker:
      - image: circleci/golang:1.14.1-node-browsers
        environment:
          TEST_DATABASE_URL: postgres://mmuser:mostest@localhost:5432/mattermost_test
      - image: circleci/postgres:10-alpine-ram
        environment:
          POSTGRES_USER: mmuser
          POSTGRES_PASSWORD: mostest
          POSTGRES_DB: mattermost_test
      - image: jhillyerd/inbucket:release-1.2.0
      - image: minio/minio:RELEASE.2019-10-11T00-38-09Z
        command: "server /data"
        environment:
          MINIO_ACCESS_KEY: minioaccesskey
          MINIO_SECRET_KEY: miniosecretkey
          MINIO_SSE_MASTER_KEY: "my-minio-key:6368616e676520746869732070617373776f726420746f206120736563726574"
      - image: mattermost/mattermost-elasticsearch-docker:6.5.1
        auth:
          username: $DOCKER_USERNAME
          password: $DOCKER_PASSWORD
        environment:
          http.host: "0.0.0.0"
          http.port: 9200
          http.cors.enabled: "true"
          http.cors.allow-origin: "http://localhost:1358,http://127.0.0.1:1358"
          http.cors.allow-headers: "X-Requested-With,X-Auth-Token,Content-Type,Content-Length,Authorization"
          http.cors.allow-credentials: "true"
          transport.host: "127.0.0.1"
          ES_JAVA_OPTS: "-Xms512m -Xmx512m"
      - image: mattermost/mattermost-enterprise-edition:$MM_DOCKER_IMAGE_TAG
        auth:
          username: $DOCKER_USERNAME
          password: $DOCKER_PASSWORD
        environment:
          DB_HOST: localhost
          DB_PORT_NUMBER: 5432
          MM_DBNAME: mattermost_test
          MM_USERNAME: mmuser
          MM_PASSWORD: mostest
          CI_INBUCKET_HOST: localhost
          CI_INBUCKET_PORT: 10080
          CI_MINIO_HOST: minio
          IS_CI: true
          MM_CLUSTERSETTINGS_READONLYCONFIG: false
          MM_EMAILSETTINGS_SMTPSERVER: localhost
          MM_EMAILSETTINGS_SMTPPORT: 10025
          MM_ELASTICSEARCHSETTINGS_CONNECTIONURL: http://localhost:9200
          MM_EXPERIMENTALSETTINGS_USENEWSAMLLIBRARY: true
          MM_SQLSETTINGS_DATASOURCE: "postgres://mmuser:mostest@localhost:5432/mattermost_test?sslmode=disable&connect_timeout=10"
          MM_SQLSETTINGS_DRIVERNAME: postgres
          MM_PLUGINSETTINGS_ENABLEUPLOADS: true
          MM_SERVICESETTINGS_SITEURL: http://localhost:8065
          MM_PLUGINSETTINGS_AUTOMATICPREPACKAGEDPLUGINS: false
          MM_ANNOUNCEMENTSETTINGS_ADMINNOTICESENABLED: false
          MM_SERVICESETTINGS_ENABLELEGACYSIDEBAR: true
    environment:
      MM_DOCKER_IMAGE_TAG: master
      TYPE: NONE
      PULL_REQUEST:
      BROWSER: chrome
      HEADLESS: true
      DASHBOARD_ENABLE: false
      FULL_REPORT: false
      MM_SERVICESETTINGS_SITEURL: http://localhost:8065
      MM_ADMIN_USERNAME: sysadmin
      MM_ADMIN_PASSWORD: Sys@dmin-sample1
    steps:
<<<<<<< HEAD
      - run-e2e-tests
=======
      - setup_remote_docker
      - run:
          name: Wait for Inbucket
          command: |
            until curl --max-time 5 --output - localhost:10080; do echo waiting for Inbucket; sleep 5; done;
      - run:
          name: Wait for Elasticsearch
          command: |
            until curl --max-time 5 --output - localhost:9200; do echo waiting for Elasticsearch; sleep 5; done;
      - checkout
      - run:
          name: Set and restore Postgres DB
          command: |
            whoami
            sudo apt-get update
            sudo apt-get install libxss1
            sudo apt-get install postgresql-client
            psql -d $TEST_DATABASE_URL -c "CREATE DATABASE migrated;"
            psql -d $TEST_DATABASE_URL -c "CREATE DATABASE latest;"
            psql -d $TEST_DATABASE_URL mattermost_test < tests-e2e/db-setup/test_data.sql
      - run:
          name: Upload license
          command: |
            TOKEN=`curl -i -d '{"login_id":"'${MM_ADMIN_USERNAME}'","password":"'${MM_ADMIN_PASSWORD}'"}' $MM_SERVICESETTINGS_SITEURL/api/v4/users/login | grep Token | cut -d' ' -f2`
            TOKEN=${TOKEN//$'\r'/}
            STATUSCODE=$(curl -X POST -H "Authorization: Bearer $TOKEN" -H "Content-Type: application/json" -d '{"trialreceive_emails_accepted": true, "terms_accepted": true, "users": 100}' $MM_SERVICESETTINGS_SITEURL/api/v4/trial-license -w "%{http_code}" -o /dev/stderr)
            if test $STATUSCODE -ne 200; then exit 1; fi
      - *restore_deploy_cache
      - run:
          name: Install Incident Collaboration plugin
          command: make deploy
      - *save_deploy_cache
      - *restore_cypress_cache
      - run:
          name: Run Cypress Tests
          no_output_timeout: 30m
          command: |
            export FAILURE_MESSAGE="At least one test has failed."
            export RESULTS_OUTPUT="results-output.txt"
            cd tests-e2e && npm install && npm run test |& tee $RESULTS_OUTPUT; if grep "$FAILURE_MESSAGE" "$RESULTS_OUTPUT"; then exit 1; fi
      - *save_cypress_cache
      - store_test_results:
          path: tests-e2e/cypress/results
      - store_artifacts:
          path: tests-e2e/cypress/results
      - store_artifacts:
          path: tests-e2e/cypress/videos
>>>>>>> ff119269

  e2e-cypress-tests-534:
    resource_class: large
    docker:
      - image: circleci/golang:1.14.1-node-browsers
        environment:
          TEST_DATABASE_URL: postgres://mmuser:mostest@localhost:5432/mattermost_test
      - image: circleci/postgres:10-alpine-ram
        environment:
          POSTGRES_USER: mmuser
          POSTGRES_PASSWORD: mostest
          POSTGRES_DB: mattermost_test
      - image: jhillyerd/inbucket:release-1.2.0
      - image: minio/minio:RELEASE.2019-10-11T00-38-09Z
        command: "server /data"
        environment:
          MINIO_ACCESS_KEY: minioaccesskey
          MINIO_SECRET_KEY: miniosecretkey
          MINIO_SSE_MASTER_KEY: "my-minio-key:6368616e676520746869732070617373776f726420746f206120736563726574"
      - image: mattermost/mattermost-elasticsearch-docker:6.5.1
        environment:
          http.host: "0.0.0.0"
          http.port: 9200
          http.cors.enabled: "true"
          http.cors.allow-origin: "http://localhost:1358,http://127.0.0.1:1358"
          http.cors.allow-headers: "X-Requested-With,X-Auth-Token,Content-Type,Content-Length,Authorization"
          http.cors.allow-credentials: "true"
          transport.host: "127.0.0.1"
          ES_JAVA_OPTS: "-Xms512m -Xmx512m"
      - image: mattermost/mattermost-enterprise-edition:$MM_DOCKER_IMAGE_TAG
        environment:
          DB_HOST: localhost
          DB_PORT_NUMBER: 5432
          MM_DBNAME: mattermost_test
          MM_USERNAME: mmuser
          MM_PASSWORD: mostest
          CI_INBUCKET_HOST: localhost
          CI_INBUCKET_PORT: 10080
          CI_MINIO_HOST: minio
          IS_CI: true
          MM_CLUSTERSETTINGS_READONLYCONFIG: false
          MM_EMAILSETTINGS_SMTPSERVER: localhost
          MM_EMAILSETTINGS_SMTPPORT: 10025
          MM_ELASTICSEARCHSETTINGS_CONNECTIONURL: http://localhost:9200
          MM_EXPERIMENTALSETTINGS_USENEWSAMLLIBRARY: true
          MM_SQLSETTINGS_DATASOURCE: "postgres://mmuser:mostest@localhost:5432/mattermost_test?sslmode=disable&connect_timeout=10"
          MM_SQLSETTINGS_DRIVERNAME: postgres
          MM_PLUGINSETTINGS_ENABLEUPLOADS: true
          MM_SERVICESETTINGS_SITEURL: http://localhost:8065
          MM_PLUGINSETTINGS_AUTOMATICPREPACKAGEDPLUGINS: false
          MM_ANNOUNCEMENTSETTINGS_ADMINNOTICESENABLED: false
    environment:
      MM_DOCKER_IMAGE_TAG: 5.34.0
      TYPE: NONE
      PULL_REQUEST:
      BROWSER: chrome
      HEADLESS: true
      DASHBOARD_ENABLE: false
      FULL_REPORT: false
      MM_SERVICESETTINGS_SITEURL: http://localhost:8065
      MM_ADMIN_USERNAME: sysadmin
      MM_ADMIN_PASSWORD: Sys@dmin-sample1
    steps:
<<<<<<< HEAD
      - run-e2e-tests
=======
      - setup_remote_docker
      - run:
          name: Wait for Inbucket
          command: |
            until curl --max-time 5 --output - localhost:10080; do echo waiting for Inbucket; sleep 5; done;
      - run:
          name: Wait for Elasticsearch
          command: |
            until curl --max-time 5 --output - localhost:9200; do echo waiting for Elasticsearch; sleep 5; done;
      - checkout
      - run:
          name: Set and restore Postgres DB
          command: |
            whoami
            sudo apt-get update
            sudo apt-get install libxss1
            sudo apt-get install postgresql-client
            psql -d $TEST_DATABASE_URL -c "CREATE DATABASE migrated;"
            psql -d $TEST_DATABASE_URL -c "CREATE DATABASE latest;"
            psql -d $TEST_DATABASE_URL mattermost_test < tests-e2e/db-setup/test_data.sql
      - run:
          name: Upload license
          command: |
            TOKEN=`curl -i -d '{"login_id":"'${MM_ADMIN_USERNAME}'","password":"'${MM_ADMIN_PASSWORD}'"}' $MM_SERVICESETTINGS_SITEURL/api/v4/users/login | grep Token | cut -d' ' -f2`
            TOKEN=${TOKEN//$'\r'/}
            STATUSCODE=$(curl -X POST -H "Authorization: Bearer $TOKEN" -H "Content-Type: application/json" -d '{"trialreceive_emails_accepted": true, "terms_accepted": true, "users": 100}' $MM_SERVICESETTINGS_SITEURL/api/v4/trial-license -w "%{http_code}" -o /dev/stderr)
            if test $STATUSCODE -ne 200; then exit 1; fi
      - *restore_deploy_cache
      - run:
          name: Install Incident Collaboration plugin
          command: make deploy
      - *save_deploy_cache
      - *restore_cypress_cache
      - run:
          name: Run Cypress Tests
          no_output_timeout: 30m
          command: |
            export FAILURE_MESSAGE="At least one test has failed."
            export RESULTS_OUTPUT="results-output.txt"
            cd tests-e2e && npm install && npm run test |& tee $RESULTS_OUTPUT; if grep "$FAILURE_MESSAGE" "$RESULTS_OUTPUT"; then exit 1; fi
      - *save_cypress_cache
      - store_test_results:
          path: tests-e2e/cypress/results
      - store_artifacts:
          path: tests-e2e/cypress/results
      - store_artifacts:
          path: tests-e2e/cypress/videos
>>>>>>> ff119269

workflows:
  version: 2
  ci:
    jobs:
      - lint
      - test-MySQL56-Postgres96
      - test-MySQL57-Postgres10
      - test-MySQL8-Postgres11
      - test-MySQL-Postgres-latest
      # 534 is broken at the moment (sql schema mismatch with what works on cloud and master)
      # - e2e-cypress-tests-534
      - e2e-cypress-tests-cloud
      - e2e-cypress-tests-master
           # remove/comment this filters statement to include e2e tests on master for a PR branch
#          filters:
#            branches:
#              ignore: /.*/
      - build:
          context: mattermost-plugin-incident-response-production
          filters:
            tags:
              only: /^v.*/
      - deploy-ci:
          filters:
            branches:
              only: master
          requires:
            - lint
            - test-MySQL56-Postgres96
            - test-MySQL57-Postgres10
            - test-MySQL8-Postgres11
            - test-MySQL-Postgres-latest
#            - e2e-cypress-tests-534
            - build
      - deploy-release:
          filters:
            tags:
              only: /^v.*/
            branches:
              ignore: /.*/
          requires:
            - lint
            - test-MySQL56-Postgres96
            - test-MySQL57-Postgres10
            - test-MySQL8-Postgres11
            - test-MySQL-Postgres-latest
#            - e2e-cypress-tests-534
            - build
      - deploy-release-github:
          filters:
            tags:
              only: /^v.*/
            branches:
              ignore: /.*/
          context: matterbuild-github-token
          requires:
            - lint
            - test-MySQL56-Postgres96
            - test-MySQL57-Postgres10
            - test-MySQL8-Postgres11
            - test-MySQL-Postgres-latest
#            - e2e-cypress-tests-534
            - build<|MERGE_RESOLUTION|>--- conflicted
+++ resolved
@@ -189,6 +189,10 @@
             export RESULTS_OUTPUT="results-output.txt"
             cd tests-e2e && npm install && npm run test |& tee $RESULTS_OUTPUT; if grep "$FAILURE_MESSAGE" "$RESULTS_OUTPUT"; then exit 1; fi
       - *save_cypress_cache
+      - store_test_results:
+          path: tests-e2e/cypress/results
+      - store_artifacts:
+          path: tests-e2e/cypress/results
       - store_artifacts:
           path: tests-e2e/cypress/videos
 
@@ -432,57 +436,7 @@
       MM_ADMIN_USERNAME: sysadmin
       MM_ADMIN_PASSWORD: Sys@dmin-sample1
     steps:
-<<<<<<< HEAD
       - run-e2e-tests
-=======
-      - setup_remote_docker
-      - run:
-          name: Wait for Inbucket
-          command: |
-            until curl --max-time 5 --output - localhost:10080; do echo waiting for Inbucket; sleep 5; done;
-      - run:
-          name: Wait for Elasticsearch
-          command: |
-            until curl --max-time 5 --output - localhost:9200; do echo waiting for Elasticsearch; sleep 5; done;
-      - checkout
-      - run:
-          name: Set and restore Postgres DB
-          command: |
-            whoami
-            sudo apt-get update
-            sudo apt-get install libxss1
-            sudo apt-get install postgresql-client
-            psql -d $TEST_DATABASE_URL -c "CREATE DATABASE migrated;"
-            psql -d $TEST_DATABASE_URL -c "CREATE DATABASE latest;"
-            psql -d $TEST_DATABASE_URL mattermost_test < tests-e2e/db-setup/test_data.sql
-      - run:
-          name: Upload license
-          command: |
-            TOKEN=`curl -i -d '{"login_id":"'${MM_ADMIN_USERNAME}'","password":"'${MM_ADMIN_PASSWORD}'"}' $MM_SERVICESETTINGS_SITEURL/api/v4/users/login | grep Token | cut -d' ' -f2`
-            TOKEN=${TOKEN//$'\r'/}
-            STATUSCODE=$(curl -X POST -H "Authorization: Bearer $TOKEN" -H "Content-Type: application/json" -d '{"trialreceive_emails_accepted": true, "terms_accepted": true, "users": 100}' $MM_SERVICESETTINGS_SITEURL/api/v4/trial-license -w "%{http_code}" -o /dev/stderr)
-            if test $STATUSCODE -ne 200; then exit 1; fi
-      - *restore_deploy_cache
-      - run:
-          name: Install Incident Collaboration plugin
-          command: make deploy
-      - *save_deploy_cache
-      - *restore_cypress_cache
-      - run:
-          name: Run Cypress Tests
-          no_output_timeout: 30m
-          command: |
-            export FAILURE_MESSAGE="At least one test has failed."
-            export RESULTS_OUTPUT="results-output.txt"
-            cd tests-e2e && npm install && npm run test |& tee $RESULTS_OUTPUT; if grep "$FAILURE_MESSAGE" "$RESULTS_OUTPUT"; then exit 1; fi
-      - *save_cypress_cache
-      - store_test_results:
-          path: tests-e2e/cypress/results
-      - store_artifacts:
-          path: tests-e2e/cypress/results
-      - store_artifacts:
-          path: tests-e2e/cypress/videos
->>>>>>> ff119269
 
   e2e-cypress-tests-master:
     resource_class: large
@@ -553,57 +507,7 @@
       MM_ADMIN_USERNAME: sysadmin
       MM_ADMIN_PASSWORD: Sys@dmin-sample1
     steps:
-<<<<<<< HEAD
       - run-e2e-tests
-=======
-      - setup_remote_docker
-      - run:
-          name: Wait for Inbucket
-          command: |
-            until curl --max-time 5 --output - localhost:10080; do echo waiting for Inbucket; sleep 5; done;
-      - run:
-          name: Wait for Elasticsearch
-          command: |
-            until curl --max-time 5 --output - localhost:9200; do echo waiting for Elasticsearch; sleep 5; done;
-      - checkout
-      - run:
-          name: Set and restore Postgres DB
-          command: |
-            whoami
-            sudo apt-get update
-            sudo apt-get install libxss1
-            sudo apt-get install postgresql-client
-            psql -d $TEST_DATABASE_URL -c "CREATE DATABASE migrated;"
-            psql -d $TEST_DATABASE_URL -c "CREATE DATABASE latest;"
-            psql -d $TEST_DATABASE_URL mattermost_test < tests-e2e/db-setup/test_data.sql
-      - run:
-          name: Upload license
-          command: |
-            TOKEN=`curl -i -d '{"login_id":"'${MM_ADMIN_USERNAME}'","password":"'${MM_ADMIN_PASSWORD}'"}' $MM_SERVICESETTINGS_SITEURL/api/v4/users/login | grep Token | cut -d' ' -f2`
-            TOKEN=${TOKEN//$'\r'/}
-            STATUSCODE=$(curl -X POST -H "Authorization: Bearer $TOKEN" -H "Content-Type: application/json" -d '{"trialreceive_emails_accepted": true, "terms_accepted": true, "users": 100}' $MM_SERVICESETTINGS_SITEURL/api/v4/trial-license -w "%{http_code}" -o /dev/stderr)
-            if test $STATUSCODE -ne 200; then exit 1; fi
-      - *restore_deploy_cache
-      - run:
-          name: Install Incident Collaboration plugin
-          command: make deploy
-      - *save_deploy_cache
-      - *restore_cypress_cache
-      - run:
-          name: Run Cypress Tests
-          no_output_timeout: 30m
-          command: |
-            export FAILURE_MESSAGE="At least one test has failed."
-            export RESULTS_OUTPUT="results-output.txt"
-            cd tests-e2e && npm install && npm run test |& tee $RESULTS_OUTPUT; if grep "$FAILURE_MESSAGE" "$RESULTS_OUTPUT"; then exit 1; fi
-      - *save_cypress_cache
-      - store_test_results:
-          path: tests-e2e/cypress/results
-      - store_artifacts:
-          path: tests-e2e/cypress/results
-      - store_artifacts:
-          path: tests-e2e/cypress/videos
->>>>>>> ff119269
 
   e2e-cypress-tests-534:
     resource_class: large
@@ -667,57 +571,7 @@
       MM_ADMIN_USERNAME: sysadmin
       MM_ADMIN_PASSWORD: Sys@dmin-sample1
     steps:
-<<<<<<< HEAD
       - run-e2e-tests
-=======
-      - setup_remote_docker
-      - run:
-          name: Wait for Inbucket
-          command: |
-            until curl --max-time 5 --output - localhost:10080; do echo waiting for Inbucket; sleep 5; done;
-      - run:
-          name: Wait for Elasticsearch
-          command: |
-            until curl --max-time 5 --output - localhost:9200; do echo waiting for Elasticsearch; sleep 5; done;
-      - checkout
-      - run:
-          name: Set and restore Postgres DB
-          command: |
-            whoami
-            sudo apt-get update
-            sudo apt-get install libxss1
-            sudo apt-get install postgresql-client
-            psql -d $TEST_DATABASE_URL -c "CREATE DATABASE migrated;"
-            psql -d $TEST_DATABASE_URL -c "CREATE DATABASE latest;"
-            psql -d $TEST_DATABASE_URL mattermost_test < tests-e2e/db-setup/test_data.sql
-      - run:
-          name: Upload license
-          command: |
-            TOKEN=`curl -i -d '{"login_id":"'${MM_ADMIN_USERNAME}'","password":"'${MM_ADMIN_PASSWORD}'"}' $MM_SERVICESETTINGS_SITEURL/api/v4/users/login | grep Token | cut -d' ' -f2`
-            TOKEN=${TOKEN//$'\r'/}
-            STATUSCODE=$(curl -X POST -H "Authorization: Bearer $TOKEN" -H "Content-Type: application/json" -d '{"trialreceive_emails_accepted": true, "terms_accepted": true, "users": 100}' $MM_SERVICESETTINGS_SITEURL/api/v4/trial-license -w "%{http_code}" -o /dev/stderr)
-            if test $STATUSCODE -ne 200; then exit 1; fi
-      - *restore_deploy_cache
-      - run:
-          name: Install Incident Collaboration plugin
-          command: make deploy
-      - *save_deploy_cache
-      - *restore_cypress_cache
-      - run:
-          name: Run Cypress Tests
-          no_output_timeout: 30m
-          command: |
-            export FAILURE_MESSAGE="At least one test has failed."
-            export RESULTS_OUTPUT="results-output.txt"
-            cd tests-e2e && npm install && npm run test |& tee $RESULTS_OUTPUT; if grep "$FAILURE_MESSAGE" "$RESULTS_OUTPUT"; then exit 1; fi
-      - *save_cypress_cache
-      - store_test_results:
-          path: tests-e2e/cypress/results
-      - store_artifacts:
-          path: tests-e2e/cypress/results
-      - store_artifacts:
-          path: tests-e2e/cypress/videos
->>>>>>> ff119269
 
 workflows:
   version: 2
