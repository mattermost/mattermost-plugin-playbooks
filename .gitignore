--- conflicted
+++ resolved
@@ -8,6 +8,7 @@
 server/data/
 server/e2etest.config.json
 server/logs/
+mprocs.yaml
 
 # Mac
 .DS_Store
@@ -22,16 +23,9 @@
 .notice-work
 .aider*
 .env
-<<<<<<< HEAD
 
 # Claude
 **/CLAUDE.local.md
 .claude
 CLAUDE.md
-.cursorrules
-=======
-.claude/
-CLAUDE.md
-mprocs.yaml
-server/logs/
->>>>>>> 8e8cf62e
+.cursorrules