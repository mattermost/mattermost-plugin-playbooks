--- conflicted
+++ resolved
@@ -692,16 +692,6 @@
 	t.trackOld(eventRunAction, properties)
 }
 
-<<<<<<< HEAD
-=======
-// UpdateRunActions tracks actions settings update
-func (t *RudderTelemetry) UpdateRunActions(playbookRun *app.PlaybookRun, userID string) {
-	properties := playbookRunProperties(playbookRun, userID)
-	properties["Action"] = actionRunActionsUpdate
-	t.trackOld(eventRunAction, properties)
-}
-
->>>>>>> c052eac7
 // FavoriteItem tracks run favoriting of an item. Item can be run or a playbook
 func (t *RudderTelemetry) FavoriteItem(item app.CategoryItem, userID string) {
 	properties := map[string]interface{}{}
