package telemetry

import (
	"sync"

	"github.com/mattermost/mattermost-plugin-incident-response/server/incident"
	"github.com/mattermost/mattermost-plugin-incident-response/server/playbook"
	"github.com/pkg/errors"
	rudder "github.com/rudderlabs/analytics-go"
)

// RudderTelemetry implements Telemetry using a Rudder backend.
type RudderTelemetry struct {
	client        rudder.Client
	diagnosticID  string
	pluginVersion string
	serverVersion string
	writeKey      string
	dataPlaneURL  string
	enabled       bool
	mutex         sync.RWMutex
}

// Unique strings that identify each of the tracked events
const (
<<<<<<< HEAD
	eventCreateIncident           = "CreateIncident"
	eventEndIncident              = "EndIncident"
	eventAddChecklistItem         = "AddChecklistItem"
	eventRemoveChecklistItem      = "RemoveChecklistItem"
	eventRenameChecklistItem      = "RenameChecklistItem"
	eventModifyStateChecklistItem = "ModifyStateChecklistItem"
	eventMoveChecklistItem        = "MoveChecklistItem"
	eventCreatePlaybook           = "CreatePlaybook"
	eventUpdatePlaybook           = "UpdatePlaybook"
	eventDeletePlaybook           = "DeletePlaybook"
=======
	eventCreateIncident       = "CreateIncident"
	eventEndIncident          = "EndIncident"
	eventRestartIncident      = "RestartIncident"
	eventAddChecklistItem     = "AddChecklistItem"
	eventRemoveChecklistItem  = "RemoveChecklistItem"
	eventRenameChecklistItem  = "RenameChecklistItem"
	eventCheckChecklistItem   = "CheckChecklistItem"
	eventUncheckChecklistItem = "UncheckChecklistItem"
	eventMoveChecklistItem    = "MoveChecklistItem"
	eventCreatePlaybook       = "CreatePlaybook"
	eventUpdatePlaybook       = "UpdatePlaybook"
	eventDeletePlaybook       = "DeletePlaybook"
>>>>>>> 88d749bb
)

// NewRudder builds a new RudderTelemetry client that will send the events to
// dataPlaneURL with the writeKey, identified with the diagnosticID. The
// version of the server is also sent with every event tracked.
// If either diagnosticID or serverVersion are empty, an error is returned.
func NewRudder(dataPlaneURL, writeKey, diagnosticID, pluginVersion, serverVersion string) (*RudderTelemetry, error) {
	if diagnosticID == "" {
		return nil, errors.New("diagnosticID should not be empty")
	}

	if pluginVersion == "" {
		return nil, errors.New("pluginVersion should not be empty")
	}

	if serverVersion == "" {
		return nil, errors.New("serverVersion should not be empty")
	}

	client, err := rudder.NewWithConfig(writeKey, dataPlaneURL, rudder.Config{})
	if err != nil {
		return nil, err
	}

	return &RudderTelemetry{
		client:        client,
		diagnosticID:  diagnosticID,
		pluginVersion: pluginVersion,
		serverVersion: serverVersion,
		writeKey:      writeKey,
		dataPlaneURL:  dataPlaneURL,
		enabled:       true,
	}, nil
}

func (t *RudderTelemetry) track(event string, properties map[string]interface{}) {
	t.mutex.RLock()
	defer t.mutex.RUnlock()

	if !t.enabled {
		return
	}

	properties["PluginVersion"] = t.pluginVersion
	properties["ServerVersion"] = t.serverVersion

	_ = t.client.Enqueue(rudder.Track{
		UserId:     t.diagnosticID,
		Event:      event,
		Properties: properties,
	})
}

func incidentProperties(incdnt *incident.Incident) map[string]interface{} {
	totalChecklistItems := 0
	for _, checklist := range incdnt.Playbook.Checklists {
		totalChecklistItems += len(checklist.Items)
	}

	return map[string]interface{}{
		"IncidentID":          incdnt.ID,
		"IsActive":            incdnt.IsActive,
		"CommanderUserID":     incdnt.CommanderUserID,
		"TeamID":              incdnt.TeamID,
		"CreatedAt":           incdnt.CreatedAt,
		"PostID":              incdnt.PostID,
		"NumChecklists":       len(incdnt.Playbook.Checklists),
		"TotalChecklistItems": totalChecklistItems,
	}
}

// CreateIncident tracks the creation of the incident passed.
func (t *RudderTelemetry) CreateIncident(incdnt *incident.Incident, public bool) {
	properties := incidentProperties(incdnt)
	properties["Public"] = public
	t.track(eventCreateIncident, properties)
}

// EndIncident tracks the end of the incident passed.
func (t *RudderTelemetry) EndIncident(incdnt *incident.Incident) {
	t.track(eventEndIncident, incidentProperties(incdnt))
}

// RestartIncident tracks the restart of the incident.
func (t *RudderTelemetry) RestartIncident(incdnt *incident.Incident) {
	t.track(eventRestartIncident, incidentProperties(incdnt))
}

func checklistItemProperties(incidentID, userID string) map[string]interface{} {
	return map[string]interface{}{
		"IncidentID":   incidentID,
		"UserActualID": userID,
	}
}

// AddChecklistItem tracks the creation of a new checklist item by the user
// identified by userID in the incident identified by incidentID.
func (t *RudderTelemetry) AddChecklistItem(incidentID, userID string) {
	t.track(eventAddChecklistItem, checklistItemProperties(incidentID, userID))
}

// RemoveChecklistItem tracks the removal of a checklist item by the user
// identified by userID in the incident identified by incidentID.
func (t *RudderTelemetry) RemoveChecklistItem(incidentID, userID string) {
	t.track(eventRemoveChecklistItem, checklistItemProperties(incidentID, userID))
}

// RenameChecklistItem tracks the update of a checklist item by the user
// identified by userID in the incident identified by incidentID.
func (t *RudderTelemetry) RenameChecklistItem(incidentID, userID string) {
	t.track(eventRenameChecklistItem, checklistItemProperties(incidentID, userID))
}

// ModifyCheckedState tracks the checking and unchecking of items by the user
// identified by userID in the incident identified by incidentID.
func (t *RudderTelemetry) ModifyCheckedState(incidentID, userID, newState string) {
	t.track(eventModifyStateChecklistItem, checklistItemProperties(incidentID, userID))
}

// MoveChecklistItem tracks the movement of checklist items by the user
// identified by userID in the incident identified by incidentID.
func (t *RudderTelemetry) MoveChecklistItem(incidentID, userID string) {
	t.track(eventMoveChecklistItem, checklistItemProperties(incidentID, userID))
}

func playbookProperties(pbook playbook.Playbook) map[string]interface{} {
	totalChecklistItems := 0
	for _, checklist := range pbook.Checklists {
		totalChecklistItems += len(checklist.Items)
	}

	return map[string]interface{}{
		"PlaybookID":          pbook.ID,
		"TeamID":              pbook.TeamID,
		"NumChecklists":       len(pbook.Checklists),
		"TotalChecklistItems": totalChecklistItems,
	}
}

// CreatePlaybook tracks the creation of a playbook.
func (t *RudderTelemetry) CreatePlaybook(pbook playbook.Playbook) {
	t.track(eventCreatePlaybook, playbookProperties(pbook))
}

// UpdatePlaybook tracks the update of a playbook.
func (t *RudderTelemetry) UpdatePlaybook(pbook playbook.Playbook) {
	t.track(eventUpdatePlaybook, playbookProperties(pbook))
}

// DeletePlaybook tracks the deletion of a playbook.
func (t *RudderTelemetry) DeletePlaybook(pbook playbook.Playbook) {
	t.track(eventDeletePlaybook, playbookProperties(pbook))
}

// Enable creates a new client to track all future events. It does nothing if
// a client is already enabled.
func (t *RudderTelemetry) Enable() error {
	t.mutex.Lock()
	defer t.mutex.Unlock()

	if t.enabled {
		return nil
	}

	newClient, err := rudder.NewWithConfig(t.writeKey, t.dataPlaneURL, rudder.Config{})
	if err != nil {
		return errors.Wrap(err, "creating a new Rudder client in Enable failed")
	}

	t.client = newClient
	t.enabled = true
	return nil
}

// Disable disables telemetry for all future events. It does nothing if the
// client is already disabled.
func (t *RudderTelemetry) Disable() error {
	t.mutex.Lock()
	defer t.mutex.Unlock()

	if !t.enabled {
		return nil
	}

	if err := t.client.Close(); err != nil {
		return errors.Wrap(err, "closing the Rudder client in Disable failed")
	}

	t.enabled = false
	return nil
}<|MERGE_RESOLUTION|>--- conflicted
+++ resolved
@@ -23,9 +23,9 @@
 
 // Unique strings that identify each of the tracked events
 const (
-<<<<<<< HEAD
 	eventCreateIncident           = "CreateIncident"
 	eventEndIncident              = "EndIncident"
+	eventRestartIncident          = "RestartIncident"
 	eventAddChecklistItem         = "AddChecklistItem"
 	eventRemoveChecklistItem      = "RemoveChecklistItem"
 	eventRenameChecklistItem      = "RenameChecklistItem"
@@ -34,20 +34,6 @@
 	eventCreatePlaybook           = "CreatePlaybook"
 	eventUpdatePlaybook           = "UpdatePlaybook"
 	eventDeletePlaybook           = "DeletePlaybook"
-=======
-	eventCreateIncident       = "CreateIncident"
-	eventEndIncident          = "EndIncident"
-	eventRestartIncident      = "RestartIncident"
-	eventAddChecklistItem     = "AddChecklistItem"
-	eventRemoveChecklistItem  = "RemoveChecklistItem"
-	eventRenameChecklistItem  = "RenameChecklistItem"
-	eventCheckChecklistItem   = "CheckChecklistItem"
-	eventUncheckChecklistItem = "UncheckChecklistItem"
-	eventMoveChecklistItem    = "MoveChecklistItem"
-	eventCreatePlaybook       = "CreatePlaybook"
-	eventUpdatePlaybook       = "UpdatePlaybook"
-	eventDeletePlaybook       = "DeletePlaybook"
->>>>>>> 88d749bb
 )
 
 // NewRudder builds a new RudderTelemetry client that will send the events to
