--- conflicted
+++ resolved
@@ -31,12 +31,9 @@
 	actionChangeCommander          = "change_commander"
 	actionUpdateStatus             = "update_status"
 	actionAddTimelineEventFromPost = "add_timeline_event_from_post"
-<<<<<<< HEAD
 	actionUpdateRetrospective      = "update_retrospective"
 	actionPublishRetrospective     = "publish_retrospective"
-=======
 	actionRemoveTimelineEvent      = "remove_timeline_event"
->>>>>>> 1702fcd2
 
 	eventTasks                = "tasks"
 	actionAddTask             = "add_task"
