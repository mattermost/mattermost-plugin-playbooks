--- conflicted
+++ resolved
@@ -91,7 +91,6 @@
 }
 
 func incidentProperties(incdnt *incident.Incident) map[string]interface{} {
-<<<<<<< HEAD
 	totalChecklistItems := 0
 	for _, checklist := range incdnt.Checklists {
 		totalChecklistItems += len(checklist.Items)
@@ -106,17 +105,6 @@
 		"PostID":              incdnt.PostID,
 		"NumChecklists":       len(incdnt.Checklists),
 		"TotalChecklistItems": totalChecklistItems,
-=======
-	return map[string]interface{}{
-		"IncidentID":      incdnt.ID,
-		"IsActive":        incdnt.IsActive,
-		"CommanderUserID": incdnt.CommanderUserID,
-		"TeamID":          incdnt.TeamID,
-		"CreatedAt":       incdnt.CreatedAt,
-		"PostID":          incdnt.PostID,
-		"ActiveStage":     incdnt.ActiveStage,
-		"Playbook":        playbookProperties(*incdnt.Playbook),
->>>>>>> 65bb9df4
 	}
 }
 
