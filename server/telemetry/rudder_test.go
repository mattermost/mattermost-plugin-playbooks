package telemetry

import (
	"encoding/json"
	"io/ioutil"
	"net/http"
	"net/http/httptest"
	"testing"
	"time"

	"github.com/mattermost/mattermost-plugin-incident-response/server/incident"
	"github.com/mattermost/mattermost-plugin-incident-response/server/playbook"
	rudder "github.com/rudderlabs/analytics-go"
	"github.com/stretchr/testify/require"
)

var (
	diagnosticID    = "dummy_diagnostic_id"
	pluginVersion   = "dummy_plugin_version"
	serverVersion   = "dummy_server_version"
	dummyIncidentID = "dummy_incident_id"
	dummyUserID     = "dummy_user_id"
)

func TestNewRudder(t *testing.T) {
	r, err := NewRudder("dummy_key", "dummy_url", diagnosticID, pluginVersion, serverVersion)
	require.Equal(t, r.diagnosticID, diagnosticID)
	require.Equal(t, r.serverVersion, serverVersion)
	require.NoError(t, err)
}

type rudderPayload struct {
	MessageID string
	SentAt    time.Time
	Batch     []struct {
		MessageID  string
		UserID     string
		Event      string
		Timestamp  time.Time
		Properties map[string]interface{}
	}
	Context struct {
		Library struct {
			Name    string
			Version string
		}
	}
}

func setupRudder(t *testing.T, data chan<- rudderPayload) (*RudderTelemetry, *httptest.Server) {
	t.Helper()

	server := httptest.NewServer(http.HandlerFunc(func(w http.ResponseWriter, r *http.Request) {
		body, err := ioutil.ReadAll(r.Body)
		require.NoError(t, err)

		var p rudderPayload
		err = json.Unmarshal(body, &p)
		require.NoError(t, err)

		data <- p
	}))

	writeKey := "dummy_key"
	client, err := rudder.NewWithConfig(writeKey, server.URL, rudder.Config{
		BatchSize: 1,
		Interval:  1 * time.Millisecond,
		Verbose:   true,
	})
	require.NoError(t, err)

	return &RudderTelemetry{
		client:        client,
		diagnosticID:  diagnosticID,
		pluginVersion: pluginVersion,
		serverVersion: serverVersion,
		writeKey:      writeKey,
		dataPlaneURL:  server.URL,
		enabled:       true,
	}, server
}

var dummyIncident = &incident.Incident{
	Header: incident.Header{
		ID:              "id",
		Name:            "name",
		IsActive:        true,
		CommanderUserID: "commander_user_id",
		TeamID:          "team_id",
		CreateAt:        1234,
		ChannelID:       "channel_id_1",
	},
<<<<<<< HEAD
	PostID:     "post_id",
	PlaybookID: "playbookID1",
	Checklists: []playbook.Checklist{
		{
			Title: "Checklist",
			Items: []playbook.ChecklistItem{
				{Title: "Test Item"},
=======
	PostID: "post_id",
	Playbook: &playbook.Playbook{
		ID:    "pid",
		Title: "test",
		Checklists: []playbook.Checklist{
			{
				Title: "Checklist",
				Items: []playbook.ChecklistItem{
					{Title: "Test Item"},
				},
>>>>>>> 65bb9df4
			},
		},
	},
}

func assertPayload(t *testing.T, actual rudderPayload, expectedEvent string) {
	t.Helper()

	incidentFromProperties := func(properties map[string]interface{}) *incident.Incident {
		require.Contains(t, properties, "PostID")

		require.Contains(t, properties, "IncidentID")
		require.Contains(t, properties, "IsActive")
		require.Contains(t, properties, "CommanderUserID")
		require.Contains(t, properties, "TeamID")
<<<<<<< HEAD
		require.Contains(t, properties, "CreateAt")
		require.Contains(t, properties, "NumChecklists")
		require.Contains(t, properties, "TotalChecklistItems")
=======
		require.Contains(t, properties, "CreatedAt")
		require.Contains(t, properties, "ActiveStage")
>>>>>>> 65bb9df4

		return &incident.Incident{
			Header: incident.Header{
				ID:              properties["IncidentID"].(string),
				Name:            dummyIncident.Name, // not included in the tracked event
				IsActive:        properties["IsActive"].(bool),
				CommanderUserID: properties["CommanderUserID"].(string),
				TeamID:          properties["TeamID"].(string),
				CreateAt:        int64(properties["CreateAt"].(float64)),
				ChannelID:       "channel_id_1",
			},
			PostID:     properties["PostID"].(string),
			PlaybookID: dummyIncident.PlaybookID,
			Checklists: dummyIncident.Checklists, // not included as self in tracked event
		}
	}

	require.Len(t, actual.Batch, 1)
	require.Equal(t, diagnosticID, actual.Batch[0].UserID)
	require.Equal(t, expectedEvent, actual.Batch[0].Event)

	properties := actual.Batch[0].Properties
	require.Contains(t, properties, "ServerVersion")
	require.Equal(t, properties["ServerVersion"], serverVersion)
	require.Contains(t, properties, "PluginVersion")
	require.Equal(t, properties["PluginVersion"], pluginVersion)

	if expectedEvent == eventCreateIncident {
		require.Contains(t, properties, "Public")
	}

	if expectedEvent == eventCreateIncident || expectedEvent == eventEndIncident {
		require.Equal(t, dummyIncident, incidentFromProperties(properties))
	} else {
		require.Contains(t, properties, "IncidentID")
		require.Equal(t, properties["IncidentID"], dummyIncidentID)
		require.Contains(t, properties, "UserActualID")
		require.Equal(t, properties["UserActualID"], dummyUserID)
	}
}

func TestRudderTelemetry(t *testing.T) {
	data := make(chan rudderPayload)
	rudderClient, rudderServer := setupRudder(t, data)
	defer rudderServer.Close()

	for name, tc := range map[string]struct {
		Event      string
		FuncToTest func()
	}{
		"create incident": {eventCreateIncident, func() {
			rudderClient.CreateIncident(dummyIncident, true)
		}},
		"end incident": {eventEndIncident, func() {
			rudderClient.EndIncident(dummyIncident)
		}},
		"add checklist item": {eventAddChecklistItem, func() {
			rudderClient.AddChecklistItem(dummyIncidentID, dummyUserID)
		}},
		"remove checklist item": {eventRemoveChecklistItem, func() {
			rudderClient.RemoveChecklistItem(dummyIncidentID, dummyUserID)
		}},
		"rename checklist item": {eventRenameChecklistItem, func() {
			rudderClient.RenameChecklistItem(dummyIncidentID, dummyUserID)
		}},
		"modify checked checklist item": {eventModifyStateChecklistItem, func() {
			rudderClient.ModifyCheckedState(dummyIncidentID, dummyUserID, playbook.ChecklistItemStateOpen, true, false)
		}},
		"move checklist item": {eventMoveChecklistItem, func() {
			rudderClient.MoveChecklistItem(dummyIncidentID, dummyUserID)
		}},
	} {
		t.Run(name, func(t *testing.T) {
			tc.FuncToTest()

			select {
			case payload := <-data:
				assertPayload(t, payload, tc.Event)
			case <-time.After(time.Second * 1):
				require.Fail(t, "Did not receive Event message")
			}
		})
	}
}

func TestDisableTelemetry(t *testing.T) {
	t.Run("disable client", func(t *testing.T) {
		data := make(chan rudderPayload)
		rudderClient, rudderServer := setupRudder(t, data)
		defer rudderServer.Close()

		err := rudderClient.Disable()
		require.NoError(t, err)

		rudderClient.CreateIncident(dummyIncident, true)

		select {
		case <-data:
			require.Fail(t, "Received Event message while being disabled")
		case <-time.After(time.Second * 1):
			break
		}
	})

	t.Run("disable client is idempotent", func(t *testing.T) {
		data := make(chan rudderPayload)
		rudderClient, rudderServer := setupRudder(t, data)
		defer rudderServer.Close()

		err := rudderClient.Disable()
		require.NoError(t, err)

		err = rudderClient.Disable()
		require.NoError(t, err)

		rudderClient.CreateIncident(dummyIncident, true)

		select {
		case <-data:
			require.Fail(t, "Received Event message while being disabled")
		case <-time.After(time.Second * 1):
			break
		}
	})

	t.Run("re-disable client", func(t *testing.T) {
		data := make(chan rudderPayload)
		rudderClient, rudderServer := setupRudder(t, data)
		defer rudderServer.Close()

		// Make sure it's enabled before disabling
		err := rudderClient.Enable()
		require.NoError(t, err)

		err = rudderClient.Disable()
		require.NoError(t, err)

		rudderClient.CreateIncident(dummyIncident, true)

		select {
		case <-data:
			require.Fail(t, "Received Event message while being disabled")
		case <-time.After(time.Second * 1):
			break
		}
	})

	t.Run("re-enable client", func(t *testing.T) {
		// The default timeout in a new Rudder client is 5s. When enabling a
		// disabled client, the config is reset to these defaults.
		// We could replace the client directly in the test, but that kind of
		// defeats the purpose of testing Enable.
		if testing.Short() {
			t.Skip("Skipping re-enable client test: takes at least 6 seconds")
		}

		data := make(chan rudderPayload)
		rudderClient, rudderServer := setupRudder(t, data)
		defer rudderServer.Close()

		// Make sure it's disabled before enabling
		err := rudderClient.Disable()
		require.NoError(t, err)

		err = rudderClient.Enable()
		require.NoError(t, err)

		rudderClient.CreateIncident(dummyIncident, true)

		select {
		case payload := <-data:
			assertPayload(t, payload, eventCreateIncident)
		case <-time.After(time.Second * 6):
			require.Fail(t, "Did not receive Event message")
		}
	})
}

func TestIncidentProperties(t *testing.T) {
	properties := incidentProperties(dummyIncident)

	// ID field is reserved by Rudder to uniquely identify every event
	require.NotContains(t, properties, "ID")

	expectedProperties := map[string]interface{}{
<<<<<<< HEAD
		"IncidentID":          dummyIncident.ID,
		"IsActive":            dummyIncident.IsActive,
		"CommanderUserID":     dummyIncident.CommanderUserID,
		"TeamID":              dummyIncident.TeamID,
		"CreateAt":            dummyIncident.CreateAt,
		"PostID":              dummyIncident.PostID,
		"NumChecklists":       1,
		"TotalChecklistItems": 1,
=======
		"IncidentID":      dummyIncident.ID,
		"IsActive":        dummyIncident.IsActive,
		"CommanderUserID": dummyIncident.CommanderUserID,
		"TeamID":          dummyIncident.TeamID,
		"CreatedAt":       dummyIncident.CreatedAt,
		"PostID":          dummyIncident.PostID,
		"ActiveStage":     dummyIncident.ActiveStage,
		"Playbook":        playbookProperties(*dummyIncident.Playbook),
>>>>>>> 65bb9df4
	}

	require.Equal(t, expectedProperties, properties)
}<|MERGE_RESOLUTION|>--- conflicted
+++ resolved
@@ -90,7 +90,6 @@
 		CreateAt:        1234,
 		ChannelID:       "channel_id_1",
 	},
-<<<<<<< HEAD
 	PostID:     "post_id",
 	PlaybookID: "playbookID1",
 	Checklists: []playbook.Checklist{
@@ -98,18 +97,6 @@
 			Title: "Checklist",
 			Items: []playbook.ChecklistItem{
 				{Title: "Test Item"},
-=======
-	PostID: "post_id",
-	Playbook: &playbook.Playbook{
-		ID:    "pid",
-		Title: "test",
-		Checklists: []playbook.Checklist{
-			{
-				Title: "Checklist",
-				Items: []playbook.ChecklistItem{
-					{Title: "Test Item"},
-				},
->>>>>>> 65bb9df4
 			},
 		},
 	},
@@ -125,14 +112,10 @@
 		require.Contains(t, properties, "IsActive")
 		require.Contains(t, properties, "CommanderUserID")
 		require.Contains(t, properties, "TeamID")
-<<<<<<< HEAD
 		require.Contains(t, properties, "CreateAt")
 		require.Contains(t, properties, "NumChecklists")
 		require.Contains(t, properties, "TotalChecklistItems")
-=======
-		require.Contains(t, properties, "CreatedAt")
 		require.Contains(t, properties, "ActiveStage")
->>>>>>> 65bb9df4
 
 		return &incident.Incident{
 			Header: incident.Header{
@@ -318,7 +301,6 @@
 	require.NotContains(t, properties, "ID")
 
 	expectedProperties := map[string]interface{}{
-<<<<<<< HEAD
 		"IncidentID":          dummyIncident.ID,
 		"IsActive":            dummyIncident.IsActive,
 		"CommanderUserID":     dummyIncident.CommanderUserID,
@@ -327,16 +309,7 @@
 		"PostID":              dummyIncident.PostID,
 		"NumChecklists":       1,
 		"TotalChecklistItems": 1,
-=======
-		"IncidentID":      dummyIncident.ID,
-		"IsActive":        dummyIncident.IsActive,
-		"CommanderUserID": dummyIncident.CommanderUserID,
-		"TeamID":          dummyIncident.TeamID,
-		"CreatedAt":       dummyIncident.CreatedAt,
-		"PostID":          dummyIncident.PostID,
 		"ActiveStage":     dummyIncident.ActiveStage,
-		"Playbook":        playbookProperties(*dummyIncident.Playbook),
->>>>>>> 65bb9df4
 	}
 
 	require.Equal(t, expectedProperties, properties)
