package main

import (
	"context"
	"encoding/json"
	"net/http"
	"testing"

	"github.com/mattermost/mattermost-plugin-playbooks/client"
	"github.com/mattermost/mattermost-plugin-playbooks/server/app"
	"github.com/mattermost/mattermost-server/v6/model"
	"github.com/stretchr/testify/assert"
	"github.com/stretchr/testify/require"
)

func TestRunCreation(t *testing.T) {
	e := Setup(t)
	e.CreateBasic()

	t.Run("dialog requests", func(t *testing.T) {
		for name, tc := range map[string]struct {
			dialogRequest   model.SubmitDialogRequest
			expected        func(t *testing.T, result *http.Response, err error)
			permissionsPrep func()
		}{
			"valid": {
				dialogRequest: model.SubmitDialogRequest{
					TeamId: e.BasicTeam.Id,
					UserId: e.RegularUser.Id,
					State:  "{}",
					Submission: map[string]interface{}{
						app.DialogFieldPlaybookIDKey: e.BasicPlaybook.ID,
						app.DialogFieldNameKey:       "run number 1",
					},
				},
				expected: func(t *testing.T, result *http.Response, err error) {
					require.NoError(t, err)
					assert.Equal(t, http.StatusCreated, result.StatusCode)
				},
			},
			"valid from post": {
				dialogRequest: model.SubmitDialogRequest{
					TeamId: e.BasicTeam.Id,
					UserId: e.RegularUser.Id,
					State:  `{"post_id": "` + e.BasicPublicChannelPost.Id + `"}`,
					Submission: map[string]interface{}{
						app.DialogFieldPlaybookIDKey: e.BasicPlaybook.ID,
						app.DialogFieldNameKey:       "run number 1",
					},
				},
				expected: func(t *testing.T, result *http.Response, err error) {
					require.NoError(t, err)
					assert.Equal(t, http.StatusCreated, result.StatusCode)
				},
			},
			"somone else's user id": {
				dialogRequest: model.SubmitDialogRequest{
					TeamId: e.BasicTeam.Id,
					UserId: e.AdminUser.Id,
					State:  "{}",
					Submission: map[string]interface{}{
						app.DialogFieldPlaybookIDKey: e.BasicPlaybook.ID,
						app.DialogFieldNameKey:       "somerun",
					},
				},
				expected: func(t *testing.T, result *http.Response, err error) {
					assert.Equal(t, http.StatusBadRequest, result.StatusCode)
				},
			},
			"missing playbook id": {
				dialogRequest: model.SubmitDialogRequest{
					TeamId: e.BasicTeam.Id,
					UserId: e.RegularUser.Id,
					State:  "{}",
					Submission: map[string]interface{}{
						app.DialogFieldPlaybookIDKey: "noesnotexist",
						app.DialogFieldNameKey:       "somerun",
					},
				},
				expected: func(t *testing.T, result *http.Response, err error) {
					assert.Equal(t, http.StatusInternalServerError, result.StatusCode)
				},
			},
			"no permissions to postid": {
				dialogRequest: model.SubmitDialogRequest{
					TeamId: e.BasicTeam.Id,
					UserId: e.RegularUser.Id,
					State:  `{"post_id": "` + e.BasicPrivateChannelPost.Id + `"}`,
					Submission: map[string]interface{}{
						app.DialogFieldPlaybookIDKey: e.BasicPlaybook.ID,
						app.DialogFieldNameKey:       "no permissions",
					},
				},
				expected: func(t *testing.T, result *http.Response, err error) {
					assert.Equal(t, http.StatusInternalServerError, result.StatusCode)
				},
			},
			"no permissions to playbook": {
				dialogRequest: model.SubmitDialogRequest{
					TeamId: e.BasicTeam.Id,
					UserId: e.RegularUser.Id,
					State:  "{}",
					Submission: map[string]interface{}{
						app.DialogFieldPlaybookIDKey: e.PrivatePlaybookNoMembers.ID,
						app.DialogFieldNameKey:       "not happening",
					},
				},
				expected: func(t *testing.T, result *http.Response, err error) {
					assert.Equal(t, http.StatusForbidden, result.StatusCode)
				},
			},
			"no permissions to private channels": {
				dialogRequest: model.SubmitDialogRequest{
					TeamId: e.BasicTeam.Id,
					UserId: e.RegularUser.Id,
					State:  "{}",
					Submission: map[string]interface{}{
						app.DialogFieldPlaybookIDKey: e.BasicPlaybook.ID,
						app.DialogFieldNameKey:       "run number 1",
					},
				},
				permissionsPrep: func() {
					e.Permissions.RemovePermissionFromRole(model.PermissionCreatePrivateChannel.Id, model.TeamUserRoleId)
				},
				expected: func(t *testing.T, result *http.Response, err error) {
					require.Error(t, err)
					assert.Equal(t, http.StatusForbidden, result.StatusCode)
				},
			},
			"request userid doesn't match": {
				dialogRequest: model.SubmitDialogRequest{
					TeamId: e.BasicTeam.Id,
					UserId: e.AdminUser.Id,
					State:  "{}",
					Submission: map[string]interface{}{
						app.DialogFieldPlaybookIDKey: e.BasicPlaybook.ID,
						app.DialogFieldNameKey:       "bad userid",
					},
				},
				expected: func(t *testing.T, result *http.Response, err error) {
					require.Error(t, err)
					assert.Equal(t, http.StatusBadRequest, result.StatusCode)
				},
			},
		} {
			t.Run(name, func(t *testing.T) {
				dialogRequestBytes, err := json.Marshal(tc.dialogRequest)
				require.NoError(t, err)

				if tc.permissionsPrep != nil {
					defaultRolePermissions := e.Permissions.SaveDefaultRolePermissions()
					defer func() {
						e.Permissions.RestoreDefaultRolePermissions(defaultRolePermissions)
					}()
					tc.permissionsPrep()
				}

				result, err := e.ServerClient.DoAPIRequestBytes("POST", e.ServerClient.URL+"/plugins/"+manifest.Id+"/api/v0/runs/dialog", dialogRequestBytes, "")
				tc.expected(t, result, err)
			})
		}
	})

	t.Run("create valid run", func(t *testing.T) {
		run, err := e.PlaybooksClient.PlaybookRuns.Create(context.Background(), client.PlaybookRunCreateOptions{
			Name:        "Basic create",
			OwnerUserID: e.RegularUser.Id,
			TeamID:      e.BasicTeam.Id,
			PlaybookID:  e.BasicPlaybook.ID,
		})
		assert.NoError(t, err)
		assert.NotNil(t, run)
	})

	t.Run("create valid run without playbook", func(t *testing.T) {
		run, err := e.PlaybooksClient.PlaybookRuns.Create(context.Background(), client.PlaybookRunCreateOptions{
			Name:        "No playbook",
			OwnerUserID: e.RegularUser.Id,
			TeamID:      e.BasicTeam.Id,
		})
		assert.NoError(t, err)
		assert.NotNil(t, run)
	})

	t.Run("can't without owner", func(t *testing.T) {
		_, err := e.PlaybooksClient.PlaybookRuns.Create(context.Background(), client.PlaybookRunCreateOptions{
			Name:        "No owner",
			OwnerUserID: "",
			TeamID:      e.BasicTeam.Id,
		})
		assert.Error(t, err)
	})

	t.Run("can't without team", func(t *testing.T) {
		_, err := e.PlaybooksClient.PlaybookRuns.Create(context.Background(), client.PlaybookRunCreateOptions{
			Name:        "Basic create",
			OwnerUserID: e.RegularUser.Id,
			PlaybookID:  e.BasicPlaybook.ID,
		})
		assert.Error(t, err)
	})

	t.Run("missing name", func(t *testing.T) {
		_, err := e.PlaybooksClient.PlaybookRuns.Create(context.Background(), client.PlaybookRunCreateOptions{
			Name:        "",
			OwnerUserID: e.RegularUser.Id,
			TeamID:      e.BasicTeam.Id,
			PlaybookID:  e.BasicPlaybook.ID,
		})
		assert.Error(t, err)
	})

	t.Run("archived playbook", func(t *testing.T) {
		_, err := e.PlaybooksClient.PlaybookRuns.Create(context.Background(), client.PlaybookRunCreateOptions{
			Name:        "Basic create",
			OwnerUserID: e.RegularUser.Id,
			TeamID:      e.BasicTeam.Id,
			PlaybookID:  e.ArchivedPlaybook.ID,
		})
		assert.Error(t, err)
	})
}

func TestRunRetrieval(t *testing.T) {
	e := Setup(t)
	e.CreateBasic()

	t.Run("by channel id", func(t *testing.T) {
		run, err := e.PlaybooksClient.PlaybookRuns.GetByChannelID(context.Background(), e.BasicRun.ChannelID)
		require.NoError(t, err)
		require.Equal(t, e.BasicRun.ID, run.ID)
	})

	t.Run("by channel id not found", func(t *testing.T) {
		run, err := e.PlaybooksClient.PlaybookRuns.GetByChannelID(context.Background(), model.NewId())
		require.Error(t, err)
		require.Nil(t, run)
	})

	t.Run("empty list", func(t *testing.T) {
		list, err := e.PlaybooksAdminClient.PlaybookRuns.List(context.Background(), 0, 100, client.PlaybookRunListOptions{
			TeamID: e.BasicTeam2.Id,
		})
		require.Nil(t, err)
		require.Len(t, list.Items, 0)
	})

	t.Run("filters", func(t *testing.T) {
		endedRun, err := e.PlaybooksAdminClient.PlaybookRuns.Create(context.Background(), client.PlaybookRunCreateOptions{
			Name:        "Anouther Run",
			TeamID:      e.BasicTeam.Id,
			OwnerUserID: e.AdminUser.Id,
			PlaybookID:  e.BasicPlaybook.ID,
		})
		require.NoError(t, err)
		err = e.PlaybooksAdminClient.PlaybookRuns.Finish(context.Background(), endedRun.ID)
		require.NoError(t, err)

		list, err := e.PlaybooksAdminClient.PlaybookRuns.List(context.Background(), 0, 100, client.PlaybookRunListOptions{
			TeamID: e.BasicTeam.Id,
		})
		require.Nil(t, err)
		require.Len(t, list.Items, 2)

		list, err = e.PlaybooksAdminClient.PlaybookRuns.List(context.Background(), 0, 100, client.PlaybookRunListOptions{
			TeamID:   e.BasicTeam.Id,
			Statuses: []client.Status{client.StatusInProgress},
		})
		require.Nil(t, err)
		require.Len(t, list.Items, 1)

		list, err = e.PlaybooksAdminClient.PlaybookRuns.List(context.Background(), 0, 100, client.PlaybookRunListOptions{
			TeamID:  e.BasicTeam.Id,
			OwnerID: e.RegularUser.Id,
		})
		require.Nil(t, err)
		require.Len(t, list.Items, 1)
	})

	t.Run("checklist autocomplete", func(t *testing.T) {
		resp, err := e.ServerClient.DoAPIRequest("GET", e.ServerClient.URL+"/plugins/"+manifest.Id+"/api/v0/runs/checklist-autocomplete?channel_id="+e.BasicPrivateChannel.Id, "", "")
		assert.Error(t, err)
		assert.Equal(t, http.StatusForbidden, resp.StatusCode)
	})

}

func TestRunStatus(t *testing.T) {
	e := Setup(t)
	e.CreateBasic()

	t.Run("update", func(t *testing.T) {
		err := e.PlaybooksClient.PlaybookRuns.UpdateStatus(context.Background(), e.BasicRun.ID, "update", 600)
		assert.NoError(t, err)
	})

	t.Run("update empty message", func(t *testing.T) {
		err := e.PlaybooksClient.PlaybookRuns.UpdateStatus(context.Background(), e.BasicRun.ID, "  \t  \r ", 600)
		assert.Error(t, err)
	})
}

func TestChecklistManagement(t *testing.T) {
	e := Setup(t)
	e.CreateBasic()

	createNewRunWithNoChecklists := func(t *testing.T) *client.PlaybookRun {
		t.Helper()

		run, err := e.PlaybooksClient.PlaybookRuns.Create(context.Background(), client.PlaybookRunCreateOptions{
			Name:        "Run name",
			OwnerUserID: e.RegularUser.Id,
			TeamID:      e.BasicTeam.Id,
			PlaybookID:  e.BasicPlaybook.ID,
		})
		require.NoError(t, err)
		require.Len(t, run.Checklists, 0)

		return run
	}

	t.Run("checklist creation - success: empty checklist", func(t *testing.T) {
		run := createNewRunWithNoChecklists(t)
		title := "A new checklist"

		// Create a valid, empty checklist
		err := e.PlaybooksClient.PlaybookRuns.CreateChecklist(context.Background(), run.ID, client.Checklist{
			Title: title,
			Items: []client.ChecklistItem{},
		})
		require.NoError(t, err)

		// Make sure the new checklist is there
		editedRun, err := e.PlaybooksClient.PlaybookRuns.Get(context.Background(), run.ID)
		require.NoError(t, err)
		require.Len(t, editedRun.Checklists, 1)
		require.Equal(t, title, editedRun.Checklists[0].Title)
	})

	t.Run("checklist creation - success: checklist with items", func(t *testing.T) {
		run := createNewRunWithNoChecklists(t)
		title := "A new checklist"

		// Create a valid checklist with some items
		items := []client.ChecklistItem{
			{
				Title:       "First",
				Description: "",
			},
			{
				Title:       "Second",
				Description: "Description",
			},
		}
		err := e.PlaybooksClient.PlaybookRuns.CreateChecklist(context.Background(), run.ID, client.Checklist{
			Title: title,
			Items: items,
		})
		require.NoError(t, err)

		// Make sure the new checklist is there
		editedRun, err := e.PlaybooksClient.PlaybookRuns.Get(context.Background(), run.ID)
		require.NoError(t, err)
		require.Len(t, editedRun.Checklists, 1)
		require.Equal(t, title, editedRun.Checklists[0].Title)
		require.Equal(t, "First", editedRun.Checklists[0].Items[0].Title)
		require.Equal(t, "Second", editedRun.Checklists[0].Items[1].Title)
		require.Equal(t, "Description", editedRun.Checklists[0].Items[1].Description)
	})

	t.Run("checklist creation - failure: no title", func(t *testing.T) {
		run := createNewRunWithNoChecklists(t)

		// Try to create a new checklist with no title
		err := e.PlaybooksClient.PlaybookRuns.CreateChecklist(context.Background(), run.ID, client.Checklist{
			Title: "",
			Items: []client.ChecklistItem{},
		})
		require.Error(t, err)

		// Make sure that the checklist was not added
		editedRun, err := e.PlaybooksClient.PlaybookRuns.Get(context.Background(), run.ID)
		require.NoError(t, err)
		require.Len(t, editedRun.Checklists, 0)
	})

	t.Run("checklist renaming - success", func(t *testing.T) {
		run := createNewRunWithNoChecklists(t)
		oldTitle := "Old Title"
		newTitle := "New Title"

		// Create a new checklist with a known title
		err := e.PlaybooksClient.PlaybookRuns.CreateChecklist(context.Background(), run.ID, client.Checklist{
			Title: oldTitle,
			Items: []client.ChecklistItem{},
		})
		require.NoError(t, err)

		// Rename the checklist to a new title
		err = e.PlaybooksClient.PlaybookRuns.RenameChecklist(context.Background(), run.ID, 0, newTitle)
		require.NoError(t, err)

		// Retrieve the run again and make sure that the checklist's title has changed
		editedRun, err := e.PlaybooksClient.PlaybookRuns.Get(context.Background(), run.ID)
		require.NoError(t, err)
		require.Len(t, editedRun.Checklists, 1)
		require.Equal(t, newTitle, editedRun.Checklists[0].Title)
	})

	t.Run("checklist renaming - failure: no title", func(t *testing.T) {
		run := createNewRunWithNoChecklists(t)
		oldTitle := "Old Title"
		newTitle := ""

		// Create a valid checklist
		err := e.PlaybooksClient.PlaybookRuns.CreateChecklist(context.Background(), run.ID, client.Checklist{
			Title: oldTitle,
			Items: []client.ChecklistItem{},
		})
		require.NoError(t, err)

		// Try to rename the checklist to an empty title
		err = e.PlaybooksClient.PlaybookRuns.RenameChecklist(context.Background(), run.ID, 0, newTitle)
		require.Error(t, err)
	})

	t.Run("checklist renaming - failure: wrong checklist number", func(t *testing.T) {
		run := createNewRunWithNoChecklists(t)
		newTitle := "New Title"

		// Try to rename a checklist that does not exist (negative number)
		err := e.PlaybooksClient.PlaybookRuns.RenameChecklist(context.Background(), run.ID, -1, newTitle)
		require.Error(t, err)

		// Try to rename a checklist that does not exist (number greater than the index of the last checklist)
		err = e.PlaybooksClient.PlaybookRuns.RenameChecklist(context.Background(), run.ID, len(run.Checklists), newTitle)
		require.Error(t, err)
	})

	t.Run("checklist removal - success: result in no checklists", func(t *testing.T) {
		run := createNewRunWithNoChecklists(t)
		require.Len(t, run.Checklists, 0)

		// Create a valid checklist
		err := e.PlaybooksClient.PlaybookRuns.CreateChecklist(context.Background(), run.ID, client.Checklist{
			Title: "title",
			Items: []client.ChecklistItem{},
		})
		require.NoError(t, err)

		// Retrieve the run again and make sure that the checklist was created
		editedRun, err := e.PlaybooksClient.PlaybookRuns.Get(context.Background(), run.ID)
		require.NoError(t, err)
		require.Len(t, editedRun.Checklists, 1)

		// Remove the recently created checklist
		err = e.PlaybooksClient.PlaybookRuns.RemoveChecklist(context.Background(), run.ID, 0)
		require.NoError(t, err)

		// Retrieve the run again and make sure that the checklist was removed
		editedRun, err = e.PlaybooksClient.PlaybookRuns.Get(context.Background(), run.ID)
		require.NoError(t, err)
		require.Len(t, editedRun.Checklists, 0)
	})

	t.Run("checklist removal - success: still some checklists", func(t *testing.T) {
		run := createNewRunWithNoChecklists(t)

		// Create two valid checklists
		err := e.PlaybooksClient.PlaybookRuns.CreateChecklist(context.Background(), run.ID, client.Checklist{
			Title: "First checklist",
			Items: []client.ChecklistItem{},
		})
		require.NoError(t, err)

		err = e.PlaybooksClient.PlaybookRuns.CreateChecklist(context.Background(), run.ID, client.Checklist{
			Title: "Second checklist",
			Items: []client.ChecklistItem{},
		})
		require.NoError(t, err)

		// Retrieve the run again and make sure that the checklists were created
		editedRun, err := e.PlaybooksClient.PlaybookRuns.Get(context.Background(), run.ID)
		require.NoError(t, err)
		require.Len(t, editedRun.Checklists, 2)

		// Remove the last checklist
		err = e.PlaybooksClient.PlaybookRuns.RemoveChecklist(context.Background(), run.ID, 1)
		require.NoError(t, err)

		// Retrieve the run again and make sure that the checklist was removed
		editedRun, err = e.PlaybooksClient.PlaybookRuns.Get(context.Background(), run.ID)
		require.NoError(t, err)
		require.Len(t, editedRun.Checklists, 1)
		require.Equal(t, "First checklist", editedRun.Checklists[0].Title)
	})

	t.Run("checklist removal - failure: wrong checklist number", func(t *testing.T) {
		run := createNewRunWithNoChecklists(t)

		// Try to remove a checklist that does not exist (negative number)
		err := e.PlaybooksClient.PlaybookRuns.RemoveChecklist(context.Background(), run.ID, -1)
		require.Error(t, err)

		// Try to rename a checklist that does not exist (number greater than the index of the last checklist)
		err = e.PlaybooksClient.PlaybookRuns.RemoveChecklist(context.Background(), run.ID, 0)
		require.Error(t, err)

		// Create a checklist so that there is at least one
		err = e.PlaybooksClient.PlaybookRuns.CreateChecklist(context.Background(), run.ID, client.Checklist{
			Title: "Second checklist",
			Items: []client.ChecklistItem{},
		})
		require.NoError(t, err)

		// Retrieve the run again and make sure that there is one checklist
		editedRun, err := e.PlaybooksClient.PlaybookRuns.Get(context.Background(), run.ID)
		require.NoError(t, err)
		require.Len(t, editedRun.Checklists, 1)

		// Try to remove a checklist that does not exist (number greater than the index of the last checklist)
		err = e.PlaybooksClient.PlaybookRuns.RemoveChecklist(context.Background(), run.ID, 1)
		require.Error(t, err)
	})

	t.Run("checklist adding - success", func(t *testing.T) {
		run := createNewRunWithNoChecklists(t)

		// Create a new checklist with a known title
		err := e.PlaybooksClient.PlaybookRuns.CreateChecklist(context.Background(), run.ID, client.Checklist{
			Title: "Checklist Title",
			Items: []client.ChecklistItem{},
		})
		require.NoError(t, err)

		// Add the new checklistItem
		itemTitle := "New echo item"
		command := "/echo hi!"
		description := "A very complicated checklist item."
		err = e.PlaybooksClient.PlaybookRuns.AddChecklistItem(context.Background(), run.ID, 0, client.ChecklistItem{
			Title:       itemTitle,
			Command:     command,
			Description: description,
		})
		require.NoError(t, err)

		// Retrieve the run again and make sure that the checklistItem is there
		editedRun, err := e.PlaybooksClient.PlaybookRuns.Get(context.Background(), run.ID)
		require.NoError(t, err)
		require.Len(t, editedRun.Checklists, 1)
		require.Len(t, editedRun.Checklists[0].Items, 1)
		require.Equal(t, itemTitle, editedRun.Checklists[0].Items[0].Title)
		require.Equal(t, command, editedRun.Checklists[0].Items[0].Command)
		require.Equal(t, description, editedRun.Checklists[0].Items[0].Description)
	})

	t.Run("checklist adding - failure: no title", func(t *testing.T) {
		run := createNewRunWithNoChecklists(t)

		// Create a new checklist with a known title
		err := e.PlaybooksClient.PlaybookRuns.CreateChecklist(context.Background(), run.ID, client.Checklist{
			Title: "Checklist Title",
			Items: []client.ChecklistItem{},
		})
		require.NoError(t, err)

		// Add the new checklistItem with an invalid title
		err = e.PlaybooksClient.PlaybookRuns.AddChecklistItem(context.Background(), run.ID, 0, client.ChecklistItem{
			Title: "",
		})
		require.Error(t, err)
	})

	t.Run("checklist adding - failure: wrong checklist number", func(t *testing.T) {
		run := createNewRunWithNoChecklists(t)

		// Create a new checklist with a known title
		err := e.PlaybooksClient.PlaybookRuns.CreateChecklist(context.Background(), run.ID, client.Checklist{
			Title: "Checklist Title",
			Items: []client.ChecklistItem{},
		})
		require.NoError(t, err)

		// Add the new checklistItem -- to an invalid checklist number (negative)
		err = e.PlaybooksClient.PlaybookRuns.AddChecklistItem(context.Background(), run.ID, -1, client.ChecklistItem{
			Title: "New echo item",
		})
		require.Error(t, err)

		// Add the new checklistItem -- to an invalid checklist number (non-existent)
		err = e.PlaybooksClient.PlaybookRuns.AddChecklistItem(context.Background(), run.ID, len(run.Checklists)+1, client.ChecklistItem{
			Title: "New echo item",
		})
		require.Error(t, err)
	})

	type ExpectedError struct{ StatusCode int }

	moveItemTests := []struct {
		Title              string
		Checklists         [][]string
		SourceChecklistIdx int
		SourceItemIdx      int
		DestChecklistIdx   int
		DestItemIdx        int
		ExpectedItemTitles [][]string
		ExpectedError      *ExpectedError
	}{
		{
			"One checklist with two items - move the first item",
			[][]string{{"00", "01"}},
			0, 0, 0, 1,
			[][]string{{"01", "00"}},
			nil,
		},
		{
			"One checklist with two items - move the second item",
			[][]string{{"00", "01"}},
			0, 1, 0, 0,
			[][]string{{"01", "00"}},
			nil,
		},
		{
			"One checklist with three items - move the first item to the second position",
			[][]string{{"00", "01", "02"}},
			0, 0, 0, 1,
			[][]string{{"01", "00", "02"}},
			nil,
		},
		{
			"One checklist with three items - move the second item to the first position",
			[][]string{{"00", "01", "02"}},
			0, 1, 0, 0,
			[][]string{{"01", "00", "02"}},
			nil,
		},
		{
			"One checklist with three items - move the first item to the last position",
			[][]string{{"00", "01", "02"}},
			0, 0, 0, 2,
			[][]string{{"01", "02", "00"}},
			nil,
		},
		{
			"Multiple checklists - move from one to another",
			[][]string{{"10", "11", "12"}, {"00", "01", "02"}},
			0, 1, 1, 0,
			[][]string{{"00", "02"}, {"01", "10", "11", "12"}},
			nil,
		},
		{
			"Multiple checklists - move to an empty checklist",
			[][]string{{}, {"00", "01"}},
			0, 0, 1, 0,
			[][]string{{"01"}, {"00"}},
			nil,
		},
		{
			"Multiple checklists - leave the original checklist empty",
			[][]string{{"10"}, {"00"}},
			0, 0, 1, 1,
			[][]string{{}, {"10", "00"}},
			nil,
		},
		{
			"One checklist - invalid source checklist: greater than lenght of checklists",
			[][]string{{"00"}},
			1, 0, 0, 0,
			[][]string{},
			&ExpectedError{StatusCode: 500},
		},
		{
			"One checklist - invalid source checklist: negative number",
			[][]string{{"00"}},
			-1, 0, 0, 0,
			[][]string{},
			&ExpectedError{StatusCode: 500},
		},
		{
			"One checklist - invalid dest checklist: greater than length of items",
			[][]string{{"00"}},
			0, 0, 1, 0,
			[][]string{},
			&ExpectedError{StatusCode: 500},
		},
		{
			"One checklist - invalid dest checklist: negative number",
			[][]string{{"00"}},
			0, 0, -1, 0,
			[][]string{},
			&ExpectedError{StatusCode: 500},
		},
		{
			"One checklist - invalid source item: greater than lenght of items",
			[][]string{{"00"}},
			0, 1, 0, 0,
			[][]string{},
			&ExpectedError{StatusCode: 500},
		},
		{
			"One checklist - invalid source item: negative number",
			[][]string{{"00"}},
			0, -1, 0, 0,
			[][]string{},
			&ExpectedError{StatusCode: 500},
		},
		{
			"One checklist - invalid dest item: greater than length of items",
			[][]string{{"00"}},
			0, 0, 0, 1,
			[][]string{},
			&ExpectedError{StatusCode: 500},
		},
		{
			"One checklist - invalid dest item: negative number",
			[][]string{{"00"}},
			0, 0, 0, -1,
			[][]string{},
			&ExpectedError{StatusCode: 500},
		},
	}

	for _, test := range moveItemTests {
		t.Run(test.Title, func(t *testing.T) {
			// Create a new empty run
			run := createNewRunWithNoChecklists(t)

			// Add the specified checklists: note that we need to iterate backwards because CreateChecklist prepends new checklists
			for i := len(test.Checklists) - 1; i >= 0; i-- {
				// Generate the items for this checklist
				checklist := test.Checklists[i]
				items := make([]client.ChecklistItem, 0, len(checklist))
				for _, title := range checklist {
					items = append(items, client.ChecklistItem{Title: title})
				}

				// Create the checklist with the defined items
				err := e.PlaybooksClient.PlaybookRuns.CreateChecklist(context.Background(), run.ID, client.Checklist{
					Title: "Checklist",
					Items: items,
				})
				require.NoError(t, err)
			}

			// Move the item from its source to its destination
			err := e.PlaybooksClient.PlaybookRuns.MoveChecklistItem(context.Background(), run.ID, test.SourceChecklistIdx, test.SourceItemIdx, test.DestChecklistIdx, test.DestItemIdx)

			// If an error is expected, check that it's the one we expect
			if test.ExpectedError != nil {
				requireErrorWithStatusCode(t, err, test.ExpectedError.StatusCode)
				return
			}

			// If no error is expected, retrieve the run again
			require.NoError(t, err)
			run, err = e.PlaybooksClient.PlaybookRuns.Get(context.Background(), run.ID)
			require.NoError(t, err)

			// And check that the new checklists are ordered as specified by the test data
			for checklistIdx, actualChecklist := range run.Checklists {
				expectedItemTitles := test.ExpectedItemTitles[checklistIdx]
				require.Len(t, actualChecklist.Items, len(expectedItemTitles))

				for itemIdx, actualItem := range actualChecklist.Items {
					require.Equal(t, expectedItemTitles[itemIdx], actualItem.Title)
				}
			}
		})
	}

	moveChecklistTests := []struct {
		Title              string
		Checklists         []string
		SourceChecklistIdx int
		DestChecklistIdx   int
		ExpectedChecklists []string
		ExpectedError      *ExpectedError
	}{
		{
			"Move checklist to the same position",
			[]string{"0"},
			0, 0,
			[]string{"0"},
			nil,
		},
		{
			"Swap two checklists, moving the first one",
			[]string{"1", "0"},
			0, 1,
			[]string{"1", "0"},
			nil,
		},
		{
			"Swap two checklists, moving the second one",
			[]string{"1", "0"},
			1, 0,
			[]string{"1", "0"},
			nil,
		},
		{
			"Move a checklist in a list of three checklists - first to second ",
			[]string{"2", "1", "0"},
			0, 1,
			[]string{"1", "0", "2"},
			nil,
		},
		{
			"Move a checklist in a list of three checklists - first to third",
			[]string{"2", "1", "0"},
			0, 2,
			[]string{"1", "2", "0"},
			nil,
		},
		{
			"Move a checklist in a list of three checklists - second to first",
			[]string{"2", "1", "0"},
			1, 0,
			[]string{"1", "0", "2"},
			nil,
		},
		{
			"Move a checklist in a list of three checklists - second to third",
			[]string{"2", "1", "0"},
			1, 2,
			[]string{"0", "2", "1"},
			nil,
		},
		{
			"Move a checklist in a list of three checklists - third to first",
			[]string{"2", "1", "0"},
			2, 0,
			[]string{"2", "0", "1"},
			nil,
		},
		{
			"Move a checklist in a list of three checklists - third to second",
			[]string{"2", "1", "0"},
			2, 1,
			[]string{"0", "2", "1"},
			nil,
		},
		{
			"Wrong destination index - greater than length of list",
			[]string{"2", "1", "0"},
			0, 5,
			[]string{"0", "1", "2"},
			&ExpectedError{500},
		},
		{
			"Wrong destination index - negative",
			[]string{"2", "1", "0"},
			0, -5,
			[]string{"0", "1", "2"},
			&ExpectedError{500},
		},
		{
			"Wrong source index - greater than length of list",
			[]string{"2", "1", "0"},
			5, 0,
			[]string{"0", "1", "2"},
			&ExpectedError{500},
		},
		{
			"Wrong source index - negative",
			[]string{"2", "1", "0"},
			-5, 0,
			[]string{"0", "1", "2"},
			&ExpectedError{500},
		},
	}

	for _, test := range moveChecklistTests {
		t.Run(test.Title, func(t *testing.T) {
			// Create a new empty run
			run := createNewRunWithNoChecklists(t)

			// Add the specified checklists: note that we need to iterate backwards because CreateChecklist prepends new checklists
			for i := len(test.Checklists) - 1; i >= 0; i-- {
				err := e.PlaybooksClient.PlaybookRuns.CreateChecklist(context.Background(), run.ID, client.Checklist{
					Title: test.Checklists[i],
				})
				require.NoError(t, err)
			}

			// Move the checklist from its source to its destination
			err := e.PlaybooksClient.PlaybookRuns.MoveChecklist(context.Background(), run.ID, test.SourceChecklistIdx, test.DestChecklistIdx)

			// If an error is expected, check that it's the one we expect
			if test.ExpectedError != nil {
				requireErrorWithStatusCode(t, err, test.ExpectedError.StatusCode)
				return
			}

			// If no error is expected, retrieve the run again
			require.NoError(t, err)
			run, err = e.PlaybooksClient.PlaybookRuns.Get(context.Background(), run.ID)
			require.NoError(t, err)

			// And check that the new checklists are ordered as specified by the test data
			for checklistIdx, actualChecklist := range run.Checklists {
				require.Equal(t, test.ExpectedChecklists[checklistIdx], actualChecklist.Title)
			}
		})
	}
}

<<<<<<< HEAD
func TestReminderReset(t *testing.T) {
	e := Setup(t)
	e.CreateBasic()

	t.Run("reminder reset - event created", func(t *testing.T) {
		payload := client.ReminderResetPayload{
			NewReminderSeconds: 100,
		}
		err := e.PlaybooksClient.Reminders.Reset(context.Background(), e.BasicRun.ID, payload)
		assert.NoError(t, err)

		pb, err := e.PlaybooksClient.PlaybookRuns.Get(context.Background(), e.BasicRun.ID)
		assert.NoError(t, err)

		statusSnoozed := make([]client.TimelineEvent, 0)
		for _, te := range pb.TimelineEvents {
			if te.EventType == "status_update_snoozed" {
				statusSnoozed = append(statusSnoozed, te)
			}
		}

		require.Len(t, statusSnoozed, 1)
=======
func TestRunActions(t *testing.T) {
	e := Setup(t)
	e.CreateBasic()

	t.Run("actions set settings", func(t *testing.T) {
		settings := client.RunAction{
			StatusUpdateBroadcastChannelsEnabled: true,
			StatusUpdateBroadcastWebhooksEnabled: true,
			BroadcastChannelIDs:                  []string{"chn1", "chn2"},
			WebhookOnStatusUpdateURLs:            []string{"url1", "url2"},
		}
		err := e.PlaybooksClient.PlaybookRuns.UpdateRunActions(context.Background(), e.BasicRun.ID, settings)
		assert.NoError(t, err)

		// Make sure the action settings are updated
		editedRun, err := e.PlaybooksClient.PlaybookRuns.Get(context.Background(), e.BasicRun.ID)
		require.NoError(t, err)
		require.Equal(t, settings.StatusUpdateBroadcastChannelsEnabled, editedRun.StatusUpdateBroadcastChannelsEnabled)
		require.Equal(t, settings.StatusUpdateBroadcastWebhooksEnabled, editedRun.StatusUpdateBroadcastWebhooksEnabled)
		require.Equal(t, settings.BroadcastChannelIDs, editedRun.BroadcastChannelIDs)
		require.Equal(t, settings.WebhookOnStatusUpdateURLs, editedRun.WebhookOnStatusUpdateURLs)
	})

	t.Run("actions update settings", func(t *testing.T) {
		settings := client.RunAction{
			StatusUpdateBroadcastChannelsEnabled: false,
			StatusUpdateBroadcastWebhooksEnabled: false,
			BroadcastChannelIDs:                  []string{"chn1", "chn3"},
			WebhookOnStatusUpdateURLs:            []string{"url3", "url4"},
		}
		err := e.PlaybooksClient.PlaybookRuns.UpdateRunActions(context.Background(), e.BasicRun.ID, settings)
		assert.NoError(t, err)

		// Make sure the action settings are updated
		editedRun, err := e.PlaybooksClient.PlaybookRuns.Get(context.Background(), e.BasicRun.ID)
		require.NoError(t, err)
		require.Equal(t, settings.StatusUpdateBroadcastChannelsEnabled, editedRun.StatusUpdateBroadcastChannelsEnabled)
		require.Equal(t, settings.StatusUpdateBroadcastWebhooksEnabled, editedRun.StatusUpdateBroadcastWebhooksEnabled)
		require.Equal(t, settings.BroadcastChannelIDs, editedRun.BroadcastChannelIDs)
		require.Equal(t, settings.WebhookOnStatusUpdateURLs, editedRun.WebhookOnStatusUpdateURLs)
>>>>>>> 53c62c14
	})
}<|MERGE_RESOLUTION|>--- conflicted
+++ resolved
@@ -904,30 +904,6 @@
 	}
 }
 
-<<<<<<< HEAD
-func TestReminderReset(t *testing.T) {
-	e := Setup(t)
-	e.CreateBasic()
-
-	t.Run("reminder reset - event created", func(t *testing.T) {
-		payload := client.ReminderResetPayload{
-			NewReminderSeconds: 100,
-		}
-		err := e.PlaybooksClient.Reminders.Reset(context.Background(), e.BasicRun.ID, payload)
-		assert.NoError(t, err)
-
-		pb, err := e.PlaybooksClient.PlaybookRuns.Get(context.Background(), e.BasicRun.ID)
-		assert.NoError(t, err)
-
-		statusSnoozed := make([]client.TimelineEvent, 0)
-		for _, te := range pb.TimelineEvents {
-			if te.EventType == "status_update_snoozed" {
-				statusSnoozed = append(statusSnoozed, te)
-			}
-		}
-
-		require.Len(t, statusSnoozed, 1)
-=======
 func TestRunActions(t *testing.T) {
 	e := Setup(t)
 	e.CreateBasic()
@@ -968,6 +944,30 @@
 		require.Equal(t, settings.StatusUpdateBroadcastWebhooksEnabled, editedRun.StatusUpdateBroadcastWebhooksEnabled)
 		require.Equal(t, settings.BroadcastChannelIDs, editedRun.BroadcastChannelIDs)
 		require.Equal(t, settings.WebhookOnStatusUpdateURLs, editedRun.WebhookOnStatusUpdateURLs)
->>>>>>> 53c62c14
+	})
+}
+
+func TestReminderReset(t *testing.T) {
+	e := Setup(t)
+	e.CreateBasic()
+
+	t.Run("reminder reset - event created", func(t *testing.T) {
+		payload := client.ReminderResetPayload{
+			NewReminderSeconds: 100,
+		}
+		err := e.PlaybooksClient.Reminders.Reset(context.Background(), e.BasicRun.ID, payload)
+		assert.NoError(t, err)
+
+		pb, err := e.PlaybooksClient.PlaybookRuns.Get(context.Background(), e.BasicRun.ID)
+		assert.NoError(t, err)
+
+		statusSnoozed := make([]client.TimelineEvent, 0)
+		for _, te := range pb.TimelineEvents {
+			if te.EventType == "status_update_snoozed" {
+				statusSnoozed = append(statusSnoozed, te)
+			}
+		}
+
+		require.Len(t, statusSnoozed, 1)
 	})
 }