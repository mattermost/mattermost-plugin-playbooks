package pluginkvstore

import (
	"github.com/pkg/errors"

	"github.com/mattermost/mattermost-plugin-incident-response/server/playbook"
	"github.com/mattermost/mattermost-server/v5/model"
)

const (
	// PlaybookKey is the key for individual playbooks. Only exported for testing.
	PlaybookKey = keyVersionPrefix + "playbook_"
	// IndexKey is the key for the playbook index. Only exported for testing.
	IndexKey = keyVersionPrefix + "playbookindex"
)

// PlaybookStore is a kvs store for playbooks. DO NO USE DIRECTLY Use NewPlaybookStore
type PlaybookStore struct {
	kvAPI KVAPI
}

// NewPlaybookStore returns a new playbook store.
func NewPlaybookStore(kvAPI KVAPI) *PlaybookStore {
	return &PlaybookStore{
		kvAPI: kvAPI,
	}
}

// Ensure playbookStore implments the playbook.Store interface.
var _ playbook.Store = (*PlaybookStore)(nil)

type playbookIndex struct {
	PlaybookIDs []string `json:"playbook_ids"`
}

func (i *playbookIndex) clone() playbookIndex {
	newIndex := *i
	newIndex.PlaybookIDs = append([]string(nil), i.PlaybookIDs...)
	return newIndex
}

func (p *PlaybookStore) getIndex() (playbookIndex, error) {
	var index playbookIndex
<<<<<<< HEAD
	if err := p.kvAPI.Get(indexKey, &index); err != nil {
		return index, errors.Wrapf(err, "unable to get playbook index")
=======
	if err := p.kvAPI.Get(IndexKey, &index); err != nil {
		return index, fmt.Errorf("unable to get playbook index: %w", err)
>>>>>>> ea2f9b44
	}

	return index, nil
}

func (p *PlaybookStore) addToIndex(playbookID string) error {
	index, err := p.getIndex()
	if err != nil {
		return err
	}

	newIndex := index.clone()
	newIndex.PlaybookIDs = append(newIndex.PlaybookIDs, playbookID)

	// Set atomic doesn't seeem to work properly.
	saved, err := p.kvAPI.Set(IndexKey, &newIndex) //, pluginapi.SetAtomic(&index))
	if err != nil {
		return errors.Wrapf(err, "unable to add playbook to index")
	} else if !saved {
		return errors.New("unable add playbook to index KV Set didn't save")
	}

	return nil
}

func (p *PlaybookStore) removeFromIndex(playbookid string) error {
	index, err := p.getIndex()
	if err != nil {
		return err
	}

	newIndex := index.clone()
	for i := range newIndex.PlaybookIDs {
		if newIndex.PlaybookIDs[i] == playbookid {
			newIndex.PlaybookIDs = append(newIndex.PlaybookIDs[:i], newIndex.PlaybookIDs[i+1:]...)
			break
		}
	}

	// Set atomic doesn't seeem to work properly.
	saved, err := p.kvAPI.Set(IndexKey, &newIndex) //, pluginapi.SetAtomic(&index))
	if err != nil {
		return errors.Wrapf(err, "unable to add playbook to index")
	} else if !saved {
		return errors.New("unable add playbook to index KV Set didn't save")
	}

	return nil
}

// Create creates a new playbook
func (p *PlaybookStore) Create(playbook playbook.Playbook) (string, error) {
	playbook.ID = model.NewId()

	saved, err := p.kvAPI.Set(PlaybookKey+playbook.ID, &playbook)
	if err != nil {
		return "", errors.Wrapf(err, "unable to save playbook to KV store")
	} else if !saved {
		return "", errors.New("unable to save playbook to KV store, KV Set didn't save")
	}

	err = p.addToIndex(playbook.ID)
	if err != nil {
		return "", err
	}

	return playbook.ID, nil
}

// Get retrieves a playbook
func (p *PlaybookStore) Get(id string) (playbook.Playbook, error) {
	var out playbook.Playbook
	err := p.kvAPI.Get(PlaybookKey+id, &out)
	if err != nil {
		return out, err
	}
	return out, nil
}

// GetPlaybooks retrieves all playbooks.
//
// All playbooks are indexed in a dedicated key value and used to enumerate the existing playbooks.
func (p *PlaybookStore) GetPlaybooks() ([]playbook.Playbook, error) {
	index, err := p.getIndex()
	if err != nil {
		return nil, err
	}

	playbooks := make([]playbook.Playbook, 0, len(index.PlaybookIDs))
	for _, playbookID := range index.PlaybookIDs {
		// Ignoring error here for now. If a playbook is deleted after this function retrieves the index,
		// and error could be generated here that can be ignored. Other errors are unhelpful to the user.
		gotPlaybook, _ := p.Get(playbookID)
		playbooks = append(playbooks, gotPlaybook)
	}

	return playbooks, nil
}

// Update updates a playbook
func (p *PlaybookStore) Update(updated playbook.Playbook) error {
	if updated.ID == "" {
		return errors.New("updating playbook without ID")
	}

	saved, err := p.kvAPI.Set(PlaybookKey+updated.ID, &updated)
	if err != nil {
		return errors.Wrapf(err, "unable to update playbook in KV store")
	} else if !saved {
		return errors.New("unable to update playbook in KV store, KV Set didn't save")
	}

	return nil
}

// Delete deletes a playbook
func (p *PlaybookStore) Delete(id string) error {
	if err := p.removeFromIndex(id); err != nil {
		return err
	}

	if _, err := p.kvAPI.Set(PlaybookKey+id, nil); err != nil {
		return err
	}

	return nil
}<|MERGE_RESOLUTION|>--- conflicted
+++ resolved
@@ -1,6 +1,8 @@
 package pluginkvstore
 
 import (
+	"fmt"
+
 	"github.com/pkg/errors"
 
 	"github.com/mattermost/mattermost-plugin-incident-response/server/playbook"
@@ -41,13 +43,8 @@
 
 func (p *PlaybookStore) getIndex() (playbookIndex, error) {
 	var index playbookIndex
-<<<<<<< HEAD
-	if err := p.kvAPI.Get(indexKey, &index); err != nil {
-		return index, errors.Wrapf(err, "unable to get playbook index")
-=======
 	if err := p.kvAPI.Get(IndexKey, &index); err != nil {
 		return index, fmt.Errorf("unable to get playbook index: %w", err)
->>>>>>> ea2f9b44
 	}
 
 	return index, nil
