--- conflicted
+++ resolved
@@ -1,7 +1,6 @@
 package pluginkvstore
 
 import (
-	pluginapi "github.com/mattermost/mattermost-plugin-api"
 	"github.com/pkg/errors"
 
 	"github.com/mattermost/mattermost-plugin-incident-response/server/playbook"
@@ -61,21 +60,12 @@
 		newIndex := index.clone()
 		newIndex.PlaybookIDs = append(newIndex.PlaybookIDs, playbookID)
 
-<<<<<<< HEAD
 		saved, err := p.kvAPI.Set(IndexKey, &newIndex, pluginapi.SetAtomic(&index))
 		if err != nil {
 			return errors.Wrapf(err, "unable to add playbook to index")
 		} else if saved {
 			return nil
 		}
-=======
-	// Set atomic doesn't seeem to work properly.
-	saved, err := p.kvAPI.Set(IndexKey, &newIndex)
-	if err != nil {
-		return errors.Wrapf(err, "unable to add playbook to index")
-	} else if !saved {
-		return errors.New("unable add playbook to index KV Set didn't save")
->>>>>>> dd96b307
 	}
 	return errors.New("unable add playbook to index, kvAPI.Set returned false too many times")
 }
@@ -95,21 +85,12 @@
 			}
 		}
 
-<<<<<<< HEAD
 		saved, err := p.kvAPI.Set(IndexKey, &newIndex, pluginapi.SetAtomic(&index))
 		if err != nil {
 			return errors.Wrapf(err, "unable to remove playbook from index")
 		} else if saved {
 			return nil
 		}
-=======
-	// Set atomic doesn't seeem to work properly.
-	saved, err := p.kvAPI.Set(IndexKey, &newIndex)
-	if err != nil {
-		return errors.Wrapf(err, "unable to add playbook to index")
-	} else if !saved {
-		return errors.New("unable add playbook to index KV Set didn't save")
->>>>>>> dd96b307
 	}
 	return errors.New("unable remove playbook from index, kvAPI.Set returned false too many times")
 }
