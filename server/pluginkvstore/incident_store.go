package pluginkvstore

import (
	"sort"
	"strings"
	"unicode"

	pluginapi "github.com/mattermost/mattermost-plugin-api"
	"github.com/mattermost/mattermost-plugin-incident-response/server/bot"
	"github.com/mattermost/mattermost-plugin-incident-response/server/incident"
	"github.com/mattermost/mattermost-server/v5/model"
	"github.com/pkg/errors"
	"golang.org/x/text/runes"
	"golang.org/x/text/transform"
	"golang.org/x/text/unicode/norm"
)

const (
	allHeadersKey  = keyVersionPrefix + "all_headers"
	incidentKey    = keyVersionPrefix + "incident_"
	perPageDefault = 1000
)

type idHeaderMap map[string]incident.Header

func (i *idHeaderMap) clone() idHeaderMap {
	newMap := make(idHeaderMap, len(*i))
	for k, v := range *i {
		newMap[k] = v
	}
	return newMap
}

// Ensure incidentStore implements the incident.Store interface.
var _ incident.Store = (*incidentStore)(nil)

// incidentStore holds the information needed to fulfill the methods in the store interface.
type incidentStore struct {
	pluginAPI PluginAPIClient
	log       bot.Logger
}

// NewIncidentStore creates a new store for incident ServiceImpl.
func NewIncidentStore(pluginAPI PluginAPIClient, log bot.Logger) incident.Store {
	newStore := &incidentStore{
		pluginAPI: pluginAPI,
		log:       log,
	}
	return newStore
}

// GetIncidents gets all the incidents, abiding by the filter options, and the total count before paging.
func (s *incidentStore) GetIncidents(options incident.HeaderFilterOptions) (*incident.GetIncidentsResults, error) {
	headersMap, err := s.getIDHeaders()
	if err != nil {
		return nil, errors.Wrapf(err, "failed to get all headers value")
	}

	headers := toHeaders(headersMap)
	var filtered []incident.Header

	for _, header := range headers {
		if headerMatchesFilters(header, options) {
			filtered = append(filtered, header)
		}
	}

	// First satisfy Sort/Order, then filter by search term if available. This works because the
	// search does not rank based on relevance; it is essentially a search filter.
	sortHeaders(filtered, options.Sort, options.Order)
	if options.SearchTerm != "" {
		filtered = searchHeaders(filtered, options.SearchTerm)
	}

	totalCount := len(filtered)
	filtered = pageHeaders(filtered, options.Page, options.PerPage)

	var result []incident.Incident
	for _, header := range filtered {
		i, err := s.getIncident(header.ID)
		if err != nil {
			// odds are this should not happen, so default to failing fast
			return nil, errors.Wrapf(err, "failed to get incident id '%s'", header.ID)
		}
		result = append(result, *i)
	}

	return &incident.GetIncidentsResults{
		Incidents:  result,
		TotalCount: totalCount,
	}, nil
}

// CreateIncident creates a new incident.
func (s *incidentStore) CreateIncident(incdnt *incident.Incident) (*incident.Incident, error) {
	if incdnt == nil {
		return nil, errors.New("incident is nil")
	}
	if incdnt.ID != "" {
		return nil, errors.New("ID should not be set")
	}
	incdnt.ID = model.NewId()

	saved, err := s.pluginAPI.KV.Set(toIncidentKey(incdnt.ID), incdnt)
	if err != nil {
		return nil, errors.Wrapf(err, "failed to store new incident")
	} else if !saved {
		return nil, errors.New("failed to store new incident")
	}

	// Update Headers
	if err := s.updateHeader(incdnt); err != nil {
		return nil, errors.Wrapf(err, "failed to update headers")
	}

	return incdnt, nil
}

// UpdateIncident updates an incident.
func (s *incidentStore) UpdateIncident(incdnt *incident.Incident) error {
	if incdnt == nil {
		return errors.New("incident is nil")
	}
	if incdnt.ID == "" {
		return errors.New("ID should be set")
	}

	headers, err := s.getIDHeaders()
	if err != nil {
		return errors.Wrapf(err, "failed to get all headers value")
	}

	if _, exists := headers[incdnt.ID]; !exists {
		return errors.Wrapf(err, "incident with id (%s) does not exist", incdnt.ID)
	}

	saved, err := s.pluginAPI.KV.Set(toIncidentKey(incdnt.ID), incdnt)
	if err != nil {
		return errors.Wrapf(err, "failed to update incident")
	} else if !saved {
		return errors.New("failed to update incident")
	}

	// Update Headers
	if err := s.updateHeader(incdnt); err != nil {
		return errors.Wrapf(err, "failed to update headers")
	}

	return nil
}

// GetIncident gets an incident by ID.
func (s *incidentStore) GetIncident(incidentID string) (*incident.Incident, error) {
	headers, err := s.getIDHeaders()
	if err != nil {
		return nil, errors.Wrapf(err, "failed to get all headers value")
	}

	if _, exists := headers[incidentID]; !exists {
		return nil, errors.Wrapf(incident.ErrNotFound, "incident with id (%s) does not exist", incidentID)
	}

	return s.getIncident(incidentID)
}

// GetIncidentIDForChannel gets an incident associated to the given channel id.
func (s *incidentStore) GetIncidentIDForChannel(channelID string) (string, error) {
	headers, err := s.getIDHeaders()
	if err != nil {
		return "", errors.Wrapf(err, "failed to get all headers value")
	}

	// Search for which incident has the given channel associated
	for _, header := range headers {
		if header.PrimaryChannelID == channelID {
			return header.ID, nil
		}
	}
	return "", errors.Wrapf(incident.ErrNotFound, "channel with id (%s) does not have an incident", channelID)
}

// GetAllIncidentMembersCount returns the count of all members of an incident since the
// beginning of the incident, excluding bots.
func (s *incidentStore) GetAllIncidentMembersCount(incidentID string) (int64, error) {
	db, err := s.pluginAPI.Store.GetMasterDB()
	if err != nil {
		return 0, errors.Wrap(err, "failed to get a database connection")
	}

	var numMembers int64
	err = db.QueryRow(`
		SELECT
		    COUNT(DISTINCT UserId)
		FROM
		    ChannelMemberHistory AS u
		WHERE
		    ChannelId = ?
		AND u.UserId NOT IN (SELECT UserId FROM Bots)
	`, incidentID).Scan(&numMembers)
	if err != nil {
		return 0, errors.Wrap(err, "failed to query database")
	}

	return numMembers, nil
}

// NukeDB removes all incident related data.
func (s *incidentStore) NukeDB() error {
	return s.pluginAPI.KV.DeleteAll()
}

// toIncidentKey converts an incident to an internal key used to store in the KV Store.
func toIncidentKey(incidentID string) string {
	return incidentKey + incidentID
}

func toHeaders(headers idHeaderMap) []incident.Header {
	var result []incident.Header
	for _, value := range headers {
		result = append(result, value)
	}

	return result
}

func (s *incidentStore) getIncident(incidentID string) (*incident.Incident, error) {
	var incdnt incident.Incident
	if err := s.pluginAPI.KV.Get(toIncidentKey(incidentID), &incdnt); err != nil {
		return nil, errors.Wrapf(err, "failed to get incident")
	}
	if incdnt.ID == "" {
		return nil, incident.ErrNotFound
	}
	return &incdnt, nil
}

func (s *incidentStore) getIDHeaders() (idHeaderMap, error) {
	headers := idHeaderMap{}
	if err := s.pluginAPI.KV.Get(allHeadersKey, &headers); err != nil {
		return nil, errors.Wrapf(err, "failed to get all headers value")
	}
	return headers, nil
}

func (s *incidentStore) updateHeader(incdnt *incident.Incident) error {
	for i := 0; i < setRetries; i++ {
		headers, err := s.getIDHeaders()
		if err != nil {
			return errors.Wrapf(err, "failed to get all headers")
		}

		newHeaders := headers.clone()
		newHeaders[incdnt.ID] = incdnt.Header

<<<<<<< HEAD
		if saved, err := s.pluginAPI.Set(allHeadersKey, newHeaders, pluginapi.SetAtomic(&headers)); err != nil {
			return errors.Wrapf(err, "failed to set all headers value")
		} else if saved {
			return nil
		}
=======
	// TODO: Should be using CompareAndSet, but deep copy is expensive.
	if saved, err := s.pluginAPI.KV.Set(allHeadersKey, headers); err != nil {
		return errors.Wrapf(err, "failed to set all headers value")
	} else if !saved {
		return errors.New("failed to set all headers value")
>>>>>>> dd96b307
	}
	return errors.New("failed to set all headers value, pluginAPI.Set return false too many times")
}

func sortHeaders(headers []incident.Header, sortField incident.SortField, order incident.SortDirection) {
	// order by descending, unless we're told otherwise
	var orderFn = func(b bool) bool { return b }
	if order == incident.Asc {
		orderFn = func(b bool) bool { return !b }
	}

	// sort by CreatedAt, unless we're told otherwise
	var sortFn = func(i, j int) bool { return orderFn(headers[i].CreatedAt > headers[j].CreatedAt) }
	switch sortField {
	case incident.ID:
		sortFn = func(i, j int) bool { return orderFn(headers[i].ID > headers[j].ID) }
	case incident.Name:
		sortFn = func(i, j int) bool {
			return orderFn(strings.ToLower(headers[i].Name) > strings.ToLower(headers[j].Name))
		}
	case incident.CommanderUserID:
		sortFn = func(i, j int) bool { return orderFn(headers[i].CommanderUserID > headers[j].CommanderUserID) }
	case incident.TeamID:
		sortFn = func(i, j int) bool { return orderFn(headers[i].TeamID > headers[j].TeamID) }
	case incident.EndedAt:
		sortFn = func(i, j int) bool { return orderFn(headers[i].EndedAt > headers[j].EndedAt) }
	case incident.ByStatus:
		sortFn = func(i, j int) bool { return orderFn(headers[i].IsActive && !headers[j].IsActive) }
	}

	sort.Slice(headers, sortFn)
}

func pageHeaders(headers []incident.Header, page, perPage int) []incident.Header {
	if perPage == 0 {
		perPage = perPageDefault
	}

	// Note: ignoring overflow for now
	start := min(page*perPage, len(headers))
	end := min(start+perPage, len(headers))
	return headers[start:end]
}

func min(a, b int) int {
	if a < b {
		return a
	}
	return b
}

func headerMatchesFilters(header incident.Header, options incident.HeaderFilterOptions) bool {
	if options.TeamID != "" && header.TeamID != options.TeamID {
		return false
	}
	if options.Status != incident.All {
		if options.Status == incident.Ongoing && !header.IsActive {
			return false
		}
		if options.Status == incident.Ended && header.IsActive {
			return false
		}
	}
	if options.CommanderID != "" && header.CommanderUserID != options.CommanderID {
		return false
	}

	if options.HasPermissionsTo != nil && !options.HasPermissionsTo(header.PrimaryChannelID) {
		return false
	}

	return true
}

// searchHeaders filters headers (maintaining order) based on the search term. For now, we are
// defining a search "hit" as: the incident name includes the term in its entirety,
// case-insensitive and unicode normalized.
func searchHeaders(headers []incident.Header, term string) []incident.Header {
	term = normalize(term)
	var results []incident.Header
	for _, h := range headers {
		if strings.Contains(normalize(h.Name), term) {
			results = append(results, h)
		}
	}
	return results
}

// normalize removes unicode marks and lowercases text
func normalize(s string) string {
	// create a transformer, from NFC to NFD, removes non-spacing unicode marks, then back to NFC
	t := transform.Chain(norm.NFD, runes.Remove(runes.In(unicode.Mn)), norm.NFC)
	normed, _, _ := transform.String(t, strings.ToLower(s))
	return normed
}<|MERGE_RESOLUTION|>--- conflicted
+++ resolved
@@ -5,7 +5,6 @@
 	"strings"
 	"unicode"
 
-	pluginapi "github.com/mattermost/mattermost-plugin-api"
 	"github.com/mattermost/mattermost-plugin-incident-response/server/bot"
 	"github.com/mattermost/mattermost-plugin-incident-response/server/incident"
 	"github.com/mattermost/mattermost-server/v5/model"
@@ -252,19 +251,11 @@
 		newHeaders := headers.clone()
 		newHeaders[incdnt.ID] = incdnt.Header
 
-<<<<<<< HEAD
 		if saved, err := s.pluginAPI.Set(allHeadersKey, newHeaders, pluginapi.SetAtomic(&headers)); err != nil {
 			return errors.Wrapf(err, "failed to set all headers value")
 		} else if saved {
 			return nil
 		}
-=======
-	// TODO: Should be using CompareAndSet, but deep copy is expensive.
-	if saved, err := s.pluginAPI.KV.Set(allHeadersKey, headers); err != nil {
-		return errors.Wrapf(err, "failed to set all headers value")
-	} else if !saved {
-		return errors.New("failed to set all headers value")
->>>>>>> dd96b307
 	}
 	return errors.New("failed to set all headers value, pluginAPI.Set return false too many times")
 }
