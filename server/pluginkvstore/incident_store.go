package pluginkvstore

import (
	"errors"
	"fmt"
	"sort"

	"github.com/mattermost/mattermost-plugin-incident-response/server/incident"
	"github.com/mattermost/mattermost-server/v5/model"
)

const (
	allHeadersKey  = "all_headers"
	incidentKey    = "incident_"
	perPageDefault = 1000
)

type idHeaderMap map[string]incident.Header

// Ensure incidentStore implements the incident.Store interface.
var _ incident.Store = (*incidentStore)(nil)

// incidentStore holds the information needed to fulfill the methods in the store interface.
type incidentStore struct {
	pluginAPI KVAPI
}

// NewIncidentStore creates a new store for incident ServiceImpl.
func NewIncidentStore(pluginAPI KVAPI) incident.Store {
	newStore := &incidentStore{
		pluginAPI: pluginAPI,
	}
	return newStore
}

// GetAllHeaders gets all the header information.
func (s *incidentStore) GetIncidents(options incident.FilterOptions) ([]incident.Incident, error) {
	headersMap, err := s.getIDHeaders()
	if err != nil {
		return nil, fmt.Errorf("failed to get all headers value: %w", err)
	}

	// Build the filters we need to apply
	var headerFilters []incident.HeaderFilter
	if options.TeamID != "" {
		headerFilters = append(headerFilters, incident.TeamHeaderFilter(options.TeamID))
	}
	if options.Active {
		headerFilters = append(headerFilters, incident.ActiveFilter())
	}
	if options.CommanderID != "" {
		headerFilters = append(headerFilters, incident.CommanderFilter(options.CommanderID))
	}

	headers := toHeaders(headersMap)
	var filtered []incident.Header

	for _, header := range headers {
<<<<<<< HEAD
		if incident.HeaderMatchesFilters(header, headerFilters...) {
			result = append(result, header)
=======
		if headerMatchesFilter(header, options) {
			filtered = append(filtered, header)
>>>>>>> bb3ef06f
		}
	}

	sortHeaders(filtered, options.Sort, options.Order)
	filtered = pageHeaders(filtered, options.Page, options.PerPage)

	var result []incident.Incident
	for _, header := range filtered {
		i, err := s.getIncident(header.ID)
		if err != nil {
			// odds are this should not happen, so default to failing fast
			return nil, fmt.Errorf("failed to get incident id '%s': %w", header.ID, err)
		}
		result = append(result, *i)
	}

	return result, nil
}

// CreateIncident creates a new incident.
func (s *incidentStore) CreateIncident(incdnt *incident.Incident) (*incident.Incident, error) {
	if incdnt == nil {
		return nil, errors.New("incident is nil")
	}
	if incdnt.ID != "" {
		return nil, errors.New("ID should not be set")
	}
	incdnt.ID = model.NewId()

	saved, err := s.pluginAPI.Set(toIncidentKey(incdnt.ID), incdnt)
	if err != nil {
		return nil, fmt.Errorf("failed to store new incident: %w", err)
	} else if !saved {
		return nil, errors.New("failed to store new incident")
	}

	// Update Headers
	if err := s.updateHeader(incdnt); err != nil {
		return nil, fmt.Errorf("failed to update headers: %w", err)
	}

	return incdnt, nil
}

// UpdateIncident updates an incident.
func (s *incidentStore) UpdateIncident(incdnt *incident.Incident) error {
	if incdnt == nil {
		return errors.New("incident is nil")
	}
	if incdnt.ID == "" {
		return errors.New("ID should be set")
	}

	headers, err := s.getIDHeaders()
	if err != nil {
		return fmt.Errorf("failed to get all headers value: %w", err)
	}

	if _, exists := headers[incdnt.ID]; !exists {
		return fmt.Errorf("incident with id (%s) does not exist", incdnt.ID)
	}

	saved, err := s.pluginAPI.Set(toIncidentKey(incdnt.ID), incdnt)
	if err != nil {
		return fmt.Errorf("failed to update incident: %w", err)
	} else if !saved {
		return errors.New("failed to update incident")
	}

	// Update Headers
	if err := s.updateHeader(incdnt); err != nil {
		return fmt.Errorf("failed to update headers: %w", err)
	}

	return nil
}

// GetIncident gets an incident by ID.
func (s *incidentStore) GetIncident(incidentID string) (*incident.Incident, error) {
	headers, err := s.getIDHeaders()
	if err != nil {
		return nil, fmt.Errorf("failed to get all headers value: %w", err)
	}

	if _, exists := headers[incidentID]; !exists {
		return nil, fmt.Errorf("incident with id (%s) does not exist: %w", incidentID, incident.ErrNotFound)
	}

	return s.getIncident(incidentID)
}

// GetIncidentIDForChannel gets an incident associated to the given channel id.
func (s *incidentStore) GetIncidentIDForChannel(channelID string) (string, error) {
	headers, err := s.getIDHeaders()
	if err != nil {
		return "", fmt.Errorf("failed to get all headers value: %w", err)
	}

	// Search for which incident has the given channel associated
	for _, header := range headers {
		incdnt, err := s.getIncident(header.ID)
		if err != nil {
			return "", fmt.Errorf("failed to get incident for id (%s): %w", header.ID, err)
		}

		for _, incidentChannelID := range incdnt.ChannelIDs {
			if incidentChannelID == channelID {
				return incdnt.ID, nil
			}
		}
	}
	return "", fmt.Errorf("channel with id (%s) does not have an incident: %w", channelID, incident.ErrNotFound)
}

// NukeDB removes all incident related data.
func (s *incidentStore) NukeDB() error {
	return s.pluginAPI.DeleteAll()
}

// toIncidentKey converts an incident to an internal key used to store in the KV Store.
func toIncidentKey(incidentID string) string {
	return incidentKey + incidentID
}

func toHeaders(headers idHeaderMap) []incident.Header {
	var result []incident.Header
	for _, value := range headers {
		result = append(result, value)
	}

	return result
}

func (s *incidentStore) getIncident(incidentID string) (*incident.Incident, error) {
	var incdnt incident.Incident
	if err := s.pluginAPI.Get(toIncidentKey(incidentID), &incdnt); err != nil {
		return nil, fmt.Errorf("failed to get incident: %w", err)
	}
	if incdnt.ID == "" {
		return nil, incident.ErrNotFound
	}
	return &incdnt, nil
}

func (s *incidentStore) getIDHeaders() (idHeaderMap, error) {
	headers := idHeaderMap{}
	if err := s.pluginAPI.Get(allHeadersKey, &headers); err != nil {
		return nil, fmt.Errorf("failed to get all headers value: %w", err)
	}
	return headers, nil
}

func (s *incidentStore) updateHeader(incdnt *incident.Incident) error {
	headers, err := s.getIDHeaders()
	if err != nil {
		return fmt.Errorf("failed to get all headers: %w", err)
	}

	headers[incdnt.ID] = incdnt.Header

	// TODO: Should be using CompareAndSet, but deep copy is expensive.
	if saved, err := s.pluginAPI.Set(allHeadersKey, headers); err != nil {
		return fmt.Errorf("failed to set all headers value: %w", err)
	} else if !saved {
		return errors.New("failed to set all headers value")
	}

	return nil
}

<<<<<<< HEAD
// sortHeaders defaults to sorting by "created_at", descending.
func sortHeaders(headers []incident.Header, field string, orderBy incident.OrderByOption) {
=======
func headerMatchesFilter(header incident.Header, options incident.FilterOptions) bool {
	if options.TeamID != "" {
		return header.TeamID == options.TeamID
	}

	return true
}

func sortHeaders(headers []incident.Header, sortField incident.SortField, order incident.SortDirection) {
	// order by descending, unless we're told otherwise
>>>>>>> bb3ef06f
	var orderFn = func(b bool) bool { return b }
	if order == incident.Asc {
		orderFn = func(b bool) bool { return !b }
	}

	// sort by CreatedAt, unless we're told otherwise
	var sortFn = func(i, j int) bool { return orderFn(headers[i].CreatedAt > headers[j].CreatedAt) }
	switch sortField {
	case incident.ID:
		sortFn = func(i, j int) bool { return orderFn(headers[i].ID > headers[j].ID) }
	case incident.Name:
		sortFn = func(i, j int) bool { return orderFn(headers[i].Name > headers[j].Name) }
	case incident.CommanderUserID:
		sortFn = func(i, j int) bool { return orderFn(headers[i].CommanderUserID > headers[j].CommanderUserID) }
	case incident.TeamID:
		sortFn = func(i, j int) bool { return orderFn(headers[i].TeamID > headers[j].TeamID) }
	case incident.EndedAt:
		sortFn = func(i, j int) bool { return orderFn(headers[i].EndedAt > headers[j].EndedAt) }
	}

	sort.Slice(headers, sortFn)
}

func pageHeaders(headers []incident.Header, page, perPage int) []incident.Header {
	if perPage == 0 {
		perPage = perPageDefault
	}

	// Note: ignoring overflow for now
	start := min(page*perPage, len(headers))
	end := min(start+perPage, len(headers))
	return headers[start:end]
}

func min(a, b int) int {
	if a < b {
		return a
	}
	return b
}<|MERGE_RESOLUTION|>--- conflicted
+++ resolved
@@ -56,13 +56,8 @@
 	var filtered []incident.Header
 
 	for _, header := range headers {
-<<<<<<< HEAD
 		if incident.HeaderMatchesFilters(header, headerFilters...) {
 			result = append(result, header)
-=======
-		if headerMatchesFilter(header, options) {
-			filtered = append(filtered, header)
->>>>>>> bb3ef06f
 		}
 	}
 
@@ -233,10 +228,6 @@
 	return nil
 }
 
-<<<<<<< HEAD
-// sortHeaders defaults to sorting by "created_at", descending.
-func sortHeaders(headers []incident.Header, field string, orderBy incident.OrderByOption) {
-=======
 func headerMatchesFilter(header incident.Header, options incident.FilterOptions) bool {
 	if options.TeamID != "" {
 		return header.TeamID == options.TeamID
@@ -247,7 +238,6 @@
 
 func sortHeaders(headers []incident.Header, sortField incident.SortField, order incident.SortDirection) {
 	// order by descending, unless we're told otherwise
->>>>>>> bb3ef06f
 	var orderFn = func(b bool) bool { return b }
 	if order == incident.Asc {
 		orderFn = func(b bool) bool { return !b }
