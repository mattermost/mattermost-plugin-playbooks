package pluginkvstore

import (
	"errors"
	"fmt"
	"sort"

	"github.com/mattermost/mattermost-plugin-incident-response/server/incident"
	"github.com/mattermost/mattermost-server/v5/model"
)

const (
	allHeadersKey  = "all_headers"
	incidentKey    = "incident_"
	perPageDefault = 1000
)

type idHeaderMap map[string]incident.Header

// Ensure incidentStore implements the incident.Store interface.
var _ incident.Store = (*incidentStore)(nil)

// incidentStore holds the information needed to fulfill the methods in the store interface.
type incidentStore struct {
	pluginAPI KVAPI
}

// NewIncidentStore creates a new store for incident ServiceImpl.
func NewIncidentStore(pluginAPI KVAPI) incident.Store {
	newStore := &incidentStore{
		pluginAPI: pluginAPI,
	}
	return newStore
}

// GetAllHeaders gets all the header information.
<<<<<<< HEAD
func (s *incidentStore) GetIncidents(options incident.HeaderFilterOptions) ([]incident.Incident, error) {
=======
func (s *incidentStore) GetIncidents(options incident.FilterOptions) ([]incident.Incident, error) {
>>>>>>> 4de88c53
	headersMap, err := s.getIDHeaders()
	if err != nil {
		return nil, fmt.Errorf("failed to get all headers value: %w", err)
	}

<<<<<<< HEAD
	// Build the filters we need to apply
	var headerFilters []incident.HeaderFilter
	if options.TeamID != "" {
		headerFilters = append(headerFilters, incident.TeamHeaderFilter(options.TeamID))
	}
	if options.Active {
		headerFilters = append(headerFilters, incident.ActiveFilter())
	}
	if options.CommanderID != "" {
		headerFilters = append(headerFilters, incident.CommanderFilter(options.CommanderID))
	}

=======
>>>>>>> 4de88c53
	headers := toHeaders(headersMap)
	var filtered []incident.Header

	for _, header := range headers {
<<<<<<< HEAD
		if incident.HeaderMatchesFilters(header, headerFilters...) {
			filtered = append(filtered, header)
=======
		if headerMatchesFilter(header, options) {
			filtered = append(filtered, header)
		}
	}

	sortHeaders(filtered, options.Sort, options.Order)
	filtered = pageHeaders(filtered, options.Page, options.PerPage)

	var result []incident.Incident
	for _, header := range filtered {
		i, err := s.getIncident(header.ID)
		if err != nil {
			// odds are this should not happen, so default to failing fast
			return nil, fmt.Errorf("failed to get incident id '%s': %w", header.ID, err)
>>>>>>> 4de88c53
		}
		result = append(result, *i)
	}

	sortHeaders(filtered, options.Sort, options.Order)
	filtered = pageHeaders(filtered, options.Page, options.PerPage)

	var result []incident.Incident
	for _, header := range filtered {
		i, err := s.getIncident(header.ID)
		if err != nil {
			// odds are this should not happen, so default to failing fast
			return nil, fmt.Errorf("failed to get incident id '%s': %w", header.ID, err)
		}
		result = append(result, *i)
	}

	return result, nil
}

// CreateIncident creates a new incident.
func (s *incidentStore) CreateIncident(incdnt *incident.Incident) (*incident.Incident, error) {
	if incdnt == nil {
		return nil, errors.New("incident is nil")
	}
	if incdnt.ID != "" {
		return nil, errors.New("ID should not be set")
	}
	incdnt.ID = model.NewId()

	saved, err := s.pluginAPI.Set(toIncidentKey(incdnt.ID), incdnt)
	if err != nil {
		return nil, fmt.Errorf("failed to store new incident: %w", err)
	} else if !saved {
		return nil, errors.New("failed to store new incident")
	}

	// Update Headers
	if err := s.updateHeader(incdnt); err != nil {
		return nil, fmt.Errorf("failed to update headers: %w", err)
	}

	return incdnt, nil
}

// UpdateIncident updates an incident.
func (s *incidentStore) UpdateIncident(incdnt *incident.Incident) error {
	if incdnt == nil {
		return errors.New("incident is nil")
	}
	if incdnt.ID == "" {
		return errors.New("ID should be set")
	}

	headers, err := s.getIDHeaders()
	if err != nil {
		return fmt.Errorf("failed to get all headers value: %w", err)
	}

	if _, exists := headers[incdnt.ID]; !exists {
		return fmt.Errorf("incident with id (%s) does not exist", incdnt.ID)
	}

	saved, err := s.pluginAPI.Set(toIncidentKey(incdnt.ID), incdnt)
	if err != nil {
		return fmt.Errorf("failed to update incident: %w", err)
	} else if !saved {
		return errors.New("failed to update incident")
	}

	// Update Headers
	if err := s.updateHeader(incdnt); err != nil {
		return fmt.Errorf("failed to update headers: %w", err)
	}

	return nil
}

// GetIncident gets an incident by ID.
func (s *incidentStore) GetIncident(incidentID string) (*incident.Incident, error) {
	headers, err := s.getIDHeaders()
	if err != nil {
		return nil, fmt.Errorf("failed to get all headers value: %w", err)
	}

	if _, exists := headers[incidentID]; !exists {
		return nil, fmt.Errorf("incident with id (%s) does not exist: %w", incidentID, incident.ErrNotFound)
	}

	return s.getIncident(incidentID)
}

// GetIncidentIDForChannel gets an incident associated to the given channel id.
func (s *incidentStore) GetIncidentIDForChannel(channelID string) (string, error) {
	headers, err := s.getIDHeaders()
	if err != nil {
		return "", fmt.Errorf("failed to get all headers value: %w", err)
	}

	// Search for which incident has the given channel associated
	for _, header := range headers {
		incdnt, err := s.getIncident(header.ID)
		if err != nil {
			return "", fmt.Errorf("failed to get incident for id (%s): %w", header.ID, err)
		}

		for _, incidentChannelID := range incdnt.ChannelIDs {
			if incidentChannelID == channelID {
				return incdnt.ID, nil
			}
		}
	}
	return "", fmt.Errorf("channel with id (%s) does not have an incident: %w", channelID, incident.ErrNotFound)
}

// NukeDB removes all incident related data.
func (s *incidentStore) NukeDB() error {
	return s.pluginAPI.DeleteAll()
}

// toIncidentKey converts an incident to an internal key used to store in the KV Store.
func toIncidentKey(incidentID string) string {
	return incidentKey + incidentID
}

func toHeaders(headers idHeaderMap) []incident.Header {
	var result []incident.Header
	for _, value := range headers {
		result = append(result, value)
	}

	return result
}

func (s *incidentStore) getIncident(incidentID string) (*incident.Incident, error) {
	var incdnt incident.Incident
	if err := s.pluginAPI.Get(toIncidentKey(incidentID), &incdnt); err != nil {
		return nil, fmt.Errorf("failed to get incident: %w", err)
	}
	if incdnt.ID == "" {
		return nil, incident.ErrNotFound
	}
	return &incdnt, nil
}

func (s *incidentStore) getIDHeaders() (idHeaderMap, error) {
	headers := idHeaderMap{}
	if err := s.pluginAPI.Get(allHeadersKey, &headers); err != nil {
		return nil, fmt.Errorf("failed to get all headers value: %w", err)
	}
	return headers, nil
}

func (s *incidentStore) updateHeader(incdnt *incident.Incident) error {
	headers, err := s.getIDHeaders()
	if err != nil {
		return fmt.Errorf("failed to get all headers: %w", err)
	}

	headers[incdnt.ID] = incdnt.Header

	// TODO: Should be using CompareAndSet, but deep copy is expensive.
	if saved, err := s.pluginAPI.Set(allHeadersKey, headers); err != nil {
		return fmt.Errorf("failed to set all headers value: %w", err)
	} else if !saved {
		return errors.New("failed to set all headers value")
	}

	return nil
}

func headerMatchesFilter(header incident.Header, options incident.FilterOptions) bool {
	if options.TeamID != "" {
		return header.TeamID == options.TeamID
	}

	return true
}

func sortHeaders(headers []incident.Header, sortField incident.SortField, order incident.SortDirection) {
	// order by descending, unless we're told otherwise
	var orderFn = func(b bool) bool { return b }
	if order == incident.Asc {
		orderFn = func(b bool) bool { return !b }
	}

	// sort by CreatedAt, unless we're told otherwise
	var sortFn = func(i, j int) bool { return orderFn(headers[i].CreatedAt > headers[j].CreatedAt) }
	switch sortField {
	case incident.ID:
		sortFn = func(i, j int) bool { return orderFn(headers[i].ID > headers[j].ID) }
	case incident.Name:
		sortFn = func(i, j int) bool { return orderFn(headers[i].Name > headers[j].Name) }
	case incident.CommanderUserID:
		sortFn = func(i, j int) bool { return orderFn(headers[i].CommanderUserID > headers[j].CommanderUserID) }
	case incident.TeamID:
		sortFn = func(i, j int) bool { return orderFn(headers[i].TeamID > headers[j].TeamID) }
	case incident.EndedAt:
		sortFn = func(i, j int) bool { return orderFn(headers[i].EndedAt > headers[j].EndedAt) }
	}

	sort.Slice(headers, sortFn)
}

func pageHeaders(headers []incident.Header, page, perPage int) []incident.Header {
	if perPage == 0 {
		perPage = perPageDefault
	}

	// Note: ignoring overflow for now
	start := min(page*perPage, len(headers))
	end := min(start+perPage, len(headers))
	return headers[start:end]
}

func min(a, b int) int {
	if a < b {
		return a
	}
	return b
}<|MERGE_RESOLUTION|>--- conflicted
+++ resolved
@@ -33,18 +33,13 @@
 	return newStore
 }
 
-// GetAllHeaders gets all the header information.
-<<<<<<< HEAD
+// GetIncidents gets all the incidents, abiding by the filter options.
 func (s *incidentStore) GetIncidents(options incident.HeaderFilterOptions) ([]incident.Incident, error) {
-=======
-func (s *incidentStore) GetIncidents(options incident.FilterOptions) ([]incident.Incident, error) {
->>>>>>> 4de88c53
 	headersMap, err := s.getIDHeaders()
 	if err != nil {
 		return nil, fmt.Errorf("failed to get all headers value: %w", err)
 	}
 
-<<<<<<< HEAD
 	// Build the filters we need to apply
 	var headerFilters []incident.HeaderFilter
 	if options.TeamID != "" {
@@ -57,33 +52,13 @@
 		headerFilters = append(headerFilters, incident.CommanderFilter(options.CommanderID))
 	}
 
-=======
->>>>>>> 4de88c53
 	headers := toHeaders(headersMap)
 	var filtered []incident.Header
 
 	for _, header := range headers {
-<<<<<<< HEAD
 		if incident.HeaderMatchesFilters(header, headerFilters...) {
 			filtered = append(filtered, header)
-=======
-		if headerMatchesFilter(header, options) {
-			filtered = append(filtered, header)
-		}
-	}
-
-	sortHeaders(filtered, options.Sort, options.Order)
-	filtered = pageHeaders(filtered, options.Page, options.PerPage)
-
-	var result []incident.Incident
-	for _, header := range filtered {
-		i, err := s.getIncident(header.ID)
-		if err != nil {
-			// odds are this should not happen, so default to failing fast
-			return nil, fmt.Errorf("failed to get incident id '%s': %w", header.ID, err)
->>>>>>> 4de88c53
-		}
-		result = append(result, *i)
+		}
 	}
 
 	sortHeaders(filtered, options.Sort, options.Order)
