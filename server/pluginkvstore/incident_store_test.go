package pluginkvstore

import (
	"fmt"
	"reflect"
	"testing"

	"github.com/golang/mock/gomock"
	"github.com/mattermost/mattermost-plugin-incident-response/server/incident"
	mock_pluginkvstore "github.com/mattermost/mattermost-plugin-incident-response/server/pluginkvstore/mocks"
)

var dbHeaderMap = idHeaderMap{
	"id1": incident.Header{
		ID:              "id1",
		Name:            "incident 1",
		IsActive:        true,
		CommanderUserID: "commander1",
		TeamID:          "team1",
		CreatedAt:       123,
		EndedAt:         440,
	},
	"id2": incident.Header{
		ID:              "id2",
		Name:            "incident 2",
		IsActive:        true,
		CommanderUserID: "commander2",
		TeamID:          "team1",
		CreatedAt:       145,
		EndedAt:         555,
	},
	"id3": incident.Header{
		ID:              "id3",
		Name:            "incident 3",
		IsActive:        false,
		CommanderUserID: "commander1",
		TeamID:          "team1",
		CreatedAt:       222,
		EndedAt:         666,
	},
	"id4": incident.Header{
		ID:              "id4",
		Name:            "incident 4",
		IsActive:        false,
		CommanderUserID: "commander3",
		TeamID:          "team2",
		CreatedAt:       333,
		EndedAt:         444,
	},
	"id5": incident.Header{
		ID:              "id5",
		Name:            "incident 5",
		IsActive:        true,
		CommanderUserID: "commander3",
		TeamID:          "team2",
		CreatedAt:       223,
		EndedAt:         550,
	},
}

var id1 = incident.Incident{
	Header: incident.Header{
		ID:              "id1",
		Name:            "incident 1",
		IsActive:        true,
		CommanderUserID: "commander1",
		TeamID:          "team1",
		CreatedAt:       123,
		EndedAt:         440,
	},
}

var id2 = incident.Incident{
	Header: incident.Header{
		ID:              "id2",
		Name:            "incident 2",
		IsActive:        true,
		CommanderUserID: "commander2",
		TeamID:          "team1",
		CreatedAt:       145,
		EndedAt:         555,
	},
}

var id3 = incident.Incident{
	Header: incident.Header{
		ID:              "id3",
		Name:            "incident 3",
		IsActive:        true,
		CommanderUserID: "commander1",
		TeamID:          "team1",
		CreatedAt:       222,
		EndedAt:         666,
	},
}

var id4 = incident.Incident{
	Header: incident.Header{
		ID:              "id4",
		Name:            "incident 4",
		IsActive:        true,
		CommanderUserID: "commander3",
		TeamID:          "team2",
		CreatedAt:       333,
		EndedAt:         444,
	},
}

var id5 = incident.Incident{
	Header: incident.Header{
		ID:              "id5",
		Name:            "incident 5",
		IsActive:        true,
		CommanderUserID: "commander3",
		TeamID:          "team2",
		CreatedAt:       223,
		EndedAt:         550,
	},
}

func Test_incidentStore_GetIncidents(t *testing.T) {
	tests := []struct {
		name    string
		options incident.FilterOptions
		want    []incident.Incident
		wantErr bool
	}{
		{
			name:    "simple getHeaders, no options",
<<<<<<< HEAD
			options: incident.HeaderFilterOptions{},
			want: []incident.Header{
				{
					ID:              "id4",
					Name:            "incident 4",
					IsActive:        false,
					CommanderUserID: "commander3",
					TeamID:          "team2",
					CreatedAt:       333,
					EndedAt:         444,
				},
				{
					ID:              "id5",
					Name:            "incident 5",
					IsActive:        true,
					CommanderUserID: "commander3",
					TeamID:          "team2",
					CreatedAt:       223,
					EndedAt:         550,
				},
				{
					ID:              "id3",
					Name:            "incident 3",
					IsActive:        false,
					CommanderUserID: "commander1",
					TeamID:          "team1",
					CreatedAt:       222,
					EndedAt:         666,
				},
				{
					ID:              "id2",
					Name:            "incident 2",
					IsActive:        true,
					CommanderUserID: "commander2",
					TeamID:          "team1",
					CreatedAt:       145,
					EndedAt:         555,
				},
				{
					ID:              "id1",
					Name:            "incident 1",
					IsActive:        true,
					CommanderUserID: "commander1",
					TeamID:          "team1",
					CreatedAt:       123,
					EndedAt:         440,
				},
			},
		},
		{
			name: "team1 only, ascending",
			options: incident.HeaderFilterOptions{
				TeamID:  "team1",
				OrderBy: incident.Asc,
			},
			want: []incident.Header{
				{
					ID:              "id1",
					Name:            "incident 1",
					IsActive:        true,
					CommanderUserID: "commander1",
					TeamID:          "team1",
					CreatedAt:       123,
					EndedAt:         440,
				},
				{
					ID:              "id2",
					Name:            "incident 2",
					IsActive:        true,
					CommanderUserID: "commander2",
					TeamID:          "team1",
					CreatedAt:       145,
					EndedAt:         555,
				},
				{
					ID:              "id3",
					Name:            "incident 3",
					IsActive:        false,
					CommanderUserID: "commander1",
					TeamID:          "team1",
					CreatedAt:       222,
					EndedAt:         666,
				},
=======
			options: incident.FilterOptions{},
			want:    []incident.Incident{id4, id5, id3, id2, id1},
		},
		{
			name: "team1 only, ascending",
			options: incident.FilterOptions{
				TeamID: "team1",
				Order:  incident.Asc,
>>>>>>> bb3ef06f
			},
			want: []incident.Incident{id1, id2, id3},
		},
		{
			name: "sort by ended_at",
<<<<<<< HEAD
			options: incident.HeaderFilterOptions{
				Sort: "ended_at",
			},
			want: []incident.Header{
				{
					ID:              "id3",
					Name:            "incident 3",
					IsActive:        false,
					CommanderUserID: "commander1",
					TeamID:          "team1",
					CreatedAt:       222,
					EndedAt:         666,
				},
				{
					ID:              "id2",
					Name:            "incident 2",
					IsActive:        true,
					CommanderUserID: "commander2",
					TeamID:          "team1",
					CreatedAt:       145,
					EndedAt:         555,
				},
				{
					ID:              "id5",
					Name:            "incident 5",
					IsActive:        true,
					CommanderUserID: "commander3",
					TeamID:          "team2",
					CreatedAt:       223,
					EndedAt:         550,
				},
				{
					ID:              "id4",
					Name:            "incident 4",
					IsActive:        false,
					CommanderUserID: "commander3",
					TeamID:          "team2",
					CreatedAt:       333,
					EndedAt:         444,
				},
				{
					ID:              "id1",
					Name:            "incident 1",
					IsActive:        true,
					CommanderUserID: "commander1",
					TeamID:          "team1",
					CreatedAt:       123,
					EndedAt:         440,
				},
=======
			options: incident.FilterOptions{
				Sort: incident.EndedAt,
>>>>>>> bb3ef06f
			},
			want: []incident.Incident{id3, id2, id5, id4, id1},
		},
		{
			name: "no options, paged by 1",
			options: incident.FilterOptions{
				Page:    0,
				PerPage: 1,
			},
<<<<<<< HEAD
			want: []incident.Header{
				{
					ID:              "id4",
					Name:            "incident 4",
					IsActive:        false,
					CommanderUserID: "commander3",
					TeamID:          "team2",
					CreatedAt:       333,
					EndedAt:         444,
				},
			},
=======
			want: []incident.Incident{id4},
>>>>>>> bb3ef06f
		},
		{
			name: "no options, paged by 3",
			options: incident.FilterOptions{
				Page:    0,
				PerPage: 3,
			},
<<<<<<< HEAD
			want: []incident.Header{
				{
					ID:              "id4",
					Name:            "incident 4",
					IsActive:        false,
					CommanderUserID: "commander3",
					TeamID:          "team2",
					CreatedAt:       333,
					EndedAt:         444,
				},
				{
					ID:              "id5",
					Name:            "incident 5",
					IsActive:        true,
					CommanderUserID: "commander3",
					TeamID:          "team2",
					CreatedAt:       223,
					EndedAt:         550,
				},
				{
					ID:              "id3",
					Name:            "incident 3",
					IsActive:        false,
					CommanderUserID: "commander1",
					TeamID:          "team1",
					CreatedAt:       222,
					EndedAt:         666,
				},
			},
=======
			want: []incident.Incident{id4, id5, id3},
>>>>>>> bb3ef06f
		},
		{
			name: "no options, page 1 by 2",
			options: incident.FilterOptions{
				Page:    1,
				PerPage: 2,
			},
<<<<<<< HEAD
			want: []incident.Header{
				{
					ID:              "id3",
					Name:            "incident 3",
					IsActive:        false,
					CommanderUserID: "commander1",
					TeamID:          "team1",
					CreatedAt:       222,
					EndedAt:         666,
				},
				{
					ID:              "id2",
					Name:            "incident 2",
					IsActive:        true,
					CommanderUserID: "commander2",
					TeamID:          "team1",
					CreatedAt:       145,
					EndedAt:         555,
				},
			},
=======
			want: []incident.Incident{id3, id2},
>>>>>>> bb3ef06f
		},
		{
			name: "no options, page 1 by 3",
			options: incident.FilterOptions{
				Page:    1,
				PerPage: 3,
			},
			want: []incident.Incident{id2, id1},
		},
		{
			name: "no options, page 1 by 5",
			options: incident.FilterOptions{
				Page:    1,
				PerPage: 5,
			},
			want: nil,
		},
		{
			name: "sorted by ended, ascending, page 1 of 2",
			options: incident.FilterOptions{
				Sort:    incident.EndedAt,
				Order:   incident.Asc,
				Page:    1,
				PerPage: 2,
			},
			want: []incident.Incident{id5, id2},
		},
		{
			name: "only active, page 1 of 2",
			options: incident.HeaderFilterOptions{
				Page:    1,
				PerPage: 2,
				Active:  true,
			},
			want: []incident.Header{
				{
					ID:              "id1",
					Name:            "incident 1",
					IsActive:        true,
					CommanderUserID: "commander1",
					TeamID:          "team1",
					CreatedAt:       123,
					EndedAt:         440,
				},
			},
		},
		{
			name: "active, commander3, asc",
			options: incident.HeaderFilterOptions{
				Active:      true,
				CommanderID: "commander3",
				OrderBy:     incident.Asc,
			},
			want: []incident.Header{
				{
					ID:              "id5",
					Name:            "incident 5",
					IsActive:        true,
					CommanderUserID: "commander3",
					TeamID:          "team2",
					CreatedAt:       223,
					EndedAt:         550,
				},
			},
		},
		{
			name: "commander1, asc, by ended_at",
			options: incident.HeaderFilterOptions{
				CommanderID: "commander1",
				OrderBy:     incident.Asc,
				Sort:        "ended_at",
			},
			want: []incident.Header{
				{
					ID:              "id1",
					Name:            "incident 1",
					IsActive:        true,
					CommanderUserID: "commander1",
					TeamID:          "team1",
					CreatedAt:       123,
					EndedAt:         440,
				},
				{
					ID:              "id3",
					Name:            "incident 3",
					IsActive:        false,
					CommanderUserID: "commander1",
					TeamID:          "team1",
					CreatedAt:       222,
					EndedAt:         666,
				},
			},
		},
	}
	for _, tt := range tests {
		t.Run(tt.name, func(t *testing.T) {
			mockCtrl := gomock.NewController(t)
			defer mockCtrl.Finish()
			kvAPI := mock_pluginkvstore.NewMockKVAPI(mockCtrl)
			kvAPI.EXPECT().
				Get(allHeadersKey, gomock.Any()).
				SetArg(1, dbHeaderMap).
				Times(1)

			for _, i := range []incident.Incident{id1, id2, id3, id4, id5} {
				kvAPI.EXPECT().
					Get(fmt.Sprintf("incident_%s", i.ID), gomock.Any()).
					SetArg(1, i).
					AnyTimes()
			}

			s := &incidentStore{
				pluginAPI: kvAPI,
			}
			got, err := s.GetIncidents(tt.options)
			if (err != nil) != tt.wantErr {
				t.Errorf("GetIncidents() error = %v, wantErr %v", err, tt.wantErr)
				return
			}
			if !reflect.DeepEqual(got, tt.want) {
				t.Errorf("GetIncidents() got = %v, want %v", got, tt.want)
			}
		})
	}
}<|MERGE_RESOLUTION|>--- conflicted
+++ resolved
@@ -127,7 +127,30 @@
 	}{
 		{
 			name:    "simple getHeaders, no options",
-<<<<<<< HEAD
+			options: incident.FilterOptions{},
+			want:    []incident.Incident{id4, id5, id3, id2, id1},
+		},
+		{
+			name: "team1 only, ascending",
+			options: incident.FilterOptions{
+				TeamID: "team1",
+				Order:  incident.Asc,
+			},
+			want: []incident.Incident{id1, id2, id3},
+		},
+		{
+			name: "sort by ended_at",
+			options: incident.FilterOptions{
+				Sort: incident.EndedAt,
+func Test_incidentStore_GetHeaders(t *testing.T) {
+	tests := []struct {
+		name    string
+		options incident.HeaderFilterOptions
+		want    []incident.Header
+		wantErr bool
+	}{
+		{
+			name:    "simple getHeaders, no options",
 			options: incident.HeaderFilterOptions{},
 			want: []incident.Header{
 				{
@@ -211,22 +234,10 @@
 					CreatedAt:       222,
 					EndedAt:         666,
 				},
-=======
-			options: incident.FilterOptions{},
-			want:    []incident.Incident{id4, id5, id3, id2, id1},
-		},
-		{
-			name: "team1 only, ascending",
-			options: incident.FilterOptions{
-				TeamID: "team1",
-				Order:  incident.Asc,
->>>>>>> bb3ef06f
-			},
-			want: []incident.Incident{id1, id2, id3},
+			},
 		},
 		{
 			name: "sort by ended_at",
-<<<<<<< HEAD
 			options: incident.HeaderFilterOptions{
 				Sort: "ended_at",
 			},
@@ -276,10 +287,6 @@
 					CreatedAt:       123,
 					EndedAt:         440,
 				},
-=======
-			options: incident.FilterOptions{
-				Sort: incident.EndedAt,
->>>>>>> bb3ef06f
 			},
 			want: []incident.Incident{id3, id2, id5, id4, id1},
 		},
@@ -289,7 +296,6 @@
 				Page:    0,
 				PerPage: 1,
 			},
-<<<<<<< HEAD
 			want: []incident.Header{
 				{
 					ID:              "id4",
@@ -301,9 +307,7 @@
 					EndedAt:         444,
 				},
 			},
-=======
 			want: []incident.Incident{id4},
->>>>>>> bb3ef06f
 		},
 		{
 			name: "no options, paged by 3",
@@ -311,7 +315,6 @@
 				Page:    0,
 				PerPage: 3,
 			},
-<<<<<<< HEAD
 			want: []incident.Header{
 				{
 					ID:              "id4",
@@ -341,9 +344,7 @@
 					EndedAt:         666,
 				},
 			},
-=======
 			want: []incident.Incident{id4, id5, id3},
->>>>>>> bb3ef06f
 		},
 		{
 			name: "no options, page 1 by 2",
@@ -351,7 +352,6 @@
 				Page:    1,
 				PerPage: 2,
 			},
-<<<<<<< HEAD
 			want: []incident.Header{
 				{
 					ID:              "id3",
@@ -372,9 +372,7 @@
 					EndedAt:         555,
 				},
 			},
-=======
 			want: []incident.Incident{id3, id2},
->>>>>>> bb3ef06f
 		},
 		{
 			name: "no options, page 1 by 3",
