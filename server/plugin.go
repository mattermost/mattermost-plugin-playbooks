--- conflicted
+++ resolved
@@ -54,19 +54,6 @@
 type Plugin struct {
 	plugin.MattermostPlugin
 
-<<<<<<< HEAD
-	handler            *api.Handler
-	config             *config.ServiceImpl
-	playbookRunService app.PlaybookRunService
-	playbookService    app.PlaybookService
-	permissions        *app.PermissionsService
-	bot                *bot.Bot
-	pluginAPI          *pluginapi.Client
-	userInfoStore      app.UserInfoStore
-	telemetryClient    TelemetryClient
-	licenseChecker     app.LicenseChecker
-	metricsService     *metrics.Metrics
-=======
 	handler              *api.Handler
 	config               *config.ServiceImpl
 	playbookRunService   app.PlaybookRunService
@@ -78,7 +65,7 @@
 	userInfoStore        app.UserInfoStore
 	telemetryClient      TelemetryClient
 	licenseChecker       app.LicenseChecker
->>>>>>> 1e247690
+	metricsService       *metrics.Metrics
 }
 
 // ServeHTTP routes incoming HTTP requests to the plugin's REST API.
