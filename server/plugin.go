--- conflicted
+++ resolved
@@ -32,20 +32,12 @@
 type Plugin struct {
 	plugin.MattermostPlugin
 
-<<<<<<< HEAD
 	handler            *api.Handler
 	config             *config.ServiceImpl
 	playbookRunService app.PlaybookRunService
 	playbookService    app.PlaybookService
 	bot                *bot.Bot
-=======
-	handler         *api.Handler
-	config          *config.ServiceImpl
-	incidentService app.IncidentService
-	playbookService app.PlaybookService
-	bot             *bot.Bot
-	pluginAPI       *pluginapi.Client
->>>>>>> dcf2b9d3
+	pluginAPI          *pluginapi.Client
 }
 
 // ServeHTTP routes incoming HTTP requests to the plugin's REST API.
@@ -185,12 +177,8 @@
 	)
 	api.NewStatsHandler(p.handler.APIRouter, pluginAPIClient, p.bot, statsStore, p.playbookService)
 	api.NewBotHandler(p.handler.APIRouter, pluginAPIClient, p.bot, p.bot, p.config)
-<<<<<<< HEAD
 	api.NewTelemetryHandler(p.handler.APIRouter, p.playbookRunService, pluginAPIClient, p.bot, telemetryClient, telemetryClient, p.config)
-=======
-	api.NewTelemetryHandler(p.handler.APIRouter, p.incidentService, pluginAPIClient, p.bot, telemetryClient, telemetryClient, p.config)
-	api.NewSignalHandler(p.handler.APIRouter, pluginAPIClient, p.bot, p.incidentService, p.playbookService, keywordsThreadIgnorer)
->>>>>>> dcf2b9d3
+	api.NewSignalHandler(p.handler.APIRouter, pluginAPIClient, p.bot, p.playbookRunService, p.playbookService, keywordsThreadIgnorer)
 
 	isTestingEnabled := false
 	flag := p.API.GetConfig().ServiceSettings.EnableTesting
@@ -243,13 +231,9 @@
 	if actor != nil && actor.Id != channelMember.UserId {
 		actorID = actor.Id
 	}
-<<<<<<< HEAD
 	p.playbookRunService.UserHasLeftChannel(channelMember.UserId, channelMember.ChannelId, actorID)
-=======
-	p.incidentService.UserHasLeftChannel(channelMember.UserId, channelMember.ChannelId, actorID)
 }
 
 func (p *Plugin) MessageHasBeenPosted(c *plugin.Context, post *model.Post) {
 	p.playbookService.MessageHasBeenPosted(c.SessionId, post)
->>>>>>> dcf2b9d3
 }