// Copyright (c) 2020-present Mattermost, Inc. All Rights Reserved.
// See LICENSE.txt for license information.

package sqlstore

import (
	"database/sql"
	"fmt"
	"strings"

	"github.com/jmoiron/sqlx"
	"github.com/pkg/errors"
)

// 'IF NOT EXISTS' syntax is not supported in Postgres 9.4, so we need
// this workaround to make the migration idempotent
var createPGIndex = func(indexName, tableName, columns string) string {
	return fmt.Sprintf(`
		DO
		$$
		BEGIN
			IF to_regclass('%s') IS NULL THEN
				CREATE INDEX %s ON %s (%s);
			END IF;
		END
		$$;
	`, indexName, indexName, tableName, columns)
}

// 'IF NOT EXISTS' syntax is not supported in Postgres 9.4, so we need
// this workaround to make the migration idempotent
var createUniquePGIndex = func(indexName, tableName, columns string) string {
	return fmt.Sprintf(`
		DO
		$$
		BEGIN
			IF to_regclass('%s') IS NULL THEN
				CREATE UNIQUE INDEX %s ON %s (%s);
			END IF;
		END
		$$;
	`, indexName, indexName, tableName, columns)
}

var addColumnToPGTable = func(e sqlx.Ext, tableName, columnName, columnType string) error {
	_, err := e.Exec(fmt.Sprintf(`
		DO
		$$
		BEGIN
			ALTER TABLE %s ADD %s %s;
		EXCEPTION
			WHEN duplicate_column THEN
				RAISE NOTICE 'Ignoring ALTER TABLE statement. Column "%s" already exists in table "%s".';
		END
		$$;
	`, tableName, columnName, columnType, columnName, tableName))

	return err
}

var changeColumnTypeToPGTable = func(e sqlx.Ext, tableName, columnName, columnType string) error {
	_, err := e.Exec(fmt.Sprintf(`
		DO
		$$
		BEGIN
			ALTER TABLE %s ALTER COLUMN %s TYPE %s;
		EXCEPTION
			WHEN others THEN
				RAISE NOTICE 'Ignoring ALTER TABLE statement. Column "%s" can not be changed to type %s in table "%s".';
		END
		$$;
	`, tableName, columnName, columnType, columnName, columnType, tableName))

	return err
}

var renameColumnPG = func(e sqlx.Ext, tableName, oldColName, newColName string) error {
	_, err := e.Exec(fmt.Sprintf(`
		DO
		$$
		BEGIN
			ALTER TABLE %s RENAME COLUMN %s TO %s;
		EXCEPTION
			WHEN others THEN
				RAISE NOTICE 'Ignoring ALTER TABLE statement. Column "%s" does not exist in table "%s".';
		END
		$$;
	`, tableName, oldColName, newColName, oldColName, tableName))

	return err
}

var dropColumnPG = func(e sqlx.Ext, tableName, colName string) error {
	_, err := e.Exec(fmt.Sprintf(`
		DO
		$$
		BEGIN
			ALTER TABLE %s DROP COLUMN %s;
		EXCEPTION
			WHEN others THEN
				RAISE NOTICE 'Ignoring ALTER TABLE statement. Column "%s" does not exist in table "%s".';
		END
		$$;
	`, tableName, colName, colName, tableName))

	return err
}

func addPrimaryKey(e sqlx.Ext, sqlStore *SQLStore, tableName, primaryKey string) error {
	hasPK := 0
	if err := sqlStore.db.Get(&hasPK, fmt.Sprintf(`
		SELECT 1 FROM information_schema.table_constraints tco
		WHERE tco.table_name = '%s'
		AND tco.table_catalog = (SELECT current_database())
		AND tco.constraint_type = 'PRIMARY KEY'
	`, tableName)); err != nil && err != sql.ErrNoRows {
		return errors.Wrap(err, "unable to determine if a primary key exists")
	}

	if hasPK == 0 {
		if _, err := e.Exec(fmt.Sprintf(`
			ALTER TABLE %s ADD PRIMARY KEY %s
		`, tableName, primaryKey)); err != nil {
			return errors.Wrap(err, "unable to add a primary key")
		}
	}

	return nil
}

func dropIndexIfExists(e sqlx.Ext, sqlStore *SQLStore, tableName, indexName string) error {
<<<<<<< HEAD
	hasIndex := 0

	if e.DriverName() == DeprecatedDatabaseDriverMysql {
		if err := sqlStore.db.Get(&hasIndex, fmt.Sprintf(`
			SELECT 1 FROM information_schema.statistics s
			WHERE s.table_name = '%s'
			AND s.index_schema = (SELECT DATABASE())
			AND index_name = '%s'
		`, tableName, indexName)); err != nil && err != sql.ErrNoRows {
			return errors.Wrapf(err, "unable to determine if index %s on table %s exists", indexName, tableName)
		}

		if hasIndex == 1 {
			if _, err := e.Exec(fmt.Sprintf("DROP INDEX %s ON %s", indexName, tableName)); err != nil {
				return errors.Wrapf(err, "failed to drop index %s on table %s", indexName, tableName)
			}
		}
	} else if e.DriverName() == model.DatabaseDriverPostgres {
		if _, err := e.Exec(fmt.Sprintf("DROP INDEX IF EXISTS %s", indexName)); err != nil {
			return errors.Wrapf(err, "failed to drop index %s on table %s", indexName, tableName)
		}
=======
	if _, err := e.Exec(fmt.Sprintf("DROP INDEX IF EXISTS %s", indexName)); err != nil {
		return errors.Wrapf(err, "failed to drop index %s on table %s", indexName, tableName)
>>>>>>> a7f889d1
	}

	return nil
}

func columnExists(sqlStore *SQLStore, tableName, columnName string) (bool, error) {
	results := []string{}
<<<<<<< HEAD
	var err error
	if sqlStore.db.DriverName() == DeprecatedDatabaseDriverMysql {
		err = sqlStore.db.Select(&results, `
			SELECT COLUMN_NAME
			FROM INFORMATION_SCHEMA.COLUMNS
			WHERE TABLE_SCHEMA = DATABASE()
			AND TABLE_NAME = ?
			AND COLUMN_NAME = ?
		`, tableName, columnName)
	} else if sqlStore.db.DriverName() == model.DatabaseDriverPostgres {
		err = sqlStore.db.Select(&results, `
			SELECT COLUMN_NAME
			FROM INFORMATION_SCHEMA.COLUMNS
			WHERE TABLE_NAME = $1
			AND COLUMN_NAME = $2
		`, strings.ToLower(tableName), strings.ToLower(columnName))
	}
=======
	err := sqlStore.db.Select(&results, `
		SELECT COLUMN_NAME
		FROM INFORMATION_SCHEMA.COLUMNS
		WHERE TABLE_NAME = $1
		AND COLUMN_NAME = $2
	`, strings.ToLower(tableName), strings.ToLower(columnName))
>>>>>>> a7f889d1

	return len(results) > 0, err
}

type TableInfo struct {
	TableName              string
	ColumnName             string
	DataType               string
	IsNullable             string
	ColumnKey              string
	ColumnDefault          *string
	Extra                  string
	CharacterMaximumLength *string
}

// getDBSchemaInfo returns info for each table created by Playbook plugin
func getDBSchemaInfo(store *SQLStore) ([]TableInfo, error) {
	var results []TableInfo
<<<<<<< HEAD
	var err error

	if store.db.DriverName() == DeprecatedDatabaseDriverMysql {
		err = store.db.Select(&results, `
			SELECT
				TABLE_NAME as TableName, COLUMN_NAME as ColumnName, DATA_TYPE as DataType,
				IS_NULLABLE as IsNullable, COLUMN_KEY as ColumnKey, COLUMN_DEFAULT as ColumnDefault,
				EXTRA as Extra, CHARACTER_MAXIMUM_LENGTH as CharacterMaximumLength

			FROM INFORMATION_SCHEMA.COLUMNS
			WHERE TABLE_SCHEMA = DATABASE()
			AND TABLE_NAME LIKE 'IR_%'
			AND TABLE_NAME != 'IR_db_migrations'
			ORDER BY TABLE_NAME ASC, ORDINAL_POSITION ASC
		`)
	} else if store.db.DriverName() == model.DatabaseDriverPostgres {
		err = store.db.Select(&results, `
			SELECT
				TABLE_NAME as TableName, COLUMN_NAME as ColumnName, DATA_TYPE as DataType,
				IS_NULLABLE as IsNullable, COLUMN_DEFAULT as ColumnDefault, CHARACTER_MAXIMUM_LENGTH as CharacterMaximumLength

			FROM INFORMATION_SCHEMA.COLUMNS
			WHERE table_schema = 'public'
			AND TABLE_NAME LIKE 'ir_%'
			AND TABLE_NAME != 'ir_db_migrations'
			ORDER BY TABLE_NAME ASC, ORDINAL_POSITION ASC
		`)
	}
=======
	err := store.db.Select(&results, `
		SELECT
			TABLE_NAME as TableName, COLUMN_NAME as ColumnName, DATA_TYPE as DataType,
			IS_NULLABLE as IsNullable, COLUMN_DEFAULT as ColumnDefault, CHARACTER_MAXIMUM_LENGTH as CharacterMaximumLength

		FROM INFORMATION_SCHEMA.COLUMNS
		WHERE table_schema = 'public'
		AND TABLE_NAME LIKE 'ir_%'
		AND TABLE_NAME != 'ir_db_migrations'
		ORDER BY TABLE_NAME ASC, ORDINAL_POSITION ASC
	`)
>>>>>>> a7f889d1

	return results, err
}

type IndexInfo struct {
	TableName string
	IndexName string
	IndexDef  string
}

// getDBIndexesInfo returns index info for each table created by Playbook plugin
func getDBIndexesInfo(store *SQLStore) ([]IndexInfo, error) {
	var results []IndexInfo
<<<<<<< HEAD
	var err error

	if store.db.DriverName() == DeprecatedDatabaseDriverMysql {
		err = store.db.Select(&results, `
			SELECT TABLE_NAME as TableName, INDEX_NAME as IndexName, COLUMN_NAME as ColumnName
			FROM INFORMATION_SCHEMA.STATISTICS
			WHERE TABLE_SCHEMA = DATABASE()
			AND TABLE_NAME LIKE 'ir_%'
			AND TABLE_NAME != 'ir_db_migrations'
			ORDER BY TABLE_NAME ASC, COLUMN_NAME ASC, INDEX_NAME ASC;
		`)
	} else if store.db.DriverName() == model.DatabaseDriverPostgres {
		err = store.db.Select(&results, `
			SELECT TABLENAME as TableName, INDEXNAME as IndexName, INDEXDEF as IndexDef
			FROM pg_indexes
			WHERE SCHEMANAME = 'public'
			AND TABLENAME LIKE 'ir_%'
			AND TABLENAME != 'ir_db_migrations'
			ORDER BY TABLENAME ASC, INDEXNAME ASC;
		`)
	}
=======
	err := store.db.Select(&results, `
		SELECT TABLENAME as TableName, INDEXNAME as IndexName, INDEXDEF as IndexDef
		FROM pg_indexes
		WHERE SCHEMANAME = 'public'
		AND TABLENAME LIKE 'ir_%'
		AND TABLENAME != 'ir_db_migrations'
		ORDER BY TABLENAME ASC, INDEXNAME ASC;
	`)
>>>>>>> a7f889d1

	return results, err
}

type ConstraintsInfo struct {
	ConstraintName string
	TableName      string
	ConstraintType string
}

// getDBConstraintsInfo returns constraint info for each table created by Playbook plugin
func getDBConstraintsInfo(store *SQLStore) ([]ConstraintsInfo, error) {
	var results []ConstraintsInfo
<<<<<<< HEAD
	var err error

	if store.db.DriverName() == DeprecatedDatabaseDriverMysql {
		err = store.db.Select(&results, `
			SELECT CONSTRAINT_NAME as ConstraintName, TABLE_NAME as TableName, CONSTRAINT_TYPE as ConstraintType
			FROM INFORMATION_SCHEMA.TABLE_CONSTRAINTS
			WHERE TABLE_NAME LIKE 'ir_%'
			AND TABLE_NAME != 'ir_db_migrations'
			AND TABLE_SCHEMA = (SELECT DATABASE())
			ORDER BY CONSTRAINT_NAME ASC, TABLE_NAME ASC;
		`)
	} else if store.db.DriverName() == model.DatabaseDriverPostgres {
		err = store.db.Select(&results, `
			SELECT conname as ConstraintName, contype as ConstraintType
			FROM pg_constraint
			WHERE conname LIKE 'ir_%'
			AND conname NOT LIKE 'ir_db_migrations%'
			ORDER BY conname ASC, contype ASC;
		`)
	}
=======
	err := store.db.Select(&results, `
		SELECT conname as ConstraintName, contype as ConstraintType
		FROM pg_constraint
		WHERE conname LIKE 'ir_%'
		AND conname NOT LIKE 'ir_db_migrations%'
		ORDER BY conname ASC, contype ASC;
	`)
>>>>>>> a7f889d1

	return results, err
}<|MERGE_RESOLUTION|>--- conflicted
+++ resolved
@@ -129,32 +129,8 @@
 }
 
 func dropIndexIfExists(e sqlx.Ext, sqlStore *SQLStore, tableName, indexName string) error {
-<<<<<<< HEAD
-	hasIndex := 0
-
-	if e.DriverName() == DeprecatedDatabaseDriverMysql {
-		if err := sqlStore.db.Get(&hasIndex, fmt.Sprintf(`
-			SELECT 1 FROM information_schema.statistics s
-			WHERE s.table_name = '%s'
-			AND s.index_schema = (SELECT DATABASE())
-			AND index_name = '%s'
-		`, tableName, indexName)); err != nil && err != sql.ErrNoRows {
-			return errors.Wrapf(err, "unable to determine if index %s on table %s exists", indexName, tableName)
-		}
-
-		if hasIndex == 1 {
-			if _, err := e.Exec(fmt.Sprintf("DROP INDEX %s ON %s", indexName, tableName)); err != nil {
-				return errors.Wrapf(err, "failed to drop index %s on table %s", indexName, tableName)
-			}
-		}
-	} else if e.DriverName() == model.DatabaseDriverPostgres {
-		if _, err := e.Exec(fmt.Sprintf("DROP INDEX IF EXISTS %s", indexName)); err != nil {
-			return errors.Wrapf(err, "failed to drop index %s on table %s", indexName, tableName)
-		}
-=======
 	if _, err := e.Exec(fmt.Sprintf("DROP INDEX IF EXISTS %s", indexName)); err != nil {
 		return errors.Wrapf(err, "failed to drop index %s on table %s", indexName, tableName)
->>>>>>> a7f889d1
 	}
 
 	return nil
@@ -162,32 +138,12 @@
 
 func columnExists(sqlStore *SQLStore, tableName, columnName string) (bool, error) {
 	results := []string{}
-<<<<<<< HEAD
-	var err error
-	if sqlStore.db.DriverName() == DeprecatedDatabaseDriverMysql {
-		err = sqlStore.db.Select(&results, `
-			SELECT COLUMN_NAME
-			FROM INFORMATION_SCHEMA.COLUMNS
-			WHERE TABLE_SCHEMA = DATABASE()
-			AND TABLE_NAME = ?
-			AND COLUMN_NAME = ?
-		`, tableName, columnName)
-	} else if sqlStore.db.DriverName() == model.DatabaseDriverPostgres {
-		err = sqlStore.db.Select(&results, `
-			SELECT COLUMN_NAME
-			FROM INFORMATION_SCHEMA.COLUMNS
-			WHERE TABLE_NAME = $1
-			AND COLUMN_NAME = $2
-		`, strings.ToLower(tableName), strings.ToLower(columnName))
-	}
-=======
 	err := sqlStore.db.Select(&results, `
 		SELECT COLUMN_NAME
 		FROM INFORMATION_SCHEMA.COLUMNS
 		WHERE TABLE_NAME = $1
 		AND COLUMN_NAME = $2
 	`, strings.ToLower(tableName), strings.ToLower(columnName))
->>>>>>> a7f889d1
 
 	return len(results) > 0, err
 }
@@ -206,36 +162,6 @@
 // getDBSchemaInfo returns info for each table created by Playbook plugin
 func getDBSchemaInfo(store *SQLStore) ([]TableInfo, error) {
 	var results []TableInfo
-<<<<<<< HEAD
-	var err error
-
-	if store.db.DriverName() == DeprecatedDatabaseDriverMysql {
-		err = store.db.Select(&results, `
-			SELECT
-				TABLE_NAME as TableName, COLUMN_NAME as ColumnName, DATA_TYPE as DataType,
-				IS_NULLABLE as IsNullable, COLUMN_KEY as ColumnKey, COLUMN_DEFAULT as ColumnDefault,
-				EXTRA as Extra, CHARACTER_MAXIMUM_LENGTH as CharacterMaximumLength
-
-			FROM INFORMATION_SCHEMA.COLUMNS
-			WHERE TABLE_SCHEMA = DATABASE()
-			AND TABLE_NAME LIKE 'IR_%'
-			AND TABLE_NAME != 'IR_db_migrations'
-			ORDER BY TABLE_NAME ASC, ORDINAL_POSITION ASC
-		`)
-	} else if store.db.DriverName() == model.DatabaseDriverPostgres {
-		err = store.db.Select(&results, `
-			SELECT
-				TABLE_NAME as TableName, COLUMN_NAME as ColumnName, DATA_TYPE as DataType,
-				IS_NULLABLE as IsNullable, COLUMN_DEFAULT as ColumnDefault, CHARACTER_MAXIMUM_LENGTH as CharacterMaximumLength
-
-			FROM INFORMATION_SCHEMA.COLUMNS
-			WHERE table_schema = 'public'
-			AND TABLE_NAME LIKE 'ir_%'
-			AND TABLE_NAME != 'ir_db_migrations'
-			ORDER BY TABLE_NAME ASC, ORDINAL_POSITION ASC
-		`)
-	}
-=======
 	err := store.db.Select(&results, `
 		SELECT
 			TABLE_NAME as TableName, COLUMN_NAME as ColumnName, DATA_TYPE as DataType,
@@ -247,7 +173,6 @@
 		AND TABLE_NAME != 'ir_db_migrations'
 		ORDER BY TABLE_NAME ASC, ORDINAL_POSITION ASC
 	`)
->>>>>>> a7f889d1
 
 	return results, err
 }
@@ -261,29 +186,6 @@
 // getDBIndexesInfo returns index info for each table created by Playbook plugin
 func getDBIndexesInfo(store *SQLStore) ([]IndexInfo, error) {
 	var results []IndexInfo
-<<<<<<< HEAD
-	var err error
-
-	if store.db.DriverName() == DeprecatedDatabaseDriverMysql {
-		err = store.db.Select(&results, `
-			SELECT TABLE_NAME as TableName, INDEX_NAME as IndexName, COLUMN_NAME as ColumnName
-			FROM INFORMATION_SCHEMA.STATISTICS
-			WHERE TABLE_SCHEMA = DATABASE()
-			AND TABLE_NAME LIKE 'ir_%'
-			AND TABLE_NAME != 'ir_db_migrations'
-			ORDER BY TABLE_NAME ASC, COLUMN_NAME ASC, INDEX_NAME ASC;
-		`)
-	} else if store.db.DriverName() == model.DatabaseDriverPostgres {
-		err = store.db.Select(&results, `
-			SELECT TABLENAME as TableName, INDEXNAME as IndexName, INDEXDEF as IndexDef
-			FROM pg_indexes
-			WHERE SCHEMANAME = 'public'
-			AND TABLENAME LIKE 'ir_%'
-			AND TABLENAME != 'ir_db_migrations'
-			ORDER BY TABLENAME ASC, INDEXNAME ASC;
-		`)
-	}
-=======
 	err := store.db.Select(&results, `
 		SELECT TABLENAME as TableName, INDEXNAME as IndexName, INDEXDEF as IndexDef
 		FROM pg_indexes
@@ -292,7 +194,6 @@
 		AND TABLENAME != 'ir_db_migrations'
 		ORDER BY TABLENAME ASC, INDEXNAME ASC;
 	`)
->>>>>>> a7f889d1
 
 	return results, err
 }
@@ -306,28 +207,6 @@
 // getDBConstraintsInfo returns constraint info for each table created by Playbook plugin
 func getDBConstraintsInfo(store *SQLStore) ([]ConstraintsInfo, error) {
 	var results []ConstraintsInfo
-<<<<<<< HEAD
-	var err error
-
-	if store.db.DriverName() == DeprecatedDatabaseDriverMysql {
-		err = store.db.Select(&results, `
-			SELECT CONSTRAINT_NAME as ConstraintName, TABLE_NAME as TableName, CONSTRAINT_TYPE as ConstraintType
-			FROM INFORMATION_SCHEMA.TABLE_CONSTRAINTS
-			WHERE TABLE_NAME LIKE 'ir_%'
-			AND TABLE_NAME != 'ir_db_migrations'
-			AND TABLE_SCHEMA = (SELECT DATABASE())
-			ORDER BY CONSTRAINT_NAME ASC, TABLE_NAME ASC;
-		`)
-	} else if store.db.DriverName() == model.DatabaseDriverPostgres {
-		err = store.db.Select(&results, `
-			SELECT conname as ConstraintName, contype as ConstraintType
-			FROM pg_constraint
-			WHERE conname LIKE 'ir_%'
-			AND conname NOT LIKE 'ir_db_migrations%'
-			ORDER BY conname ASC, contype ASC;
-		`)
-	}
-=======
 	err := store.db.Select(&results, `
 		SELECT conname as ConstraintName, contype as ConstraintType
 		FROM pg_constraint
@@ -335,7 +214,6 @@
 		AND conname NOT LIKE 'ir_db_migrations%'
 		ORDER BY conname ASC, contype ASC;
 	`)
->>>>>>> a7f889d1
 
 	return results, err
 }