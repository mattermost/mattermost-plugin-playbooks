package sqlstore

import (
	"database/sql"
	"encoding/json"
	"fmt"
	"math"
	"strings"
	"time"

	sq "github.com/Masterminds/squirrel"
	"github.com/mattermost/mattermost-plugin-incident-management/server/bot"
	"github.com/mattermost/mattermost-plugin-incident-management/server/incident"
	"github.com/mattermost/mattermost-plugin-incident-management/server/playbook"
	"github.com/mattermost/mattermost-server/v5/model"
	"github.com/pkg/errors"
)

type sqlIncident struct {
	incident.Incident
	ChecklistsJSON json.RawMessage
}

// incidentStore holds the information needed to fulfill the methods in the store interface.
type incidentStore struct {
	pluginAPI         PluginAPIClient
	log               bot.Logger
	store             *SQLStore
	queryBuilder      sq.StatementBuilderType
	incidentSelect    sq.SelectBuilder
	statusPostsSelect sq.SelectBuilder
}

// Ensure playbookStore implements the playbook.Store interface.
var _ incident.Store = (*incidentStore)(nil)

type incidentStatusPosts []struct {
	IncidentID string
	incident.StatusPost
}

// NewIncidentStore creates a new store for incident ServiceImpl.
func NewIncidentStore(pluginAPI PluginAPIClient, log bot.Logger, sqlStore *SQLStore) incident.Store {
	// When adding an Incident column #1: add to this select
	incidentSelect := sqlStore.builder.
		Select("ID", "Name", "Description", "IsActive", "CommanderUserID", "TeamID", "ChannelID",
			"CreateAt", "EndAt", "DeleteAt", "ActiveStage", "ActiveStageTitle", "PostID", "PlaybookID",
<<<<<<< HEAD
			"ChecklistsJSON", "ReminderPostID").
=======
			"ChecklistsJSON", "COALESCE(ReminderPostID, '') ReminderPostID").
>>>>>>> 72ffcc20
		From("IR_Incident AS incident")

	statusPostsSelect := sqlStore.builder.
		Select("IncidentID", "PostID").
		From("IR_StatusPosts")

	return &incidentStore{
		pluginAPI:         pluginAPI,
		log:               log,
		store:             sqlStore,
		queryBuilder:      sqlStore.builder,
		incidentSelect:    incidentSelect,
		statusPostsSelect: statusPostsSelect,
	}
}

// GetIncidents returns filtered incidents and the total count before paging.
func (s *incidentStore) GetIncidents(requesterInfo incident.RequesterInfo, options incident.HeaderFilterOptions) (*incident.GetIncidentsResults, error) {
	if err := incident.ValidateOptions(&options); err != nil {
		return nil, err
	}

	permissionsExpr := s.buildPermissionsExpr(requesterInfo)

	queryForResults := s.incidentSelect.
		Where(permissionsExpr).
		Where(sq.Eq{"TeamID": options.TeamID}).
		Where(sq.Eq{"DeleteAt": 0}).
		Offset(uint64(options.Page * options.PerPage)).
		Limit(uint64(options.PerPage))

	queryForTotal := s.store.builder.
		Select("COUNT(*)").
		From("IR_Incident AS incident").
		Where(permissionsExpr).
		Where(sq.Eq{"TeamID": options.TeamID}).
		Where(sq.Eq{"DeleteAt": 0})

	if options.Status == incident.Ongoing {
		queryForResults = queryForResults.Where(sq.Eq{"IsActive": true})
		queryForTotal = queryForTotal.Where(sq.Eq{"IsActive": true})
	} else if options.Status == incident.Ended {
		queryForResults = queryForResults.Where(sq.Eq{"IsActive": false})
		queryForTotal = queryForTotal.Where(sq.Eq{"IsActive": false})
	}

	if options.CommanderID != "" {
		queryForResults = queryForResults.Where(sq.Eq{"CommanderUserID": options.CommanderID})
		queryForTotal = queryForTotal.Where(sq.Eq{"CommanderUserID": options.CommanderID})
	}

	if options.MemberID != "" {
		membershipClause := s.queryBuilder.
			Select("1").
			Prefix("EXISTS(").
			From("ChannelMembers AS cm").
			Where("cm.ChannelId = incident.ChannelID").
			Where(sq.Eq{"cm.UserId": strings.ToLower(options.MemberID)}).
			Suffix(")")

		queryForResults = queryForResults.Where(membershipClause)
		queryForTotal = queryForTotal.Where(membershipClause)
	}

	// TODO: do we need to sanitize (replace any '%'s in the search term)?
	if options.SearchTerm != "" {
		column := "Name"
		searchString := options.SearchTerm

		// Postgres performs a case-sensitive search, so we need to lowercase
		// both the column contents and the search string
		if s.store.db.DriverName() == model.DATABASE_DRIVER_POSTGRES {
			column = "LOWER(Name)"
			searchString = strings.ToLower(options.SearchTerm)
		}

		queryForResults = queryForResults.Where(sq.Like{column: fmt.Sprint("%", searchString, "%")})
		queryForTotal = queryForTotal.Where(sq.Like{column: fmt.Sprint("%", searchString, "%")})
	}

	queryForResults = queryForResults.OrderBy(fmt.Sprintf("%s %s", options.Sort, options.Direction))

	tx, err := s.store.db.Beginx()
	if err != nil {
		return nil, errors.Wrap(err, "could not begin transaction")
	}
	defer s.store.finalizeTransaction(tx)

	var rawIncidents []sqlIncident
	if err = s.store.selectBuilder(tx, &rawIncidents, queryForResults); err != nil {
		return nil, errors.Wrap(err, "failed to query for incidents")
	}

	var total int
	if err = s.store.getBuilder(tx, &total, queryForTotal); err != nil {
		return nil, errors.Wrap(err, "failed to get total count")
	}
	pageCount := int(math.Ceil(float64(total) / float64(options.PerPage)))
	hasMore := options.Page+1 < pageCount

	incidents := make([]incident.Incident, 0, len(rawIncidents))
	incidentIDs := make([]string, 0, len(rawIncidents))
	for _, rawIncident := range rawIncidents {
<<<<<<< HEAD
		asIncident, err2 := s.toIncident(rawIncident)
		if err2 != nil {
			return nil, err2
		}
		incidents = append(incidents, *asIncident)
		incidentIDs = append(incidentIDs, asIncident.ID)
	}

	var statusPosts incidentStatusPosts

	postInfoSelect := s.queryBuilder.
		Select("ir.IncidentID", "p.ID", "p.CreateAt", "p.DeleteAt").
		From("IR_StatusPosts as ir").
		Join("Posts as p ON ir.PostID = p.Id").
		OrderBy("p.CreateAt").
		Where(sq.Eq{"ir.IncidentID": incidentIDs})

	err = s.store.selectBuilder(tx, &statusPosts, postInfoSelect)
	if err != nil && err != sql.ErrNoRows {
		return nil, errors.Wrapf(err, "failed to get incidentStatusPosts")
	}

	if err = tx.Commit(); err != nil {
		return nil, errors.Wrap(err, "could not commit transaction")
	}

=======
		var asIncident *incident.Incident
		asIncident, err = s.toIncident(rawIncident)
		if err != nil {
			return nil, err
		}
		incidents = append(incidents, *asIncident)
		incidentIDs = append(incidentIDs, asIncident.ID)
	}

	var statusPosts incidentStatusPosts

	postInfoSelect := s.queryBuilder.
		Select("ir.IncidentID", "p.ID", "p.CreateAt", "p.DeleteAt").
		From("IR_StatusPosts as ir").
		Join("Posts as p ON ir.PostID = p.Id").
		OrderBy("p.CreateAt").
		Where(sq.Eq{"ir.IncidentID": incidentIDs})

	err = s.store.selectBuilder(tx, &statusPosts, postInfoSelect)
	if err != nil && err != sql.ErrNoRows {
		return nil, errors.Wrapf(err, "failed to get incidentStatusPosts")
	}

	if err = tx.Commit(); err != nil {
		return nil, errors.Wrap(err, "could not commit transaction")
	}

>>>>>>> 72ffcc20
	addStatusPostsToIncidents(statusPosts, incidents)

	return &incident.GetIncidentsResults{
		TotalCount: total,
		PageCount:  pageCount,
		HasMore:    hasMore,
		Items:      incidents,
	}, nil
}

// CreateIncident creates a new incident. It assumes that ActiveStage is correct
// and that ActiveStageTitle is already synced.
func (s *incidentStore) CreateIncident(newIncident *incident.Incident) (out *incident.Incident, err error) {
	if newIncident == nil {
		return nil, errors.New("incident is nil")
	}
	if newIncident.ID != "" {
		return nil, errors.New("ID should not be set")
	}
	incidentCopy := newIncident.Clone()
	incidentCopy.ID = model.NewId()

	rawIncident, err := toSQLIncident(*incidentCopy)
	if err != nil {
		return nil, err
	}

	tx, err := s.store.db.Beginx()
	if err != nil {
		return out, errors.Wrap(err, "could not begin transaction")
	}
	defer s.store.finalizeTransaction(tx)

	// When adding an Incident column #2: add to the SetMap
	_, err = s.store.execBuilder(tx, sq.
		Insert("IR_Incident").
		SetMap(map[string]interface{}{
			"ID":               rawIncident.ID,
			"Name":             rawIncident.Name,
			"Description":      rawIncident.Description,
			"IsActive":         rawIncident.IsActive,
			"CommanderUserID":  rawIncident.CommanderUserID,
			"TeamID":           rawIncident.TeamID,
			"ChannelID":        rawIncident.ChannelID,
			"CreateAt":         rawIncident.CreateAt,
			"EndAt":            rawIncident.EndAt,
			"DeleteAt":         rawIncident.DeleteAt,
			"ActiveStage":      rawIncident.ActiveStage,
			"ActiveStageTitle": rawIncident.ActiveStageTitle,
			"PostID":           rawIncident.PostID,
			"PlaybookID":       rawIncident.PlaybookID,
			"ChecklistsJSON":   rawIncident.ChecklistsJSON,
			"ReminderPostID":   rawIncident.ReminderPostID,
		}))

	if err != nil {
		return nil, errors.Wrapf(err, "failed to store new incident")
	}

<<<<<<< HEAD
	if err = s.replaceStatusPosts(tx, rawIncident.Incident); err != nil {
=======
	if err = s.appendStatusPosts(tx, rawIncident.Incident); err != nil {
>>>>>>> 72ffcc20
		return nil, errors.Wrap(err, "failed to replace status posts")
	}

	if err = tx.Commit(); err != nil {
		return out, errors.Wrap(err, "could not commit transaction")
	}

	return incidentCopy, nil
}

// UpdateIncident updates an incident. It assumes that ActiveStage is correct
// and that ActiveStageTitle is already synced.
func (s *incidentStore) UpdateIncident(newIncident *incident.Incident) error {
	if newIncident == nil {
		return errors.New("incident is nil")
	}
	if newIncident.ID == "" {
		return errors.New("ID should not be empty")
	}

	rawIncident, err := toSQLIncident(*newIncident)
	if err != nil {
		return err
	}

	tx, err := s.store.db.Beginx()
	if err != nil {
		return errors.Wrap(err, "could not begin transaction")
	}
	defer s.store.finalizeTransaction(tx)

	// When adding an Incident column #3: add to this SetMap (if it is a column that can be updated)
	_, err = s.store.execBuilder(tx, sq.
		Update("IR_Incident").
		SetMap(map[string]interface{}{
			"Name":             rawIncident.Name,
			"Description":      rawIncident.Description,
			"IsActive":         rawIncident.IsActive,
			"CommanderUserID":  rawIncident.CommanderUserID,
			"EndAt":            rawIncident.EndAt,
			"DeleteAt":         rawIncident.DeleteAt,
			"ActiveStage":      rawIncident.ActiveStage,
			"ActiveStageTitle": rawIncident.ActiveStageTitle,
			"ChecklistsJSON":   rawIncident.ChecklistsJSON,
			"ReminderPostID":   rawIncident.ReminderPostID,
		}).
		Where(sq.Eq{"ID": rawIncident.ID}))

	if err != nil {
		return errors.Wrapf(err, "failed to update incident with id '%s'", rawIncident.ID)
	}

<<<<<<< HEAD
	if err = s.replaceStatusPosts(tx, rawIncident.Incident); err != nil {
=======
	if err = s.appendStatusPosts(tx, rawIncident.Incident); err != nil {
>>>>>>> 72ffcc20
		return errors.Wrapf(err, "failed to replace status posts for incident with id '%s'", rawIncident.ID)
	}

	if err = tx.Commit(); err != nil {
		return errors.Wrap(err, "could not commit transaction")
	}

	return nil
}

// GetIncident gets an incident by ID.
func (s *incidentStore) GetIncident(incidentID string) (out *incident.Incident, err error) {
	if incidentID == "" {
		return nil, errors.New("ID cannot be empty")
	}

	tx, err := s.store.db.Beginx()
	if err != nil {
		return out, errors.Wrap(err, "could not begin transaction")
	}
	defer s.store.finalizeTransaction(tx)

	var rawIncident sqlIncident
	err = s.store.getBuilder(tx, &rawIncident, s.incidentSelect.Where(sq.Eq{"ID": incidentID}))
	if err == sql.ErrNoRows {
		return nil, errors.Wrapf(incident.ErrNotFound, "incident with id '%s' does not exist", incidentID)
	} else if err != nil {
		return nil, errors.Wrapf(err, "failed to get incident by id '%s'", incidentID)
	}

	if out, err = s.toIncident(rawIncident); err != nil {
		return out, err
	}

	var statusPosts incidentStatusPosts

	postInfoSelect := s.queryBuilder.
		Select("ir.IncidentID", "p.ID", "p.CreateAt", "p.DeleteAt").
		From("IR_StatusPosts as ir").
		Join("Posts as p ON ir.PostID = p.Id").
		Where(sq.Eq{"IncidentID": incidentID}).
		OrderBy("p.CreateAt")

	err = s.store.selectBuilder(tx, &statusPosts, postInfoSelect)
	if err != nil && err != sql.ErrNoRows {
		return out, errors.Wrapf(err, "failed to get incidentStatusPosts for incident with id '%s'", incidentID)
	}

	if err = tx.Commit(); err != nil {
		return out, errors.Wrap(err, "could not commit transaction")
	}

	for _, p := range statusPosts {
		out.StatusPostIDs = append(out.StatusPostIDs, p.ID)
		out.StatusPosts = append(out.StatusPosts, p.StatusPost)
	}

	return out, nil
}

// GetIncidentIDForChannel gets the incidentID associated with the given channelID.
func (s *incidentStore) GetIncidentIDForChannel(channelID string) (string, error) {
	query := s.queryBuilder.
		Select("ID").
		From("IR_Incident").
		Where(sq.Eq{"ChannelID": channelID})

	var id string
	err := s.store.getBuilder(s.store.db, &id, query)
	if err == sql.ErrNoRows {
		return "", errors.Wrapf(incident.ErrNotFound, "channel with id (%s) does not have an incident", channelID)
	} else if err != nil {
		return "", errors.Wrapf(err, "failed to get incident by channelID '%s'", channelID)
	}

	return id, nil
}

// GetAllIncidentMembersCount returns the count of all members of an incident since the
// beginning of the incident, excluding bots.
func (s *incidentStore) GetAllIncidentMembersCount(channelID string) (int64, error) {
	query := s.queryBuilder.
		Select("COUNT(DISTINCT UserId)").
		From("ChannelMemberHistory AS u").
		Where(sq.Eq{"ChannelId": channelID}).
		Where(sq.Expr("u.UserId NOT IN (SELECT UserId FROM Bots)"))

	var numMembers int64
	err := s.store.getBuilder(s.store.db, &numMembers, query)
	if err != nil {
		return 0, errors.Wrap(err, "failed to query database")
	}

	return numMembers, nil
}

// GetCommanders returns the commanders of the incidents selected by options
func (s *incidentStore) GetCommanders(requesterInfo incident.RequesterInfo, options incident.HeaderFilterOptions) ([]incident.CommanderInfo, error) {
	if err := incident.ValidateOptions(&options); err != nil {
		return nil, err
	}

	permissionsExpr := s.buildPermissionsExpr(requesterInfo)

	// At the moment, the options only includes teamID
	query := s.queryBuilder.
		Select("DISTINCT u.Id AS UserID", "u.Username").
		From("IR_Incident AS incident").
		Join("Users AS u ON incident.CommanderUserID = u.Id").
		Where(sq.Eq{"TeamID": options.TeamID}).
		Where(permissionsExpr)

	var commanders []incident.CommanderInfo
	err := s.store.selectBuilder(s.store.db, &commanders, query)
	if err != nil {
		return nil, errors.Wrap(err, "failed to query database")
	}

	return commanders, nil
}

// NukeDB removes all incident related data.
func (s *incidentStore) NukeDB() (err error) {
	tx, err := s.store.db.Beginx()
	if err != nil {
		return errors.Wrap(err, "could not begin transaction")
	}
	defer s.store.finalizeTransaction(tx)

	if _, err := tx.Exec("DELETE FROM IR_PlaybookMember"); err != nil {
		return errors.Wrap(err, "could not delete IR_Playbook")
	}

	if _, err := tx.Exec("DELETE FROM IR_Incident"); err != nil {
		return errors.Wrap(err, "could not delete IR_Incident")
	}

	if _, err := tx.Exec("DELETE FROM IR_Playbook"); err != nil {
		return errors.Wrap(err, "could not delete IR_Playbook")
	}

	if err := tx.Commit(); err != nil {
		return errors.Wrap(err, "could not delete all rows")
	}

	return nil
}

func (s *incidentStore) ChangeCreationDate(incidentID string, creationTimestamp time.Time) error {
	updateQuery := s.queryBuilder.Update("IR_Incident").
		Where(sq.Eq{"ID": incidentID}).
		Set("CreateAt", model.GetMillisForTime(creationTimestamp))

	sqlResult, err := s.store.execBuilder(s.store.db, updateQuery)
	if err != nil {
		return errors.Wrapf(err, "unable to execute the update query")
	}

	numRows, err := sqlResult.RowsAffected()
	if err != nil {
		return errors.Wrapf(err, "unable to check how many rows were updated")
	}

	if numRows == 0 {
		return incident.ErrNotFound
	}

	return nil
}

func (s *incidentStore) buildPermissionsExpr(info incident.RequesterInfo) sq.Sqlizer {
	if info.UserIDtoIsAdmin[info.UserID] {
		return nil
	}

	// is the requester a channel member, or is the channel public?
	return sq.Expr(`
		  (
			  -- If requester is a channel member
			  EXISTS(SELECT 1
						 FROM ChannelMembers as cm
						 WHERE cm.ChannelId = incident.ChannelID
						   AND cm.UserId = ?)
			  -- Or if channel is public
			  OR EXISTS(SELECT 1
							FROM Channels as c
							WHERE c.Id = incident.ChannelID
							  AND c.Type = 'O')
		  )`, info.UserID)
}

func (s *incidentStore) toIncident(rawIncident sqlIncident) (*incident.Incident, error) {
	i := rawIncident.Incident
	if err := json.Unmarshal(rawIncident.ChecklistsJSON, &i.Checklists); err != nil {
		return nil, errors.Wrapf(err, "failed to unmarshal checklists json for incident id: %s", rawIncident.ID)
	}

	return &i, nil
}

<<<<<<< HEAD
func (s *incidentStore) replaceStatusPosts(q queryExecer, incidentToSave incident.Incident) error {
	// Delete existing posts that are not in the new incidentToSave.StatusPostIDs list
	delBuilder := sq.Delete("IR_StatusPosts").
		Where(sq.Eq{"IncidentID": incidentToSave.ID}).
		Where(sq.NotEq{"PostID": incidentToSave.StatusPostIDs})
	if _, err := s.store.execBuilder(q, delBuilder); err != nil {
		return err
	}

=======
func (s *incidentStore) appendStatusPosts(q queryExecer, incidentToSave incident.Incident) error {
>>>>>>> 72ffcc20
	if len(incidentToSave.StatusPostIDs) == 0 {
		return nil
	}

	insertExpr := `
INSERT INTO IR_StatusPosts(IncidentID, PostID)
    SELECT ?, ?
    WHERE NOT EXISTS (
        SELECT 1 FROM IR_StatusPosts
            WHERE IncidentID = ? AND PostID = ?
    );`
	if s.store.db.DriverName() == model.DATABASE_DRIVER_MYSQL {
		insertExpr = `
INSERT INTO IR_StatusPosts(IncidentID, PostID)
    SELECT ?, ? FROM DUAL
    WHERE NOT EXISTS (
        SELECT 1 FROM IR_StatusPosts
            WHERE IncidentID = ? AND PostID = ?
    );`
	}

	for _, p := range incidentToSave.StatusPostIDs {
		rawInsert := sq.Expr(insertExpr,
			incidentToSave.ID, p, incidentToSave.ID, p)

		if _, err := s.store.execBuilder(q, rawInsert); err != nil {
			return err
		}
	}

	return nil
}

func toSQLIncident(origIncident incident.Incident) (*sqlIncident, error) {
	newChecklists := populateChecklistIDs(origIncident.Checklists)
	checklistsJSON, err := checklistsToJSON(newChecklists)
	if err != nil {
		return nil, errors.Wrapf(err, "failed to marshal checklist json for incident id: '%s'", origIncident.ID)
	}

	return &sqlIncident{
		Incident:       origIncident,
		ChecklistsJSON: checklistsJSON,
	}, nil
}

// populateChecklistIDs returns a cloned slice with ids entered for checklists and checklist items.
func populateChecklistIDs(checklists []playbook.Checklist) []playbook.Checklist {
	if len(checklists) == 0 {
		return nil
	}

	newChecklists := make([]playbook.Checklist, len(checklists))
	for i, c := range checklists {
		newChecklists[i] = c.Clone()
		if newChecklists[i].ID == "" {
			newChecklists[i].ID = model.NewId()
		}
		for j, item := range newChecklists[i].Items {
			if item.ID == "" {
				newChecklists[i].Items[j].ID = model.NewId()
			}
		}
	}

	return newChecklists
}

// An incident needs to assign unique ids to its checklist items
func checklistsToJSON(checklists []playbook.Checklist) (json.RawMessage, error) {
	checklistsJSON, err := json.Marshal(checklists)
	if err != nil {
		return nil, errors.Wrap(err, "failed to marshal checklist json")
	}

	return checklistsJSON, nil
}

func addStatusPostsToIncidents(statusIDs incidentStatusPosts, incidents []incident.Incident) {
	iToPostIDs := make(map[string][]string)
	iToPosts := make(map[string][]incident.StatusPost)
	for _, p := range statusIDs {
		iToPostIDs[p.IncidentID] = append(iToPostIDs[p.IncidentID], p.ID)
		iToPosts[p.IncidentID] = append(iToPosts[p.IncidentID], p.StatusPost)
	}
	for i, incdnt := range incidents {
		incidents[i].StatusPostIDs = iToPostIDs[incdnt.ID]
		incidents[i].StatusPosts = iToPosts[incdnt.ID]
	}
}<|MERGE_RESOLUTION|>--- conflicted
+++ resolved
@@ -45,11 +45,7 @@
 	incidentSelect := sqlStore.builder.
 		Select("ID", "Name", "Description", "IsActive", "CommanderUserID", "TeamID", "ChannelID",
 			"CreateAt", "EndAt", "DeleteAt", "ActiveStage", "ActiveStageTitle", "PostID", "PlaybookID",
-<<<<<<< HEAD
-			"ChecklistsJSON", "ReminderPostID").
-=======
 			"ChecklistsJSON", "COALESCE(ReminderPostID, '') ReminderPostID").
->>>>>>> 72ffcc20
 		From("IR_Incident AS incident")
 
 	statusPostsSelect := sqlStore.builder.
@@ -153,34 +149,6 @@
 	incidents := make([]incident.Incident, 0, len(rawIncidents))
 	incidentIDs := make([]string, 0, len(rawIncidents))
 	for _, rawIncident := range rawIncidents {
-<<<<<<< HEAD
-		asIncident, err2 := s.toIncident(rawIncident)
-		if err2 != nil {
-			return nil, err2
-		}
-		incidents = append(incidents, *asIncident)
-		incidentIDs = append(incidentIDs, asIncident.ID)
-	}
-
-	var statusPosts incidentStatusPosts
-
-	postInfoSelect := s.queryBuilder.
-		Select("ir.IncidentID", "p.ID", "p.CreateAt", "p.DeleteAt").
-		From("IR_StatusPosts as ir").
-		Join("Posts as p ON ir.PostID = p.Id").
-		OrderBy("p.CreateAt").
-		Where(sq.Eq{"ir.IncidentID": incidentIDs})
-
-	err = s.store.selectBuilder(tx, &statusPosts, postInfoSelect)
-	if err != nil && err != sql.ErrNoRows {
-		return nil, errors.Wrapf(err, "failed to get incidentStatusPosts")
-	}
-
-	if err = tx.Commit(); err != nil {
-		return nil, errors.Wrap(err, "could not commit transaction")
-	}
-
-=======
 		var asIncident *incident.Incident
 		asIncident, err = s.toIncident(rawIncident)
 		if err != nil {
@@ -208,7 +176,6 @@
 		return nil, errors.Wrap(err, "could not commit transaction")
 	}
 
->>>>>>> 72ffcc20
 	addStatusPostsToIncidents(statusPosts, incidents)
 
 	return &incident.GetIncidentsResults{
@@ -268,11 +235,7 @@
 		return nil, errors.Wrapf(err, "failed to store new incident")
 	}
 
-<<<<<<< HEAD
-	if err = s.replaceStatusPosts(tx, rawIncident.Incident); err != nil {
-=======
 	if err = s.appendStatusPosts(tx, rawIncident.Incident); err != nil {
->>>>>>> 72ffcc20
 		return nil, errors.Wrap(err, "failed to replace status posts")
 	}
 
@@ -325,11 +288,7 @@
 		return errors.Wrapf(err, "failed to update incident with id '%s'", rawIncident.ID)
 	}
 
-<<<<<<< HEAD
-	if err = s.replaceStatusPosts(tx, rawIncident.Incident); err != nil {
-=======
 	if err = s.appendStatusPosts(tx, rawIncident.Incident); err != nil {
->>>>>>> 72ffcc20
 		return errors.Wrapf(err, "failed to replace status posts for incident with id '%s'", rawIncident.ID)
 	}
 
@@ -530,19 +489,7 @@
 	return &i, nil
 }
 
-<<<<<<< HEAD
-func (s *incidentStore) replaceStatusPosts(q queryExecer, incidentToSave incident.Incident) error {
-	// Delete existing posts that are not in the new incidentToSave.StatusPostIDs list
-	delBuilder := sq.Delete("IR_StatusPosts").
-		Where(sq.Eq{"IncidentID": incidentToSave.ID}).
-		Where(sq.NotEq{"PostID": incidentToSave.StatusPostIDs})
-	if _, err := s.store.execBuilder(q, delBuilder); err != nil {
-		return err
-	}
-
-=======
 func (s *incidentStore) appendStatusPosts(q queryExecer, incidentToSave incident.Incident) error {
->>>>>>> 72ffcc20
 	if len(incidentToSave.StatusPostIDs) == 0 {
 		return nil
 	}
