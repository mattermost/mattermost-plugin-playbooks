--- conflicted
+++ resolved
@@ -52,13 +52,8 @@
 		Select("i.ID", "c.DisplayName AS Name", "i.Description", "i.CommanderUserID", "i.TeamID", "i.ChannelID",
 			"i.CreateAt", "i.EndAt", "i.DeleteAt", "i.PostID", "i.PlaybookID", "i.ReporterUserID", "i.CurrentStatus",
 			"i.ChecklistsJSON", "COALESCE(i.ReminderPostID, '') ReminderPostID", "i.PreviousReminder", "i.BroadcastChannelID",
-<<<<<<< HEAD
 			"COALESCE(ReminderMessageTemplate, '') ReminderMessageTemplate", "ConcatenatedInvitedUserIDs", "ConcatenatedInvitedGroupIDs", "DefaultCommanderID",
-			"AnnouncementChannelID").
-=======
-			"COALESCE(ReminderMessageTemplate, '') ReminderMessageTemplate", "ConcatenatedInvitedUserIDs", "DefaultCommanderID",
 			"AnnouncementChannelID", "WebhookOnCreationURL").
->>>>>>> 96c34998
 		From("IR_Incident AS i").
 		Join("Channels AS c ON (c.Id = i.ChannelId)")
 
@@ -236,7 +231,6 @@
 	_, err = s.store.execBuilder(s.store.db, sq.
 		Insert("IR_Incident").
 		SetMap(map[string]interface{}{
-<<<<<<< HEAD
 			"ID":                          rawIncident.ID,
 			"Name":                        rawIncident.Name,
 			"Description":                 rawIncident.Description,
@@ -258,29 +252,7 @@
 			"ConcatenatedInvitedGroupIDs": rawIncident.ConcatenatedInvitedGroupIDs,
 			"DefaultCommanderID":          rawIncident.DefaultCommanderID,
 			"AnnouncementChannelID":       rawIncident.AnnouncementChannelID,
-=======
-			"ID":                         rawIncident.ID,
-			"Name":                       rawIncident.Name,
-			"Description":                rawIncident.Description,
-			"CommanderUserID":            rawIncident.CommanderUserID,
-			"ReporterUserID":             rawIncident.ReporterUserID,
-			"TeamID":                     rawIncident.TeamID,
-			"ChannelID":                  rawIncident.ChannelID,
-			"CreateAt":                   rawIncident.CreateAt,
-			"EndAt":                      rawIncident.EndAt,
-			"PostID":                     rawIncident.PostID,
-			"PlaybookID":                 rawIncident.PlaybookID,
-			"ChecklistsJSON":             rawIncident.ChecklistsJSON,
-			"ReminderPostID":             rawIncident.ReminderPostID,
-			"PreviousReminder":           rawIncident.PreviousReminder,
-			"BroadcastChannelID":         rawIncident.BroadcastChannelID,
-			"ReminderMessageTemplate":    rawIncident.ReminderMessageTemplate,
-			"CurrentStatus":              rawIncident.CurrentStatus,
-			"ConcatenatedInvitedUserIDs": rawIncident.ConcatenatedInvitedUserIDs,
-			"DefaultCommanderID":         rawIncident.DefaultCommanderID,
-			"AnnouncementChannelID":      rawIncident.AnnouncementChannelID,
-			"WebhookOnCreationURL":       rawIncident.WebhookOnCreationURL,
->>>>>>> 96c34998
+			"WebhookOnCreationURL":        rawIncident.WebhookOnCreationURL,
 			// Preserved for backwards compatibility with v1.2
 			"ActiveStage":      0,
 			"ActiveStageTitle": "",
@@ -313,7 +285,6 @@
 	_, err = s.store.execBuilder(s.store.db, sq.
 		Update("IR_Incident").
 		SetMap(map[string]interface{}{
-<<<<<<< HEAD
 			"Name":                        "",
 			"Description":                 rawIncident.Description,
 			"CommanderUserID":             rawIncident.CommanderUserID,
@@ -326,20 +297,7 @@
 			"ConcatenatedInvitedGroupIDs": rawIncident.ConcatenatedInvitedGroupIDs,
 			"DefaultCommanderID":          rawIncident.DefaultCommanderID,
 			"AnnouncementChannelID":       rawIncident.AnnouncementChannelID,
-=======
-			"Name":                       "",
-			"Description":                rawIncident.Description,
-			"CommanderUserID":            rawIncident.CommanderUserID,
-			"ChecklistsJSON":             rawIncident.ChecklistsJSON,
-			"ReminderPostID":             rawIncident.ReminderPostID,
-			"PreviousReminder":           rawIncident.PreviousReminder,
-			"BroadcastChannelID":         rawIncident.BroadcastChannelID,
-			"EndAt":                      rawIncident.ResolvedAt(),
-			"ConcatenatedInvitedUserIDs": rawIncident.ConcatenatedInvitedUserIDs,
-			"DefaultCommanderID":         rawIncident.DefaultCommanderID,
-			"AnnouncementChannelID":      rawIncident.AnnouncementChannelID,
-			"WebhookOnCreationURL":       rawIncident.WebhookOnCreationURL,
->>>>>>> 96c34998
+			"WebhookOnCreationURL":        rawIncident.WebhookOnCreationURL,
 		}).
 		Where(sq.Eq{"ID": rawIncident.ID}))
 
