package sqlstore

import (
	"database/sql"
	"encoding/json"
	"fmt"
	"math"
	"strings"
	"time"

	"github.com/jmoiron/sqlx"

	sq "github.com/Masterminds/squirrel"
	"github.com/mattermost/mattermost-plugin-incident-collaboration/server/bot"
	"github.com/mattermost/mattermost-plugin-incident-collaboration/server/incident"
	"github.com/mattermost/mattermost-plugin-incident-collaboration/server/permissions"
	"github.com/mattermost/mattermost-plugin-incident-collaboration/server/playbook"
	"github.com/mattermost/mattermost-server/v5/model"
	"github.com/pkg/errors"
)

type sqlIncident struct {
	incident.Incident
	ChecklistsJSON              json.RawMessage
	ConcatenatedInvitedUserIDs  string
	ConcatenatedInvitedGroupIDs string
}

// incidentStore holds the information needed to fulfill the methods in the store interface.
type incidentStore struct {
	pluginAPI            PluginAPIClient
	log                  bot.Logger
	store                *SQLStore
	queryBuilder         sq.StatementBuilderType
	incidentSelect       sq.SelectBuilder
	statusPostsSelect    sq.SelectBuilder
	timelineEventsSelect sq.SelectBuilder
}

// Ensure incidentStore implements the incident.Store interface.
var _ incident.Store = (*incidentStore)(nil)

type incidentStatusPosts []struct {
	IncidentID string
	incident.StatusPost
}

// NewIncidentStore creates a new store for incident ServiceImpl.
func NewIncidentStore(pluginAPI PluginAPIClient, log bot.Logger, sqlStore *SQLStore) incident.Store {
	// When adding an Incident column #1: add to this select
	incidentSelect := sqlStore.builder.
		Select("i.ID", "c.DisplayName AS Name", "i.Description", "i.CommanderUserID", "i.TeamID", "i.ChannelID",
			"i.CreateAt", "i.EndAt", "i.DeleteAt", "i.PostID", "i.PlaybookID", "i.ReporterUserID", "i.CurrentStatus",
			"i.ChecklistsJSON", "COALESCE(i.ReminderPostID, '') ReminderPostID", "i.PreviousReminder", "i.BroadcastChannelID",
<<<<<<< HEAD
			"COALESCE(ReminderMessageTemplate, '') ReminderMessageTemplate", "ConcatenatedInvitedUserIDs", "ConcatenatedInvitedGroupIDs", "DefaultCommanderID").
=======
			"COALESCE(ReminderMessageTemplate, '') ReminderMessageTemplate", "ConcatenatedInvitedUserIDs", "DefaultCommanderID",
			"AnnouncementChannelID").
>>>>>>> f26495ad
		From("IR_Incident AS i").
		Join("Channels AS c ON (c.Id = i.ChannelId)")

	statusPostsSelect := sqlStore.builder.
		Select("sp.IncidentID", "p.ID", "p.CreateAt", "p.DeleteAt", "sp.Status").
		From("IR_StatusPosts as sp").
		Join("Posts as p ON sp.PostID = p.Id")

	timelineEventsSelect := sqlStore.builder.
		Select("te.ID", "te.IncidentID", "te.CreateAt", "te.DeleteAt", "te.EventAt",
			"te.EventType", "te.Summary", "te.Details", "te.PostID", "te.SubjectUserID",
			"te.CreatorUserID").
		From("IR_TimelineEvent as te")

	return &incidentStore{
		pluginAPI:            pluginAPI,
		log:                  log,
		store:                sqlStore,
		queryBuilder:         sqlStore.builder,
		incidentSelect:       incidentSelect,
		statusPostsSelect:    statusPostsSelect,
		timelineEventsSelect: timelineEventsSelect,
	}
}

// GetIncidents returns filtered incidents and the total count before paging.
func (s *incidentStore) GetIncidents(requesterInfo permissions.RequesterInfo, options incident.FilterOptions) (*incident.GetIncidentsResults, error) {
	if err := incident.ValidateOptions(&options); err != nil {
		return nil, err
	}

	permissionsExpr := s.buildPermissionsExpr(requesterInfo)

	queryForResults := s.incidentSelect.
		Where(permissionsExpr).
		Where(sq.Eq{"i.TeamID": options.TeamID}).
		Offset(uint64(options.Page * options.PerPage)).
		Limit(uint64(options.PerPage))

	queryForTotal := s.store.builder.
		Select("COUNT(*)").
		From("IR_Incident AS i").
		Join("Channels AS c ON (c.Id = i.ChannelId)").
		Where(permissionsExpr).
		Where(sq.Eq{"i.TeamID": options.TeamID})

	if options.Status != "" && len(options.Statuses) != 0 {
		return nil, errors.New("options Status and Statuses cannot both be set")
	}

	if options.Status != "" {
		queryForResults = queryForResults.Where(sq.Eq{"i.CurrentStatus": options.Status})
		queryForTotal = queryForTotal.Where(sq.Eq{"i.CurrentStatus": options.Status})
	}

	if len(options.Statuses) != 0 {
		queryForResults = queryForResults.Where(sq.Eq{"i.CurrentStatus": options.Statuses})
		queryForTotal = queryForTotal.Where(sq.Eq{"i.CurrentStatus": options.Statuses})
	}

	if options.CommanderID != "" {
		queryForResults = queryForResults.Where(sq.Eq{"i.CommanderUserID": options.CommanderID})
		queryForTotal = queryForTotal.Where(sq.Eq{"i.CommanderUserID": options.CommanderID})
	}

	if options.MemberID != "" {
		membershipClause := s.queryBuilder.
			Select("1").
			Prefix("EXISTS(").
			From("ChannelMembers AS cm").
			Where("cm.ChannelId = i.ChannelID").
			Where(sq.Eq{"cm.UserId": strings.ToLower(options.MemberID)}).
			Suffix(")")

		queryForResults = queryForResults.Where(membershipClause)
		queryForTotal = queryForTotal.Where(membershipClause)
	}

	// TODO: do we need to sanitize (replace any '%'s in the search term)?
	if options.SearchTerm != "" {
		column := "c.DisplayName"
		searchString := options.SearchTerm

		// Postgres performs a case-sensitive search, so we need to lowercase
		// both the column contents and the search string
		if s.store.db.DriverName() == model.DATABASE_DRIVER_POSTGRES {
			column = "LOWER(c.DisplayName)"
			searchString = strings.ToLower(options.SearchTerm)
		}

		queryForResults = queryForResults.Where(sq.Like{column: fmt.Sprint("%", searchString, "%")})
		queryForTotal = queryForTotal.Where(sq.Like{column: fmt.Sprint("%", searchString, "%")})
	}

	queryForResults = queryForResults.OrderBy(fmt.Sprintf("%s %s", options.Sort, options.Direction))

	tx, err := s.store.db.Beginx()
	if err != nil {
		return nil, errors.Wrap(err, "could not begin transaction")
	}
	defer s.store.finalizeTransaction(tx)

	var rawIncidents []sqlIncident
	if err = s.store.selectBuilder(tx, &rawIncidents, queryForResults); err != nil {
		return nil, errors.Wrap(err, "failed to query for incidents")
	}

	var total int
	if err = s.store.getBuilder(tx, &total, queryForTotal); err != nil {
		return nil, errors.Wrap(err, "failed to get total count")
	}
	pageCount := int(math.Ceil(float64(total) / float64(options.PerPage)))
	hasMore := options.Page+1 < pageCount

	incidents := make([]incident.Incident, 0, len(rawIncidents))
	incidentIDs := make([]string, 0, len(rawIncidents))
	for _, rawIncident := range rawIncidents {
		var asIncident *incident.Incident
		asIncident, err = s.toIncident(rawIncident)
		if err != nil {
			return nil, err
		}
		incidents = append(incidents, *asIncident)
		incidentIDs = append(incidentIDs, asIncident.ID)
	}

	var statusPosts incidentStatusPosts

	postInfoSelect := s.statusPostsSelect.
		OrderBy("p.CreateAt").
		Where(sq.Eq{"sp.IncidentID": incidentIDs})

	err = s.store.selectBuilder(tx, &statusPosts, postInfoSelect)
	if err != nil && err != sql.ErrNoRows {
		return nil, errors.Wrap(err, "failed to get incidentStatusPosts")
	}

	timelineEvents, err := s.getTimelineEventsForIncident(tx, incidentIDs)
	if err != nil {
		return nil, err
	}

	if err = tx.Commit(); err != nil {
		return nil, errors.Wrap(err, "could not commit transaction")
	}

	addStatusPostsToIncidents(statusPosts, incidents)
	addTimelineEventsToIncidents(timelineEvents, incidents)

	return &incident.GetIncidentsResults{
		TotalCount: total,
		PageCount:  pageCount,
		HasMore:    hasMore,
		Items:      incidents,
	}, nil
}

// CreateIncident creates a new incident.
func (s *incidentStore) CreateIncident(newIncident *incident.Incident) (out *incident.Incident, err error) {
	if newIncident == nil {
		return nil, errors.New("incident is nil")
	}
	if newIncident.ID != "" {
		return nil, errors.New("ID should not be set")
	}
	incidentCopy := newIncident.Clone()
	incidentCopy.ID = model.NewId()

	rawIncident, err := toSQLIncident(*incidentCopy)
	if err != nil {
		return nil, err
	}

	// When adding an Incident column #2: add to the SetMap
	_, err = s.store.execBuilder(s.store.db, sq.
		Insert("IR_Incident").
		SetMap(map[string]interface{}{
<<<<<<< HEAD
			"ID":                          rawIncident.ID,
			"Name":                        rawIncident.Name,
			"Description":                 rawIncident.Description,
			"CommanderUserID":             rawIncident.CommanderUserID,
			"ReporterUserID":              rawIncident.ReporterUserID,
			"TeamID":                      rawIncident.TeamID,
			"ChannelID":                   rawIncident.ChannelID,
			"CreateAt":                    rawIncident.CreateAt,
			"EndAt":                       rawIncident.EndAt,
			"PostID":                      rawIncident.PostID,
			"PlaybookID":                  rawIncident.PlaybookID,
			"ChecklistsJSON":              rawIncident.ChecklistsJSON,
			"ReminderPostID":              rawIncident.ReminderPostID,
			"PreviousReminder":            rawIncident.PreviousReminder,
			"BroadcastChannelID":          rawIncident.BroadcastChannelID,
			"ReminderMessageTemplate":     rawIncident.ReminderMessageTemplate,
			"CurrentStatus":               rawIncident.CurrentStatus,
			"ConcatenatedInvitedUserIDs":  rawIncident.ConcatenatedInvitedUserIDs,
			"ConcatenatedInvitedGroupIDs": rawIncident.ConcatenatedInvitedGroupIDs,
			"DefaultCommanderID":          rawIncident.DefaultCommanderID,
=======
			"ID":                         rawIncident.ID,
			"Name":                       rawIncident.Name,
			"Description":                rawIncident.Description,
			"CommanderUserID":            rawIncident.CommanderUserID,
			"ReporterUserID":             rawIncident.ReporterUserID,
			"TeamID":                     rawIncident.TeamID,
			"ChannelID":                  rawIncident.ChannelID,
			"CreateAt":                   rawIncident.CreateAt,
			"EndAt":                      rawIncident.EndAt,
			"PostID":                     rawIncident.PostID,
			"PlaybookID":                 rawIncident.PlaybookID,
			"ChecklistsJSON":             rawIncident.ChecklistsJSON,
			"ReminderPostID":             rawIncident.ReminderPostID,
			"PreviousReminder":           rawIncident.PreviousReminder,
			"BroadcastChannelID":         rawIncident.BroadcastChannelID,
			"ReminderMessageTemplate":    rawIncident.ReminderMessageTemplate,
			"CurrentStatus":              rawIncident.CurrentStatus,
			"ConcatenatedInvitedUserIDs": rawIncident.ConcatenatedInvitedUserIDs,
			"DefaultCommanderID":         rawIncident.DefaultCommanderID,
			"AnnouncementChannelID":      rawIncident.AnnouncementChannelID,
>>>>>>> f26495ad
			// Preserved for backwards compatibility with v1.2
			"ActiveStage":      0,
			"ActiveStageTitle": "",
			"IsActive":         true,
			"DeleteAt":         0,
		}))

	if err != nil {
		return nil, errors.Wrapf(err, "failed to store new incident")
	}

	return incidentCopy, nil
}

// UpdateIncident updates an incident.
func (s *incidentStore) UpdateIncident(newIncident *incident.Incident) error {
	if newIncident == nil {
		return errors.New("incident is nil")
	}
	if newIncident.ID == "" {
		return errors.New("ID should not be empty")
	}

	rawIncident, err := toSQLIncident(*newIncident)
	if err != nil {
		return err
	}

	// When adding an Incident column #3: add to this SetMap (if it is a column that can be updated)
	_, err = s.store.execBuilder(s.store.db, sq.
		Update("IR_Incident").
		SetMap(map[string]interface{}{
<<<<<<< HEAD
			"Name":                        "",
			"Description":                 rawIncident.Description,
			"CommanderUserID":             rawIncident.CommanderUserID,
			"ChecklistsJSON":              rawIncident.ChecklistsJSON,
			"ReminderPostID":              rawIncident.ReminderPostID,
			"PreviousReminder":            rawIncident.PreviousReminder,
			"BroadcastChannelID":          rawIncident.BroadcastChannelID,
			"EndAt":                       rawIncident.ResolvedAt(),
			"ConcatenatedInvitedUserIDs":  rawIncident.ConcatenatedInvitedUserIDs,
			"ConcatenatedInvitedGroupIDs": rawIncident.ConcatenatedInvitedGroupIDs,
			"DefaultCommanderID":          rawIncident.DefaultCommanderID,
=======
			"Name":                       "",
			"Description":                rawIncident.Description,
			"CommanderUserID":            rawIncident.CommanderUserID,
			"ChecklistsJSON":             rawIncident.ChecklistsJSON,
			"ReminderPostID":             rawIncident.ReminderPostID,
			"PreviousReminder":           rawIncident.PreviousReminder,
			"BroadcastChannelID":         rawIncident.BroadcastChannelID,
			"EndAt":                      rawIncident.ResolvedAt(),
			"ConcatenatedInvitedUserIDs": rawIncident.ConcatenatedInvitedUserIDs,
			"DefaultCommanderID":         rawIncident.DefaultCommanderID,
			"AnnouncementChannelID":      rawIncident.AnnouncementChannelID,
>>>>>>> f26495ad
		}).
		Where(sq.Eq{"ID": rawIncident.ID}))

	if err != nil {
		return errors.Wrapf(err, "failed to update incident with id '%s'", rawIncident.ID)
	}

	return nil
}

func (s *incidentStore) UpdateStatus(statusPost *incident.SQLStatusPost) error {
	if statusPost == nil {
		return errors.New("status post is nil")
	}
	if statusPost.IncidentID == "" {
		return errors.New("needs incident ID")
	}
	if statusPost.PostID == "" {
		return errors.New("needs post ID")
	}
	if statusPost.Status == "" {
		return errors.New("needs status")
	}

	if _, err := s.store.execBuilder(s.store.db, sq.
		Insert("IR_StatusPosts").
		SetMap(map[string]interface{}{
			"IncidentID": statusPost.IncidentID,
			"PostID":     statusPost.PostID,
			"Status":     statusPost.Status,
		})); err != nil {
		return errors.Wrap(err, "failed to add new status post")
	}

	if _, err := s.store.execBuilder(s.store.db, sq.
		Update("IR_Incident").
		SetMap(map[string]interface{}{
			"CurrentStatus": statusPost.Status,
			"EndAt":         statusPost.EndAt,
		}).
		Where(sq.Eq{"ID": statusPost.IncidentID})); err != nil {
		return errors.Wrap(err, "failed to update current status")
	}

	return nil
}

// UpdateTimelineEvent updates (or inserts) the timeline event
func (s *incidentStore) CreateTimelineEvent(event *incident.TimelineEvent) (*incident.TimelineEvent, error) {
	if event.IncidentID == "" {
		return nil, errors.New("needs incident ID")
	}
	if event.EventType == "" {
		return nil, errors.New("needs event type")
	}
	if event.CreateAt == 0 {
		event.CreateAt = model.GetMillis()
	}
	event.ID = model.NewId()

	_, err := s.store.execBuilder(s.store.db, sq.
		Insert("IR_TimelineEvent").
		SetMap(map[string]interface{}{
			"ID":            event.ID,
			"IncidentID":    event.IncidentID,
			"CreateAt":      event.CreateAt,
			"DeleteAt":      event.DeleteAt,
			"EventAt":       event.EventAt,
			"EventType":     event.EventType,
			"Summary":       event.Summary,
			"Details":       event.Details,
			"PostID":        event.PostID,
			"SubjectUserID": event.SubjectUserID,
			"CreatorUserID": event.CreatorUserID,
		}))

	if err != nil {
		return nil, errors.Wrap(err, "failed to insert timeline event")
	}

	return event, nil
}

func (s *incidentStore) UpdateTimelineEvent(event *incident.TimelineEvent) error {
	if event.ID == "" {
		return errors.New("needs event ID")
	}
	if event.IncidentID == "" {
		return errors.New("needs incident ID")
	}
	if event.EventType == "" {
		return errors.New("needs event type")
	}

	_, err := s.store.execBuilder(s.store.db, sq.
		Update("IR_TimelineEvent").
		SetMap(map[string]interface{}{
			"IncidentID":    event.IncidentID,
			"CreateAt":      event.CreateAt,
			"DeleteAt":      event.DeleteAt,
			"EventAt":       event.EventAt,
			"EventType":     event.EventType,
			"Summary":       event.Summary,
			"Details":       event.Details,
			"PostID":        event.PostID,
			"SubjectUserID": event.SubjectUserID,
			"CreatorUserID": event.CreatorUserID,
		}).
		Where(sq.Eq{"ID": event.ID}))

	if err != nil {
		return errors.Wrap(err, "failed to update timeline event")
	}

	return nil
}

// GetIncident gets an incident by ID.
func (s *incidentStore) GetIncident(incidentID string) (out *incident.Incident, err error) {
	if incidentID == "" {
		return nil, errors.New("ID cannot be empty")
	}

	tx, err := s.store.db.Beginx()
	if err != nil {
		return out, errors.Wrap(err, "could not begin transaction")
	}
	defer s.store.finalizeTransaction(tx)

	var rawIncident sqlIncident
	err = s.store.getBuilder(tx, &rawIncident, s.incidentSelect.Where(sq.Eq{"i.ID": incidentID}))
	if err == sql.ErrNoRows {
		return nil, errors.Wrapf(incident.ErrNotFound, "incident with id '%s' does not exist", incidentID)
	} else if err != nil {
		return nil, errors.Wrapf(err, "failed to get incident by id '%s'", incidentID)
	}

	if out, err = s.toIncident(rawIncident); err != nil {
		return out, err
	}

	var statusPosts incidentStatusPosts

	postInfoSelect := s.statusPostsSelect.
		Where(sq.Eq{"sp.IncidentID": incidentID}).
		OrderBy("p.CreateAt")

	err = s.store.selectBuilder(tx, &statusPosts, postInfoSelect)
	if err != nil && err != sql.ErrNoRows {
		return out, errors.Wrapf(err, "failed to get incidentStatusPosts for incident with id '%s'", incidentID)
	}

	timelineEvents, err := s.getTimelineEventsForIncident(tx, []string{incidentID})
	if err != nil {
		return nil, err
	}

	if err = tx.Commit(); err != nil {
		return out, errors.Wrap(err, "could not commit transaction")
	}

	for _, p := range statusPosts {
		out.StatusPosts = append(out.StatusPosts, p.StatusPost)
	}

	out.TimelineEvents = append(out.TimelineEvents, timelineEvents...)

	return out, nil
}

func (s *incidentStore) getTimelineEventsForIncident(q sqlx.Queryer, incidentIDs []string) ([]incident.TimelineEvent, error) {
	var timelineEvents []incident.TimelineEvent

	timelineEventsSelect := s.timelineEventsSelect.
		OrderBy("te.EventAt ASC").
		Where(sq.And{sq.Eq{"te.IncidentID": incidentIDs}, sq.Eq{"te.DeleteAt": 0}})

	err := s.store.selectBuilder(q, &timelineEvents, timelineEventsSelect)
	if err != nil && err != sql.ErrNoRows {
		return nil, errors.Wrap(err, "failed to get timelineEvents")
	}

	return timelineEvents, nil
}

// GetTimelineEvent returns the timeline event for incidentID by the timeline event ID.
func (s *incidentStore) GetTimelineEvent(incidentID, eventID string) (*incident.TimelineEvent, error) {
	var event incident.TimelineEvent

	timelineEventSelect := s.timelineEventsSelect.
		Where(sq.And{sq.Eq{"te.IncidentID": incidentID}, sq.Eq{"te.ID": eventID}})

	err := s.store.getBuilder(s.store.db, &event, timelineEventSelect)
	if err == sql.ErrNoRows {
		return nil, errors.Wrapf(incident.ErrNotFound, "timeline event with id (%s) does not exist for incident with id (%s)", eventID, incidentID)
	} else if err != nil {
		return nil, errors.Wrapf(err, "failed to get timeline event with id (%s) for incident with id (%s)", eventID, incidentID)
	}

	return &event, nil
}

// GetIncidentIDForChannel gets the incidentID associated with the given channelID.
func (s *incidentStore) GetIncidentIDForChannel(channelID string) (string, error) {
	query := s.queryBuilder.
		Select("i.ID").
		From("IR_Incident i").
		Where(sq.Eq{"i.ChannelID": channelID})

	var id string
	err := s.store.getBuilder(s.store.db, &id, query)
	if err == sql.ErrNoRows {
		return "", errors.Wrapf(incident.ErrNotFound, "channel with id (%s) does not have an incident", channelID)
	} else if err != nil {
		return "", errors.Wrapf(err, "failed to get incident by channelID '%s'", channelID)
	}

	return id, nil
}

// GetAllIncidentMembersCount returns the count of all members of an incident since the
// beginning of the incident, excluding bots.
func (s *incidentStore) GetAllIncidentMembersCount(channelID string) (int64, error) {
	query := s.queryBuilder.
		Select("COUNT(DISTINCT cmh.UserId)").
		From("ChannelMemberHistory AS cmh").
		Where(sq.Eq{"cmh.ChannelId": channelID}).
		Where(sq.Expr("cmh.UserId NOT IN (SELECT UserId FROM Bots)"))

	var numMembers int64
	err := s.store.getBuilder(s.store.db, &numMembers, query)
	if err != nil {
		return 0, errors.Wrap(err, "failed to query database")
	}

	return numMembers, nil
}

// GetCommanders returns the commanders of the incidents selected by options
func (s *incidentStore) GetCommanders(requesterInfo permissions.RequesterInfo, options incident.FilterOptions) ([]incident.CommanderInfo, error) {
	if err := incident.ValidateOptions(&options); err != nil {
		return nil, err
	}

	permissionsExpr := s.buildPermissionsExpr(requesterInfo)

	// At the moment, the options only includes teamID
	query := s.queryBuilder.
		Select("DISTINCT u.Id AS UserID", "u.Username").
		From("IR_Incident AS i").
		Join("Users AS u ON i.CommanderUserID = u.Id").
		Where(sq.Eq{"i.TeamID": options.TeamID}).
		Where(permissionsExpr)

	var commanders []incident.CommanderInfo
	err := s.store.selectBuilder(s.store.db, &commanders, query)
	if err != nil {
		return nil, errors.Wrap(err, "failed to query database")
	}

	return commanders, nil
}

// NukeDB removes all incident related data.
func (s *incidentStore) NukeDB() (err error) {
	tx, err := s.store.db.Beginx()
	if err != nil {
		return errors.Wrap(err, "could not begin transaction")
	}
	defer s.store.finalizeTransaction(tx)

	if _, err := tx.Exec("DROP TABLE IF EXISTS IR_PlaybookMember,  IR_StatusPosts, IR_Incident, IR_Playbook, IR_System, IR_TimelineEvent"); err != nil {
		return errors.Wrap(err, "could not delete all IR tables")
	}

	if err := tx.Commit(); err != nil {
		return errors.Wrap(err, "could not commit")
	}

	return s.store.RunMigrations()
}

func (s *incidentStore) ChangeCreationDate(incidentID string, creationTimestamp time.Time) error {
	updateQuery := s.queryBuilder.Update("IR_Incident").
		Where(sq.Eq{"ID": incidentID}).
		Set("CreateAt", model.GetMillisForTime(creationTimestamp))

	sqlResult, err := s.store.execBuilder(s.store.db, updateQuery)
	if err != nil {
		return errors.Wrapf(err, "unable to execute the update query")
	}

	numRows, err := sqlResult.RowsAffected()
	if err != nil {
		return errors.Wrapf(err, "unable to check how many rows were updated")
	}

	if numRows == 0 {
		return incident.ErrNotFound
	}

	return nil
}

func (s *incidentStore) buildPermissionsExpr(info permissions.RequesterInfo) sq.Sqlizer {
	if info.IsAdmin {
		return nil
	}

	// Guests must be channel members
	if info.IsGuest {
		return sq.Expr(`
			  EXISTS(SELECT 1
						 FROM ChannelMembers as cm
						 WHERE cm.ChannelId = i.ChannelID
						   AND cm.UserId = ?)
		`, info.UserID)
	}

	// is the requester a channel member, or is the channel public?
	return sq.Expr(`
		  (
			  -- If requester is a channel member
			  EXISTS(SELECT 1
						 FROM ChannelMembers as cm
						 WHERE cm.ChannelId = i.ChannelID
						   AND cm.UserId = ?)
			  -- Or if channel is public
			  OR EXISTS(SELECT 1
							FROM Channels as c
							WHERE c.Id = i.ChannelID
							  AND c.Type = 'O')
		  )`, info.UserID)
}

func (s *incidentStore) toIncident(rawIncident sqlIncident) (*incident.Incident, error) {
	i := rawIncident.Incident
	if err := json.Unmarshal(rawIncident.ChecklistsJSON, &i.Checklists); err != nil {
		return nil, errors.Wrapf(err, "failed to unmarshal checklists json for incident id: %s", rawIncident.ID)
	}

	i.InvitedUserIDs = []string(nil)
	if rawIncident.ConcatenatedInvitedUserIDs != "" {
		i.InvitedUserIDs = strings.Split(rawIncident.ConcatenatedInvitedUserIDs, ",")
	}

	i.InvitedGroupIDs = []string(nil)
	if rawIncident.ConcatenatedInvitedGroupIDs != "" {
		i.InvitedGroupIDs = strings.Split(rawIncident.ConcatenatedInvitedGroupIDs, ",")
	}

	return &i, nil
}

func toSQLIncident(origIncident incident.Incident) (*sqlIncident, error) {
	newChecklists := populateChecklistIDs(origIncident.Checklists)
	checklistsJSON, err := checklistsToJSON(newChecklists)
	if err != nil {
		return nil, errors.Wrapf(err, "failed to marshal checklist json for incident id: '%s'", origIncident.ID)
	}

	return &sqlIncident{
		Incident:                    origIncident,
		ChecklistsJSON:              checklistsJSON,
		ConcatenatedInvitedUserIDs:  strings.Join(origIncident.InvitedUserIDs, ","),
		ConcatenatedInvitedGroupIDs: strings.Join(origIncident.InvitedGroupIDs, ","),
	}, nil
}

// populateChecklistIDs returns a cloned slice with ids entered for checklists and checklist items.
func populateChecklistIDs(checklists []playbook.Checklist) []playbook.Checklist {
	if len(checklists) == 0 {
		return nil
	}

	newChecklists := make([]playbook.Checklist, len(checklists))
	for i, c := range checklists {
		newChecklists[i] = c.Clone()
		if newChecklists[i].ID == "" {
			newChecklists[i].ID = model.NewId()
		}
		for j, item := range newChecklists[i].Items {
			if item.ID == "" {
				newChecklists[i].Items[j].ID = model.NewId()
			}
		}
	}

	return newChecklists
}

// An incident needs to assign unique ids to its checklist items
func checklistsToJSON(checklists []playbook.Checklist) (json.RawMessage, error) {
	checklistsJSON, err := json.Marshal(checklists)
	if err != nil {
		return nil, errors.Wrap(err, "failed to marshal checklist json")
	}

	return checklistsJSON, nil
}

func addStatusPostsToIncidents(statusIDs incidentStatusPosts, incidents []incident.Incident) {
	iToPosts := make(map[string][]incident.StatusPost)
	for _, p := range statusIDs {
		iToPosts[p.IncidentID] = append(iToPosts[p.IncidentID], p.StatusPost)
	}
	for i, incdnt := range incidents {
		incidents[i].StatusPosts = iToPosts[incdnt.ID]
	}
}

func addTimelineEventsToIncidents(timelineEvents []incident.TimelineEvent, incidents []incident.Incident) {
	iToTe := make(map[string][]incident.TimelineEvent)
	for _, te := range timelineEvents {
		iToTe[te.IncidentID] = append(iToTe[te.IncidentID], te)
	}
	for i, incdnt := range incidents {
		incidents[i].TimelineEvents = iToTe[incdnt.ID]
	}
}<|MERGE_RESOLUTION|>--- conflicted
+++ resolved
@@ -52,12 +52,8 @@
 		Select("i.ID", "c.DisplayName AS Name", "i.Description", "i.CommanderUserID", "i.TeamID", "i.ChannelID",
 			"i.CreateAt", "i.EndAt", "i.DeleteAt", "i.PostID", "i.PlaybookID", "i.ReporterUserID", "i.CurrentStatus",
 			"i.ChecklistsJSON", "COALESCE(i.ReminderPostID, '') ReminderPostID", "i.PreviousReminder", "i.BroadcastChannelID",
-<<<<<<< HEAD
-			"COALESCE(ReminderMessageTemplate, '') ReminderMessageTemplate", "ConcatenatedInvitedUserIDs", "ConcatenatedInvitedGroupIDs", "DefaultCommanderID").
-=======
-			"COALESCE(ReminderMessageTemplate, '') ReminderMessageTemplate", "ConcatenatedInvitedUserIDs", "DefaultCommanderID",
+			"COALESCE(ReminderMessageTemplate, '') ReminderMessageTemplate", "ConcatenatedInvitedUserIDs", "ConcatenatedInvitedGroupIDs", "DefaultCommanderID",
 			"AnnouncementChannelID").
->>>>>>> f26495ad
 		From("IR_Incident AS i").
 		Join("Channels AS c ON (c.Id = i.ChannelId)")
 
@@ -235,7 +231,6 @@
 	_, err = s.store.execBuilder(s.store.db, sq.
 		Insert("IR_Incident").
 		SetMap(map[string]interface{}{
-<<<<<<< HEAD
 			"ID":                          rawIncident.ID,
 			"Name":                        rawIncident.Name,
 			"Description":                 rawIncident.Description,
@@ -256,28 +251,7 @@
 			"ConcatenatedInvitedUserIDs":  rawIncident.ConcatenatedInvitedUserIDs,
 			"ConcatenatedInvitedGroupIDs": rawIncident.ConcatenatedInvitedGroupIDs,
 			"DefaultCommanderID":          rawIncident.DefaultCommanderID,
-=======
-			"ID":                         rawIncident.ID,
-			"Name":                       rawIncident.Name,
-			"Description":                rawIncident.Description,
-			"CommanderUserID":            rawIncident.CommanderUserID,
-			"ReporterUserID":             rawIncident.ReporterUserID,
-			"TeamID":                     rawIncident.TeamID,
-			"ChannelID":                  rawIncident.ChannelID,
-			"CreateAt":                   rawIncident.CreateAt,
-			"EndAt":                      rawIncident.EndAt,
-			"PostID":                     rawIncident.PostID,
-			"PlaybookID":                 rawIncident.PlaybookID,
-			"ChecklistsJSON":             rawIncident.ChecklistsJSON,
-			"ReminderPostID":             rawIncident.ReminderPostID,
-			"PreviousReminder":           rawIncident.PreviousReminder,
-			"BroadcastChannelID":         rawIncident.BroadcastChannelID,
-			"ReminderMessageTemplate":    rawIncident.ReminderMessageTemplate,
-			"CurrentStatus":              rawIncident.CurrentStatus,
-			"ConcatenatedInvitedUserIDs": rawIncident.ConcatenatedInvitedUserIDs,
-			"DefaultCommanderID":         rawIncident.DefaultCommanderID,
-			"AnnouncementChannelID":      rawIncident.AnnouncementChannelID,
->>>>>>> f26495ad
+			"AnnouncementChannelID":       rawIncident.AnnouncementChannelID,
 			// Preserved for backwards compatibility with v1.2
 			"ActiveStage":      0,
 			"ActiveStageTitle": "",
@@ -310,7 +284,6 @@
 	_, err = s.store.execBuilder(s.store.db, sq.
 		Update("IR_Incident").
 		SetMap(map[string]interface{}{
-<<<<<<< HEAD
 			"Name":                        "",
 			"Description":                 rawIncident.Description,
 			"CommanderUserID":             rawIncident.CommanderUserID,
@@ -322,19 +295,7 @@
 			"ConcatenatedInvitedUserIDs":  rawIncident.ConcatenatedInvitedUserIDs,
 			"ConcatenatedInvitedGroupIDs": rawIncident.ConcatenatedInvitedGroupIDs,
 			"DefaultCommanderID":          rawIncident.DefaultCommanderID,
-=======
-			"Name":                       "",
-			"Description":                rawIncident.Description,
-			"CommanderUserID":            rawIncident.CommanderUserID,
-			"ChecklistsJSON":             rawIncident.ChecklistsJSON,
-			"ReminderPostID":             rawIncident.ReminderPostID,
-			"PreviousReminder":           rawIncident.PreviousReminder,
-			"BroadcastChannelID":         rawIncident.BroadcastChannelID,
-			"EndAt":                      rawIncident.ResolvedAt(),
-			"ConcatenatedInvitedUserIDs": rawIncident.ConcatenatedInvitedUserIDs,
-			"DefaultCommanderID":         rawIncident.DefaultCommanderID,
-			"AnnouncementChannelID":      rawIncident.AnnouncementChannelID,
->>>>>>> f26495ad
+			"AnnouncementChannelID":       rawIncident.AnnouncementChannelID,
 		}).
 		Where(sq.Eq{"ID": rawIncident.ID}))
 
