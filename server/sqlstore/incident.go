package sqlstore

import (
	"database/sql"
	"encoding/json"
	"fmt"
	"math"
	"strings"
	"time"

	"github.com/go-sql-driver/mysql"

	"github.com/lib/pq"

	"github.com/jmoiron/sqlx"

	sq "github.com/Masterminds/squirrel"
	"github.com/mattermost/mattermost-plugin-incident-collaboration/server/bot"
	"github.com/mattermost/mattermost-plugin-incident-collaboration/server/incident"
	"github.com/mattermost/mattermost-plugin-incident-collaboration/server/permissions"
	"github.com/mattermost/mattermost-plugin-incident-collaboration/server/playbook"
	"github.com/mattermost/mattermost-server/v5/model"
	"github.com/pkg/errors"
)

type sqlIncident struct {
	incident.Incident
	ChecklistsJSON              json.RawMessage
	ConcatenatedInvitedUserIDs  string
	ConcatenatedInvitedGroupIDs string
}

// incidentStore holds the information needed to fulfill the methods in the store interface.
type incidentStore struct {
	pluginAPI            PluginAPIClient
	log                  bot.Logger
	store                *SQLStore
	queryBuilder         sq.StatementBuilderType
	incidentSelect       sq.SelectBuilder
	statusPostsSelect    sq.SelectBuilder
	timelineEventsSelect sq.SelectBuilder
}

// Ensure incidentStore implements the incident.Store interface.
var _ incident.Store = (*incidentStore)(nil)

type incidentStatusPosts []struct {
	IncidentID string
	incident.StatusPost
}

// NewIncidentStore creates a new store for incident ServiceImpl.
func NewIncidentStore(pluginAPI PluginAPIClient, log bot.Logger, sqlStore *SQLStore) incident.Store {
	// When adding an Incident column #1: add to this select
	incidentSelect := sqlStore.builder.
		Select("i.ID", "c.DisplayName AS Name", "i.Description", "i.CommanderUserID", "i.TeamID", "i.ChannelID",
			"i.CreateAt", "i.EndAt", "i.DeleteAt", "i.PostID", "i.PlaybookID", "i.ReporterUserID", "i.CurrentStatus",
			"i.ChecklistsJSON", "COALESCE(i.ReminderPostID, '') ReminderPostID", "i.PreviousReminder", "i.BroadcastChannelID",
<<<<<<< HEAD
			"COALESCE(ReminderMessageTemplate, '') ReminderMessageTemplate", "ConcatenatedInvitedUserIDs", "ConcatenatedInvitedGroupIDs", "DefaultCommanderID", "RetrospectivePublished",
			"AnnouncementChannelID", "WebhookOnCreationURL", "Retrospective").
=======
			"COALESCE(ReminderMessageTemplate, '') ReminderMessageTemplate", "ConcatenatedInvitedUserIDs", "ConcatenatedInvitedGroupIDs", "DefaultCommanderID",
			"AnnouncementChannelID", "WebhookOnCreationURL", "Retrospective", "MessageOnJoin").
>>>>>>> fe8445d5
		From("IR_Incident AS i").
		Join("Channels AS c ON (c.Id = i.ChannelId)")

	statusPostsSelect := sqlStore.builder.
		Select("sp.IncidentID", "p.ID", "p.CreateAt", "p.DeleteAt", "sp.Status").
		From("IR_StatusPosts as sp").
		Join("Posts as p ON sp.PostID = p.Id")

	timelineEventsSelect := sqlStore.builder.
		Select("te.ID", "te.IncidentID", "te.CreateAt", "te.DeleteAt", "te.EventAt",
			"te.EventType", "te.Summary", "te.Details", "te.PostID", "te.SubjectUserID",
			"te.CreatorUserID").
		From("IR_TimelineEvent as te")

	return &incidentStore{
		pluginAPI:            pluginAPI,
		log:                  log,
		store:                sqlStore,
		queryBuilder:         sqlStore.builder,
		incidentSelect:       incidentSelect,
		statusPostsSelect:    statusPostsSelect,
		timelineEventsSelect: timelineEventsSelect,
	}
}

// GetIncidents returns filtered incidents and the total count before paging.
func (s *incidentStore) GetIncidents(requesterInfo permissions.RequesterInfo, options incident.FilterOptions) (*incident.GetIncidentsResults, error) {
	if err := incident.ValidateOptions(&options); err != nil {
		return nil, err
	}

	permissionsExpr := s.buildPermissionsExpr(requesterInfo)

	queryForResults := s.incidentSelect.
		Where(permissionsExpr).
		Where(sq.Eq{"i.TeamID": options.TeamID}).
		Offset(uint64(options.Page * options.PerPage)).
		Limit(uint64(options.PerPage))

	queryForTotal := s.store.builder.
		Select("COUNT(*)").
		From("IR_Incident AS i").
		Join("Channels AS c ON (c.Id = i.ChannelId)").
		Where(permissionsExpr).
		Where(sq.Eq{"i.TeamID": options.TeamID})

	if options.Status != "" && len(options.Statuses) != 0 {
		return nil, errors.New("options Status and Statuses cannot both be set")
	}

	if options.Status != "" {
		queryForResults = queryForResults.Where(sq.Eq{"i.CurrentStatus": options.Status})
		queryForTotal = queryForTotal.Where(sq.Eq{"i.CurrentStatus": options.Status})
	}

	if len(options.Statuses) != 0 {
		queryForResults = queryForResults.Where(sq.Eq{"i.CurrentStatus": options.Statuses})
		queryForTotal = queryForTotal.Where(sq.Eq{"i.CurrentStatus": options.Statuses})
	}

	if options.CommanderID != "" {
		queryForResults = queryForResults.Where(sq.Eq{"i.CommanderUserID": options.CommanderID})
		queryForTotal = queryForTotal.Where(sq.Eq{"i.CommanderUserID": options.CommanderID})
	}

	if options.MemberID != "" {
		membershipClause := s.queryBuilder.
			Select("1").
			Prefix("EXISTS(").
			From("ChannelMembers AS cm").
			Where("cm.ChannelId = i.ChannelID").
			Where(sq.Eq{"cm.UserId": strings.ToLower(options.MemberID)}).
			Suffix(")")

		queryForResults = queryForResults.Where(membershipClause)
		queryForTotal = queryForTotal.Where(membershipClause)
	}

	// TODO: do we need to sanitize (replace any '%'s in the search term)?
	if options.SearchTerm != "" {
		column := "c.DisplayName"
		searchString := options.SearchTerm

		// Postgres performs a case-sensitive search, so we need to lowercase
		// both the column contents and the search string
		if s.store.db.DriverName() == model.DATABASE_DRIVER_POSTGRES {
			column = "LOWER(c.DisplayName)"
			searchString = strings.ToLower(options.SearchTerm)
		}

		queryForResults = queryForResults.Where(sq.Like{column: fmt.Sprint("%", searchString, "%")})
		queryForTotal = queryForTotal.Where(sq.Like{column: fmt.Sprint("%", searchString, "%")})
	}

	queryForResults = queryForResults.OrderBy(fmt.Sprintf("%s %s", options.Sort, options.Direction))

	tx, err := s.store.db.Beginx()
	if err != nil {
		return nil, errors.Wrap(err, "could not begin transaction")
	}
	defer s.store.finalizeTransaction(tx)

	var rawIncidents []sqlIncident
	if err = s.store.selectBuilder(tx, &rawIncidents, queryForResults); err != nil {
		return nil, errors.Wrap(err, "failed to query for incidents")
	}

	var total int
	if err = s.store.getBuilder(tx, &total, queryForTotal); err != nil {
		return nil, errors.Wrap(err, "failed to get total count")
	}
	pageCount := int(math.Ceil(float64(total) / float64(options.PerPage)))
	hasMore := options.Page+1 < pageCount

	incidents := make([]incident.Incident, 0, len(rawIncidents))
	incidentIDs := make([]string, 0, len(rawIncidents))
	for _, rawIncident := range rawIncidents {
		var asIncident *incident.Incident
		asIncident, err = s.toIncident(rawIncident)
		if err != nil {
			return nil, err
		}
		incidents = append(incidents, *asIncident)
		incidentIDs = append(incidentIDs, asIncident.ID)
	}

	var statusPosts incidentStatusPosts

	postInfoSelect := s.statusPostsSelect.
		OrderBy("p.CreateAt").
		Where(sq.Eq{"sp.IncidentID": incidentIDs})

	err = s.store.selectBuilder(tx, &statusPosts, postInfoSelect)
	if err != nil && err != sql.ErrNoRows {
		return nil, errors.Wrap(err, "failed to get incidentStatusPosts")
	}

	timelineEvents, err := s.getTimelineEventsForIncident(tx, incidentIDs)
	if err != nil {
		return nil, err
	}

	if err = tx.Commit(); err != nil {
		return nil, errors.Wrap(err, "could not commit transaction")
	}

	addStatusPostsToIncidents(statusPosts, incidents)
	addTimelineEventsToIncidents(timelineEvents, incidents)

	return &incident.GetIncidentsResults{
		TotalCount: total,
		PageCount:  pageCount,
		HasMore:    hasMore,
		Items:      incidents,
	}, nil
}

// CreateIncident creates a new incident. If newIncident has an ID, that ID will be used.
func (s *incidentStore) CreateIncident(newIncident *incident.Incident) (out *incident.Incident, err error) {
	if newIncident == nil {
		return nil, errors.New("incident is nil")
	}
	incidentCopy := newIncident.Clone()

	if incidentCopy.ID == "" {
		incidentCopy.ID = model.NewId()
	}

	rawIncident, err := toSQLIncident(*incidentCopy)
	if err != nil {
		return nil, err
	}

	// When adding an Incident column #2: add to the SetMap
	_, err = s.store.execBuilder(s.store.db, sq.
		Insert("IR_Incident").
		SetMap(map[string]interface{}{
			"ID":                          rawIncident.ID,
			"Name":                        rawIncident.Name,
			"Description":                 rawIncident.Description,
			"CommanderUserID":             rawIncident.CommanderUserID,
			"ReporterUserID":              rawIncident.ReporterUserID,
			"TeamID":                      rawIncident.TeamID,
			"ChannelID":                   rawIncident.ChannelID,
			"CreateAt":                    rawIncident.CreateAt,
			"EndAt":                       rawIncident.EndAt,
			"PostID":                      rawIncident.PostID,
			"PlaybookID":                  rawIncident.PlaybookID,
			"ChecklistsJSON":              rawIncident.ChecklistsJSON,
			"ReminderPostID":              rawIncident.ReminderPostID,
			"PreviousReminder":            rawIncident.PreviousReminder,
			"BroadcastChannelID":          rawIncident.BroadcastChannelID,
			"ReminderMessageTemplate":     rawIncident.ReminderMessageTemplate,
			"CurrentStatus":               rawIncident.CurrentStatus,
			"ConcatenatedInvitedUserIDs":  rawIncident.ConcatenatedInvitedUserIDs,
			"ConcatenatedInvitedGroupIDs": rawIncident.ConcatenatedInvitedGroupIDs,
			"DefaultCommanderID":          rawIncident.DefaultCommanderID,
			"AnnouncementChannelID":       rawIncident.AnnouncementChannelID,
			"WebhookOnCreationURL":        rawIncident.WebhookOnCreationURL,
			"Retrospective":               rawIncident.Retrospective,
<<<<<<< HEAD
			"RetrospectivePublished":      rawIncident.RetrospectivePublished,
=======
			"MessageOnJoin":               rawIncident.MessageOnJoin,
>>>>>>> fe8445d5
			// Preserved for backwards compatibility with v1.2
			"ActiveStage":      0,
			"ActiveStageTitle": "",
			"IsActive":         true,
			"DeleteAt":         0,
		}))

	if err != nil {
		return nil, errors.Wrapf(err, "failed to store new incident")
	}

	return incidentCopy, nil
}

// UpdateIncident updates an incident.
func (s *incidentStore) UpdateIncident(newIncident *incident.Incident) error {
	if newIncident == nil {
		return errors.New("incident is nil")
	}
	if newIncident.ID == "" {
		return errors.New("ID should not be empty")
	}

	rawIncident, err := toSQLIncident(*newIncident)
	if err != nil {
		return err
	}

	// When adding an Incident column #3: add to this SetMap (if it is a column that can be updated)
	_, err = s.store.execBuilder(s.store.db, sq.
		Update("IR_Incident").
		SetMap(map[string]interface{}{
			"Name":                        "",
			"Description":                 rawIncident.Description,
			"CommanderUserID":             rawIncident.CommanderUserID,
			"ChecklistsJSON":              rawIncident.ChecklistsJSON,
			"ReminderPostID":              rawIncident.ReminderPostID,
			"PreviousReminder":            rawIncident.PreviousReminder,
			"BroadcastChannelID":          rawIncident.BroadcastChannelID,
			"EndAt":                       rawIncident.ResolvedAt(),
			"ConcatenatedInvitedUserIDs":  rawIncident.ConcatenatedInvitedUserIDs,
			"ConcatenatedInvitedGroupIDs": rawIncident.ConcatenatedInvitedGroupIDs,
			"DefaultCommanderID":          rawIncident.DefaultCommanderID,
			"AnnouncementChannelID":       rawIncident.AnnouncementChannelID,
			"WebhookOnCreationURL":        rawIncident.WebhookOnCreationURL,
			"Retrospective":               rawIncident.Retrospective,
<<<<<<< HEAD
			"RetrospectivePublished":      rawIncident.RetrospectivePublished,
=======
			"MessageOnJoin":               rawIncident.MessageOnJoin,
>>>>>>> fe8445d5
		}).
		Where(sq.Eq{"ID": rawIncident.ID}))

	if err != nil {
		return errors.Wrapf(err, "failed to update incident with id '%s'", rawIncident.ID)
	}

	return nil
}

func (s *incidentStore) UpdateStatus(statusPost *incident.SQLStatusPost) error {
	if statusPost == nil {
		return errors.New("status post is nil")
	}
	if statusPost.IncidentID == "" {
		return errors.New("needs incident ID")
	}
	if statusPost.PostID == "" {
		return errors.New("needs post ID")
	}
	if statusPost.Status == "" {
		return errors.New("needs status")
	}

	if _, err := s.store.execBuilder(s.store.db, sq.
		Insert("IR_StatusPosts").
		SetMap(map[string]interface{}{
			"IncidentID": statusPost.IncidentID,
			"PostID":     statusPost.PostID,
			"Status":     statusPost.Status,
		})); err != nil {
		return errors.Wrap(err, "failed to add new status post")
	}

	if _, err := s.store.execBuilder(s.store.db, sq.
		Update("IR_Incident").
		SetMap(map[string]interface{}{
			"CurrentStatus": statusPost.Status,
			"EndAt":         statusPost.EndAt,
		}).
		Where(sq.Eq{"ID": statusPost.IncidentID})); err != nil {
		return errors.Wrap(err, "failed to update current status")
	}

	return nil
}

// UpdateTimelineEvent updates (or inserts) the timeline event
func (s *incidentStore) CreateTimelineEvent(event *incident.TimelineEvent) (*incident.TimelineEvent, error) {
	if event.IncidentID == "" {
		return nil, errors.New("needs incident ID")
	}
	if event.EventType == "" {
		return nil, errors.New("needs event type")
	}
	if event.CreateAt == 0 {
		event.CreateAt = model.GetMillis()
	}
	event.ID = model.NewId()

	_, err := s.store.execBuilder(s.store.db, sq.
		Insert("IR_TimelineEvent").
		SetMap(map[string]interface{}{
			"ID":            event.ID,
			"IncidentID":    event.IncidentID,
			"CreateAt":      event.CreateAt,
			"DeleteAt":      event.DeleteAt,
			"EventAt":       event.EventAt,
			"EventType":     event.EventType,
			"Summary":       event.Summary,
			"Details":       event.Details,
			"PostID":        event.PostID,
			"SubjectUserID": event.SubjectUserID,
			"CreatorUserID": event.CreatorUserID,
		}))

	if err != nil {
		return nil, errors.Wrap(err, "failed to insert timeline event")
	}

	return event, nil
}

func (s *incidentStore) UpdateTimelineEvent(event *incident.TimelineEvent) error {
	if event.ID == "" {
		return errors.New("needs event ID")
	}
	if event.IncidentID == "" {
		return errors.New("needs incident ID")
	}
	if event.EventType == "" {
		return errors.New("needs event type")
	}

	_, err := s.store.execBuilder(s.store.db, sq.
		Update("IR_TimelineEvent").
		SetMap(map[string]interface{}{
			"IncidentID":    event.IncidentID,
			"CreateAt":      event.CreateAt,
			"DeleteAt":      event.DeleteAt,
			"EventAt":       event.EventAt,
			"EventType":     event.EventType,
			"Summary":       event.Summary,
			"Details":       event.Details,
			"PostID":        event.PostID,
			"SubjectUserID": event.SubjectUserID,
			"CreatorUserID": event.CreatorUserID,
		}).
		Where(sq.Eq{"ID": event.ID}))

	if err != nil {
		return errors.Wrap(err, "failed to update timeline event")
	}

	return nil
}

// GetIncident gets an incident by ID.
func (s *incidentStore) GetIncident(incidentID string) (out *incident.Incident, err error) {
	if incidentID == "" {
		return nil, errors.New("ID cannot be empty")
	}

	tx, err := s.store.db.Beginx()
	if err != nil {
		return out, errors.Wrap(err, "could not begin transaction")
	}
	defer s.store.finalizeTransaction(tx)

	var rawIncident sqlIncident
	err = s.store.getBuilder(tx, &rawIncident, s.incidentSelect.Where(sq.Eq{"i.ID": incidentID}))
	if err == sql.ErrNoRows {
		return nil, errors.Wrapf(incident.ErrNotFound, "incident with id '%s' does not exist", incidentID)
	} else if err != nil {
		return nil, errors.Wrapf(err, "failed to get incident by id '%s'", incidentID)
	}

	if out, err = s.toIncident(rawIncident); err != nil {
		return out, err
	}

	var statusPosts incidentStatusPosts

	postInfoSelect := s.statusPostsSelect.
		Where(sq.Eq{"sp.IncidentID": incidentID}).
		OrderBy("p.CreateAt")

	err = s.store.selectBuilder(tx, &statusPosts, postInfoSelect)
	if err != nil && err != sql.ErrNoRows {
		return out, errors.Wrapf(err, "failed to get incidentStatusPosts for incident with id '%s'", incidentID)
	}

	timelineEvents, err := s.getTimelineEventsForIncident(tx, []string{incidentID})
	if err != nil {
		return nil, err
	}

	if err = tx.Commit(); err != nil {
		return out, errors.Wrap(err, "could not commit transaction")
	}

	for _, p := range statusPosts {
		out.StatusPosts = append(out.StatusPosts, p.StatusPost)
	}

	out.TimelineEvents = append(out.TimelineEvents, timelineEvents...)

	return out, nil
}

func (s *incidentStore) getTimelineEventsForIncident(q sqlx.Queryer, incidentIDs []string) ([]incident.TimelineEvent, error) {
	var timelineEvents []incident.TimelineEvent

	timelineEventsSelect := s.timelineEventsSelect.
		OrderBy("te.EventAt ASC").
		Where(sq.And{sq.Eq{"te.IncidentID": incidentIDs}, sq.Eq{"te.DeleteAt": 0}})

	err := s.store.selectBuilder(q, &timelineEvents, timelineEventsSelect)
	if err != nil && err != sql.ErrNoRows {
		return nil, errors.Wrap(err, "failed to get timelineEvents")
	}

	return timelineEvents, nil
}

// GetTimelineEvent returns the timeline event for incidentID by the timeline event ID.
func (s *incidentStore) GetTimelineEvent(incidentID, eventID string) (*incident.TimelineEvent, error) {
	var event incident.TimelineEvent

	timelineEventSelect := s.timelineEventsSelect.
		Where(sq.And{sq.Eq{"te.IncidentID": incidentID}, sq.Eq{"te.ID": eventID}})

	err := s.store.getBuilder(s.store.db, &event, timelineEventSelect)
	if err == sql.ErrNoRows {
		return nil, errors.Wrapf(incident.ErrNotFound, "timeline event with id (%s) does not exist for incident with id (%s)", eventID, incidentID)
	} else if err != nil {
		return nil, errors.Wrapf(err, "failed to get timeline event with id (%s) for incident with id (%s)", eventID, incidentID)
	}

	return &event, nil
}

// GetIncidentIDForChannel gets the incidentID associated with the given channelID.
func (s *incidentStore) GetIncidentIDForChannel(channelID string) (string, error) {
	query := s.queryBuilder.
		Select("i.ID").
		From("IR_Incident i").
		Where(sq.Eq{"i.ChannelID": channelID})

	var id string
	err := s.store.getBuilder(s.store.db, &id, query)
	if err == sql.ErrNoRows {
		return "", errors.Wrapf(incident.ErrNotFound, "channel with id (%s) does not have an incident", channelID)
	} else if err != nil {
		return "", errors.Wrapf(err, "failed to get incident by channelID '%s'", channelID)
	}

	return id, nil
}

// GetAllIncidentMembersCount returns the count of all members of an incident since the
// beginning of the incident, excluding bots.
func (s *incidentStore) GetAllIncidentMembersCount(channelID string) (int64, error) {
	query := s.queryBuilder.
		Select("COUNT(DISTINCT cmh.UserId)").
		From("ChannelMemberHistory AS cmh").
		Where(sq.Eq{"cmh.ChannelId": channelID}).
		Where(sq.Expr("cmh.UserId NOT IN (SELECT UserId FROM Bots)"))

	var numMembers int64
	err := s.store.getBuilder(s.store.db, &numMembers, query)
	if err != nil {
		return 0, errors.Wrap(err, "failed to query database")
	}

	return numMembers, nil
}

// GetCommanders returns the commanders of the incidents selected by options
func (s *incidentStore) GetCommanders(requesterInfo permissions.RequesterInfo, options incident.FilterOptions) ([]incident.CommanderInfo, error) {
	if err := incident.ValidateOptions(&options); err != nil {
		return nil, err
	}

	permissionsExpr := s.buildPermissionsExpr(requesterInfo)

	// At the moment, the options only includes teamID
	query := s.queryBuilder.
		Select("DISTINCT u.Id AS UserID", "u.Username").
		From("IR_Incident AS i").
		Join("Users AS u ON i.CommanderUserID = u.Id").
		Where(sq.Eq{"i.TeamID": options.TeamID}).
		Where(permissionsExpr)

	var commanders []incident.CommanderInfo
	err := s.store.selectBuilder(s.store.db, &commanders, query)
	if err != nil {
		return nil, errors.Wrap(err, "failed to query database")
	}

	return commanders, nil
}

// NukeDB removes all incident related data.
func (s *incidentStore) NukeDB() (err error) {
	tx, err := s.store.db.Beginx()
	if err != nil {
		return errors.Wrap(err, "could not begin transaction")
	}
	defer s.store.finalizeTransaction(tx)

	if _, err := tx.Exec("DROP TABLE IF EXISTS IR_PlaybookMember,  IR_StatusPosts, IR_Incident, IR_Playbook, IR_System, IR_TimelineEvent"); err != nil {
		return errors.Wrap(err, "could not delete all IR tables")
	}

	if err := tx.Commit(); err != nil {
		return errors.Wrap(err, "could not commit")
	}

	return s.store.RunMigrations()
}

func (s *incidentStore) ChangeCreationDate(incidentID string, creationTimestamp time.Time) error {
	updateQuery := s.queryBuilder.Update("IR_Incident").
		Where(sq.Eq{"ID": incidentID}).
		Set("CreateAt", model.GetMillisForTime(creationTimestamp))

	sqlResult, err := s.store.execBuilder(s.store.db, updateQuery)
	if err != nil {
		return errors.Wrapf(err, "unable to execute the update query")
	}

	numRows, err := sqlResult.RowsAffected()
	if err != nil {
		return errors.Wrapf(err, "unable to check how many rows were updated")
	}

	if numRows == 0 {
		return incident.ErrNotFound
	}

	return nil
}

// HasViewed returns true if userID has viewed channelID
func (s *incidentStore) HasViewedChannel(userID, channelID string) bool {
	query := sq.Expr(
		`SELECT EXISTS(SELECT *
                         FROM IR_ViewedChannel as vc
                        WHERE vc.ChannelID = ?
                          AND vc.UserID = ?)
             `, channelID, userID)

	var exists bool
	err := s.store.getBuilder(s.store.db, &exists, query)
	if err != nil {
		return false
	}

	return exists
}

// SetViewed records that userID has viewed channelID.
func (s *incidentStore) SetViewedChannel(userID, channelID string) error {
	if s.HasViewedChannel(userID, channelID) {
		return nil
	}

	_, err := s.store.execBuilder(s.store.db, sq.
		Insert("IR_ViewedChannel").
		SetMap(map[string]interface{}{
			"ChannelID": channelID,
			"UserID":    userID,
		}))

	if err != nil {
		if s.store.db.DriverName() == model.DATABASE_DRIVER_MYSQL {
			me, ok := err.(*mysql.MySQLError)
			if ok && me.Number == 1062 {
				return errors.Wrap(incident.ErrDuplicateEntry, err.Error())
			}
		} else {
			pe, ok := err.(*pq.Error)
			if ok && pe.Code == "23505" {
				return errors.Wrap(incident.ErrDuplicateEntry, err.Error())
			}
		}

		return errors.Wrapf(err, "failed to store userID and channelID")
	}

	return nil
}

func (s *incidentStore) buildPermissionsExpr(info permissions.RequesterInfo) sq.Sqlizer {
	if info.IsAdmin {
		return nil
	}

	// Guests must be channel members
	if info.IsGuest {
		return sq.Expr(`
			  EXISTS(SELECT 1
						 FROM ChannelMembers as cm
						 WHERE cm.ChannelId = i.ChannelID
						   AND cm.UserId = ?)
		`, info.UserID)
	}

	// is the requester a channel member, or is the channel public?
	return sq.Expr(`
		  (
			  -- If requester is a channel member
			  EXISTS(SELECT 1
						 FROM ChannelMembers as cm
						 WHERE cm.ChannelId = i.ChannelID
						   AND cm.UserId = ?)
			  -- Or if channel is public
			  OR EXISTS(SELECT 1
							FROM Channels as c
							WHERE c.Id = i.ChannelID
							  AND c.Type = 'O')
		  )`, info.UserID)
}

func (s *incidentStore) toIncident(rawIncident sqlIncident) (*incident.Incident, error) {
	i := rawIncident.Incident
	if err := json.Unmarshal(rawIncident.ChecklistsJSON, &i.Checklists); err != nil {
		return nil, errors.Wrapf(err, "failed to unmarshal checklists json for incident id: %s", rawIncident.ID)
	}

	i.InvitedUserIDs = []string(nil)
	if rawIncident.ConcatenatedInvitedUserIDs != "" {
		i.InvitedUserIDs = strings.Split(rawIncident.ConcatenatedInvitedUserIDs, ",")
	}

	i.InvitedGroupIDs = []string(nil)
	if rawIncident.ConcatenatedInvitedGroupIDs != "" {
		i.InvitedGroupIDs = strings.Split(rawIncident.ConcatenatedInvitedGroupIDs, ",")
	}

	return &i, nil
}

func toSQLIncident(origIncident incident.Incident) (*sqlIncident, error) {
	newChecklists := populateChecklistIDs(origIncident.Checklists)
	checklistsJSON, err := checklistsToJSON(newChecklists)
	if err != nil {
		return nil, errors.Wrapf(err, "failed to marshal checklist json for incident id: '%s'", origIncident.ID)
	}

	return &sqlIncident{
		Incident:                    origIncident,
		ChecklistsJSON:              checklistsJSON,
		ConcatenatedInvitedUserIDs:  strings.Join(origIncident.InvitedUserIDs, ","),
		ConcatenatedInvitedGroupIDs: strings.Join(origIncident.InvitedGroupIDs, ","),
	}, nil
}

// populateChecklistIDs returns a cloned slice with ids entered for checklists and checklist items.
func populateChecklistIDs(checklists []playbook.Checklist) []playbook.Checklist {
	if len(checklists) == 0 {
		return nil
	}

	newChecklists := make([]playbook.Checklist, len(checklists))
	for i, c := range checklists {
		newChecklists[i] = c.Clone()
		if newChecklists[i].ID == "" {
			newChecklists[i].ID = model.NewId()
		}
		for j, item := range newChecklists[i].Items {
			if item.ID == "" {
				newChecklists[i].Items[j].ID = model.NewId()
			}
		}
	}

	return newChecklists
}

// An incident needs to assign unique ids to its checklist items
func checklistsToJSON(checklists []playbook.Checklist) (json.RawMessage, error) {
	checklistsJSON, err := json.Marshal(checklists)
	if err != nil {
		return nil, errors.Wrap(err, "failed to marshal checklist json")
	}

	return checklistsJSON, nil
}

func addStatusPostsToIncidents(statusIDs incidentStatusPosts, incidents []incident.Incident) {
	iToPosts := make(map[string][]incident.StatusPost)
	for _, p := range statusIDs {
		iToPosts[p.IncidentID] = append(iToPosts[p.IncidentID], p.StatusPost)
	}
	for i, incdnt := range incidents {
		incidents[i].StatusPosts = iToPosts[incdnt.ID]
	}
}

func addTimelineEventsToIncidents(timelineEvents []incident.TimelineEvent, incidents []incident.Incident) {
	iToTe := make(map[string][]incident.TimelineEvent)
	for _, te := range timelineEvents {
		iToTe[te.IncidentID] = append(iToTe[te.IncidentID], te)
	}
	for i, incdnt := range incidents {
		incidents[i].TimelineEvents = iToTe[incdnt.ID]
	}
}<|MERGE_RESOLUTION|>--- conflicted
+++ resolved
@@ -56,13 +56,8 @@
 		Select("i.ID", "c.DisplayName AS Name", "i.Description", "i.CommanderUserID", "i.TeamID", "i.ChannelID",
 			"i.CreateAt", "i.EndAt", "i.DeleteAt", "i.PostID", "i.PlaybookID", "i.ReporterUserID", "i.CurrentStatus",
 			"i.ChecklistsJSON", "COALESCE(i.ReminderPostID, '') ReminderPostID", "i.PreviousReminder", "i.BroadcastChannelID",
-<<<<<<< HEAD
-			"COALESCE(ReminderMessageTemplate, '') ReminderMessageTemplate", "ConcatenatedInvitedUserIDs", "ConcatenatedInvitedGroupIDs", "DefaultCommanderID", "RetrospectivePublished",
-			"AnnouncementChannelID", "WebhookOnCreationURL", "Retrospective").
-=======
 			"COALESCE(ReminderMessageTemplate, '') ReminderMessageTemplate", "ConcatenatedInvitedUserIDs", "ConcatenatedInvitedGroupIDs", "DefaultCommanderID",
-			"AnnouncementChannelID", "WebhookOnCreationURL", "Retrospective", "MessageOnJoin").
->>>>>>> fe8445d5
+			"AnnouncementChannelID", "WebhookOnCreationURL", "Retrospective", "MessageOnJoin", "RetrospectivePublished").
 		From("IR_Incident AS i").
 		Join("Channels AS c ON (c.Id = i.ChannelId)")
 
@@ -263,11 +258,8 @@
 			"AnnouncementChannelID":       rawIncident.AnnouncementChannelID,
 			"WebhookOnCreationURL":        rawIncident.WebhookOnCreationURL,
 			"Retrospective":               rawIncident.Retrospective,
-<<<<<<< HEAD
 			"RetrospectivePublished":      rawIncident.RetrospectivePublished,
-=======
 			"MessageOnJoin":               rawIncident.MessageOnJoin,
->>>>>>> fe8445d5
 			// Preserved for backwards compatibility with v1.2
 			"ActiveStage":      0,
 			"ActiveStageTitle": "",
@@ -314,11 +306,8 @@
 			"AnnouncementChannelID":       rawIncident.AnnouncementChannelID,
 			"WebhookOnCreationURL":        rawIncident.WebhookOnCreationURL,
 			"Retrospective":               rawIncident.Retrospective,
-<<<<<<< HEAD
 			"RetrospectivePublished":      rawIncident.RetrospectivePublished,
-=======
 			"MessageOnJoin":               rawIncident.MessageOnJoin,
->>>>>>> fe8445d5
 		}).
 		Where(sq.Eq{"ID": rawIncident.ID}))
 
