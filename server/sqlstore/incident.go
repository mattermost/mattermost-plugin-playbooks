package sqlstore

import (
	"database/sql"
	"encoding/json"
	"fmt"
	"math"
	"strings"

	sq "github.com/Masterminds/squirrel"
	"github.com/mattermost/mattermost-plugin-incident-management/server/bot"
	"github.com/mattermost/mattermost-plugin-incident-management/server/incident"
	"github.com/mattermost/mattermost-plugin-incident-management/server/playbook"
	"github.com/mattermost/mattermost-server/v5/model"
	"github.com/pkg/errors"
)

type sqlIncident struct {
	incident.Incident
	ChecklistsJSON json.RawMessage
	PropsJSON      json.RawMessage
}

// incidentStore holds the information needed to fulfill the methods in the store interface.
type incidentStore struct {
	pluginAPI      PluginAPIClient
	log            bot.Logger
	store          *SQLStore
	queryBuilder   sq.StatementBuilderType
	incidentSelect sq.SelectBuilder
}

// Ensure playbookStore implements the playbook.Store interface.
var _ incident.Store = (*incidentStore)(nil)

// NewIncidentStore creates a new store for incident ServiceImpl.
func NewIncidentStore(pluginAPI PluginAPIClient, log bot.Logger, sqlStore *SQLStore) incident.Store {
	incidentSelect := sqlStore.builder.
		Select("ID", "Name", "Description", "IsActive", "CommanderUserID", "TeamID", "ChannelID",
			"CreateAt", "EndAt", "DeleteAt", "ActiveStage", "ActiveStageTitle", "PostID", "PlaybookID",
<<<<<<< HEAD
			"ChecklistsJSON", "StatusPostsIDsString", "BroadcastChannelID").
=======
			"ChecklistsJSON", "PropsJSON").
>>>>>>> 45092c29
		From("IR_Incident AS incident")

	return &incidentStore{
		pluginAPI:      pluginAPI,
		log:            log,
		store:          sqlStore,
		queryBuilder:   sqlStore.builder,
		incidentSelect: incidentSelect,
	}
}

// GetIncidents returns filtered incidents and the total count before paging.
func (s *incidentStore) GetIncidents(requesterInfo incident.RequesterInfo, options incident.HeaderFilterOptions) (*incident.GetIncidentsResults, error) {
	if err := incident.ValidateOptions(&options); err != nil {
		return nil, err
	}

	permissionsExpr := s.buildPermissionsExpr(requesterInfo)

	queryForResults := s.incidentSelect.
		Where(permissionsExpr).
		Where(sq.Eq{"TeamID": options.TeamID}).
		Where(sq.Eq{"DeleteAt": 0}).
		Offset(uint64(options.Page * options.PerPage)).
		Limit(uint64(options.PerPage))

	queryForTotal := s.store.builder.
		Select("COUNT(*)").
		From("IR_Incident AS incident").
		Where(permissionsExpr).
		Where(sq.Eq{"TeamID": options.TeamID}).
		Where(sq.Eq{"DeleteAt": 0})

	if options.Status == incident.Ongoing {
		queryForResults = queryForResults.Where(sq.Eq{"IsActive": true})
		queryForTotal = queryForTotal.Where(sq.Eq{"IsActive": true})
	} else if options.Status == incident.Ended {
		queryForResults = queryForResults.Where(sq.Eq{"IsActive": false})
		queryForTotal = queryForTotal.Where(sq.Eq{"IsActive": false})
	}

	if options.CommanderID != "" {
		queryForResults = queryForResults.Where(sq.Eq{"CommanderUserID": options.CommanderID})
		queryForTotal = queryForTotal.Where(sq.Eq{"CommanderUserID": options.CommanderID})
	}

	if options.MemberID != "" {
		membershipClause := s.queryBuilder.
			Select("1").
			Prefix("EXISTS(").
			From("ChannelMembers AS cm").
			Where("cm.ChannelId = incident.ChannelID").
			Where(sq.Eq{"cm.UserId": strings.ToLower(options.MemberID)}).
			Suffix(")")

		queryForResults = queryForResults.Where(membershipClause)
		queryForTotal = queryForTotal.Where(membershipClause)
	}

	// TODO: do we need to sanitize (replace any '%'s in the search term)?
	if options.SearchTerm != "" {
		column := "Name"
		searchString := options.SearchTerm

		// Postgres performs a case-sensitive search, so we need to lowercase
		// both the column contents and the search string
		if s.store.db.DriverName() == model.DATABASE_DRIVER_POSTGRES {
			column = "LOWER(Name)"
			searchString = strings.ToLower(options.SearchTerm)
		}

		queryForResults = queryForResults.Where(sq.Like{column: fmt.Sprint("%", searchString, "%")})
		queryForTotal = queryForTotal.Where(sq.Like{column: fmt.Sprint("%", searchString, "%")})
	}

	queryForResults = queryForResults.OrderBy(fmt.Sprintf("%s %s", options.Sort, options.Direction))

	var rawIncidents []sqlIncident
	if err := s.store.selectBuilder(s.store.db, &rawIncidents, queryForResults); err != nil {
		return nil, errors.Wrap(err, "failed to query for incidents")
	}

	var total int
	if err := s.store.getBuilder(s.store.db, &total, queryForTotal); err != nil {
		return nil, errors.Wrap(err, "failed to get total count")
	}
	pageCount := int(math.Ceil(float64(total) / float64(options.PerPage)))
	hasMore := options.Page+1 < pageCount

	incidents := make([]incident.Incident, 0, len(rawIncidents))
	for _, rawIncident := range rawIncidents {
		incident, err := s.toIncident(rawIncident)
		if err != nil {
			return nil, err
		}
		incidents = append(incidents, *incident)
	}

	return &incident.GetIncidentsResults{
		TotalCount: total,
		PageCount:  pageCount,
		HasMore:    hasMore,
		Items:      incidents,
	}, nil
}

// CreateIncident creates a new incident. It assumes that ActiveStage is correct
// and that ActiveStageTitle is already synced.
func (s *incidentStore) CreateIncident(newIncident *incident.Incident) (*incident.Incident, error) {
	if newIncident == nil {
		return nil, errors.New("incident is nil")
	}
	if newIncident.ID != "" {
		return nil, errors.New("ID should not be set")
	}
	incidentCopy := newIncident.Clone()
	incidentCopy.ID = model.NewId()

	rawIncident, err := toSQLIncident(*incidentCopy)
	if err != nil {
		return nil, err
	}

	_, err = s.store.execBuilder(s.store.db, sq.
		Insert("IR_Incident").
		SetMap(map[string]interface{}{
<<<<<<< HEAD
			"ID":                   rawIncident.ID,
			"Name":                 rawIncident.Name,
			"Description":          rawIncident.Description,
			"IsActive":             rawIncident.IsActive,
			"CommanderUserID":      rawIncident.CommanderUserID,
			"TeamID":               rawIncident.TeamID,
			"ChannelID":            rawIncident.ChannelID,
			"CreateAt":             rawIncident.CreateAt,
			"EndAt":                rawIncident.EndAt,
			"DeleteAt":             rawIncident.DeleteAt,
			"ActiveStage":          rawIncident.ActiveStage,
			"ActiveStageTitle":     rawIncident.ActiveStageTitle,
			"PostID":               rawIncident.PostID,
			"PlaybookID":           rawIncident.PlaybookID,
			"ChecklistsJSON":       rawIncident.ChecklistsJSON,
			"StatusPostsIDsString": rawIncident.StatusPostsIDsString,
			"BroadcastChannelID":   rawIncident.BroadcastChannelID,
=======
			"ID":               rawIncident.ID,
			"Name":             rawIncident.Name,
			"Description":      rawIncident.Description,
			"IsActive":         rawIncident.IsActive,
			"CommanderUserID":  rawIncident.CommanderUserID,
			"TeamID":           rawIncident.TeamID,
			"ChannelID":        rawIncident.ChannelID,
			"CreateAt":         rawIncident.CreateAt,
			"EndAt":            rawIncident.EndAt,
			"DeleteAt":         rawIncident.DeleteAt,
			"ActiveStage":      rawIncident.ActiveStage,
			"ActiveStageTitle": rawIncident.ActiveStageTitle,
			"PostID":           rawIncident.PostID,
			"PlaybookID":       rawIncident.PlaybookID,
			"ChecklistsJSON":   rawIncident.ChecklistsJSON,
			"PropsJSON":        rawIncident.PropsJSON,
>>>>>>> 45092c29
		}))

	if err != nil {
		return nil, errors.Wrapf(err, "failed to store new incident")
	}

	return incidentCopy, nil
}

// UpdateIncident updates an incident. It assumes that ActiveStage is correct
// and that ActiveStageTitle is already synced.
func (s *incidentStore) UpdateIncident(newIncident *incident.Incident) error {
	if newIncident == nil {
		return errors.New("incident is nil")
	}
	if newIncident.ID == "" {
		return errors.New("ID should not be empty")
	}

	rawIncident, err := toSQLIncident(*newIncident)
	if err != nil {
		return err
	}

	_, err = s.store.execBuilder(s.store.db, sq.
		Update("IR_Incident").
		SetMap(map[string]interface{}{
<<<<<<< HEAD
			"Name":                 rawIncident.Name,
			"Description":          rawIncident.Description,
			"IsActive":             rawIncident.IsActive,
			"CommanderUserID":      rawIncident.CommanderUserID,
			"EndAt":                rawIncident.EndAt,
			"DeleteAt":             rawIncident.DeleteAt,
			"ActiveStage":          rawIncident.ActiveStage,
			"ActiveStageTitle":     rawIncident.ActiveStageTitle,
			"ChecklistsJSON":       rawIncident.ChecklistsJSON,
			"StatusPostsIDsString": rawIncident.StatusPostsIDsString,
			"BroadcastChannelID":   rawIncident.BroadcastChannelID,
=======
			"Name":             rawIncident.Name,
			"Description":      rawIncident.Description,
			"IsActive":         rawIncident.IsActive,
			"CommanderUserID":  rawIncident.CommanderUserID,
			"EndAt":            rawIncident.EndAt,
			"DeleteAt":         rawIncident.DeleteAt,
			"ActiveStage":      rawIncident.ActiveStage,
			"ActiveStageTitle": rawIncident.ActiveStageTitle,
			"ChecklistsJSON":   rawIncident.ChecklistsJSON,
			"PropsJSON":        rawIncident.PropsJSON,
>>>>>>> 45092c29
		}).
		Where(sq.Eq{"ID": rawIncident.ID}))

	if err != nil {
		return errors.Wrapf(err, "failed to update incident with id '%s'", rawIncident.ID)
	}

	return nil
}

// GetIncident gets an incident by ID.
func (s *incidentStore) GetIncident(incidentID string) (*incident.Incident, error) {
	if incidentID == "" {
		return nil, errors.New("ID cannot be empty")
	}

	var rawIncident sqlIncident
	err := s.store.getBuilder(s.store.db, &rawIncident, s.incidentSelect.Where(sq.Eq{"ID": incidentID}))
	if err == sql.ErrNoRows {
		return nil, errors.Wrapf(incident.ErrNotFound, "incident with id '%s' does not exist", incidentID)
	} else if err != nil {
		return nil, errors.Wrapf(err, "failed to get incident by id '%s'", incidentID)
	}

	return s.toIncident(rawIncident)
}

// GetIncidentIDForChannel gets the incidentID associated with the given channelID.
func (s *incidentStore) GetIncidentIDForChannel(channelID string) (string, error) {
	query := s.queryBuilder.
		Select("ID").
		From("IR_Incident").
		Where(sq.Eq{"ChannelID": channelID})

	var id string
	err := s.store.getBuilder(s.store.db, &id, query)
	if err == sql.ErrNoRows {
		return "", errors.Wrapf(incident.ErrNotFound, "channel with id (%s) does not have an incident", channelID)
	} else if err != nil {
		return "", errors.Wrapf(err, "failed to get incident by channelID '%s'", channelID)
	}

	return id, nil
}

// GetAllIncidentMembersCount returns the count of all members of an incident since the
// beginning of the incident, excluding bots.
func (s *incidentStore) GetAllIncidentMembersCount(channelID string) (int64, error) {
	query := s.queryBuilder.
		Select("COUNT(DISTINCT UserId)").
		From("ChannelMemberHistory AS u").
		Where(sq.Eq{"ChannelId": channelID}).
		Where(sq.Expr("u.UserId NOT IN (SELECT UserId FROM Bots)"))

	var numMembers int64
	err := s.store.getBuilder(s.store.db, &numMembers, query)
	if err != nil {
		return 0, errors.Wrap(err, "failed to query database")
	}

	return numMembers, nil
}

// GetCommanders returns the commanders of the incidents selected by options
func (s *incidentStore) GetCommanders(requesterInfo incident.RequesterInfo, options incident.HeaderFilterOptions) ([]incident.CommanderInfo, error) {
	if err := incident.ValidateOptions(&options); err != nil {
		return nil, err
	}

	permissionsExpr := s.buildPermissionsExpr(requesterInfo)

	// At the moment, the options only includes teamID
	query := s.queryBuilder.
		Select("DISTINCT u.Id AS UserID", "u.Username").
		From("IR_Incident AS incident").
		Join("Users AS u ON incident.CommanderUserID = u.Id").
		Where(sq.Eq{"TeamID": options.TeamID}).
		Where(permissionsExpr)

	var commanders []incident.CommanderInfo
	err := s.store.selectBuilder(s.store.db, &commanders, query)
	if err != nil {
		return nil, errors.Wrap(err, "failed to query database")
	}

	return commanders, nil
}

// NukeDB removes all incident related data.
func (s *incidentStore) NukeDB() (err error) {
	tx, err := s.store.db.Beginx()
	if err != nil {
		return errors.Wrap(err, "could not begin transaction")
	}
	defer s.store.finalizeTransaction(tx)

	if _, err := tx.Exec("DELETE FROM IR_Incident"); err != nil {
		return errors.Wrap(err, "could not delete IR_Incident")
	}

	if _, err := tx.Exec("DELETE FROM IR_Playbook"); err != nil {
		return errors.Wrap(err, "could not delete IR_Playbook")
	}
	if _, err := tx.Exec("DELETE FROM IR_PlaybookMember"); err != nil {
		return errors.Wrap(err, "could not delete IR_Playbook")
	}

	if err := tx.Commit(); err != nil {
		return errors.Wrap(err, "could not delete all rows")
	}

	return nil
}

func (s *incidentStore) buildPermissionsExpr(info incident.RequesterInfo) sq.Sqlizer {
	if info.UserIDtoIsAdmin[info.UserID] {
		return nil
	}

	// is the requester a channel member, or is the channel public?
	return sq.Expr(`
		  (
			  -- If requester is a channel member
			  EXISTS(SELECT 1
						 FROM ChannelMembers as cm
						 WHERE cm.ChannelId = incident.ChannelID
						   AND cm.UserId = ?)
			  -- Or if channel is public
			  OR EXISTS(SELECT 1
							FROM Channels as c
							WHERE c.Id = incident.ChannelID
							  AND c.Type = 'O')
		  )`, info.UserID)
}

func (s *incidentStore) toIncident(rawIncident sqlIncident) (*incident.Incident, error) {
	i := rawIncident.Incident
	if err := json.Unmarshal(rawIncident.ChecklistsJSON, &i.Checklists); err != nil {
		return nil, errors.Wrapf(err, "failed to unmarshal checklists json for incident id: %s", rawIncident.ID)
	}
	if err := json.Unmarshal(rawIncident.PropsJSON, &i.Props); err != nil {
		s.log.Errorf("failed to unmarshal Props for incident id: %s; error: %s", rawIncident.ID, err.Error())
		// Don't fail, just use the empty Props
	}

	return &i, nil
}

func toSQLIncident(origIncident incident.Incident) (*sqlIncident, error) {
	newChecklists := populateChecklistIDs(origIncident.Checklists)
	checklistsJSON, err := checklistsToJSON(newChecklists)
	if err != nil {
		return nil, errors.Wrapf(err, "failed to marshal checklist json for incident id: '%s'", origIncident.ID)
	}
	props, err := json.Marshal(origIncident.Props)
	if err != nil {
		return nil, errors.Wrapf(err, "failed to marshal Props for incident id: '%s'", origIncident.ID)
	}

	return &sqlIncident{
		Incident:       origIncident,
		ChecklistsJSON: checklistsJSON,
		PropsJSON:      props,
	}, nil
}

// populateChecklistIDs returns a cloned slice with ids entered for checklists and checklist items.
func populateChecklistIDs(checklists []playbook.Checklist) []playbook.Checklist {
	if len(checklists) == 0 {
		return nil
	}

	newChecklists := make([]playbook.Checklist, len(checklists))
	for i, c := range checklists {
		newChecklists[i] = c.Clone()
		if newChecklists[i].ID == "" {
			newChecklists[i].ID = model.NewId()
		}
		for j, item := range newChecklists[i].Items {
			if item.ID == "" {
				newChecklists[i].Items[j].ID = model.NewId()
			}
		}
	}

	return newChecklists
}

// An incident needs to assign unique ids to its checklist items
func checklistsToJSON(checklists []playbook.Checklist) (json.RawMessage, error) {
	checklistsJSON, err := json.Marshal(checklists)
	if err != nil {
		return nil, errors.Wrap(err, "failed to marshal checklist json")
	}

	return checklistsJSON, nil
}<|MERGE_RESOLUTION|>--- conflicted
+++ resolved
@@ -38,11 +38,7 @@
 	incidentSelect := sqlStore.builder.
 		Select("ID", "Name", "Description", "IsActive", "CommanderUserID", "TeamID", "ChannelID",
 			"CreateAt", "EndAt", "DeleteAt", "ActiveStage", "ActiveStageTitle", "PostID", "PlaybookID",
-<<<<<<< HEAD
-			"ChecklistsJSON", "StatusPostsIDsString", "BroadcastChannelID").
-=======
 			"ChecklistsJSON", "PropsJSON").
->>>>>>> 45092c29
 		From("IR_Incident AS incident")
 
 	return &incidentStore{
@@ -169,25 +165,6 @@
 	_, err = s.store.execBuilder(s.store.db, sq.
 		Insert("IR_Incident").
 		SetMap(map[string]interface{}{
-<<<<<<< HEAD
-			"ID":                   rawIncident.ID,
-			"Name":                 rawIncident.Name,
-			"Description":          rawIncident.Description,
-			"IsActive":             rawIncident.IsActive,
-			"CommanderUserID":      rawIncident.CommanderUserID,
-			"TeamID":               rawIncident.TeamID,
-			"ChannelID":            rawIncident.ChannelID,
-			"CreateAt":             rawIncident.CreateAt,
-			"EndAt":                rawIncident.EndAt,
-			"DeleteAt":             rawIncident.DeleteAt,
-			"ActiveStage":          rawIncident.ActiveStage,
-			"ActiveStageTitle":     rawIncident.ActiveStageTitle,
-			"PostID":               rawIncident.PostID,
-			"PlaybookID":           rawIncident.PlaybookID,
-			"ChecklistsJSON":       rawIncident.ChecklistsJSON,
-			"StatusPostsIDsString": rawIncident.StatusPostsIDsString,
-			"BroadcastChannelID":   rawIncident.BroadcastChannelID,
-=======
 			"ID":               rawIncident.ID,
 			"Name":             rawIncident.Name,
 			"Description":      rawIncident.Description,
@@ -204,7 +181,6 @@
 			"PlaybookID":       rawIncident.PlaybookID,
 			"ChecklistsJSON":   rawIncident.ChecklistsJSON,
 			"PropsJSON":        rawIncident.PropsJSON,
->>>>>>> 45092c29
 		}))
 
 	if err != nil {
@@ -232,19 +208,6 @@
 	_, err = s.store.execBuilder(s.store.db, sq.
 		Update("IR_Incident").
 		SetMap(map[string]interface{}{
-<<<<<<< HEAD
-			"Name":                 rawIncident.Name,
-			"Description":          rawIncident.Description,
-			"IsActive":             rawIncident.IsActive,
-			"CommanderUserID":      rawIncident.CommanderUserID,
-			"EndAt":                rawIncident.EndAt,
-			"DeleteAt":             rawIncident.DeleteAt,
-			"ActiveStage":          rawIncident.ActiveStage,
-			"ActiveStageTitle":     rawIncident.ActiveStageTitle,
-			"ChecklistsJSON":       rawIncident.ChecklistsJSON,
-			"StatusPostsIDsString": rawIncident.StatusPostsIDsString,
-			"BroadcastChannelID":   rawIncident.BroadcastChannelID,
-=======
 			"Name":             rawIncident.Name,
 			"Description":      rawIncident.Description,
 			"IsActive":         rawIncident.IsActive,
@@ -255,7 +218,6 @@
 			"ActiveStageTitle": rawIncident.ActiveStageTitle,
 			"ChecklistsJSON":   rawIncident.ChecklistsJSON,
 			"PropsJSON":        rawIncident.PropsJSON,
->>>>>>> 45092c29
 		}).
 		Where(sq.Eq{"ID": rawIncident.ID}))
 
