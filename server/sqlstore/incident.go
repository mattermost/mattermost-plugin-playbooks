package sqlstore

import (
	"database/sql"
	"encoding/json"
	"fmt"
	"math"
	"strings"
	"time"

	sq "github.com/Masterminds/squirrel"
	"github.com/mattermost/mattermost-plugin-incident-management/server/bot"
	"github.com/mattermost/mattermost-plugin-incident-management/server/incident"
	"github.com/mattermost/mattermost-plugin-incident-management/server/playbook"
	"github.com/mattermost/mattermost-server/v5/model"
	"github.com/pkg/errors"
)

type sqlIncident struct {
	incident.Incident
	ChecklistsJSON json.RawMessage
}

// incidentStore holds the information needed to fulfill the methods in the store interface.
type incidentStore struct {
	pluginAPI         PluginAPIClient
	log               bot.Logger
	store             *SQLStore
	queryBuilder      sq.StatementBuilderType
	incidentSelect    sq.SelectBuilder
	statusPostsSelect sq.SelectBuilder
}

// Ensure playbookStore implements the playbook.Store interface.
var _ incident.Store = (*incidentStore)(nil)

type incidentStatusPosts []struct {
	IncidentID string
	incident.StatusPost
}

// NewIncidentStore creates a new store for incident ServiceImpl.
func NewIncidentStore(pluginAPI PluginAPIClient, log bot.Logger, sqlStore *SQLStore) incident.Store {
	// When adding an Incident column #1: add to this select
	incidentSelect := sqlStore.builder.
		Select("ID", "Name", "Description", "IsActive", "CommanderUserID", "TeamID", "ChannelID",
			"CreateAt", "EndAt", "DeleteAt", "ActiveStage", "ActiveStageTitle", "PostID", "PlaybookID",
<<<<<<< HEAD
			"ChecklistsJSON", "ReminderPostID", "BroadcastChannelID").
=======
			"ChecklistsJSON", "COALESCE(ReminderPostID, '') ReminderPostID").
>>>>>>> d11892ea
		From("IR_Incident AS incident")

	statusPostsSelect := sqlStore.builder.
		Select("IncidentID", "PostID").
		From("IR_StatusPosts")

	return &incidentStore{
		pluginAPI:         pluginAPI,
		log:               log,
		store:             sqlStore,
		queryBuilder:      sqlStore.builder,
		incidentSelect:    incidentSelect,
		statusPostsSelect: statusPostsSelect,
	}
}

// GetIncidents returns filtered incidents and the total count before paging.
func (s *incidentStore) GetIncidents(requesterInfo incident.RequesterInfo, options incident.HeaderFilterOptions) (*incident.GetIncidentsResults, error) {
	if err := incident.ValidateOptions(&options); err != nil {
		return nil, err
	}

	permissionsExpr := s.buildPermissionsExpr(requesterInfo)

	queryForResults := s.incidentSelect.
		Where(permissionsExpr).
		Where(sq.Eq{"TeamID": options.TeamID}).
		Where(sq.Eq{"DeleteAt": 0}).
		Offset(uint64(options.Page * options.PerPage)).
		Limit(uint64(options.PerPage))

	queryForTotal := s.store.builder.
		Select("COUNT(*)").
		From("IR_Incident AS incident").
		Where(permissionsExpr).
		Where(sq.Eq{"TeamID": options.TeamID}).
		Where(sq.Eq{"DeleteAt": 0})

	if options.Status == incident.Ongoing {
		queryForResults = queryForResults.Where(sq.Eq{"IsActive": true})
		queryForTotal = queryForTotal.Where(sq.Eq{"IsActive": true})
	} else if options.Status == incident.Ended {
		queryForResults = queryForResults.Where(sq.Eq{"IsActive": false})
		queryForTotal = queryForTotal.Where(sq.Eq{"IsActive": false})
	}

	if options.CommanderID != "" {
		queryForResults = queryForResults.Where(sq.Eq{"CommanderUserID": options.CommanderID})
		queryForTotal = queryForTotal.Where(sq.Eq{"CommanderUserID": options.CommanderID})
	}

	if options.MemberID != "" {
		membershipClause := s.queryBuilder.
			Select("1").
			Prefix("EXISTS(").
			From("ChannelMembers AS cm").
			Where("cm.ChannelId = incident.ChannelID").
			Where(sq.Eq{"cm.UserId": strings.ToLower(options.MemberID)}).
			Suffix(")")

		queryForResults = queryForResults.Where(membershipClause)
		queryForTotal = queryForTotal.Where(membershipClause)
	}

	// TODO: do we need to sanitize (replace any '%'s in the search term)?
	if options.SearchTerm != "" {
		column := "Name"
		searchString := options.SearchTerm

		// Postgres performs a case-sensitive search, so we need to lowercase
		// both the column contents and the search string
		if s.store.db.DriverName() == model.DATABASE_DRIVER_POSTGRES {
			column = "LOWER(Name)"
			searchString = strings.ToLower(options.SearchTerm)
		}

		queryForResults = queryForResults.Where(sq.Like{column: fmt.Sprint("%", searchString, "%")})
		queryForTotal = queryForTotal.Where(sq.Like{column: fmt.Sprint("%", searchString, "%")})
	}

	queryForResults = queryForResults.OrderBy(fmt.Sprintf("%s %s", options.Sort, options.Direction))

	tx, err := s.store.db.Beginx()
	if err != nil {
		return nil, errors.Wrap(err, "could not begin transaction")
	}
	defer s.store.finalizeTransaction(tx)

	var rawIncidents []sqlIncident
	if err = s.store.selectBuilder(tx, &rawIncidents, queryForResults); err != nil {
		return nil, errors.Wrap(err, "failed to query for incidents")
	}

	var total int
	if err = s.store.getBuilder(tx, &total, queryForTotal); err != nil {
		return nil, errors.Wrap(err, "failed to get total count")
	}
	pageCount := int(math.Ceil(float64(total) / float64(options.PerPage)))
	hasMore := options.Page+1 < pageCount

	incidents := make([]incident.Incident, 0, len(rawIncidents))
	incidentIDs := make([]string, 0, len(rawIncidents))
	for _, rawIncident := range rawIncidents {
		var asIncident *incident.Incident
		asIncident, err = s.toIncident(rawIncident)
		if err != nil {
			return nil, err
		}
		incidents = append(incidents, *asIncident)
		incidentIDs = append(incidentIDs, asIncident.ID)
	}

	var statusPosts incidentStatusPosts

	postInfoSelect := s.queryBuilder.
		Select("ir.IncidentID", "p.ID", "p.CreateAt", "p.DeleteAt").
		From("IR_StatusPosts as ir").
		Join("Posts as p ON ir.PostID = p.Id").
		OrderBy("p.CreateAt").
		Where(sq.Eq{"ir.IncidentID": incidentIDs})

	err = s.store.selectBuilder(tx, &statusPosts, postInfoSelect)
	if err != nil && err != sql.ErrNoRows {
		return nil, errors.Wrapf(err, "failed to get incidentStatusPosts")
	}

	if err = tx.Commit(); err != nil {
		return nil, errors.Wrap(err, "could not commit transaction")
	}

	addStatusPostsToIncidents(statusPosts, incidents)

	return &incident.GetIncidentsResults{
		TotalCount: total,
		PageCount:  pageCount,
		HasMore:    hasMore,
		Items:      incidents,
	}, nil
}

// CreateIncident creates a new incident. It assumes that ActiveStage is correct
// and that ActiveStageTitle is already synced.
func (s *incidentStore) CreateIncident(newIncident *incident.Incident) (out *incident.Incident, err error) {
	if newIncident == nil {
		return nil, errors.New("incident is nil")
	}
	if newIncident.ID != "" {
		return nil, errors.New("ID should not be set")
	}
	incidentCopy := newIncident.Clone()
	incidentCopy.ID = model.NewId()

	rawIncident, err := toSQLIncident(*incidentCopy)
	if err != nil {
		return nil, err
	}

	tx, err := s.store.db.Beginx()
	if err != nil {
		return out, errors.Wrap(err, "could not begin transaction")
	}
	defer s.store.finalizeTransaction(tx)

	// When adding an Incident column #2: add to the SetMap
	_, err = s.store.execBuilder(tx, sq.
		Insert("IR_Incident").
		SetMap(map[string]interface{}{
			"ID":                 rawIncident.ID,
			"Name":               rawIncident.Name,
			"Description":        rawIncident.Description,
			"IsActive":           rawIncident.IsActive,
			"CommanderUserID":    rawIncident.CommanderUserID,
			"TeamID":             rawIncident.TeamID,
			"ChannelID":          rawIncident.ChannelID,
			"CreateAt":           rawIncident.CreateAt,
			"EndAt":              rawIncident.EndAt,
			"DeleteAt":           rawIncident.DeleteAt,
			"ActiveStage":        rawIncident.ActiveStage,
			"ActiveStageTitle":   rawIncident.ActiveStageTitle,
			"PostID":             rawIncident.PostID,
			"PlaybookID":         rawIncident.PlaybookID,
			"ChecklistsJSON":     rawIncident.ChecklistsJSON,
			"ReminderPostID":     rawIncident.ReminderPostID,
			"BroadcastChannelID": rawIncident.BroadcastChannelID,
		}))

	if err != nil {
		return nil, errors.Wrapf(err, "failed to store new incident")
	}

	if err = s.appendStatusPosts(tx, rawIncident.Incident); err != nil {
		return nil, errors.Wrap(err, "failed to replace status posts")
	}

	if err = tx.Commit(); err != nil {
		return out, errors.Wrap(err, "could not commit transaction")
	}

	return incidentCopy, nil
}

// UpdateIncident updates an incident. It assumes that ActiveStage is correct
// and that ActiveStageTitle is already synced.
func (s *incidentStore) UpdateIncident(newIncident *incident.Incident) error {
	if newIncident == nil {
		return errors.New("incident is nil")
	}
	if newIncident.ID == "" {
		return errors.New("ID should not be empty")
	}

	rawIncident, err := toSQLIncident(*newIncident)
	if err != nil {
		return err
	}

	tx, err := s.store.db.Beginx()
	if err != nil {
		return errors.Wrap(err, "could not begin transaction")
	}
	defer s.store.finalizeTransaction(tx)

	// When adding an Incident column #3: add to this SetMap (if it is a column that can be updated)
	_, err = s.store.execBuilder(tx, sq.
		Update("IR_Incident").
		SetMap(map[string]interface{}{
			"Name":               rawIncident.Name,
			"Description":        rawIncident.Description,
			"IsActive":           rawIncident.IsActive,
			"CommanderUserID":    rawIncident.CommanderUserID,
			"EndAt":              rawIncident.EndAt,
			"DeleteAt":           rawIncident.DeleteAt,
			"ActiveStage":        rawIncident.ActiveStage,
			"ActiveStageTitle":   rawIncident.ActiveStageTitle,
			"ChecklistsJSON":     rawIncident.ChecklistsJSON,
			"ReminderPostID":     rawIncident.ReminderPostID,
			"BroadcastChannelID": rawIncident.BroadcastChannelID,
		}).
		Where(sq.Eq{"ID": rawIncident.ID}))

	if err != nil {
		return errors.Wrapf(err, "failed to update incident with id '%s'", rawIncident.ID)
	}

	if err = s.appendStatusPosts(tx, rawIncident.Incident); err != nil {
		return errors.Wrapf(err, "failed to replace status posts for incident with id '%s'", rawIncident.ID)
	}

	if err = tx.Commit(); err != nil {
		return errors.Wrap(err, "could not commit transaction")
	}

	return nil
}

// GetIncident gets an incident by ID.
func (s *incidentStore) GetIncident(incidentID string) (out *incident.Incident, err error) {
	if incidentID == "" {
		return nil, errors.New("ID cannot be empty")
	}

	tx, err := s.store.db.Beginx()
	if err != nil {
		return out, errors.Wrap(err, "could not begin transaction")
	}
	defer s.store.finalizeTransaction(tx)

	var rawIncident sqlIncident
	err = s.store.getBuilder(tx, &rawIncident, s.incidentSelect.Where(sq.Eq{"ID": incidentID}))
	if err == sql.ErrNoRows {
		return nil, errors.Wrapf(incident.ErrNotFound, "incident with id '%s' does not exist", incidentID)
	} else if err != nil {
		return nil, errors.Wrapf(err, "failed to get incident by id '%s'", incidentID)
	}

	if out, err = s.toIncident(rawIncident); err != nil {
		return out, err
	}

	var statusPosts incidentStatusPosts

	postInfoSelect := s.queryBuilder.
		Select("ir.IncidentID", "p.ID", "p.CreateAt", "p.DeleteAt").
		From("IR_StatusPosts as ir").
		Join("Posts as p ON ir.PostID = p.Id").
		Where(sq.Eq{"IncidentID": incidentID}).
		OrderBy("p.CreateAt")

	err = s.store.selectBuilder(tx, &statusPosts, postInfoSelect)
	if err != nil && err != sql.ErrNoRows {
		return out, errors.Wrapf(err, "failed to get incidentStatusPosts for incident with id '%s'", incidentID)
	}

	if err = tx.Commit(); err != nil {
		return out, errors.Wrap(err, "could not commit transaction")
	}

	for _, p := range statusPosts {
		out.StatusPostIDs = append(out.StatusPostIDs, p.ID)
		out.StatusPosts = append(out.StatusPosts, p.StatusPost)
	}

	return out, nil
}

// GetIncidentIDForChannel gets the incidentID associated with the given channelID.
func (s *incidentStore) GetIncidentIDForChannel(channelID string) (string, error) {
	query := s.queryBuilder.
		Select("ID").
		From("IR_Incident").
		Where(sq.Eq{"ChannelID": channelID})

	var id string
	err := s.store.getBuilder(s.store.db, &id, query)
	if err == sql.ErrNoRows {
		return "", errors.Wrapf(incident.ErrNotFound, "channel with id (%s) does not have an incident", channelID)
	} else if err != nil {
		return "", errors.Wrapf(err, "failed to get incident by channelID '%s'", channelID)
	}

	return id, nil
}

// GetAllIncidentMembersCount returns the count of all members of an incident since the
// beginning of the incident, excluding bots.
func (s *incidentStore) GetAllIncidentMembersCount(channelID string) (int64, error) {
	query := s.queryBuilder.
		Select("COUNT(DISTINCT UserId)").
		From("ChannelMemberHistory AS u").
		Where(sq.Eq{"ChannelId": channelID}).
		Where(sq.Expr("u.UserId NOT IN (SELECT UserId FROM Bots)"))

	var numMembers int64
	err := s.store.getBuilder(s.store.db, &numMembers, query)
	if err != nil {
		return 0, errors.Wrap(err, "failed to query database")
	}

	return numMembers, nil
}

// GetCommanders returns the commanders of the incidents selected by options
func (s *incidentStore) GetCommanders(requesterInfo incident.RequesterInfo, options incident.HeaderFilterOptions) ([]incident.CommanderInfo, error) {
	if err := incident.ValidateOptions(&options); err != nil {
		return nil, err
	}

	permissionsExpr := s.buildPermissionsExpr(requesterInfo)

	// At the moment, the options only includes teamID
	query := s.queryBuilder.
		Select("DISTINCT u.Id AS UserID", "u.Username").
		From("IR_Incident AS incident").
		Join("Users AS u ON incident.CommanderUserID = u.Id").
		Where(sq.Eq{"TeamID": options.TeamID}).
		Where(permissionsExpr)

	var commanders []incident.CommanderInfo
	err := s.store.selectBuilder(s.store.db, &commanders, query)
	if err != nil {
		return nil, errors.Wrap(err, "failed to query database")
	}

	return commanders, nil
}

// NukeDB removes all incident related data.
func (s *incidentStore) NukeDB() (err error) {
	tx, err := s.store.db.Beginx()
	if err != nil {
		return errors.Wrap(err, "could not begin transaction")
	}
	defer s.store.finalizeTransaction(tx)

	if _, err := tx.Exec("DELETE FROM IR_PlaybookMember"); err != nil {
		return errors.Wrap(err, "could not delete IR_Playbook")
	}

	if _, err := tx.Exec("DELETE FROM IR_Incident"); err != nil {
		return errors.Wrap(err, "could not delete IR_Incident")
	}

	if _, err := tx.Exec("DELETE FROM IR_Playbook"); err != nil {
		return errors.Wrap(err, "could not delete IR_Playbook")
	}

	if err := tx.Commit(); err != nil {
		return errors.Wrap(err, "could not delete all rows")
	}

	return nil
}

func (s *incidentStore) ChangeCreationDate(incidentID string, creationTimestamp time.Time) error {
	updateQuery := s.queryBuilder.Update("IR_Incident").
		Where(sq.Eq{"ID": incidentID}).
		Set("CreateAt", model.GetMillisForTime(creationTimestamp))

	sqlResult, err := s.store.execBuilder(s.store.db, updateQuery)
	if err != nil {
		return errors.Wrapf(err, "unable to execute the update query")
	}

	numRows, err := sqlResult.RowsAffected()
	if err != nil {
		return errors.Wrapf(err, "unable to check how many rows were updated")
	}

	if numRows == 0 {
		return incident.ErrNotFound
	}

	return nil
}

func (s *incidentStore) buildPermissionsExpr(info incident.RequesterInfo) sq.Sqlizer {
	if info.UserIDtoIsAdmin[info.UserID] {
		return nil
	}

	// is the requester a channel member, or is the channel public?
	return sq.Expr(`
		  (
			  -- If requester is a channel member
			  EXISTS(SELECT 1
						 FROM ChannelMembers as cm
						 WHERE cm.ChannelId = incident.ChannelID
						   AND cm.UserId = ?)
			  -- Or if channel is public
			  OR EXISTS(SELECT 1
							FROM Channels as c
							WHERE c.Id = incident.ChannelID
							  AND c.Type = 'O')
		  )`, info.UserID)
}

func (s *incidentStore) toIncident(rawIncident sqlIncident) (*incident.Incident, error) {
	i := rawIncident.Incident
	if err := json.Unmarshal(rawIncident.ChecklistsJSON, &i.Checklists); err != nil {
		return nil, errors.Wrapf(err, "failed to unmarshal checklists json for incident id: %s", rawIncident.ID)
	}

	return &i, nil
}

func (s *incidentStore) appendStatusPosts(q queryExecer, incidentToSave incident.Incident) error {
	if len(incidentToSave.StatusPostIDs) == 0 {
		return nil
	}

	insertExpr := `
INSERT INTO IR_StatusPosts(IncidentID, PostID)
    SELECT ?, ?
    WHERE NOT EXISTS (
        SELECT 1 FROM IR_StatusPosts
            WHERE IncidentID = ? AND PostID = ?
    );`
	if s.store.db.DriverName() == model.DATABASE_DRIVER_MYSQL {
		insertExpr = `
INSERT INTO IR_StatusPosts(IncidentID, PostID)
    SELECT ?, ? FROM DUAL
    WHERE NOT EXISTS (
        SELECT 1 FROM IR_StatusPosts
            WHERE IncidentID = ? AND PostID = ?
    );`
	}

	for _, p := range incidentToSave.StatusPostIDs {
		rawInsert := sq.Expr(insertExpr,
			incidentToSave.ID, p, incidentToSave.ID, p)

		if _, err := s.store.execBuilder(q, rawInsert); err != nil {
			return err
		}
	}

	return nil
}

func toSQLIncident(origIncident incident.Incident) (*sqlIncident, error) {
	newChecklists := populateChecklistIDs(origIncident.Checklists)
	checklistsJSON, err := checklistsToJSON(newChecklists)
	if err != nil {
		return nil, errors.Wrapf(err, "failed to marshal checklist json for incident id: '%s'", origIncident.ID)
	}

	return &sqlIncident{
		Incident:       origIncident,
		ChecklistsJSON: checklistsJSON,
	}, nil
}

// populateChecklistIDs returns a cloned slice with ids entered for checklists and checklist items.
func populateChecklistIDs(checklists []playbook.Checklist) []playbook.Checklist {
	if len(checklists) == 0 {
		return nil
	}

	newChecklists := make([]playbook.Checklist, len(checklists))
	for i, c := range checklists {
		newChecklists[i] = c.Clone()
		if newChecklists[i].ID == "" {
			newChecklists[i].ID = model.NewId()
		}
		for j, item := range newChecklists[i].Items {
			if item.ID == "" {
				newChecklists[i].Items[j].ID = model.NewId()
			}
		}
	}

	return newChecklists
}

// An incident needs to assign unique ids to its checklist items
func checklistsToJSON(checklists []playbook.Checklist) (json.RawMessage, error) {
	checklistsJSON, err := json.Marshal(checklists)
	if err != nil {
		return nil, errors.Wrap(err, "failed to marshal checklist json")
	}

	return checklistsJSON, nil
}

func addStatusPostsToIncidents(statusIDs incidentStatusPosts, incidents []incident.Incident) {
	iToPostIDs := make(map[string][]string)
	iToPosts := make(map[string][]incident.StatusPost)
	for _, p := range statusIDs {
		iToPostIDs[p.IncidentID] = append(iToPostIDs[p.IncidentID], p.ID)
		iToPosts[p.IncidentID] = append(iToPosts[p.IncidentID], p.StatusPost)
	}
	for i, incdnt := range incidents {
		incidents[i].StatusPostIDs = iToPostIDs[incdnt.ID]
		incidents[i].StatusPosts = iToPosts[incdnt.ID]
	}
}<|MERGE_RESOLUTION|>--- conflicted
+++ resolved
@@ -45,11 +45,7 @@
 	incidentSelect := sqlStore.builder.
 		Select("ID", "Name", "Description", "IsActive", "CommanderUserID", "TeamID", "ChannelID",
 			"CreateAt", "EndAt", "DeleteAt", "ActiveStage", "ActiveStageTitle", "PostID", "PlaybookID",
-<<<<<<< HEAD
-			"ChecklistsJSON", "ReminderPostID", "BroadcastChannelID").
-=======
-			"ChecklistsJSON", "COALESCE(ReminderPostID, '') ReminderPostID").
->>>>>>> d11892ea
+			"ChecklistsJSON", "COALESCE(ReminderPostID, '') ReminderPostID", "BroadcastChannelID").
 		From("IR_Incident AS incident")
 
 	statusPostsSelect := sqlStore.builder.
