package sqlstore

import (
	"database/sql"
	"encoding/json"
	"fmt"
	"math"
	"strings"
	"time"

	sq "github.com/Masterminds/squirrel"
	"github.com/mattermost/mattermost-plugin-incident-collaboration/server/bot"
	"github.com/mattermost/mattermost-plugin-incident-collaboration/server/incident"
	"github.com/mattermost/mattermost-plugin-incident-collaboration/server/playbook"
	"github.com/mattermost/mattermost-server/v5/model"
	"github.com/pkg/errors"
)

type sqlIncident struct {
	incident.Incident
	ChecklistsJSON             json.RawMessage
	ConcatenatedInvitedUserIDs string
}

// incidentStore holds the information needed to fulfill the methods in the store interface.
type incidentStore struct {
	pluginAPI            PluginAPIClient
	log                  bot.Logger
	store                *SQLStore
	queryBuilder         sq.StatementBuilderType
	incidentSelect       sq.SelectBuilder
	statusPostsSelect    sq.SelectBuilder
	timelineEventsSelect sq.SelectBuilder
}

// Ensure incidentStore implements the incident.Store interface.
var _ incident.Store = (*incidentStore)(nil)

type incidentStatusPosts []struct {
	IncidentID string
	incident.StatusPost
}

// NewIncidentStore creates a new store for incident ServiceImpl.
func NewIncidentStore(pluginAPI PluginAPIClient, log bot.Logger, sqlStore *SQLStore) incident.Store {
	// When adding an Incident column #1: add to this select
	incidentSelect := sqlStore.builder.
		Select("i.ID", "c.DisplayName AS Name", "i.Description", "i.CommanderUserID", "i.TeamID", "i.ChannelID",
			"c.CreateAt", "i.EndAt", "c.DeleteAt", "i.PostID", "i.PlaybookID", "i.ReporterUserID",
			"i.ChecklistsJSON", "COALESCE(i.ReminderPostID, '') ReminderPostID", "i.PreviousReminder", "i.BroadcastChannelID",
			"COALESCE(ReminderMessageTemplate, '') ReminderMessageTemplate", "ConcatenatedInvitedUserIDs").
		From("IR_Incident AS i").
		Join("Channels AS c ON (c.Id = i.ChannelId)")

	statusPostsSelect := sqlStore.builder.
		Select("sp.IncidentID", "p.ID", "p.CreateAt", "p.DeleteAt", "sp.Status").
		From("IR_StatusPosts as sp").
		Join("Posts as p ON sp.PostID = p.Id")

	timelineEventsSelect := sqlStore.builder.
		Select("te.ID", "te.IncidentID", "te.CreateAt", "te.DeleteAt", "te.EventAt",
			"te.EventType", "te.Summary", "te.Details", "te.PostID", "te.SubjectUserID",
			"te.CreatorUserID").
		From("IR_TimelineEvent as te")

	return &incidentStore{
		pluginAPI:            pluginAPI,
		log:                  log,
		store:                sqlStore,
		queryBuilder:         sqlStore.builder,
		incidentSelect:       incidentSelect,
		statusPostsSelect:    statusPostsSelect,
		timelineEventsSelect: timelineEventsSelect,
	}
}

// GetIncidents returns filtered incidents and the total count before paging.
func (s *incidentStore) GetIncidents(requesterInfo incident.RequesterInfo, options incident.FilterOptions) (*incident.GetIncidentsResults, error) {
	if err := incident.ValidateOptions(&options); err != nil {
		return nil, err
	}

	permissionsExpr := s.buildPermissionsExpr(requesterInfo)

	queryForResults := s.incidentSelect.
		Where(permissionsExpr).
		Where(sq.Eq{"i.TeamID": options.TeamID}).
		Offset(uint64(options.Page * options.PerPage)).
		Limit(uint64(options.PerPage))

	queryForTotal := s.store.builder.
		Select("COUNT(*)").
		From("IR_Incident AS i").
		Join("Channels AS c ON (c.Id = i.ChannelId)").
		Where(permissionsExpr).
		Where(sq.Eq{"i.TeamID": options.TeamID})

	if options.Status != "" {
		queryForResults = queryForResults.Where(sq.Eq{"i.CurrentStatus": options.Status})
		queryForTotal = queryForTotal.Where(sq.Eq{"i.CurrentStatus": options.Status})
	}

	if options.CommanderID != "" {
		queryForResults = queryForResults.Where(sq.Eq{"i.CommanderUserID": options.CommanderID})
		queryForTotal = queryForTotal.Where(sq.Eq{"i.CommanderUserID": options.CommanderID})
	}

	if options.MemberID != "" {
		membershipClause := s.queryBuilder.
			Select("1").
			Prefix("EXISTS(").
			From("ChannelMembers AS cm").
			Where("cm.ChannelId = i.ChannelID").
			Where(sq.Eq{"cm.UserId": strings.ToLower(options.MemberID)}).
			Suffix(")")

		queryForResults = queryForResults.Where(membershipClause)
		queryForTotal = queryForTotal.Where(membershipClause)
	}

	// TODO: do we need to sanitize (replace any '%'s in the search term)?
	if options.SearchTerm != "" {
		column := "c.DisplayName"
		searchString := options.SearchTerm

		// Postgres performs a case-sensitive search, so we need to lowercase
		// both the column contents and the search string
		if s.store.db.DriverName() == model.DATABASE_DRIVER_POSTGRES {
			column = "LOWER(c.DisplayName)"
			searchString = strings.ToLower(options.SearchTerm)
		}

		queryForResults = queryForResults.Where(sq.Like{column: fmt.Sprint("%", searchString, "%")})
		queryForTotal = queryForTotal.Where(sq.Like{column: fmt.Sprint("%", searchString, "%")})
	}

	queryForResults = queryForResults.OrderBy(fmt.Sprintf("%s %s", options.Sort, options.Direction))

	tx, err := s.store.db.Beginx()
	if err != nil {
		return nil, errors.Wrap(err, "could not begin transaction")
	}
	defer s.store.finalizeTransaction(tx)

	var rawIncidents []sqlIncident
	if err = s.store.selectBuilder(tx, &rawIncidents, queryForResults); err != nil {
		return nil, errors.Wrap(err, "failed to query for incidents")
	}

	var total int
	if err = s.store.getBuilder(tx, &total, queryForTotal); err != nil {
		return nil, errors.Wrap(err, "failed to get total count")
	}
	pageCount := int(math.Ceil(float64(total) / float64(options.PerPage)))
	hasMore := options.Page+1 < pageCount

	incidents := make([]incident.Incident, 0, len(rawIncidents))
	incidentIDs := make([]string, 0, len(rawIncidents))
	for _, rawIncident := range rawIncidents {
		var asIncident *incident.Incident
		asIncident, err = s.toIncident(rawIncident)
		if err != nil {
			return nil, err
		}
		incidents = append(incidents, *asIncident)
		incidentIDs = append(incidentIDs, asIncident.ID)
	}

	var statusPosts incidentStatusPosts

	postInfoSelect := s.statusPostsSelect.
		OrderBy("p.CreateAt").
		Where(sq.Eq{"sp.IncidentID": incidentIDs})

	err = s.store.selectBuilder(tx, &statusPosts, postInfoSelect)
	if err != nil && err != sql.ErrNoRows {
		return nil, errors.Wrap(err, "failed to get incidentStatusPosts")
	}

	var timelineEvents []incident.TimelineEvent

	timelineEventsSelect := s.timelineEventsSelect.
		OrderBy("te.CreateAt ASC").
		Where(sq.And{sq.Eq{"te.IncidentID": incidentIDs}, sq.Eq{"te.DeleteAt": 0}})

	err = s.store.selectBuilder(tx, &timelineEvents, timelineEventsSelect)
	if err != nil && err != sql.ErrNoRows {
		return nil, errors.Wrap(err, "failed to get timelineEvents")
	}

	if err = tx.Commit(); err != nil {
		return nil, errors.Wrap(err, "could not commit transaction")
	}

	addStatusPostsToIncidents(statusPosts, incidents)
	addTimelineEventsToIncidents(timelineEvents, incidents)

	return &incident.GetIncidentsResults{
		TotalCount: total,
		PageCount:  pageCount,
		HasMore:    hasMore,
		Items:      incidents,
	}, nil
}

// CreateIncident creates a new incident.
func (s *incidentStore) CreateIncident(newIncident *incident.Incident) (out *incident.Incident, err error) {
	if newIncident == nil {
		return nil, errors.New("incident is nil")
	}
	if newIncident.ID != "" {
		return nil, errors.New("ID should not be set")
	}
	incidentCopy := newIncident.Clone()
	incidentCopy.ID = model.NewId()

	rawIncident, err := toSQLIncident(*incidentCopy)
	if err != nil {
		return nil, err
	}

	// When adding an Incident column #2: add to the SetMap
	_, err = s.store.execBuilder(s.store.db, sq.
		Insert("IR_Incident").
		SetMap(map[string]interface{}{
<<<<<<< HEAD
			"ID":                         rawIncident.ID,
			"Name":                       rawIncident.Name,
			"Description":                rawIncident.Description,
			"CommanderUserID":            rawIncident.CommanderUserID,
			"TeamID":                     rawIncident.TeamID,
			"ChannelID":                  rawIncident.ChannelID,
			"PostID":                     rawIncident.PostID,
			"PlaybookID":                 rawIncident.PlaybookID,
			"ChecklistsJSON":             rawIncident.ChecklistsJSON,
			"ReminderPostID":             rawIncident.ReminderPostID,
			"PreviousReminder":           rawIncident.PreviousReminder,
			"BroadcastChannelID":         rawIncident.BroadcastChannelID,
			"ReminderMessageTemplate":    rawIncident.ReminderMessageTemplate,
			"CurrentStatus":              rawIncident.CurrentStatus(), // Added to make querying easier
			"ConcatenatedInvitedUserIDs": rawIncident.ConcatenatedInvitedUserIDs,
=======
			"ID":                      rawIncident.ID,
			"Name":                    rawIncident.Name,
			"Description":             rawIncident.Description,
			"CommanderUserID":         rawIncident.CommanderUserID,
			"ReporterUserID":          rawIncident.ReporterUserID,
			"TeamID":                  rawIncident.TeamID,
			"ChannelID":               rawIncident.ChannelID,
			"PostID":                  rawIncident.PostID,
			"PlaybookID":              rawIncident.PlaybookID,
			"ChecklistsJSON":          rawIncident.ChecklistsJSON,
			"ReminderPostID":          rawIncident.ReminderPostID,
			"PreviousReminder":        rawIncident.PreviousReminder,
			"BroadcastChannelID":      rawIncident.BroadcastChannelID,
			"ReminderMessageTemplate": rawIncident.ReminderMessageTemplate,
			"CurrentStatus":           rawIncident.CurrentStatus(), // Added to make querying easier
>>>>>>> c30608e7
			// Preserved for backwards compatibility with v1.2
			"ActiveStage":      0,
			"ActiveStageTitle": "",
			"IsActive":         true,
			"CreateAt":         0,
			"EndAt":            0,
			"DeleteAt":         0,
		}))

	if err != nil {
		return nil, errors.Wrapf(err, "failed to store new incident")
	}

	return incidentCopy, nil
}

// UpdateIncident updates an incident.
func (s *incidentStore) UpdateIncident(newIncident *incident.Incident) error {
	if newIncident == nil {
		return errors.New("incident is nil")
	}
	if newIncident.ID == "" {
		return errors.New("ID should not be empty")
	}

	rawIncident, err := toSQLIncident(*newIncident)
	if err != nil {
		return err
	}

	// When adding an Incident column #3: add to this SetMap (if it is a column that can be updated)
	_, err = s.store.execBuilder(s.store.db, sq.
		Update("IR_Incident").
		SetMap(map[string]interface{}{
			"Name":                       "",
			"Description":                rawIncident.Description,
			"CommanderUserID":            rawIncident.CommanderUserID,
			"ChecklistsJSON":             rawIncident.ChecklistsJSON,
			"ReminderPostID":             rawIncident.ReminderPostID,
			"PreviousReminder":           rawIncident.PreviousReminder,
			"BroadcastChannelID":         rawIncident.BroadcastChannelID,
			"EndAt":                      rawIncident.ResolvedAt(),
			"ConcatenatedInvitedUserIDs": rawIncident.ConcatenatedInvitedUserIDs,
		}).
		Where(sq.Eq{"ID": rawIncident.ID}))

	if err != nil {
		return errors.Wrapf(err, "failed to update incident with id '%s'", rawIncident.ID)
	}

	return nil
}

func (s *incidentStore) UpdateStatus(statusPost *incident.SQLStatusPost) error {
	if statusPost == nil {
		return errors.New("status post is nil")
	}
	if statusPost.IncidentID == "" {
		return errors.New("needs incident ID")
	}
	if statusPost.PostID == "" {
		return errors.New("needs post ID")
	}
	if statusPost.Status == "" {
		return errors.New("needs status")
	}

	if _, err := s.store.execBuilder(s.store.db, sq.
		Insert("IR_StatusPosts").
		SetMap(map[string]interface{}{
			"IncidentID": statusPost.IncidentID,
			"PostID":     statusPost.PostID,
			"Status":     statusPost.Status,
		})); err != nil {
		return errors.Wrap(err, "failed to add new status post")
	}

	if _, err := s.store.execBuilder(s.store.db, sq.
		Update("IR_Incident").
		SetMap(map[string]interface{}{
			"CurrentStatus": statusPost.Status,
			"EndAt":         statusPost.EndAt,
		}).
		Where(sq.Eq{"ID": statusPost.IncidentID})); err != nil {
		return errors.Wrap(err, "failed to update current status")
	}

	return nil
}

// UpdateTimelineEvent updates (or inserts) the timeline event
func (s *incidentStore) CreateTimelineEvent(event *incident.TimelineEvent) (*incident.TimelineEvent, error) {
	if event.IncidentID == "" {
		return nil, errors.New("needs incident ID")
	}
	if event.EventType == "" {
		return nil, errors.New("needs event type")
	}
	if event.CreateAt == 0 {
		event.CreateAt = model.GetMillis()
	}
	event.ID = model.NewId()

	_, err := s.store.execBuilder(s.store.db, sq.
		Insert("IR_TimelineEvent").
		SetMap(map[string]interface{}{
			"ID":            event.ID,
			"IncidentID":    event.IncidentID,
			"CreateAt":      event.CreateAt,
			"DeleteAt":      event.DeleteAt,
			"EventAt":       event.EventAt,
			"EventType":     event.EventType,
			"Summary":       event.Summary,
			"Details":       event.Details,
			"PostID":        event.PostID,
			"SubjectUserID": event.SubjectUserID,
			"CreatorUserID": event.CreatorUserID,
		}))

	if err != nil {
		return nil, errors.Wrap(err, "failed to insert timeline event")
	}

	return event, nil
}

func (s *incidentStore) UpdateTimelineEvent(event *incident.TimelineEvent) error {
	if event.ID == "" {
		return errors.New("needs event ID")
	}
	if event.IncidentID == "" {
		return errors.New("needs incident ID")
	}
	if event.EventType == "" {
		return errors.New("needs event type")
	}

	_, err := s.store.execBuilder(s.store.db, sq.
		Update("IR_TimelineEvent").
		SetMap(map[string]interface{}{
			"IncidentID":    event.IncidentID,
			"CreateAt":      event.CreateAt,
			"DeleteAt":      event.DeleteAt,
			"EventAt":       event.EventAt,
			"EventType":     event.EventType,
			"Summary":       event.Summary,
			"Details":       event.Details,
			"PostID":        event.PostID,
			"SubjectUserID": event.SubjectUserID,
			"CreatorUserID": event.CreatorUserID,
		}).
		Where(sq.Eq{"ID": event.ID}))

	if err != nil {
		return errors.Wrap(err, "failed to update timeline event")
	}

	return nil
}

// GetIncident gets an incident by ID.
func (s *incidentStore) GetIncident(incidentID string) (out *incident.Incident, err error) {
	if incidentID == "" {
		return nil, errors.New("ID cannot be empty")
	}

	tx, err := s.store.db.Beginx()
	if err != nil {
		return out, errors.Wrap(err, "could not begin transaction")
	}
	defer s.store.finalizeTransaction(tx)

	var rawIncident sqlIncident
	err = s.store.getBuilder(tx, &rawIncident, s.incidentSelect.Where(sq.Eq{"i.ID": incidentID}))
	if err == sql.ErrNoRows {
		return nil, errors.Wrapf(incident.ErrNotFound, "incident with id '%s' does not exist", incidentID)
	} else if err != nil {
		return nil, errors.Wrapf(err, "failed to get incident by id '%s'", incidentID)
	}

	if out, err = s.toIncident(rawIncident); err != nil {
		return out, err
	}

	var statusPosts incidentStatusPosts

	postInfoSelect := s.statusPostsSelect.
		Where(sq.Eq{"sp.IncidentID": incidentID}).
		OrderBy("p.CreateAt")

	err = s.store.selectBuilder(tx, &statusPosts, postInfoSelect)
	if err != nil && err != sql.ErrNoRows {
		return out, errors.Wrapf(err, "failed to get incidentStatusPosts for incident with id '%s'", incidentID)
	}

	var timelineEvents []incident.TimelineEvent

	timelineEventsSelect := s.timelineEventsSelect.
		OrderBy("te.CreateAt").
		Where(sq.Eq{"te.IncidentID": incidentID})

	err = s.store.selectBuilder(tx, &timelineEvents, timelineEventsSelect)
	if err != nil && err != sql.ErrNoRows {
		return nil, errors.Wrap(err, "failed to get timelineEvents")
	}

	if err = tx.Commit(); err != nil {
		return out, errors.Wrap(err, "could not commit transaction")
	}

	for _, p := range statusPosts {
		out.StatusPosts = append(out.StatusPosts, p.StatusPost)
	}

	out.TimelineEvents = append(out.TimelineEvents, timelineEvents...)

	return out, nil
}

// GetIncidentIDForChannel gets the incidentID associated with the given channelID.
func (s *incidentStore) GetIncidentIDForChannel(channelID string) (string, error) {
	query := s.queryBuilder.
		Select("i.ID").
		From("IR_Incident i").
		Where(sq.Eq{"i.ChannelID": channelID})

	var id string
	err := s.store.getBuilder(s.store.db, &id, query)
	if err == sql.ErrNoRows {
		return "", errors.Wrapf(incident.ErrNotFound, "channel with id (%s) does not have an incident", channelID)
	} else if err != nil {
		return "", errors.Wrapf(err, "failed to get incident by channelID '%s'", channelID)
	}

	return id, nil
}

// GetAllIncidentMembersCount returns the count of all members of an incident since the
// beginning of the incident, excluding bots.
func (s *incidentStore) GetAllIncidentMembersCount(channelID string) (int64, error) {
	query := s.queryBuilder.
		Select("COUNT(DISTINCT cmh.UserId)").
		From("ChannelMemberHistory AS cmh").
		Where(sq.Eq{"cmh.ChannelId": channelID}).
		Where(sq.Expr("cmh.UserId NOT IN (SELECT UserId FROM Bots)"))

	var numMembers int64
	err := s.store.getBuilder(s.store.db, &numMembers, query)
	if err != nil {
		return 0, errors.Wrap(err, "failed to query database")
	}

	return numMembers, nil
}

// GetCommanders returns the commanders of the incidents selected by options
func (s *incidentStore) GetCommanders(requesterInfo incident.RequesterInfo, options incident.FilterOptions) ([]incident.CommanderInfo, error) {
	if err := incident.ValidateOptions(&options); err != nil {
		return nil, err
	}

	permissionsExpr := s.buildPermissionsExpr(requesterInfo)

	// At the moment, the options only includes teamID
	query := s.queryBuilder.
		Select("DISTINCT u.Id AS UserID", "u.Username").
		From("IR_Incident AS i").
		Join("Users AS u ON i.CommanderUserID = u.Id").
		Where(sq.Eq{"i.TeamID": options.TeamID}).
		Where(permissionsExpr)

	var commanders []incident.CommanderInfo
	err := s.store.selectBuilder(s.store.db, &commanders, query)
	if err != nil {
		return nil, errors.Wrap(err, "failed to query database")
	}

	return commanders, nil
}

// NukeDB removes all incident related data.
func (s *incidentStore) NukeDB() (err error) {
	tx, err := s.store.db.Beginx()
	if err != nil {
		return errors.Wrap(err, "could not begin transaction")
	}
	defer s.store.finalizeTransaction(tx)

	if _, err := tx.Exec("DROP TABLE IF EXISTS IR_PlaybookMember,  IR_StatusPosts, IR_Incident, IR_Playbook, IR_System, IR_TimelineEvent"); err != nil {
		return errors.Wrap(err, "could not delete all IR tables")
	}

	if err := tx.Commit(); err != nil {
		return errors.Wrap(err, "could not commit")
	}

	return s.store.RunMigrations()
}

func (s *incidentStore) ChangeCreationDate(incidentID string, creationTimestamp time.Time) error {
	updateQuery := s.queryBuilder.Update("IR_Incident").
		Where(sq.Eq{"ID": incidentID}).
		Set("CreateAt", model.GetMillisForTime(creationTimestamp))

	sqlResult, err := s.store.execBuilder(s.store.db, updateQuery)
	if err != nil {
		return errors.Wrapf(err, "unable to execute the update query")
	}

	numRows, err := sqlResult.RowsAffected()
	if err != nil {
		return errors.Wrapf(err, "unable to check how many rows were updated")
	}

	if numRows == 0 {
		return incident.ErrNotFound
	}

	return nil
}

func (s *incidentStore) buildPermissionsExpr(info incident.RequesterInfo) sq.Sqlizer {
	if info.IsAdmin {
		return nil
	}

	// Guests must be channel members
	if info.IsGuest {
		return sq.Expr(`
			  EXISTS(SELECT 1
						 FROM ChannelMembers as cm
						 WHERE cm.ChannelId = i.ChannelID
						   AND cm.UserId = ?)
		`, info.UserID)
	}

	// is the requester a channel member, or is the channel public?
	return sq.Expr(`
		  (
			  -- If requester is a channel member
			  EXISTS(SELECT 1
						 FROM ChannelMembers as cm
						 WHERE cm.ChannelId = i.ChannelID
						   AND cm.UserId = ?)
			  -- Or if channel is public
			  OR EXISTS(SELECT 1
							FROM Channels as c
							WHERE c.Id = i.ChannelID
							  AND c.Type = 'O')
		  )`, info.UserID)
}

func (s *incidentStore) toIncident(rawIncident sqlIncident) (*incident.Incident, error) {
	i := rawIncident.Incident
	if err := json.Unmarshal(rawIncident.ChecklistsJSON, &i.Checklists); err != nil {
		return nil, errors.Wrapf(err, "failed to unmarshal checklists json for incident id: %s", rawIncident.ID)
	}

	i.InvitedUserIDs = []string(nil)
	if rawIncident.ConcatenatedInvitedUserIDs != "" {
		i.InvitedUserIDs = strings.Split(rawIncident.ConcatenatedInvitedUserIDs, ",")
	}

	return &i, nil
}

func toSQLIncident(origIncident incident.Incident) (*sqlIncident, error) {
	newChecklists := populateChecklistIDs(origIncident.Checklists)
	checklistsJSON, err := checklistsToJSON(newChecklists)
	if err != nil {
		return nil, errors.Wrapf(err, "failed to marshal checklist json for incident id: '%s'", origIncident.ID)
	}

	return &sqlIncident{
		Incident:                   origIncident,
		ChecklistsJSON:             checklistsJSON,
		ConcatenatedInvitedUserIDs: strings.Join(origIncident.InvitedUserIDs, ","),
	}, nil
}

// populateChecklistIDs returns a cloned slice with ids entered for checklists and checklist items.
func populateChecklistIDs(checklists []playbook.Checklist) []playbook.Checklist {
	if len(checklists) == 0 {
		return nil
	}

	newChecklists := make([]playbook.Checklist, len(checklists))
	for i, c := range checklists {
		newChecklists[i] = c.Clone()
		if newChecklists[i].ID == "" {
			newChecklists[i].ID = model.NewId()
		}
		for j, item := range newChecklists[i].Items {
			if item.ID == "" {
				newChecklists[i].Items[j].ID = model.NewId()
			}
		}
	}

	return newChecklists
}

// An incident needs to assign unique ids to its checklist items
func checklistsToJSON(checklists []playbook.Checklist) (json.RawMessage, error) {
	checklistsJSON, err := json.Marshal(checklists)
	if err != nil {
		return nil, errors.Wrap(err, "failed to marshal checklist json")
	}

	return checklistsJSON, nil
}

func addStatusPostsToIncidents(statusIDs incidentStatusPosts, incidents []incident.Incident) {
	iToPosts := make(map[string][]incident.StatusPost)
	for _, p := range statusIDs {
		iToPosts[p.IncidentID] = append(iToPosts[p.IncidentID], p.StatusPost)
	}
	for i, incdnt := range incidents {
		incidents[i].StatusPosts = iToPosts[incdnt.ID]
	}
}

func addTimelineEventsToIncidents(timelineEvents []incident.TimelineEvent, incidents []incident.Incident) {
	iToTe := make(map[string][]incident.TimelineEvent)
	for _, te := range timelineEvents {
		iToTe[te.IncidentID] = append(iToTe[te.IncidentID], te)
	}
	for i, incdnt := range incidents {
		incidents[i].TimelineEvents = iToTe[incdnt.ID]
	}
}<|MERGE_RESOLUTION|>--- conflicted
+++ resolved
@@ -223,11 +223,11 @@
 	_, err = s.store.execBuilder(s.store.db, sq.
 		Insert("IR_Incident").
 		SetMap(map[string]interface{}{
-<<<<<<< HEAD
 			"ID":                         rawIncident.ID,
 			"Name":                       rawIncident.Name,
 			"Description":                rawIncident.Description,
 			"CommanderUserID":            rawIncident.CommanderUserID,
+			"ReporterUserID":             rawIncident.ReporterUserID,
 			"TeamID":                     rawIncident.TeamID,
 			"ChannelID":                  rawIncident.ChannelID,
 			"PostID":                     rawIncident.PostID,
@@ -239,23 +239,6 @@
 			"ReminderMessageTemplate":    rawIncident.ReminderMessageTemplate,
 			"CurrentStatus":              rawIncident.CurrentStatus(), // Added to make querying easier
 			"ConcatenatedInvitedUserIDs": rawIncident.ConcatenatedInvitedUserIDs,
-=======
-			"ID":                      rawIncident.ID,
-			"Name":                    rawIncident.Name,
-			"Description":             rawIncident.Description,
-			"CommanderUserID":         rawIncident.CommanderUserID,
-			"ReporterUserID":          rawIncident.ReporterUserID,
-			"TeamID":                  rawIncident.TeamID,
-			"ChannelID":               rawIncident.ChannelID,
-			"PostID":                  rawIncident.PostID,
-			"PlaybookID":              rawIncident.PlaybookID,
-			"ChecklistsJSON":          rawIncident.ChecklistsJSON,
-			"ReminderPostID":          rawIncident.ReminderPostID,
-			"PreviousReminder":        rawIncident.PreviousReminder,
-			"BroadcastChannelID":      rawIncident.BroadcastChannelID,
-			"ReminderMessageTemplate": rawIncident.ReminderMessageTemplate,
-			"CurrentStatus":           rawIncident.CurrentStatus(), // Added to make querying easier
->>>>>>> c30608e7
 			// Preserved for backwards compatibility with v1.2
 			"ActiveStage":      0,
 			"ActiveStageTitle": "",
