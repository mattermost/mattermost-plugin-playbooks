// Copyright (c) 2020-present Mattermost, Inc. All Rights Reserved.
// See LICENSE.txt for license information.

package sqlstore

import (
	"database/sql"
	"encoding/json"

	sq "github.com/Masterminds/squirrel"
	"github.com/mattermost/mattermost/server/public/model"
	"github.com/pkg/errors"
	"github.com/sirupsen/logrus"

	"github.com/mattermost/mattermost-plugin-playbooks/server/app"
)

type conditionForDB struct {
	ID                 string
	PlaybookID         string
	RunID              string
	Version            int
	CreateAt           int64
	UpdateAt           int64
	DeleteAt           int64
	ConditionExpr      string
	PropertyFieldIDs   string
	PropertyOptionsIDs string
}

// conditionStore is a sql store for conditions. Use NewConditionStore to create it.
type conditionStore struct {
	pluginAPI       PluginAPIClient
	store           *SQLStore
	queryBuilder    sq.StatementBuilderType
	conditionSelect sq.SelectBuilder
}

// Ensure conditionStore implements the app.ConditionStore interface.
var _ app.ConditionStore = (*conditionStore)(nil)

// NewConditionStore creates a new store for condition service.
func NewConditionStore(pluginAPI PluginAPIClient, sqlStore *SQLStore) app.ConditionStore {
	conditionSelect := sqlStore.builder.
		Select(
			"ID",
			"ConditionExpr",
			"PlaybookID",
			"RunID",
			"Version",
			"PropertyFieldIDs",
			"PropertyOptionsIDs",
			"CreateAt",
			"UpdateAt",
			"DeleteAt",
		).
		From("IR_Condition").
		Where(sq.Eq{"DeleteAt": 0})

	newStore := &conditionStore{
		pluginAPI:       pluginAPI,
		store:           sqlStore,
		queryBuilder:    sqlStore.builder,
		conditionSelect: conditionSelect,
	}
	return newStore
}

// CreateCondition creates a new stored condition
func (c *conditionStore) CreateCondition(playbookID string, condition app.Condition) (*app.Condition, error) {
	if condition.ID == "" {
		condition.ID = model.NewId()
	}

	// Set timestamps if not provided
	now := model.GetMillis()
	if condition.CreateAt == 0 {
		condition.CreateAt = now
	}
	if condition.UpdateAt == 0 {
		condition.UpdateAt = now
	}

	// Ensure condition belongs to the specified playbook
	condition.PlaybookID = playbookID

	// Convert to database representation
	dbCondition, err := c.toConditionForDB(condition)
	if err != nil {
		return nil, errors.Wrap(err, "failed to convert condition for database")
	}

	_, err = c.store.execBuilder(c.store.db, c.queryBuilder.
		Insert("IR_Condition").
		SetMap(map[string]any{
			"ID":                 dbCondition.ID,
			"ConditionExpr":      dbCondition.ConditionExpr,
			"PlaybookID":         dbCondition.PlaybookID,
			"RunID":              dbCondition.RunID,
			"Version":            dbCondition.Version,
			"PropertyFieldIDs":   dbCondition.PropertyFieldIDs,
			"PropertyOptionsIDs": dbCondition.PropertyOptionsIDs,
			"CreateAt":           dbCondition.CreateAt,
			"UpdateAt":           dbCondition.UpdateAt,
			"DeleteAt":           dbCondition.DeleteAt,
		}))

	if err != nil {
		return nil, errors.Wrap(err, "failed to store condition")
	}

	return &condition, nil
}

// GetCondition retrieves a stored condition by ID
func (c *conditionStore) GetCondition(playbookID, conditionID string) (*app.Condition, error) {
	var sqlCondition conditionForDB

	err := c.store.getBuilder(c.store.db, &sqlCondition, c.conditionSelect.
		Where(sq.Eq{
			"ID":         conditionID,
			"PlaybookID": playbookID,
		}))

	if err == sql.ErrNoRows {
		return nil, errors.New("condition not found")
	}
	if err != nil {
		return nil, errors.Wrap(err, "failed to get condition")
	}

	condition, err := c.fromConditionForDB(sqlCondition)
	if err != nil {
		return nil, errors.Wrap(err, "failed to convert condition from database")
	}

	return &condition, nil
}

// UpdateCondition updates an existing stored condition
func (c *conditionStore) UpdateCondition(playbookID string, condition app.Condition) (*app.Condition, error) {
	// Set UpdateAt if not provided
	if condition.UpdateAt == 0 {
		condition.UpdateAt = model.GetMillis()
	}

	// Convert to database representation
	dbCondition, err := c.toConditionForDB(condition)
	if err != nil {
		return nil, errors.Wrap(err, "failed to convert condition for database")
	}

	_, err = c.store.execBuilder(c.store.db, c.queryBuilder.
		Update("IR_Condition").
		SetMap(map[string]any{
			"ConditionExpr":      dbCondition.ConditionExpr,
			"RunID":              dbCondition.RunID,
			"Version":            dbCondition.Version,
			"PropertyFieldIDs":   dbCondition.PropertyFieldIDs,
			"PropertyOptionsIDs": dbCondition.PropertyOptionsIDs,
			"UpdateAt":           dbCondition.UpdateAt,
		}).
		Where(sq.Eq{
			"ID":         dbCondition.ID,
			"PlaybookID": playbookID,
			"DeleteAt":   0,
		}))

	if err != nil {
		return nil, errors.Wrap(err, "failed to update condition")
	}

	return &condition, nil
}

// DeleteCondition soft-deletes a stored condition
func (c *conditionStore) DeleteCondition(playbookID, conditionID string) error {
	_, err := c.store.execBuilder(c.store.db, c.queryBuilder.
		Update("IR_Condition").
		Set("DeleteAt", model.GetMillis()).
		Where(sq.Eq{
			"ID":         conditionID,
			"PlaybookID": playbookID,
			"DeleteAt":   0,
		}))

	if err != nil {
		return errors.Wrap(err, "failed to delete condition")
	}

	return nil
}

func (c *conditionStore) fromConditionForDB(sqlCondition conditionForDB) (app.Condition, error) {
	// Convert from JSON to appropriate version
	var conditionExpr app.ConditionExpression

	switch sqlCondition.Version {
	case 1:
		var expr app.ConditionExprV1
		if err := json.Unmarshal([]byte(sqlCondition.ConditionExpr), &expr); err != nil {
			return app.Condition{}, errors.Wrap(err, "failed to unmarshal condition expression")
		}
		conditionExpr = &expr
	default:
		return app.Condition{}, errors.Errorf("unsupported condition version: %d", sqlCondition.Version)
	}

	return app.Condition{
		ID:            sqlCondition.ID,
		ConditionExpr: conditionExpr,
		Version:       sqlCondition.Version,
		PlaybookID:    sqlCondition.PlaybookID,
		RunID:         sqlCondition.RunID,
		CreateAt:      sqlCondition.CreateAt,
		UpdateAt:      sqlCondition.UpdateAt,
		DeleteAt:      sqlCondition.DeleteAt,
	}, nil
}

// toConditionForDB converts an app.Condition to conditionForDB for database operations
func (c *conditionStore) toConditionForDB(condition app.Condition) (conditionForDB, error) {
	// Extract metadata for storage using the versioned expression
	propertyFieldIDs, propertyOptionsIDs := condition.ConditionExpr.ExtractPropertyIDs()

	// Marshal the condition expression to JSON for storage
	conditionExprJSON, err := json.Marshal(condition.ConditionExpr)
	if err != nil {
		return conditionForDB{}, errors.Wrap(err, "failed to marshal condition expression")
	}

	propertyFieldIDsJSON, err := json.Marshal(propertyFieldIDs)
	if err != nil {
		return conditionForDB{}, errors.Wrap(err, "failed to marshal property field IDs")
	}

	propertyOptionsIDsJSON, err := json.Marshal(propertyOptionsIDs)
	if err != nil {
		return conditionForDB{}, errors.Wrap(err, "failed to marshal property options IDs")
	}

	return conditionForDB{
		ID:                 condition.ID,
		PlaybookID:         condition.PlaybookID,
		RunID:              condition.RunID,
		Version:            condition.Version,
		CreateAt:           condition.CreateAt,
		UpdateAt:           condition.UpdateAt,
		DeleteAt:           condition.DeleteAt,
		ConditionExpr:      string(conditionExprJSON),
		PropertyFieldIDs:   string(propertyFieldIDsJSON),
		PropertyOptionsIDs: string(propertyOptionsIDsJSON),
	}, nil
}

// GetPlaybookConditions returns conditions for a playbook with pagination
func (c *conditionStore) GetPlaybookConditions(playbookID string, page, perPage int) ([]app.Condition, error) {
	return c.getConditionsWithFilter(playbookID, "", page, perPage)
}

// GetRunConditions returns conditions for a specific run with pagination
func (c *conditionStore) GetRunConditions(playbookID, runID string, page, perPage int) ([]app.Condition, error) {
	return c.getConditionsWithFilter(playbookID, runID, page, perPage)
}

// getConditionsWithFilter is a private helper method for getting conditions
func (c *conditionStore) getConditionsWithFilter(playbookID, runID string, page, perPage int) ([]app.Condition, error) {
	query := c.conditionSelect.
		Where(sq.Eq{"PlaybookID": playbookID}).
		Where(sq.Eq{"DeleteAt": 0})

	if runID != "" {
		query = query.Where(sq.Eq{"RunID": runID})
	} else {
		// For playbook conditions, explicitly filter for empty RunID
		query = query.Where(sq.Eq{"RunID": ""})
	}

	// Add pagination
	if perPage > 0 {
		query = query.Limit(uint64(perPage))
		if page > 0 {
			query = query.Offset(uint64(page * perPage))
		}
	}

	sqlQuery, args, err := query.ToSql()
	if err != nil {
		return nil, errors.Wrapf(err, "failed to build condition query for playbook %s runID %s", playbookID, runID)
	}

	var sqlConditions []conditionForDB
	if err := c.store.db.Select(&sqlConditions, sqlQuery, args...); err != nil {
		return nil, errors.Wrapf(err, "failed to get conditions for playbook %s runID %s", playbookID, runID)
	}

	conditions := make([]app.Condition, 0, len(sqlConditions))
	for _, sqlCondition := range sqlConditions {
		condition, err := c.fromConditionForDB(sqlCondition)
		if err != nil {
			return nil, errors.Wrapf(err, "failed to convert condition from DB for playbook %s", playbookID)
		}
		conditions = append(conditions, condition)
	}

	return conditions, nil
}

// GetPlaybookConditionCount returns the number of non-deleted conditions for a playbook
func (c *conditionStore) GetPlaybookConditionCount(playbookID string) (int, error) {
	return c.getConditionCount(playbookID, "")
}

// GetRunConditionCount returns the number of non-deleted conditions for a specific run
func (c *conditionStore) GetRunConditionCount(playbookID, runID string) (int, error) {
	return c.getConditionCount(playbookID, runID)
}

// getConditionCount is a private helper method for counting conditions
func (c *conditionStore) getConditionCount(playbookID, runID string) (int, error) {
	query := c.queryBuilder.
		Select("COUNT(*)").
		From("IR_Condition").
		Where(sq.Eq{"PlaybookID": playbookID}).
		Where(sq.Eq{"DeleteAt": 0})

	if runID != "" {
		query = query.Where(sq.Eq{"RunID": runID})
	} else {
		// For playbook conditions, explicitly filter for empty RunID
		query = query.Where(sq.Eq{"RunID": ""})
	}

	sqlQuery, args, err := query.ToSql()
	if err != nil {
		return 0, errors.Wrapf(err, "failed to build condition count query for playbook %s runID %s", playbookID, runID)
	}

	var count int
	if err := c.store.db.Get(&count, sqlQuery, args...); err != nil {
		return 0, errors.Wrapf(err, "failed to get condition count for playbook %s runID %s", playbookID, runID)
	}

	return count, nil
}

<<<<<<< HEAD
func (c *conditionStore) CountConditionsUsingPropertyField(playbookID, propertyFieldID string) (int, error) {
	propertyFieldIDJSON, err := json.Marshal([]string{propertyFieldID})
	if err != nil {
		return 0, errors.Wrapf(err, "failed to marshal property field ID %s", propertyFieldID)
	}

	query := c.queryBuilder.
		Select("COUNT(*)").
		From("IR_Condition").
		Where(sq.Eq{"PlaybookID": playbookID}).
		Where(sq.Eq{"RunID": ""}).
		Where(sq.Eq{"DeleteAt": 0}).
		Where(sq.Expr("PropertyFieldIDs @> ?::jsonb", string(propertyFieldIDJSON)))

	sqlQuery, args, err := query.ToSql()
	if err != nil {
		return 0, errors.Wrapf(err, "failed to build count query for property field %s in playbook %s", propertyFieldID, playbookID)
	}

	var count int
	if err := c.store.db.Get(&count, sqlQuery, args...); err != nil {
		return 0, errors.Wrapf(err, "failed to count conditions using property field %s in playbook %s", propertyFieldID, playbookID)
	}

	return count, nil
}

func (c *conditionStore) CountConditionsUsingPropertyOptions(playbookID string, propertyOptionIDs []string) (map[string]int, error) {
	if len(propertyOptionIDs) == 0 {
		return make(map[string]int), nil
	}

	placeholders := sq.Placeholders(len(propertyOptionIDs))
	args := make([]any, len(propertyOptionIDs))
	for i, optionID := range propertyOptionIDs {
		args[i] = optionID
	}

	query := c.queryBuilder.
		Select("PropertyOptionsIDs").
		From("IR_Condition").
		Where(sq.Eq{"PlaybookID": playbookID}).
		Where(sq.Eq{"RunID": ""}).
		Where(sq.Eq{"DeleteAt": 0}).
		Where(sq.Expr("PropertyOptionsIDs ??| ARRAY["+placeholders+"]", args...))

	sqlQuery, sqlArgs, err := query.ToSql()
	if err != nil {
		return nil, errors.Wrapf(err, "failed to build query for conditions in playbook %s", playbookID)
	}

	var propertyOptionsIDsList []json.RawMessage
	if err := c.store.db.Select(&propertyOptionsIDsList, sqlQuery, sqlArgs...); err != nil {
		return nil, errors.Wrapf(err, "failed to get conditions for playbook %s", playbookID)
	}

	result := make(map[string]int)
	optionIDSet := make(map[string]bool)
	for _, optionID := range propertyOptionIDs {
		optionIDSet[optionID] = true
	}

	for _, propertyOptionsIDsBytes := range propertyOptionsIDsList {
		if len(propertyOptionsIDsBytes) == 0 {
			continue
		}

		var optionIDs []string
		if err := json.Unmarshal(propertyOptionsIDsBytes, &optionIDs); err != nil {
			logrus.WithError(err).WithFields(logrus.Fields{
				"playbook_id": playbookID,
				"raw_data":    string(propertyOptionsIDsBytes),
			}).Warn("failed to unmarshal PropertyOptionsIDs from condition, skipping")
			continue
		}

		for _, optionID := range optionIDs {
			if optionIDSet[optionID] {
				result[optionID]++
			}
		}
	}

	return result, nil
=======
// GetConditionsByRunAndFieldID retrieves all conditions for a given run and field ID
func (c *conditionStore) GetConditionsByRunAndFieldID(runID, fieldID string) ([]app.Condition, error) {
	fieldIDArray, err := json.Marshal([]string{fieldID})
	if err != nil {
		return nil, errors.Wrapf(err, "failed to marshal fieldID array for runID %s fieldID %s", runID, fieldID)
	}

	query := c.conditionSelect.
		Where(sq.Eq{"RunID": runID}).
		Where(sq.Eq{"DeleteAt": 0}).
		Where("PropertyFieldIDs @> ?", string(fieldIDArray))

	sqlQuery, args, err := query.ToSql()
	if err != nil {
		return nil, errors.Wrapf(err, "failed to build condition query for runID %s fieldID %s", runID, fieldID)
	}

	var sqlConditions []conditionForDB
	if err := c.store.db.Select(&sqlConditions, sqlQuery, args...); err != nil {
		return nil, errors.Wrapf(err, "failed to get conditions for runID %s fieldID %s", runID, fieldID)
	}

	conditions := make([]app.Condition, 0, len(sqlConditions))
	for _, sqlCondition := range sqlConditions {
		condition, err := c.fromConditionForDB(sqlCondition)
		if err != nil {
			return nil, errors.Wrapf(err, "failed to convert condition from DB for runID %s", runID)
		}
		conditions = append(conditions, condition)
	}

	return conditions, nil
>>>>>>> 8436cb3a
}<|MERGE_RESOLUTION|>--- conflicted
+++ resolved
@@ -344,7 +344,6 @@
 	return count, nil
 }
 
-<<<<<<< HEAD
 func (c *conditionStore) CountConditionsUsingPropertyField(playbookID, propertyFieldID string) (int, error) {
 	propertyFieldIDJSON, err := json.Marshal([]string{propertyFieldID})
 	if err != nil {
@@ -429,7 +428,8 @@
 	}
 
 	return result, nil
-=======
+}
+
 // GetConditionsByRunAndFieldID retrieves all conditions for a given run and field ID
 func (c *conditionStore) GetConditionsByRunAndFieldID(runID, fieldID string) ([]app.Condition, error) {
 	fieldIDArray, err := json.Marshal([]string{fieldID})
@@ -462,5 +462,4 @@
 	}
 
 	return conditions, nil
->>>>>>> 8436cb3a
 }