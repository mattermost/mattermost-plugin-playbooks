package sqlstore

import (
	"database/sql"
	"encoding/json"
	"fmt"
	"math"
	"strings"
	"time"

	"gopkg.in/guregu/null.v4"

	"github.com/jmoiron/sqlx"

	sq "github.com/Masterminds/squirrel"
	"github.com/mattermost/mattermost-plugin-playbooks/server/app"
	"github.com/mattermost/mattermost-server/v6/model"
	"github.com/pkg/errors"
)

const (
	legacyEventTypeCommanderChanged = "commander_changed"
)

type sqlPlaybookRun struct {
	app.PlaybookRun
	ChecklistsJSON                        json.RawMessage
	ConcatenatedInvitedUserIDs            string
	ConcatenatedInvitedGroupIDs           string
	ConcatenatedParticipantIDs            string
	ConcatenatedBroadcastChannelIDs       string
	ConcatenatedWebhookOnCreationURLs     string
	ConcatenatedWebhookOnStatusUpdateURLs string
	Metric                                null.Int
}

type sqlRunMetricData struct {
	IncidentID     string
	MetricConfigID string
	Value          null.Int
}

// playbookRunStore holds the information needed to fulfill the methods in the store interface.
type playbookRunStore struct {
	pluginAPI                        PluginAPIClient
	store                            *SQLStore
	queryBuilder                     sq.StatementBuilderType
	playbookRunSelect                sq.SelectBuilder
	statusPostsSelect                sq.SelectBuilder
	timelineEventsSelect             sq.SelectBuilder
	metricsDataSelectSingleRun       sq.SelectBuilder
	sqlMetricsDataSelectMultipleRuns sq.SelectBuilder
}

// Ensure playbookRunStore implements the app.PlaybookRunStore interface.
var _ app.PlaybookRunStore = (*playbookRunStore)(nil)

type playbookRunStatusPosts []struct {
	PlaybookRunID string
	app.StatusPost
}

func applyPlaybookRunFilterOptionsSort(builder sq.SelectBuilder, options app.PlaybookRunFilterOptions) (sq.SelectBuilder, error) {
	var sort string
	switch options.Sort {
	case app.SortByCreateAt:
		sort = "CreateAt"
	case app.SortByID:
		sort = "ID"
	case app.SortByName:
		sort = "Name"
	case app.SortByOwnerUserID:
		sort = "OwnerUserID"
	case app.SortByTeamID:
		sort = "TeamID"
	case app.SortByEndAt:
		sort = "EndAt"
	case app.SortByStatus:
		sort = "CurrentStatus"
	case app.SortByLastStatusUpdateAt:
		sort = "LastStatusUpdateAt"
	case "":
		// Default to a stable sort if none explicitly provided.
		sort = "ID"
	case app.SortByMetric0, app.SortByMetric1, app.SortByMetric2, app.SortByMetric3:
		// Will handle below
	default:
		return sq.SelectBuilder{}, errors.Errorf("unsupported sort parameter '%s'", options.Sort)
	}

	var direction string
	switch options.Direction {
	case app.DirectionAsc:
		direction = "ASC"
	case app.DirectionDesc:
		direction = "DESC"
	case "":
		// Default to an ascending sort if none explicitly provided.
		direction = "ASC"
	default:
		return sq.SelectBuilder{}, errors.Errorf("unsupported direction parameter '%s'", options.Direction)
	}

	page := options.Page
	perPage := options.PerPage
	if page < 0 {
		page = 0
	}
	if perPage < 0 {
		perPage = 0
	}

	builder = builder.
		Offset(uint64(page * perPage)).
		Limit(uint64(perPage))

	switch options.Sort {
	case app.SortByMetric0, app.SortByMetric1, app.SortByMetric2, app.SortByMetric3:
		if options.PlaybookID == "" {
			return sq.SelectBuilder{}, errors.New("sorting by metric requires a playbook_id")
		}

		ordering := 0
		switch options.Sort {
		case app.SortByMetric1:
			ordering = 1
		case app.SortByMetric2:
			ordering = 2
		case app.SortByMetric3:
			ordering = 3
		}

		// Since we're sorting by metric, we need to create the correct metric column to sort by
		builder = builder.Column(
			sq.Alias(
				sq.Select("m.Value").
					From("IR_Metric AS m").
					InnerJoin("IR_MetricConfig AS mc ON (mc.ID = m.MetricConfigID)").
					Where("mc.DeleteAt = 0").
					Where(sq.Eq{"mc.PlaybookID": options.PlaybookID}).
					Where("m.IncidentID = i.ID").
					Where(sq.Eq{"mc.Ordering": ordering}),
				"Metric",
			)).
			OrderByClause("Metric " + direction)
	default:
		builder = builder.OrderByClause(fmt.Sprintf("%s %s", sort, direction))
	}

	return builder, nil
}

// NewPlaybookRunStore creates a new store for playbook run ServiceImpl.
func NewPlaybookRunStore(pluginAPI PluginAPIClient, sqlStore *SQLStore) app.PlaybookRunStore {
	// construct the participants list so that the frontend doesn't have to query the server, bc if
	// the user is not a member of the channel they won't have permissions to get the user list
	participantsCol := `
        COALESCE(
			(SELECT string_agg(rp.UserId, ',')
				FROM IR_Incident as i2
					JOIN IR_Run_Participants as rp on rp.IncidentID = i2.ID
				WHERE i2.Id = i.Id
				AND rp.IsParticipant = true
				AND rp.UserId NOT IN (SELECT UserId FROM Bots)
			), ''
        ) AS ConcatenatedParticipantIDs`
	if sqlStore.db.DriverName() == model.DatabaseDriverMysql {
		participantsCol = `
        COALESCE(
			(SELECT group_concat(rp.UserId separator ',')
				FROM IR_Incident as i2
					JOIN IR_Run_Participants as rp on rp.IncidentID = i2.ID
				WHERE i2.Id = i.Id
				AND rp.IsParticipant = true
				AND rp.UserId NOT IN (SELECT UserId FROM Bots)
			), ''
        ) AS ConcatenatedParticipantIDs`
	}

	// When adding a PlaybookRun column #1: add to this select
	playbookRunSelect := sqlStore.builder.
		Select("i.ID", "c.DisplayName AS Name", "i.Description AS Summary", "i.CommanderUserID AS OwnerUserID", "i.TeamID", "i.ChannelID",
			"i.CreateAt", "i.EndAt", "i.DeleteAt", "i.PostID", "i.PlaybookID", "i.ReporterUserID", "i.CurrentStatus", "i.LastStatusUpdateAt",
			"i.ChecklistsJSON", "COALESCE(i.ReminderPostID, '') ReminderPostID", "i.PreviousReminder",
			"COALESCE(ReminderMessageTemplate, '') ReminderMessageTemplate", "ReminderTimerDefaultSeconds", "StatusUpdateEnabled",
			"ConcatenatedInvitedUserIDs", "ConcatenatedInvitedGroupIDs", "DefaultCommanderID AS DefaultOwnerID",
			"ConcatenatedBroadcastChannelIDs", "ConcatenatedWebhookOnCreationURLs", "Retrospective", "RetrospectiveEnabled", "MessageOnJoin", "RetrospectivePublishedAt", "RetrospectiveReminderIntervalSeconds",
			"RetrospectiveWasCanceled", "ConcatenatedWebhookOnStatusUpdateURLs", "StatusUpdateBroadcastChannelsEnabled", "StatusUpdateBroadcastWebhooksEnabled",
			"CreateChannelMemberOnNewParticipant", "RemoveChannelMemberOnRemovedParticipant",
			"COALESCE(CategoryName, '') CategoryName", "SummaryModifiedAt").
		Column(participantsCol).
		From("IR_Incident AS i").
		Join("Channels AS c ON (c.Id = i.ChannelId)")

	statusPostsSelect := sqlStore.builder.
		Select("sp.IncidentID AS PlaybookRunID", "p.ID", "p.CreateAt", "p.DeleteAt").
		From("IR_StatusPosts as sp").
		Join("Posts as p ON sp.PostID = p.Id")

	timelineEventsSelect := sqlStore.builder.
		Select(
			"te.ID",
			"te.IncidentID AS PlaybookRunID",
			"te.CreateAt",
			"te.DeleteAt",
			"te.EventAt",
		).
		// Map "commander_changed" to "owner_changed", preserving database compatibility
		// without complicating the code.
		Column(
			sq.Alias(
				sq.Case().
					When(sq.Eq{"te.EventType": legacyEventTypeCommanderChanged}, sq.Expr("?", app.OwnerChanged)).
					Else("te.EventType"),
				"EventType",
			),
		).
		Columns(
			"te.Summary",
			"te.Details",
			"te.PostID",
			"te.SubjectUserID",
			"te.CreatorUserID",
		).
		From("IR_TimelineEvent as te")

	metricsDataSelectSingleRun := sqlStore.builder.
		Select("MetricConfigID", "Value").
		From("IR_Metric AS m").
		Join("IR_MetricConfig AS mc ON (mc.ID = m.MetricConfigID)").
		Where("mc.DeleteAt = 0")

	sqlMetricsDataSelectMultipleRuns := sqlStore.builder.
		Select("IncidentID", "MetricConfigID", "Value").
		From("IR_Metric AS m").
		Join("IR_MetricConfig AS mc ON (mc.ID = m.MetricConfigID)").
		Where("mc.DeleteAt = 0").
		OrderBy("mc.Ordering ASC")

	return &playbookRunStore{
		pluginAPI:                        pluginAPI,
		store:                            sqlStore,
		queryBuilder:                     sqlStore.builder,
		playbookRunSelect:                playbookRunSelect,
		statusPostsSelect:                statusPostsSelect,
		timelineEventsSelect:             timelineEventsSelect,
		metricsDataSelectSingleRun:       metricsDataSelectSingleRun,
		sqlMetricsDataSelectMultipleRuns: sqlMetricsDataSelectMultipleRuns,
	}
}

// GetPlaybookRuns returns filtered playbook runs and the total count before paging.
func (s *playbookRunStore) GetPlaybookRuns(requesterInfo app.RequesterInfo, options app.PlaybookRunFilterOptions) (*app.GetPlaybookRunsResults, error) {
	permissionsExpr := s.buildPermissionsExpr(requesterInfo)
	teamLimitExpr := buildTeamLimitExpr(requesterInfo.UserID, options.TeamID, "i")

	queryForResults := s.playbookRunSelect.
		Where(permissionsExpr).
		Where(teamLimitExpr)

	queryForTotal := s.store.builder.
		Select("COUNT(*)").
		From("IR_Incident AS i").
		Join("Channels AS c ON (c.Id = i.ChannelId)").
		Where(permissionsExpr).
		Where(teamLimitExpr)

	if len(options.Statuses) != 0 {
		queryForResults = queryForResults.Where(sq.Eq{"i.CurrentStatus": options.Statuses})
		queryForTotal = queryForTotal.Where(sq.Eq{"i.CurrentStatus": options.Statuses})
	}

	if options.OwnerID != "" {
		queryForResults = queryForResults.Where(sq.Eq{"i.CommanderUserID": options.OwnerID})
		queryForTotal = queryForTotal.Where(sq.Eq{"i.CommanderUserID": options.OwnerID})
	}

	if options.ParticipantID != "" {
		membershipClause := s.queryBuilder.
			Select("1").
			Prefix("EXISTS(").
			From("IR_Run_Participants AS p").
			Where("p.IncidentID = i.ID").
			Where("p.IsParticipant = true").
			Where(sq.Eq{"p.UserID": strings.ToLower(options.ParticipantID)}).
			Suffix(")")

		queryForResults = queryForResults.Where(membershipClause)
		queryForTotal = queryForTotal.Where(membershipClause)
	}

	if options.ParticipantOrFollowerID != "" {
		userIDFilter := strings.ToLower(options.ParticipantOrFollowerID)
		followerFilterExpr := sq.Expr(`EXISTS(SELECT 1
			FROM IR_Run_Participants as rp
			WHERE rp.IncidentID = i.ID
			AND rp.UserID = ?
			AND rp.IsFollower = TRUE)`, userIDFilter)
		participantFilterExpr := sq.Expr(`EXISTS(SELECT 1
			FROM IR_Run_Participants as rp
			WHERE rp.IncidentID = i.ID
			AND rp.UserID = ?
			AND rp.IsParticipant = TRUE)`, userIDFilter)
		myRunsClause := sq.Or{followerFilterExpr, participantFilterExpr}

		if options.IncludeFavorites {
			favoriteFilterExpr := sq.Expr(`EXISTS(SELECT 1
				FROM IR_Category AS cat
				INNER JOIN IR_Category_Item it ON cat.ID = it.CategoryID
				WHERE cat.Name = 'Favorite'
				AND	it.Type = 'r'
				AND	it.ItemID = i.ID
				AND cat.UserID = ?)`, userIDFilter)
			myRunsClause = append(myRunsClause, favoriteFilterExpr)
		}

		queryForResults = queryForResults.Where(myRunsClause)
		queryForTotal = queryForTotal.Where(myRunsClause)
	}

	if options.PlaybookID != "" {
		queryForResults = queryForResults.Where(sq.Eq{"i.PlaybookID": options.PlaybookID})
		queryForTotal = queryForTotal.Where(sq.Eq{"i.PlaybookID": options.PlaybookID})
	}

	// TODO: do we need to sanitize (replace any '%'s in the search term)?
	if options.SearchTerm != "" {
		column := "c.DisplayName"
		searchString := options.SearchTerm

		// Postgres performs a case-sensitive search, so we need to lowercase
		// both the column contents and the search string
		if s.store.db.DriverName() == model.DatabaseDriverPostgres {
			column = "LOWER(c.DisplayName)"
			searchString = strings.ToLower(options.SearchTerm)
		}

		queryForResults = queryForResults.Where(sq.Like{column: fmt.Sprint("%", searchString, "%")})
		queryForTotal = queryForTotal.Where(sq.Like{column: fmt.Sprint("%", searchString, "%")})
	}

	queryForResults = queryActiveBetweenTimes(queryForResults, options.ActiveGTE, options.ActiveLT)
	queryForTotal = queryActiveBetweenTimes(queryForTotal, options.ActiveGTE, options.ActiveLT)

	queryForResults = queryStartedBetweenTimes(queryForResults, options.StartedGTE, options.StartedLT)
	queryForTotal = queryStartedBetweenTimes(queryForTotal, options.StartedGTE, options.StartedLT)

	queryForResults, err := applyPlaybookRunFilterOptionsSort(queryForResults, options)
	if err != nil {
		return nil, errors.Wrap(err, "failed to apply sort options")
	}

	tx, err := s.store.db.Beginx()
	if err != nil {
		return nil, errors.Wrap(err, "could not begin transaction")
	}
	defer s.store.finalizeTransaction(tx)

	var rawPlaybookRuns []sqlPlaybookRun
	if err = s.store.selectBuilder(tx, &rawPlaybookRuns, queryForResults); err != nil {
		return nil, errors.Wrap(err, "failed to query for playbook runs")
	}

	var total int
	if err = s.store.getBuilder(tx, &total, queryForTotal); err != nil {
		return nil, errors.Wrap(err, "failed to get total count")
	}
	pageCount := 0
	if options.PerPage > 0 {
		pageCount = int(math.Ceil(float64(total) / float64(options.PerPage)))
	}
	hasMore := options.Page+1 < pageCount

	playbookRuns := make([]app.PlaybookRun, 0, len(rawPlaybookRuns))
	playbookRunIDs := make([]string, 0, len(rawPlaybookRuns))
	for _, rawPlaybookRun := range rawPlaybookRuns {
		var playbookRun *app.PlaybookRun
		playbookRun, err = s.toPlaybookRun(rawPlaybookRun)
		if err != nil {
			return nil, err
		}
		playbookRuns = append(playbookRuns, *playbookRun)
		playbookRunIDs = append(playbookRunIDs, playbookRun.ID)
	}

	var statusPosts playbookRunStatusPosts

	postInfoSelect := s.statusPostsSelect.
		OrderBy("p.CreateAt").
		Where(sq.Eq{"sp.IncidentID": playbookRunIDs})

	err = s.store.selectBuilder(tx, &statusPosts, postInfoSelect)
	if err != nil && err != sql.ErrNoRows {
		return nil, errors.Wrap(err, "failed to get playbook run status posts")
	}

	timelineEvents, err := s.getTimelineEventsForPlaybookRun(tx, playbookRunIDs)
	if err != nil {
		return nil, err
	}

	metricsData, err := s.getMetricsForPlaybookRun(tx, playbookRunIDs)
	if err != nil {
		return nil, err
	}

	if err = tx.Commit(); err != nil {
		return nil, errors.Wrap(err, "could not commit transaction")
	}

	addStatusPostsToPlaybookRuns(statusPosts, playbookRuns)
	addTimelineEventsToPlaybookRuns(timelineEvents, playbookRuns)
	addMetricsToPlaybookRuns(metricsData, playbookRuns)

	return &app.GetPlaybookRunsResults{
		TotalCount: total,
		PageCount:  pageCount,
		HasMore:    hasMore,
		Items:      playbookRuns,
	}, nil
}

// CreatePlaybookRun creates a new playbook run. If playbook run has an ID, that ID will be used.
func (s *playbookRunStore) CreatePlaybookRun(playbookRun *app.PlaybookRun) (*app.PlaybookRun, error) {
	if playbookRun == nil {
		return nil, errors.New("playbook run is nil")
	}
	playbookRun = playbookRun.Clone()

	if playbookRun.ID == "" {
		playbookRun.ID = model.NewId()
	}

	rawPlaybookRun, err := toSQLPlaybookRun(*playbookRun)
	if err != nil {
		return nil, err
	}

	// When adding a PlaybookRun column #2: add to the SetMap
	_, err = s.store.execBuilder(s.store.db, sq.
		Insert("IR_Incident").
		SetMap(map[string]interface{}{
			"ID":                                      rawPlaybookRun.ID,
			"Name":                                    rawPlaybookRun.Name,
			"Description":                             rawPlaybookRun.Summary,
			"SummaryModifiedAt":                       rawPlaybookRun.SummaryModifiedAt,
			"CommanderUserID":                         rawPlaybookRun.OwnerUserID,
			"ReporterUserID":                          rawPlaybookRun.ReporterUserID,
			"TeamID":                                  rawPlaybookRun.TeamID,
			"ChannelID":                               rawPlaybookRun.ChannelID,
			"CreateAt":                                rawPlaybookRun.CreateAt,
			"EndAt":                                   rawPlaybookRun.EndAt,
			"PostID":                                  rawPlaybookRun.PostID,
			"PlaybookID":                              rawPlaybookRun.PlaybookID,
			"ChecklistsJSON":                          rawPlaybookRun.ChecklistsJSON,
			"ReminderPostID":                          rawPlaybookRun.ReminderPostID,
			"PreviousReminder":                        rawPlaybookRun.PreviousReminder,
			"ReminderMessageTemplate":                 rawPlaybookRun.ReminderMessageTemplate,
			"StatusUpdateEnabled":                     rawPlaybookRun.StatusUpdateEnabled,
			"ReminderTimerDefaultSeconds":             rawPlaybookRun.ReminderTimerDefaultSeconds,
			"CurrentStatus":                           rawPlaybookRun.CurrentStatus,
			"LastStatusUpdateAt":                      rawPlaybookRun.LastStatusUpdateAt,
			"ConcatenatedInvitedUserIDs":              rawPlaybookRun.ConcatenatedInvitedUserIDs,
			"ConcatenatedInvitedGroupIDs":             rawPlaybookRun.ConcatenatedInvitedGroupIDs,
			"DefaultCommanderID":                      rawPlaybookRun.DefaultOwnerID,
			"ConcatenatedBroadcastChannelIDs":         rawPlaybookRun.ConcatenatedBroadcastChannelIDs,
			"ConcatenatedWebhookOnCreationURLs":       rawPlaybookRun.ConcatenatedWebhookOnCreationURLs,
			"Retrospective":                           rawPlaybookRun.Retrospective,
			"RetrospectivePublishedAt":                rawPlaybookRun.RetrospectivePublishedAt,
			"RetrospectiveEnabled":                    rawPlaybookRun.RetrospectiveEnabled,
			"MessageOnJoin":                           rawPlaybookRun.MessageOnJoin,
			"RetrospectiveReminderIntervalSeconds":    rawPlaybookRun.RetrospectiveReminderIntervalSeconds,
			"RetrospectiveWasCanceled":                rawPlaybookRun.RetrospectiveWasCanceled,
			"ConcatenatedWebhookOnStatusUpdateURLs":   rawPlaybookRun.ConcatenatedWebhookOnStatusUpdateURLs,
			"CategoryName":                            rawPlaybookRun.CategoryName,
			"StatusUpdateBroadcastChannelsEnabled":    rawPlaybookRun.StatusUpdateBroadcastChannelsEnabled,
			"StatusUpdateBroadcastWebhooksEnabled":    rawPlaybookRun.StatusUpdateBroadcastWebhooksEnabled,
			"CreateChannelMemberOnNewParticipant":     rawPlaybookRun.CreateChannelMemberOnNewParticipant,
			"RemoveChannelMemberOnRemovedParticipant": rawPlaybookRun.RemoveChannelMemberOnRemovedParticipant,
			// Preserved for backwards compatibility with v1.2
			"ActiveStage":      0,
			"ActiveStageTitle": "",
			"IsActive":         true,
			"DeleteAt":         0,
		}))

	if err != nil {
		return nil, errors.Wrapf(err, "failed to store new playbook run")
	}

	return playbookRun, nil
}

// UpdatePlaybookRun updates a playbook run.
func (s *playbookRunStore) UpdatePlaybookRun(playbookRun *app.PlaybookRun) error {
	if playbookRun == nil {
		return errors.New("playbook run is nil")
	}
	if playbookRun.ID == "" {
		return errors.New("ID should not be empty")
	}

	rawPlaybookRun, err := toSQLPlaybookRun(*playbookRun)
	if err != nil {
		return err
	}
	tx, err := s.store.db.Beginx()
	if err != nil {
		return errors.Wrap(err, "could not begin transaction")
	}
	defer s.store.finalizeTransaction(tx)

	// When adding a PlaybookRun column #3: add to this SetMap (if it is a column that can be updated)
	_, err = s.store.execBuilder(tx, sq.
		Update("IR_Incident").
		SetMap(map[string]interface{}{
<<<<<<< HEAD
			"Name":                                    "",
			"Description":                             rawPlaybookRun.Summary,
			"SummaryModifiedAt":                       rawPlaybookRun.SummaryModifiedAt,
			"CommanderUserID":                         rawPlaybookRun.OwnerUserID,
			"LastStatusUpdateAt":                      rawPlaybookRun.LastStatusUpdateAt,
			"ChecklistsJSON":                          rawPlaybookRun.ChecklistsJSON,
			"ReminderPostID":                          rawPlaybookRun.ReminderPostID,
			"PreviousReminder":                        rawPlaybookRun.PreviousReminder,
			"ConcatenatedInvitedUserIDs":              rawPlaybookRun.ConcatenatedInvitedUserIDs,
			"ConcatenatedInvitedGroupIDs":             rawPlaybookRun.ConcatenatedInvitedGroupIDs,
			"DefaultCommanderID":                      rawPlaybookRun.DefaultOwnerID,
			"ConcatenatedBroadcastChannelIDs":         rawPlaybookRun.ConcatenatedBroadcastChannelIDs,
			"ConcatenatedWebhookOnCreationURLs":       rawPlaybookRun.ConcatenatedWebhookOnCreationURLs,
			"Retrospective":                           rawPlaybookRun.Retrospective,
			"RetrospectivePublishedAt":                rawPlaybookRun.RetrospectivePublishedAt,
			"MessageOnJoin":                           rawPlaybookRun.MessageOnJoin,
			"RetrospectiveReminderIntervalSeconds":    rawPlaybookRun.RetrospectiveReminderIntervalSeconds,
			"RetrospectiveWasCanceled":                rawPlaybookRun.RetrospectiveWasCanceled,
			"ConcatenatedWebhookOnStatusUpdateURLs":   rawPlaybookRun.ConcatenatedWebhookOnStatusUpdateURLs,
			"StatusUpdateBroadcastChannelsEnabled":    rawPlaybookRun.StatusUpdateBroadcastChannelsEnabled,
			"StatusUpdateBroadcastWebhooksEnabled":    rawPlaybookRun.StatusUpdateBroadcastWebhooksEnabled,
			"CreateChannelMemberOnNewParticipant":     rawPlaybookRun.CreateChannelMemberOnNewParticipant,
			"RemoveChannelMemberOnRemovedParticipant": rawPlaybookRun.RemoveChannelMemberOnRemovedParticipant,
=======
			"Name":                                  "",
			"Description":                           rawPlaybookRun.Summary,
			"SummaryModifiedAt":                     rawPlaybookRun.SummaryModifiedAt,
			"CommanderUserID":                       rawPlaybookRun.OwnerUserID,
			"LastStatusUpdateAt":                    rawPlaybookRun.LastStatusUpdateAt,
			"ChecklistsJSON":                        rawPlaybookRun.ChecklistsJSON,
			"ReminderPostID":                        rawPlaybookRun.ReminderPostID,
			"PreviousReminder":                      rawPlaybookRun.PreviousReminder,
			"ConcatenatedInvitedUserIDs":            rawPlaybookRun.ConcatenatedInvitedUserIDs,
			"ConcatenatedInvitedGroupIDs":           rawPlaybookRun.ConcatenatedInvitedGroupIDs,
			"DefaultCommanderID":                    rawPlaybookRun.DefaultOwnerID,
			"ConcatenatedBroadcastChannelIDs":       rawPlaybookRun.ConcatenatedBroadcastChannelIDs,
			"ConcatenatedWebhookOnCreationURLs":     rawPlaybookRun.ConcatenatedWebhookOnCreationURLs,
			"Retrospective":                         rawPlaybookRun.Retrospective,
			"RetrospectivePublishedAt":              rawPlaybookRun.RetrospectivePublishedAt,
			"MessageOnJoin":                         rawPlaybookRun.MessageOnJoin,
			"RetrospectiveReminderIntervalSeconds":  rawPlaybookRun.RetrospectiveReminderIntervalSeconds,
			"RetrospectiveWasCanceled":              rawPlaybookRun.RetrospectiveWasCanceled,
			"ConcatenatedWebhookOnStatusUpdateURLs": rawPlaybookRun.ConcatenatedWebhookOnStatusUpdateURLs,
			"StatusUpdateBroadcastChannelsEnabled":  rawPlaybookRun.StatusUpdateBroadcastChannelsEnabled,
			"StatusUpdateBroadcastWebhooksEnabled":  rawPlaybookRun.StatusUpdateBroadcastWebhooksEnabled,
			"StatusUpdateEnabled":                   rawPlaybookRun.StatusUpdateEnabled,
>>>>>>> 12819cbe
		}).
		Where(sq.Eq{"ID": rawPlaybookRun.ID}))

	if err != nil {
		return errors.Wrapf(err, "failed to update playbook run with id '%s'", rawPlaybookRun.ID)
	}

	if err = s.updateRunMetrics(tx, rawPlaybookRun.PlaybookRun); err != nil {
		return errors.Wrapf(err, "failed to update playbook run metrics for run with id '%s'", rawPlaybookRun.PlaybookRun.ID)
	}

	if err = tx.Commit(); err != nil {
		return errors.Wrap(err, "could not commit transaction")
	}

	return nil
}

func (s *playbookRunStore) UpdateStatus(statusPost *app.SQLStatusPost) error {
	if statusPost == nil {
		return errors.New("status post is nil")
	}
	if statusPost.PlaybookRunID == "" {
		return errors.New("needs playbook run ID")
	}
	if statusPost.PostID == "" {
		return errors.New("needs post ID")
	}

	if _, err := s.store.execBuilder(s.store.db, sq.
		Insert("IR_StatusPosts").
		SetMap(map[string]interface{}{
			"IncidentID": statusPost.PlaybookRunID,
			"PostID":     statusPost.PostID,
		})); err != nil {
		return errors.Wrap(err, "failed to add new status post")
	}

	return nil
}

func (s *playbookRunStore) FinishPlaybookRun(playbookRunID string, endAt int64) error {
	if _, err := s.store.execBuilder(s.store.db, sq.
		Update("IR_Incident").
		SetMap(map[string]interface{}{
			"CurrentStatus": app.StatusFinished,
			"EndAt":         endAt,
		}).
		Where(sq.Eq{"ID": playbookRunID}),
	); err != nil {
		return errors.Wrapf(err, "failed to finish run for id '%s'", playbookRunID)
	}

	return nil
}

func (s *playbookRunStore) RestorePlaybookRun(playbookRunID string, restoredAt int64) error {
	if _, err := s.store.execBuilder(s.store.db, sq.
		Update("IR_Incident").
		SetMap(map[string]interface{}{
			"CurrentStatus":      app.StatusInProgress,
			"EndAt":              0,
			"LastStatusUpdateAt": restoredAt,
		}).
		Where(sq.Eq{"ID": playbookRunID})); err != nil {
		return errors.Wrapf(err, "failed to restore run for id '%s'", playbookRunID)
	}

	return nil
}

// CreateTimelineEvent creates the timeline event
func (s *playbookRunStore) CreateTimelineEvent(event *app.TimelineEvent) (*app.TimelineEvent, error) {
	if event.PlaybookRunID == "" {
		return nil, errors.New("needs playbook run ID")
	}
	if event.EventType == "" {
		return nil, errors.New("needs event type")
	}
	if event.CreateAt == 0 {
		event.CreateAt = model.GetMillis()
	}
	event.ID = model.NewId()

	eventType := string(event.EventType)
	if event.EventType == app.OwnerChanged {
		eventType = legacyEventTypeCommanderChanged
	}

	_, err := s.store.execBuilder(s.store.db, sq.
		Insert("IR_TimelineEvent").
		SetMap(map[string]interface{}{
			"ID":            event.ID,
			"IncidentID":    event.PlaybookRunID,
			"CreateAt":      event.CreateAt,
			"DeleteAt":      event.DeleteAt,
			"EventAt":       event.EventAt,
			"EventType":     eventType,
			"Summary":       event.Summary,
			"Details":       event.Details,
			"PostID":        event.PostID,
			"SubjectUserID": event.SubjectUserID,
			"CreatorUserID": event.CreatorUserID,
		}))

	if err != nil {
		return nil, errors.Wrap(err, "failed to insert timeline event")
	}

	return event, nil
}

// UpdateTimelineEvent updates (or inserts) the timeline event
func (s *playbookRunStore) UpdateTimelineEvent(event *app.TimelineEvent) error {
	if event.ID == "" {
		return errors.New("needs event ID")
	}
	if event.PlaybookRunID == "" {
		return errors.New("needs playbook run ID")
	}
	if event.EventType == "" {
		return errors.New("needs event type")
	}

	eventType := string(event.EventType)
	if event.EventType == app.OwnerChanged {
		eventType = legacyEventTypeCommanderChanged
	}

	_, err := s.store.execBuilder(s.store.db, sq.
		Update("IR_TimelineEvent").
		SetMap(map[string]interface{}{
			"IncidentID":    event.PlaybookRunID,
			"CreateAt":      event.CreateAt,
			"DeleteAt":      event.DeleteAt,
			"EventAt":       event.EventAt,
			"EventType":     eventType,
			"Summary":       event.Summary,
			"Details":       event.Details,
			"PostID":        event.PostID,
			"SubjectUserID": event.SubjectUserID,
			"CreatorUserID": event.CreatorUserID,
		}).
		Where(sq.Eq{"ID": event.ID}))

	if err != nil {
		return errors.Wrap(err, "failed to update timeline event")
	}

	return nil
}

// GetPlaybookRun gets a playbook run by ID.
func (s *playbookRunStore) GetPlaybookRun(playbookRunID string) (*app.PlaybookRun, error) {
	if playbookRunID == "" {
		return nil, errors.New("ID cannot be empty")
	}

	tx, err := s.store.db.Beginx()
	if err != nil {
		return nil, errors.Wrap(err, "could not begin transaction")
	}
	defer s.store.finalizeTransaction(tx)

	var rawPlaybookRun sqlPlaybookRun
	err = s.store.getBuilder(tx, &rawPlaybookRun, s.playbookRunSelect.Where(sq.Eq{"i.ID": playbookRunID}))
	if err == sql.ErrNoRows {
		return nil, errors.Wrapf(app.ErrNotFound, "playbook run with id '%s' does not exist", playbookRunID)
	} else if err != nil {
		return nil, errors.Wrapf(err, "failed to get playbook run by id '%s'", playbookRunID)
	}

	playbookRun, err := s.toPlaybookRun(rawPlaybookRun)
	if err != nil {
		return nil, err
	}

	var statusPosts playbookRunStatusPosts

	postInfoSelect := s.statusPostsSelect.
		Where(sq.Eq{"sp.IncidentID": playbookRunID}).
		OrderBy("p.CreateAt")

	err = s.store.selectBuilder(tx, &statusPosts, postInfoSelect)
	if err != nil && err != sql.ErrNoRows {
		return nil, errors.Wrapf(err, "failed to get playbook run status posts for playbook run with id '%s'", playbookRunID)
	}

	timelineEvents, err := s.getTimelineEventsForPlaybookRun(tx, []string{playbookRunID})
	if err != nil {
		return nil, err
	}

	var metricsData []app.RunMetricData

	err = s.store.selectBuilder(tx, &metricsData, s.metricsDataSelectSingleRun.
		Where(sq.Eq{"IncidentID": playbookRunID}).
		OrderBy("MetricConfigID")) // Entirely for consistency for the tests)

	if err != nil && err != sql.ErrNoRows {
		return nil, errors.Wrapf(err, "failed to get metrics data for run with id `%s`", playbookRunID)
	}

	if err = tx.Commit(); err != nil {
		return nil, errors.Wrap(err, "could not commit transaction")
	}

	for _, p := range statusPosts {
		playbookRun.StatusPosts = append(playbookRun.StatusPosts, p.StatusPost)
	}

	playbookRun.TimelineEvents = append(playbookRun.TimelineEvents, timelineEvents...)
	playbookRun.MetricsData = metricsData

	return playbookRun, nil
}

func (s *playbookRunStore) getTimelineEventsForPlaybookRun(q sqlx.Queryer, playbookRunIDs []string) ([]app.TimelineEvent, error) {
	var timelineEvents []app.TimelineEvent

	timelineEventsSelect := s.timelineEventsSelect.
		OrderBy("te.EventAt ASC").
		Where(sq.And{sq.Eq{"te.IncidentID": playbookRunIDs}, sq.Eq{"te.DeleteAt": 0}})

	err := s.store.selectBuilder(q, &timelineEvents, timelineEventsSelect)
	if err != nil && err != sql.ErrNoRows {
		return nil, errors.Wrap(err, "failed to get timelineEvents")
	}

	return timelineEvents, nil
}

func (s *playbookRunStore) getMetricsForPlaybookRun(q sqlx.Queryer, playbookRunIDs []string) ([]sqlRunMetricData, error) {
	var metricsData []sqlRunMetricData

	sqlMetricsDataSelect := s.sqlMetricsDataSelectMultipleRuns.
		Where(sq.Eq{"IncidentID": playbookRunIDs})

	err := s.store.selectBuilder(q, &metricsData, sqlMetricsDataSelect)
	if err != nil && err != sql.ErrNoRows {
		return nil, errors.Wrap(err, "failed to get metricsData")
	}

	return metricsData, nil
}

// GetTimelineEvent returns the timeline event by id for the given playbook run.
func (s *playbookRunStore) GetTimelineEvent(playbookRunID, eventID string) (*app.TimelineEvent, error) {
	var event app.TimelineEvent

	timelineEventSelect := s.timelineEventsSelect.
		Where(sq.And{sq.Eq{"te.IncidentID": playbookRunID}, sq.Eq{"te.ID": eventID}})

	err := s.store.getBuilder(s.store.db, &event, timelineEventSelect)
	if err == sql.ErrNoRows {
		return nil, errors.Wrapf(app.ErrNotFound, "timeline event with id (%s) does not exist for playbook run with id (%s)", eventID, playbookRunID)
	} else if err != nil {
		return nil, errors.Wrapf(err, "failed to get timeline event with id (%s) for playbook run with id (%s)", eventID, playbookRunID)
	}

	return &event, nil
}

// GetPlaybookRunIDForChannel gets the playbook run ID associated with the given channel ID.
func (s *playbookRunStore) GetPlaybookRunIDForChannel(channelID string) (string, error) {
	query := s.queryBuilder.
		Select("i.ID").
		From("IR_Incident i").
		Where(sq.Eq{"i.ChannelID": channelID})

	var id string
	err := s.store.getBuilder(s.store.db, &id, query)
	if err == sql.ErrNoRows {
		return "", errors.Wrapf(app.ErrNotFound, "channel with id (%s) does not have a playbook run", channelID)
	} else if err != nil {
		return "", errors.Wrapf(err, "failed to get playbook run by channelID '%s'", channelID)
	}

	return id, nil
}

// GetHistoricalPlaybookRunParticipantsCount returns the count of all members of a playbook run's channel
// since the beginning of the playbook run, excluding bots.
func (s *playbookRunStore) GetHistoricalPlaybookRunParticipantsCount(channelID string) (int64, error) {
	query := s.queryBuilder.
		Select("COUNT(DISTINCT cmh.UserId)").
		From("ChannelMemberHistory AS cmh").
		Where(sq.Eq{"cmh.ChannelId": channelID}).
		Where(sq.Expr("cmh.UserId NOT IN (SELECT UserId FROM Bots)"))

	var numParticipants int64
	err := s.store.getBuilder(s.store.db, &numParticipants, query)
	if err != nil {
		return 0, errors.Wrap(err, "failed to query database")
	}

	return numParticipants, nil
}

// GetOwners returns the owners of the playbook runs selected by options
func (s *playbookRunStore) GetOwners(requesterInfo app.RequesterInfo, options app.PlaybookRunFilterOptions) ([]app.OwnerInfo, error) {
	permissionsExpr := s.buildPermissionsExpr(requesterInfo)
	teamLimitExpr := buildTeamLimitExpr(requesterInfo.UserID, options.TeamID, "i")

	// At the moment, the options only includes teamID
	query := s.queryBuilder.
		Select("DISTINCT u.Id AS UserID", "u.Username", "u.FirstName", "u.LastName", "u.Nickname").
		From("IR_Incident AS i").
		Join("Users AS u ON i.CommanderUserID = u.Id").
		Where(teamLimitExpr).
		Where(permissionsExpr)

	var owners []app.OwnerInfo
	err := s.store.selectBuilder(s.store.db, &owners, query)
	if err != nil {
		return nil, errors.Wrap(err, "failed to query database")
	}

	return owners, nil
}

// NukeDB removes all playbook run related data.
func (s *playbookRunStore) NukeDB() (err error) {
	tx, err := s.store.db.Beginx()
	if err != nil {
		return errors.Wrap(err, "could not begin transaction")
	}
	defer s.store.finalizeTransaction(tx)

	if _, err := tx.Exec("DROP TABLE IF EXISTS IR_Metric, IR_MetricConfig, IR_PlaybookMember, IR_Run_Participants, IR_PlaybookAutoFollow, IR_StatusPosts, IR_TimelineEvent, IR_Incident, IR_Playbook, IR_System"); err != nil {
		return errors.Wrap(err, "could not delete all IR tables")
	}

	if err := tx.Commit(); err != nil {
		return errors.Wrap(err, "could not commit")
	}

	return s.store.RunMigrations()
}

func (s *playbookRunStore) ChangeCreationDate(playbookRunID string, creationTimestamp time.Time) error {
	updateQuery := s.queryBuilder.Update("IR_Incident").
		Where(sq.Eq{"ID": playbookRunID}).
		Set("CreateAt", model.GetMillisForTime(creationTimestamp))

	sqlResult, err := s.store.execBuilder(s.store.db, updateQuery)
	if err != nil {
		return errors.Wrapf(err, "unable to execute the update query")
	}

	numRows, err := sqlResult.RowsAffected()
	if err != nil {
		return errors.Wrapf(err, "unable to check how many rows were updated")
	}

	if numRows == 0 {
		return app.ErrNotFound
	}

	return nil
}

func (s *playbookRunStore) GetBroadcastChannelIDsToRootIDs(playbookRunID string) (map[string]string, error) {
	var retAsJSON string
	query := s.store.builder.Select("COALESCE(ChannelIDToRootID, '')").
		From("IR_Incident").
		Where(sq.Eq{"ID": playbookRunID})

	err := s.store.getBuilder(s.store.db, &retAsJSON, query)
	if err == sql.ErrNoRows {
		return nil, errors.Wrapf(app.ErrNotFound, "could not find playbook with id '%s'", playbookRunID)
	} else if err != nil {
		return nil, errors.Wrapf(err, "failed to get channelID to rootID map for playbookRunID '%s'", playbookRunID)
	}

	ret := make(map[string]string)
	if retAsJSON == "" {
		return ret, nil
	}

	if err := json.Unmarshal([]byte(retAsJSON), &ret); err != nil {
		return nil, errors.Wrapf(err, "failed to unmarshal channelID to rootID map for playbookRunID: '%s'", playbookRunID)
	}

	return ret, nil
}

func (s *playbookRunStore) SetBroadcastChannelIDsToRootID(playbookRunID string, channelIDsToRootIDs map[string]string) error {
	data, err := json.Marshal(channelIDsToRootIDs)
	if err != nil {
		return errors.Wrap(err, "failed to marshal channelIDsToRootIDs map")
	}

	_, err = s.store.execBuilder(s.store.db,
		sq.Update("IR_Incident").
			Set("ChannelIDToRootID", data).
			Where(sq.Eq{"ID": playbookRunID}))
	if err != nil {
		return errors.Wrapf(err, "failed to set ChannelIDsToRootID column for playbookRunID '%s'", playbookRunID)
	}

	return nil
}

func (s *playbookRunStore) buildPermissionsExpr(info app.RequesterInfo) sq.Sqlizer {
	if info.IsAdmin {
		return nil
	}

	// Guests must be participants
	if info.IsGuest {
		return sq.Expr(`
			  EXISTS(SELECT 1
						 FROM IR_Run_Participants as rp
						 WHERE rp.IncidentID = i.ID
						   AND rp.UserId = ?
						   AND rp.IsParticipant = true
					   )
		`, info.UserID)
	}

	// 1. Is the user a participant of the run?
	// 2. Is the playbook open to everyone on the team, or is the user a member of the playbook?
	//    If so, they have permission to view the run.
	return sq.Expr(`
        ((
			EXISTS (
                    SELECT 1
						FROM IR_Run_Participants as rp
						WHERE rp.IncidentID = i.ID
						  AND rp.UserId = ?
						  AND rp.IsParticipant = true
					  )
			) OR (
				(SELECT Public
					FROM IR_Playbook
					WHERE ID = i.PlaybookID)
				  OR EXISTS(
						SELECT 1
							FROM IR_PlaybookMember
							WHERE PlaybookID = i.PlaybookID
							  AND MemberID = ?)
		))`, info.UserID, info.UserID)
}

func buildTeamLimitExpr(userID, teamID, tableName string) sq.Sqlizer {
	if teamID != "" {
		return sq.Eq{fmt.Sprintf("%s.TeamID", tableName): teamID}
	}

	return sq.Expr(fmt.Sprintf(`
		EXISTS(SELECT 1
					FROM TeamMembers as tm
					WHERE tm.TeamId = %s.TeamID
					  AND tm.DeleteAt = 0
		  	  		  AND tm.UserId = ?)
		`, tableName), userID)
}

func (s *playbookRunStore) toPlaybookRun(rawPlaybookRun sqlPlaybookRun) (*app.PlaybookRun, error) {
	playbookRun := rawPlaybookRun.PlaybookRun
	if err := json.Unmarshal(rawPlaybookRun.ChecklistsJSON, &playbookRun.Checklists); err != nil {
		return nil, errors.Wrapf(err, "failed to unmarshal checklists json for playbook run id: %s", rawPlaybookRun.ID)
	}

	playbookRun.InvitedUserIDs = []string(nil)
	if rawPlaybookRun.ConcatenatedInvitedUserIDs != "" {
		playbookRun.InvitedUserIDs = strings.Split(rawPlaybookRun.ConcatenatedInvitedUserIDs, ",")
	}

	playbookRun.InvitedGroupIDs = []string(nil)
	if rawPlaybookRun.ConcatenatedInvitedGroupIDs != "" {
		playbookRun.InvitedGroupIDs = strings.Split(rawPlaybookRun.ConcatenatedInvitedGroupIDs, ",")
	}

	playbookRun.ParticipantIDs = []string(nil)
	if rawPlaybookRun.ConcatenatedParticipantIDs != "" {
		playbookRun.ParticipantIDs = strings.Split(rawPlaybookRun.ConcatenatedParticipantIDs, ",")
	}

	playbookRun.BroadcastChannelIDs = []string(nil)
	if rawPlaybookRun.ConcatenatedBroadcastChannelIDs != "" {
		playbookRun.BroadcastChannelIDs = strings.Split(rawPlaybookRun.ConcatenatedBroadcastChannelIDs, ",")
	}

	playbookRun.WebhookOnCreationURLs = []string(nil)
	if rawPlaybookRun.ConcatenatedWebhookOnCreationURLs != "" {
		playbookRun.WebhookOnCreationURLs = strings.Split(rawPlaybookRun.ConcatenatedWebhookOnCreationURLs, ",")
	}

	playbookRun.WebhookOnStatusUpdateURLs = []string(nil)
	if rawPlaybookRun.ConcatenatedWebhookOnStatusUpdateURLs != "" {
		playbookRun.WebhookOnStatusUpdateURLs = strings.Split(rawPlaybookRun.ConcatenatedWebhookOnStatusUpdateURLs, ",")
	}

	// force false bradcast-on-status-update flags if they have no destinations
	if len(playbookRun.WebhookOnStatusUpdateURLs) == 0 {
		playbookRun.StatusUpdateBroadcastWebhooksEnabled = false
	}
	if len(playbookRun.BroadcastChannelIDs) == 0 {
		playbookRun.StatusUpdateBroadcastChannelsEnabled = false
	}

	return &playbookRun, nil
}

// GetRunsWithAssignedTasks returns the list of runs that have tasks assigned to userID
func (s *playbookRunStore) GetRunsWithAssignedTasks(userID string) ([]app.AssignedRun, error) {
	var raw []struct {
		app.AssignedRun
		ChecklistsJSON json.RawMessage
	}

	query := s.store.builder.Select("i.ID AS PlaybookRunID", "t.Name AS TeamName",
		"c.Name AS ChannelName", "c.DisplayName AS ChannelDisplayName",
		"i.ChecklistsJSON AS ChecklistsJSON").
		From("IR_Incident AS i").
		Join("Teams AS t ON (i.TeamID = t.Id)").
		Join("Channels AS c ON (i.ChannelID = c.Id)").
		Where(sq.Eq{"i.CurrentStatus": app.StatusInProgress}).
		OrderBy("ChannelDisplayName")

	if s.store.db.DriverName() == model.DatabaseDriverMysql {
		query = query.Where(sq.Like{"i.ChecklistsJSON": fmt.Sprintf("%%\"%s\"%%", userID)})
	} else {
		query = query.Where(sq.Like{"i.ChecklistsJSON::text": fmt.Sprintf("%%\"%s\"%%", userID)})
	}

	if err := s.store.selectBuilder(s.store.db, &raw, query); err != nil {
		return nil, errors.Wrap(err, "failed to query for assigned tasks")
	}

	var ret []app.AssignedRun
	for _, rawItem := range raw {
		run := rawItem.AssignedRun

		var checklists []app.Checklist
		err := json.Unmarshal(rawItem.ChecklistsJSON, &checklists)
		if err != nil {
			return nil, errors.Wrapf(err, "failed to unmarshal checklists json for playbook run id: %s", rawItem.PlaybookRunID)
		}

		// Check which item(s) have this user as an assignee and add them to the list
		for _, checklist := range checklists {
			for _, item := range checklist.Items {
				if item.AssigneeID == userID && item.State == "" {
					task := app.AssignedTask{
						ChecklistID:    checklist.ID,
						ChecklistTitle: checklist.Title,
						ChecklistItem:  item,
					}
					run.Tasks = append(run.Tasks, task)
				}
			}
		}

		if len(run.Tasks) > 0 {
			ret = append(ret, run)
		}
	}

	return ret, nil
}

// GetParticipatingRuns returns the list of active runs with userID as a participant
func (s *playbookRunStore) GetParticipatingRuns(userID string) ([]app.RunLink, error) {
	membershipClause := s.queryBuilder.
		Select("1").
		Prefix("EXISTS(").
		From("IR_Run_Participants AS rp").
		Where("rp.IncidentID = i.ID").
		Where(sq.Eq{"rp.UserId": userID}).
		Where(sq.Eq{"rp.IsParticipant": true}).
		Suffix(")")

	query := s.store.builder.
		Select("i.ID AS PlaybookRunID", "t.Name AS TeamName",
			"c.Name AS ChannelName", "c.DisplayName AS ChannelDisplayName").
		From("IR_Incident AS i").
		Join("Teams AS t ON (i.TeamID = t.Id)").
		Join("Channels AS c ON (i.ChannelId = c.Id)").
		Where(sq.Eq{"i.CurrentStatus": app.StatusInProgress}).
		Where(membershipClause).
		OrderBy("ChannelDisplayName")

	var ret []app.RunLink
	if err := s.store.selectBuilder(s.store.db, &ret, query); err != nil {
		return nil, errors.Wrap(err, "failed to query for active runs")
	}

	return ret, nil
}

// GetOverdueUpdateRuns returns runs owned by userID and that have overdue status updates.
func (s *playbookRunStore) GetOverdueUpdateRuns(userID string) ([]app.RunLink, error) {
	// only notify if the user is still a participant
	// in other words: don't notify the commander of an overdue run if they have left the run
	membershipClause := s.queryBuilder.
		Select("1").
		Prefix("EXISTS(").
		From("IR_Run_Participants AS rp").
		Where("rp.IncidentID = i.ID").
		Where(sq.Eq{"rp.UserId": userID}).
		Where(sq.Eq{"rp.IsParticipant": true}).
		Suffix(")")

	query := s.store.builder.
		Select("i.ID AS PlaybookRunID", "t.Name AS TeamName",
			"c.Name AS ChannelName", "c.DisplayName AS ChannelDisplayName").
		From("IR_Incident AS i").
		Join("Teams AS t ON (i.TeamID = t.Id)").
		Join("Channels AS c ON (i.ChannelId = c.Id)").
		Where(sq.Eq{"i.CurrentStatus": app.StatusInProgress}).
		Where(sq.NotEq{"i.PreviousReminder": 0}).
		Where(sq.Eq{"i.CommanderUserId": userID}).
		Where(sq.Eq{"i.StatusUpdateEnabled": true}).
		Where(membershipClause).
		OrderBy("ChannelDisplayName")

	if s.store.db.DriverName() == model.DatabaseDriverMysql {
		query = query.Where(sq.Expr("(i.PreviousReminder / 1e6 + i.LastStatusUpdateAt) <= FLOOR(UNIX_TIMESTAMP() * 1000)"))
	} else {
		query = query.Where(sq.Expr("(i.PreviousReminder / 1e6 + i.LastStatusUpdateAt) <= FLOOR(EXTRACT (EPOCH FROM now())::float*1000)"))
	}

	var ret []app.RunLink
	if err := s.store.selectBuilder(s.store.db, &ret, query); err != nil {
		return nil, errors.Wrap(err, "failed to query for active runs")
	}

	return ret, nil
}

func (s *playbookRunStore) Follow(playbookRunID, userID string) error {
	return s.updateFollowing(playbookRunID, userID, true)
}

func (s *playbookRunStore) Unfollow(playbookRunID, userID string) error {
	return s.updateFollowing(playbookRunID, userID, false)
}

func (s *playbookRunStore) updateFollowing(playbookRunID, userID string, isFollowing bool) error {
	var err error
	if s.store.db.DriverName() == model.DatabaseDriverMysql {
		_, err = s.store.execBuilder(s.store.db, sq.
			Insert("IR_Run_Participants").
			Columns("IncidentID", "UserID", "IsFollower").
			Values(playbookRunID, userID, isFollowing).
			Suffix("ON DUPLICATE KEY UPDATE IsFollower = ?", isFollowing))
	} else {
		_, err = s.store.execBuilder(s.store.db, sq.
			Insert("IR_Run_Participants").
			Columns("IncidentID", "UserID", "IsFollower").
			Values(playbookRunID, userID, isFollowing).
			Suffix("ON CONFLICT (IncidentID,UserID) DO UPDATE SET IsFollower = ?", isFollowing))
	}

	if err != nil {
		return errors.Wrapf(err, "failed to upsert follower '%s' for run '%s'", userID, playbookRunID)
	}

	return nil
}

func (s *playbookRunStore) GetFollowers(playbookRunID string) ([]string, error) {
	query := s.queryBuilder.
		Select("UserID").
		From("IR_Run_Participants").
		Where(sq.And{sq.Eq{"IsFollower": true}, sq.Eq{"IncidentID": playbookRunID}})

	var followers []string
	err := s.store.selectBuilder(s.store.db, &followers, query)
	if err == sql.ErrNoRows {
		return []string{}, nil
	} else if err != nil {
		return nil, errors.Wrapf(err, "failed to get followers for run '%s'", playbookRunID)
	}

	return followers, nil
}

// Get number of active runs.
func (s *playbookRunStore) GetRunsActiveTotal() (int64, error) {
	var count int64

	query := s.store.builder.
		Select("COUNT(*)").
		From("IR_Incident").
		Where(sq.Eq{"CurrentStatus": app.StatusInProgress})

	if err := s.store.getBuilder(s.store.db, &count, query); err != nil {
		return 0, errors.Wrap(err, "failed to count active runs'")
	}

	return count, nil
}

// GetOverdueUpdateRunsTotal returns number of runs that have overdue status updates.
func (s *playbookRunStore) GetOverdueUpdateRunsTotal() (int64, error) {
	query := s.store.builder.
		Select("COUNT(*)").
		From("IR_Incident").
		Where(sq.Eq{"CurrentStatus": app.StatusInProgress}).
		Where(sq.Eq{"StatusUpdateEnabled": true}).
		Where(sq.NotEq{"PreviousReminder": 0})

	if s.store.db.DriverName() == model.DatabaseDriverMysql {
		query = query.Where(sq.Expr("(PreviousReminder / 1e6 + LastStatusUpdateAt) <= FLOOR(UNIX_TIMESTAMP() * 1000)"))
	} else {
		query = query.Where(sq.Expr("(PreviousReminder / 1e6 + LastStatusUpdateAt) <= FLOOR(EXTRACT (EPOCH FROM now())::float*1000)"))
	}

	var count int64
	if err := s.store.getBuilder(s.store.db, &count, query); err != nil {
		return 0, errors.Wrap(err, "failed to count active runs that have overdue status updates")
	}

	return count, nil
}

// GetOverdueRetroRunsTotal returns the number of completed runs without retro and with reminder
func (s *playbookRunStore) GetOverdueRetroRunsTotal() (int64, error) {
	query := s.store.builder.
		Select("COUNT(*)").
		From("IR_Incident").
		Where(sq.Eq{"CurrentStatus": app.StatusFinished}).
		Where(sq.Eq{"RetrospectiveEnabled": true}).
		Where(sq.Eq{"RetrospectivePublishedAt": 0}).
		Where(sq.NotEq{"RetrospectiveReminderIntervalSeconds": 0})

	var count int64
	if err := s.store.getBuilder(s.store.db, &count, query); err != nil {
		return 0, errors.Wrap(err, "failed to count finished runs without retro")
	}

	return count, nil
}

// GetFollowersActiveTotal returns total number of active followers, including duplicates
// if a user is following more than one run, it will be counted multiple times
func (s *playbookRunStore) GetFollowersActiveTotal() (int64, error) {
	var count int64

	query := s.store.builder.
		Select("COUNT(*)").
		From("IR_Run_Participants as rp").
		Join("IR_Incident AS i ON (i.ID = rp.IncidentID)").
		Where(sq.Eq{"rp.IsFollower": true}).
		Where(sq.Eq{"i.CurrentStatus": app.StatusInProgress})

	if err := s.store.getBuilder(s.store.db, &count, query); err != nil {
		return 0, errors.Wrap(err, "failed to count active followers'")
	}

	return count, nil
}

// GetParticipantsActiveTotal returns number of active participants
// if a user is a participant in more than one run they will be counted multiple times
func (s *playbookRunStore) GetParticipantsActiveTotal() (int64, error) {
	var count int64

	query := s.store.builder.
		Select("COUNT(*)").
		From("IR_Run_Participants as rp").
		Join("IR_Incident AS i ON i.ID = rp.IncidentID").
		Where(sq.Eq{"i.CurrentStatus": app.StatusInProgress}).
		Where(sq.Eq{"rp.IsParticipant": true}).
		Where(sq.Expr("rp.UserId NOT IN (SELECT UserId FROM Bots)"))

	if err := s.store.getBuilder(s.store.db, &count, query); err != nil {
		return 0, errors.Wrap(err, "failed to count active participants")
	}

	return count, nil
}

// GetSchemeRolesForChannel scheme role ids for the channel
func (s *playbookRunStore) GetSchemeRolesForChannel(channelID string) (string, string, string, error) {
	query := s.queryBuilder.
		Select("COALESCE(s.DefaultChannelGuestRole, 'channel_guest') DefaultChannelGuestRole",
			"COALESCE(s.DefaultChannelUserRole, 'channel_user') DefaultChannelUserRole",
			"COALESCE(s.DefaultChannelAdminRole, 'channel_admin') DefaultChannelAdminRole").
		From("Schemes as s").
		Join("Channels AS c ON (c.SchemeId = s.Id)").
		Where(sq.Eq{"c.Id": channelID})

	var scheme model.Scheme
	err := s.store.getBuilder(s.store.db, &scheme, query)

	return scheme.DefaultChannelGuestRole, scheme.DefaultChannelUserRole, scheme.DefaultChannelAdminRole, err
}

// GetSchemeRolesForTeam scheme role ids for the team
func (s *playbookRunStore) GetSchemeRolesForTeam(teamID string) (string, string, string, error) {
	query := s.queryBuilder.
		Select("COALESCE(s.DefaultChannelGuestRole, 'channel_guest') DefaultChannelGuestRole",
			"COALESCE(s.DefaultChannelUserRole, 'channel_user') DefaultChannelUserRole",
			"COALESCE(s.DefaultChannelAdminRole, 'channel_admin') DefaultChannelAdminRole").
		From("Schemes as s").
		Join("Teams AS t ON (t.SchemeId = s.Id)").
		Where(sq.Eq{"t.Id": teamID})

	var scheme model.Scheme
	err := s.store.getBuilder(s.store.db, &scheme, query)

	return scheme.DefaultChannelGuestRole, scheme.DefaultChannelUserRole, scheme.DefaultChannelAdminRole, err
}

// updateRunMetrics updates run metrics values.
func (s *playbookRunStore) updateRunMetrics(q queryExecer, playbookRun app.PlaybookRun) error {
	if len(playbookRun.MetricsData) == 0 {
		return nil
	}

	//retrieve metrics configurations ids for this run to validate received data
	query := s.queryBuilder.
		Select("ID").
		From("IR_MetricConfig").
		Where(sq.Eq{"PlaybookID": playbookRun.PlaybookID}).
		Where(sq.Eq{"DeleteAt": 0})

	var metricsConfigsIDs []string
	err := s.store.selectBuilder(q, &metricsConfigsIDs, query)
	if err != nil {
		return errors.Wrapf(err, "failed to get metric configs ids for playbook '%s'", playbookRun.PlaybookID)
	}
	validIDs := make(map[string]bool)
	for _, id := range metricsConfigsIDs {
		validIDs[id] = true
	}

	retrospectivePublished := !playbookRun.RetrospectiveWasCanceled && playbookRun.RetrospectivePublishedAt > 0

	for _, m := range playbookRun.MetricsData {
		//do not store if id is not in run's playbook configuration
		if !validIDs[m.MetricConfigID] {
			continue
		}
		if s.store.db.DriverName() == model.DatabaseDriverMysql {
			_, err = s.store.execBuilder(q, sq.
				Insert("IR_Metric").
				Columns("IncidentID", "MetricConfigID", "Value", "Published").
				Values(playbookRun.ID, m.MetricConfigID, m.Value, retrospectivePublished).
				Suffix("ON DUPLICATE KEY UPDATE Value = ?, Published = ?", m.Value, retrospectivePublished))
		} else {
			_, err = s.store.execBuilder(q, sq.
				Insert("IR_Metric").
				Columns("IncidentID", "MetricConfigID", "Value", "Published").
				Values(playbookRun.ID, m.MetricConfigID, m.Value, retrospectivePublished).
				Suffix("ON CONFLICT (IncidentID,MetricConfigID) DO UPDATE SET Value = ?, Published = ?", m.Value, retrospectivePublished))
		}
		if err != nil {
			return errors.Wrapf(err, "failed to upsert metric value '%s'", m.MetricConfigID)
		}
	}
	return nil
}

func (s *playbookRunStore) AddParticipants(playbookRunID string, userIDs []string) error {
	return s.updateParticipating(playbookRunID, userIDs, true)
}

func (s *playbookRunStore) RemoveParticipants(playbookRunID string, userIDs []string) error {
	return s.updateParticipating(playbookRunID, userIDs, false)
}

func (s *playbookRunStore) updateParticipating(playbookRunID string, userIDs []string, isParticipating bool) error {
	query := sq.
		Insert("IR_Run_Participants").
		Columns("IncidentID", "UserID", "IsParticipant")

	for _, userID := range userIDs {
		query = query.Values(playbookRunID, userID, isParticipating)
	}

	var err error
	if s.store.db.DriverName() == model.DatabaseDriverMysql {
		_, err = s.store.execBuilder(
			s.store.db,
			query.Suffix("ON DUPLICATE KEY UPDATE IsParticipant = ?", isParticipating),
		)
	} else {
		_, err = s.store.execBuilder(
			s.store.db,
			query.Suffix("ON CONFLICT (IncidentID,UserID) DO UPDATE SET IsParticipant = ?", isParticipating),
		)
	}

	if err != nil {
		return errors.Wrapf(err, "failed to upsert participants '%+v' for run '%s'", userIDs, playbookRunID)
	}

	return nil
}

func (s *playbookRunStore) GraphqlUpdate(id string, setmap map[string]interface{}) error {
	if id == "" {
		return errors.New("id should not be empty")
	}

	_, err := s.store.execBuilder(s.store.db, sq.
		Update("IR_Incident").
		SetMap(setmap).
		Where(sq.Eq{"ID": id}))

	if err != nil {
		return errors.Wrapf(err, "failed to update playbook run with id '%s'", id)
	}

	return nil
}

func toSQLPlaybookRun(playbookRun app.PlaybookRun) (*sqlPlaybookRun, error) {
	newChecklists := populateChecklistIDs(playbookRun.Checklists)
	checklistsJSON, err := checklistsToJSON(newChecklists)
	if err != nil {
		return nil, errors.Wrapf(err, "failed to marshal checklist json for playbook run id '%s'", playbookRun.ID)
	}

	if len(checklistsJSON) > maxJSONLength {
		return nil, errors.Wrapf(err, "checklist json for playbook run id '%s' is too long (max %d)", playbookRun.ID, maxJSONLength)
	}

	return &sqlPlaybookRun{
		PlaybookRun:                           playbookRun,
		ChecklistsJSON:                        checklistsJSON,
		ConcatenatedInvitedUserIDs:            strings.Join(playbookRun.InvitedUserIDs, ","),
		ConcatenatedInvitedGroupIDs:           strings.Join(playbookRun.InvitedGroupIDs, ","),
		ConcatenatedBroadcastChannelIDs:       strings.Join(playbookRun.BroadcastChannelIDs, ","),
		ConcatenatedWebhookOnCreationURLs:     strings.Join(playbookRun.WebhookOnCreationURLs, ","),
		ConcatenatedWebhookOnStatusUpdateURLs: strings.Join(playbookRun.WebhookOnStatusUpdateURLs, ","),
	}, nil
}

// populateChecklistIDs returns a cloned slice with ids entered for checklists and checklist items.
func populateChecklistIDs(checklists []app.Checklist) []app.Checklist {
	if len(checklists) == 0 {
		return nil
	}

	newChecklists := make([]app.Checklist, len(checklists))
	for i, c := range checklists {
		newChecklists[i] = c.Clone()
		if newChecklists[i].ID == "" {
			newChecklists[i].ID = model.NewId()
		}
		for j, item := range newChecklists[i].Items {
			if item.ID == "" {
				newChecklists[i].Items[j].ID = model.NewId()
			}
		}
	}

	return newChecklists
}

// A playbook run needs to assign unique ids to its checklist items
func checklistsToJSON(checklists []app.Checklist) (json.RawMessage, error) {
	checklistsJSON, err := json.Marshal(checklists)
	if err != nil {
		return nil, errors.Wrap(err, "failed to marshal checklist json")
	}

	return checklistsJSON, nil
}

func addStatusPostsToPlaybookRuns(statusIDs playbookRunStatusPosts, playbookRuns []app.PlaybookRun) {
	iToPosts := make(map[string][]app.StatusPost)
	for _, p := range statusIDs {
		iToPosts[p.PlaybookRunID] = append(iToPosts[p.PlaybookRunID], p.StatusPost)
	}
	for i, playbookRun := range playbookRuns {
		playbookRuns[i].StatusPosts = iToPosts[playbookRun.ID]
	}
}

func addTimelineEventsToPlaybookRuns(timelineEvents []app.TimelineEvent, playbookRuns []app.PlaybookRun) {
	iToTe := make(map[string][]app.TimelineEvent)
	for _, te := range timelineEvents {
		iToTe[te.PlaybookRunID] = append(iToTe[te.PlaybookRunID], te)
	}
	for i, playbookRun := range playbookRuns {
		playbookRuns[i].TimelineEvents = iToTe[playbookRun.ID]
	}
}

func addMetricsToPlaybookRuns(metrics []sqlRunMetricData, playbookRuns []app.PlaybookRun) {
	playbookRunToMetrics := make(map[string][]app.RunMetricData)
	for _, metric := range metrics {
		playbookRunToMetrics[metric.IncidentID] = append(playbookRunToMetrics[metric.IncidentID],
			app.RunMetricData{
				MetricConfigID: metric.MetricConfigID,
				Value:          metric.Value,
			})
	}

	for i, run := range playbookRuns {
		playbookRuns[i].MetricsData = playbookRunToMetrics[run.ID]
	}
}

// queryActiveBetweenTimes will modify the query only if one (or both) of start and end are non-zero.
// If both are non-zero, return the playbook runs active between those two times.
// If start is zero, return the playbook run active before the end (not active after the end).
// If end is zero, return the playbook run active after start.
func queryActiveBetweenTimes(query sq.SelectBuilder, start int64, end int64) sq.SelectBuilder {
	if start > 0 && end > 0 {
		return queryActive(query, start, end)
	} else if start > 0 {
		return queryActive(query, start, model.GetMillis())
	} else if end > 0 {
		return queryActive(query, 0, end)
	}

	// both were zero, don't apply a filter:
	return query
}

func queryActive(query sq.SelectBuilder, start int64, end int64) sq.SelectBuilder {
	return query.Where(
		sq.And{
			sq.Or{
				sq.GtOrEq{"i.EndAt": start},
				sq.Eq{"i.EndAt": 0},
			},
			sq.Lt{"i.CreateAt": end},
		})
}

// queryStartedBetweenTimes will modify the query only if one (or both) of start and end are non-zero.
// If both are non-zero, return the playbook runs started between those two times.
// If start is zero, return the playbook run started before the end
// If end is zero, return the playbook run started after start.
func queryStartedBetweenTimes(query sq.SelectBuilder, start int64, end int64) sq.SelectBuilder {
	if start > 0 && end > 0 {
		return queryStarted(query, start, end)
	} else if start > 0 {
		return queryStarted(query, start, model.GetMillis())
	} else if end > 0 {
		return queryStarted(query, 0, end)
	}

	// both were zero, don't apply a filter:
	return query
}

func queryStarted(query sq.SelectBuilder, start int64, end int64) sq.SelectBuilder {
	return query.Where(
		sq.And{
			sq.GtOrEq{"i.CreateAt": start},
			sq.Lt{"i.CreateAt": end},
		})
}<|MERGE_RESOLUTION|>--- conflicted
+++ resolved
@@ -514,7 +514,6 @@
 	_, err = s.store.execBuilder(tx, sq.
 		Update("IR_Incident").
 		SetMap(map[string]interface{}{
-<<<<<<< HEAD
 			"Name":                                    "",
 			"Description":                             rawPlaybookRun.Summary,
 			"SummaryModifiedAt":                       rawPlaybookRun.SummaryModifiedAt,
@@ -536,32 +535,9 @@
 			"ConcatenatedWebhookOnStatusUpdateURLs":   rawPlaybookRun.ConcatenatedWebhookOnStatusUpdateURLs,
 			"StatusUpdateBroadcastChannelsEnabled":    rawPlaybookRun.StatusUpdateBroadcastChannelsEnabled,
 			"StatusUpdateBroadcastWebhooksEnabled":    rawPlaybookRun.StatusUpdateBroadcastWebhooksEnabled,
+			"StatusUpdateEnabled":                     rawPlaybookRun.StatusUpdateEnabled,
 			"CreateChannelMemberOnNewParticipant":     rawPlaybookRun.CreateChannelMemberOnNewParticipant,
 			"RemoveChannelMemberOnRemovedParticipant": rawPlaybookRun.RemoveChannelMemberOnRemovedParticipant,
-=======
-			"Name":                                  "",
-			"Description":                           rawPlaybookRun.Summary,
-			"SummaryModifiedAt":                     rawPlaybookRun.SummaryModifiedAt,
-			"CommanderUserID":                       rawPlaybookRun.OwnerUserID,
-			"LastStatusUpdateAt":                    rawPlaybookRun.LastStatusUpdateAt,
-			"ChecklistsJSON":                        rawPlaybookRun.ChecklistsJSON,
-			"ReminderPostID":                        rawPlaybookRun.ReminderPostID,
-			"PreviousReminder":                      rawPlaybookRun.PreviousReminder,
-			"ConcatenatedInvitedUserIDs":            rawPlaybookRun.ConcatenatedInvitedUserIDs,
-			"ConcatenatedInvitedGroupIDs":           rawPlaybookRun.ConcatenatedInvitedGroupIDs,
-			"DefaultCommanderID":                    rawPlaybookRun.DefaultOwnerID,
-			"ConcatenatedBroadcastChannelIDs":       rawPlaybookRun.ConcatenatedBroadcastChannelIDs,
-			"ConcatenatedWebhookOnCreationURLs":     rawPlaybookRun.ConcatenatedWebhookOnCreationURLs,
-			"Retrospective":                         rawPlaybookRun.Retrospective,
-			"RetrospectivePublishedAt":              rawPlaybookRun.RetrospectivePublishedAt,
-			"MessageOnJoin":                         rawPlaybookRun.MessageOnJoin,
-			"RetrospectiveReminderIntervalSeconds":  rawPlaybookRun.RetrospectiveReminderIntervalSeconds,
-			"RetrospectiveWasCanceled":              rawPlaybookRun.RetrospectiveWasCanceled,
-			"ConcatenatedWebhookOnStatusUpdateURLs": rawPlaybookRun.ConcatenatedWebhookOnStatusUpdateURLs,
-			"StatusUpdateBroadcastChannelsEnabled":  rawPlaybookRun.StatusUpdateBroadcastChannelsEnabled,
-			"StatusUpdateBroadcastWebhooksEnabled":  rawPlaybookRun.StatusUpdateBroadcastWebhooksEnabled,
-			"StatusUpdateEnabled":                   rawPlaybookRun.StatusUpdateEnabled,
->>>>>>> 12819cbe
 		}).
 		Where(sq.Eq{"ID": rawPlaybookRun.ID}))
 
