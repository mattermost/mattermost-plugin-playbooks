--- conflicted
+++ resolved
@@ -840,13 +840,8 @@
 	return sq.Expr(fmt.Sprintf(`
 		EXISTS(SELECT 1
 					FROM TeamMembers as tm
-<<<<<<< HEAD
 					WHERE tm.TeamId = %s.TeamID
 					  AND tm.DeleteAt = 0  
-=======
-					WHERE tm.TeamId = i.TeamID
-					  AND tm.DeleteAt = 0
->>>>>>> b488135f
 		  	  		  AND tm.UserId = ?)
 		`, tableName), userID)
 }
