--- conflicted
+++ resolved
@@ -540,13 +540,7 @@
 	}
 
 	// Always ensure UpdateAt is set to current time when updating
-<<<<<<< HEAD
 	playbookRun.UpdateAt = model.GetMillis()
-=======
-	if playbookRun.UpdateAt == 0 {
-		playbookRun.UpdateAt = model.GetMillis()
-	}
->>>>>>> origin/mobile-support/ticket-2-since-param
 
 	playbookRun = playbookRun.Clone()
 	playbookRun.Checklists = populateChecklistIDs(playbookRun.Checklists)
@@ -638,11 +632,7 @@
 		SetMap(map[string]interface{}{
 			"CurrentStatus": app.StatusFinished,
 			"EndAt":         endAt,
-<<<<<<< HEAD
 			"UpdateAt":      endAt,
-=======
-			"UpdateAt":      model.GetMillis(),
->>>>>>> origin/mobile-support/ticket-2-since-param
 		}).
 		Where(sq.Eq{"ID": playbookRunID}),
 	); err != nil {
@@ -659,11 +649,7 @@
 			"CurrentStatus":      app.StatusInProgress,
 			"EndAt":              0,
 			"LastStatusUpdateAt": restoredAt,
-<<<<<<< HEAD
 			"UpdateAt":           restoredAt,
-=======
-			"UpdateAt":           model.GetMillis(),
->>>>>>> origin/mobile-support/ticket-2-since-param
 		}).
 		Where(sq.Eq{"ID": playbookRunID})); err != nil {
 		return errors.Wrapf(err, "failed to restore run for id '%s'", playbookRunID)
