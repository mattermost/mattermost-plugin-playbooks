package sqlstore

import (
	"database/sql"
	"encoding/json"
	"fmt"
	"math"
	"strings"
	"time"

	"github.com/go-sql-driver/mysql"

	"github.com/lib/pq"

	"github.com/jmoiron/sqlx"

	sq "github.com/Masterminds/squirrel"
	"github.com/mattermost/mattermost-plugin-playbooks/server/app"
	"github.com/mattermost/mattermost-plugin-playbooks/server/bot"
	"github.com/mattermost/mattermost-server/v5/model"
	"github.com/pkg/errors"
)

const (
	legacyEventTypeCommanderChanged = "commander_changed"
)

type sqlPlaybookRun struct {
	app.PlaybookRun
	ChecklistsJSON              json.RawMessage
	ConcatenatedInvitedUserIDs  string
	ConcatenatedInvitedGroupIDs string
	ConcatenatedParticipantIDs  string
}

// playbookRunStore holds the information needed to fulfill the methods in the store interface.
type playbookRunStore struct {
	pluginAPI            PluginAPIClient
	log                  bot.Logger
	store                *SQLStore
	queryBuilder         sq.StatementBuilderType
	playbookRunSelect    sq.SelectBuilder
	statusPostsSelect    sq.SelectBuilder
	timelineEventsSelect sq.SelectBuilder
}

// Ensure playbookRunStore implements the app.PlaybookRunStore interface.
var _ app.PlaybookRunStore = (*playbookRunStore)(nil)

type playbookRunStatusPosts []struct {
	PlaybookRunID string
	app.StatusPost
}

func applyPlaybookRunFilterOptionsSort(builder sq.SelectBuilder, options app.PlaybookRunFilterOptions) (sq.SelectBuilder, error) {
	var sort string
	switch options.Sort {
	case app.SortByCreateAt:
		sort = "CreateAt"
	case app.SortByID:
		sort = "ID"
	case app.SortByName:
		sort = "Name"
	case app.SortByOwnerUserID:
		sort = "OwnerUserID"
	case app.SortByTeamID:
		sort = "TeamID"
	case app.SortByEndAt:
		sort = "EndAt"
	case app.SortByStatus:
		sort = "CurrentStatus"
	case app.SortByLastStatusUpdateAt:
		sort = "LastStatusUpdateAt"
	case "":
		// Default to a stable sort if none explicitly provided.
		sort = "ID"
	default:
		return sq.SelectBuilder{}, errors.Errorf("unsupported sort parameter '%s'", options.Sort)
	}

	var direction string
	switch options.Direction {
	case app.DirectionAsc:
		direction = "ASC"
	case app.DirectionDesc:
		direction = "DESC"
	case "":
		// Default to an ascending sort if none explicitly provided.
		direction = "ASC"
	default:
		return sq.SelectBuilder{}, errors.Errorf("unsupported direction parameter '%s'", options.Direction)
	}

	builder = builder.OrderByClause(fmt.Sprintf("%s %s", sort, direction))

	page := options.Page
	perPage := options.PerPage
	if page < 0 {
		page = 0
	}
	if perPage < 0 {
		perPage = 0
	}

	builder = builder.
		Offset(uint64(page * perPage)).
		Limit(uint64(perPage))

	return builder, nil
}

// NewPlaybookRunStore creates a new store for playbook run ServiceImpl.
func NewPlaybookRunStore(pluginAPI PluginAPIClient, log bot.Logger, sqlStore *SQLStore) app.PlaybookRunStore {
	// construct the participants list so that the frontend doesn't have to query the server, bc if
	// the user is not a member of the channel they won't have permissions to get the user list
	participantsCol := `
        COALESCE(
			(SELECT string_agg(cm.UserId, ',')
				FROM IR_Incident as i2
					JOIN ChannelMembers as cm on cm.ChannelId = i2.ChannelId
				WHERE i2.Id = i.Id
				AND cm.UserId NOT IN (SELECT UserId FROM Bots)
			), ''
        ) AS ConcatenatedParticipantIDs`
	if sqlStore.db.DriverName() == model.DATABASE_DRIVER_MYSQL {
		participantsCol = `
        COALESCE(
			(SELECT group_concat(cm.UserId separator ',')
				FROM IR_Incident as i2
					JOIN ChannelMembers as cm on cm.ChannelId = i2.ChannelId
				WHERE i2.Id = i.Id
				AND cm.UserId NOT IN (SELECT UserId FROM Bots)
			), ''
        ) AS ConcatenatedParticipantIDs`
	}

	// When adding a Playbook Run column #1: add to this select
	playbookRunSelect := sqlStore.builder.
		Select("i.ID", "c.DisplayName AS Name", "i.Description", "i.CommanderUserID AS OwnerUserID", "i.TeamID", "i.ChannelID",
			"i.CreateAt", "i.EndAt", "i.DeleteAt", "i.PostID", "i.PlaybookID", "i.ReporterUserID", "i.CurrentStatus", "i.LastStatusUpdateAt",
			"i.ChecklistsJSON", "COALESCE(i.ReminderPostID, '') ReminderPostID", "i.PreviousReminder", "i.BroadcastChannelID",
			"COALESCE(ReminderMessageTemplate, '') ReminderMessageTemplate", "ConcatenatedInvitedUserIDs", "ConcatenatedInvitedGroupIDs", "DefaultCommanderID AS DefaultOwnerID",
			"AnnouncementChannelID", "WebhookOnCreationURL", "Retrospective", "MessageOnJoin", "RetrospectivePublishedAt", "RetrospectiveReminderIntervalSeconds",
<<<<<<< HEAD
			"RetrospectiveWasCanceled", "WebhookOnStatusUpdateURL", "ExportChannelOnFinishedEnabled",
			"CategorizeChannelEnabled").
=======
			"RetrospectiveWasCanceled", "WebhookOnStatusUpdateURL", "ExportChannelOnArchiveEnabled",
			"CategoryName").
>>>>>>> 74057c90
		Column(participantsCol).
		From("IR_Incident AS i").
		Join("Channels AS c ON (c.Id = i.ChannelId)")

	statusPostsSelect := sqlStore.builder.
		Select("sp.IncidentID AS PlaybookRunID", "p.ID", "p.CreateAt", "p.DeleteAt").
		From("IR_StatusPosts as sp").
		Join("Posts as p ON sp.PostID = p.Id")

	timelineEventsSelect := sqlStore.builder.
		Select(
			"te.ID",
			"te.IncidentID AS PlaybookRunID",
			"te.CreateAt",
			"te.DeleteAt",
			"te.EventAt",
		).
		// Map "commander_changed" to "owner_changed", preserving database compatibility
		// without complicating the code.
		Column(
			sq.Alias(
				sq.Case().
					When(sq.Eq{"te.EventType": legacyEventTypeCommanderChanged}, sq.Expr("?", app.OwnerChanged)).
					Else("te.EventType"),
				"EventType",
			),
		).
		Columns(
			"te.Summary",
			"te.Details",
			"te.PostID",
			"te.SubjectUserID",
			"te.CreatorUserID",
		).
		From("IR_TimelineEvent as te")

	return &playbookRunStore{
		pluginAPI:            pluginAPI,
		log:                  log,
		store:                sqlStore,
		queryBuilder:         sqlStore.builder,
		playbookRunSelect:    playbookRunSelect,
		statusPostsSelect:    statusPostsSelect,
		timelineEventsSelect: timelineEventsSelect,
	}
}

// GetPlaybookRuns returns filtered playbook runs and the total count before paging.
func (s *playbookRunStore) GetPlaybookRuns(requesterInfo app.RequesterInfo, options app.PlaybookRunFilterOptions) (*app.GetPlaybookRunsResults, error) {
	permissionsExpr := s.buildPermissionsExpr(requesterInfo)
	teamLimitExpr := buildTeamLimitExpr(requesterInfo.UserID, options.TeamID, "i")

	queryForResults := s.playbookRunSelect.
		Where(permissionsExpr).
		Where(teamLimitExpr)

	queryForTotal := s.store.builder.
		Select("COUNT(*)").
		From("IR_Incident AS i").
		Join("Channels AS c ON (c.Id = i.ChannelId)").
		Where(permissionsExpr).
		Where(teamLimitExpr)

	if options.Status != "" && len(options.Statuses) != 0 {
		return nil, errors.New("options Status and Statuses cannot both be set")
	}

	if options.Status != "" {
		queryForResults = queryForResults.Where(sq.Eq{"i.CurrentStatus": options.Status})
		queryForTotal = queryForTotal.Where(sq.Eq{"i.CurrentStatus": options.Status})
	}

	if len(options.Statuses) != 0 {
		queryForResults = queryForResults.Where(sq.Eq{"i.CurrentStatus": options.Statuses})
		queryForTotal = queryForTotal.Where(sq.Eq{"i.CurrentStatus": options.Statuses})
	}

	if options.OwnerID != "" {
		queryForResults = queryForResults.Where(sq.Eq{"i.CommanderUserID": options.OwnerID})
		queryForTotal = queryForTotal.Where(sq.Eq{"i.CommanderUserID": options.OwnerID})
	}

	if options.MemberID != "" {
		membershipClause := s.queryBuilder.
			Select("1").
			Prefix("EXISTS(").
			From("ChannelMembers AS cm").
			Where("cm.ChannelId = i.ChannelID").
			Where(sq.Eq{"cm.UserId": strings.ToLower(options.MemberID)}).
			Suffix(")")

		queryForResults = queryForResults.Where(membershipClause)
		queryForTotal = queryForTotal.Where(membershipClause)
	}

	if options.PlaybookID != "" {
		queryForResults = queryForResults.Where(sq.Eq{"i.PlaybookID": options.PlaybookID})
		queryForTotal = queryForTotal.Where(sq.Eq{"i.PlaybookID": options.PlaybookID})
	}

	// TODO: do we need to sanitize (replace any '%'s in the search term)?
	if options.SearchTerm != "" {
		column := "c.DisplayName"
		searchString := options.SearchTerm

		// Postgres performs a case-sensitive search, so we need to lowercase
		// both the column contents and the search string
		if s.store.db.DriverName() == model.DATABASE_DRIVER_POSTGRES {
			column = "LOWER(c.DisplayName)"
			searchString = strings.ToLower(options.SearchTerm)
		}

		queryForResults = queryForResults.Where(sq.Like{column: fmt.Sprint("%", searchString, "%")})
		queryForTotal = queryForTotal.Where(sq.Like{column: fmt.Sprint("%", searchString, "%")})
	}

	queryForResults = queryActiveBetweenTimes(queryForResults, options.ActiveGTE, options.ActiveLT)
	queryForTotal = queryActiveBetweenTimes(queryForTotal, options.ActiveGTE, options.ActiveLT)

	queryForResults = queryStartedBetweenTimes(queryForResults, options.StartedGTE, options.StartedLT)
	queryForTotal = queryStartedBetweenTimes(queryForTotal, options.StartedGTE, options.StartedLT)

	queryForResults, err := applyPlaybookRunFilterOptionsSort(queryForResults, options)
	if err != nil {
		return nil, errors.Wrap(err, "failed to apply sort options")
	}

	tx, err := s.store.db.Beginx()
	if err != nil {
		return nil, errors.Wrap(err, "could not begin transaction")
	}
	defer s.store.finalizeTransaction(tx)

	var rawPlaybookRuns []sqlPlaybookRun
	if err = s.store.selectBuilder(tx, &rawPlaybookRuns, queryForResults); err != nil {
		return nil, errors.Wrap(err, "failed to query for playbook runs")
	}

	var total int
	if err = s.store.getBuilder(tx, &total, queryForTotal); err != nil {
		return nil, errors.Wrap(err, "failed to get total count")
	}
	pageCount := 0
	if options.PerPage > 0 {
		pageCount = int(math.Ceil(float64(total) / float64(options.PerPage)))
	}
	hasMore := options.Page+1 < pageCount

	playbookRuns := make([]app.PlaybookRun, 0, len(rawPlaybookRuns))
	playbookRunIDs := make([]string, 0, len(rawPlaybookRuns))
	for _, rawPlaybookRun := range rawPlaybookRuns {
		var playbookRun *app.PlaybookRun
		playbookRun, err = s.toPlaybookRun(rawPlaybookRun)
		if err != nil {
			return nil, err
		}
		playbookRuns = append(playbookRuns, *playbookRun)
		playbookRunIDs = append(playbookRunIDs, playbookRun.ID)
	}

	var statusPosts playbookRunStatusPosts

	postInfoSelect := s.statusPostsSelect.
		OrderBy("p.CreateAt").
		Where(sq.Eq{"sp.IncidentID": playbookRunIDs})

	err = s.store.selectBuilder(tx, &statusPosts, postInfoSelect)
	if err != nil && err != sql.ErrNoRows {
		return nil, errors.Wrap(err, "failed to get playbook run status posts")
	}

	timelineEvents, err := s.getTimelineEventsForPlaybookRun(tx, playbookRunIDs)
	if err != nil {
		return nil, err
	}

	if err = tx.Commit(); err != nil {
		return nil, errors.Wrap(err, "could not commit transaction")
	}

	addStatusPostsToPlaybookRuns(statusPosts, playbookRuns)
	addTimelineEventsToPlaybookRuns(timelineEvents, playbookRuns)

	return &app.GetPlaybookRunsResults{
		TotalCount: total,
		PageCount:  pageCount,
		HasMore:    hasMore,
		Items:      playbookRuns,
	}, nil
}

// CreatePlaybookRun creates a new playbook run. If playbook run has an ID, that ID will be used.
func (s *playbookRunStore) CreatePlaybookRun(playbookRun *app.PlaybookRun) (*app.PlaybookRun, error) {
	if playbookRun == nil {
		return nil, errors.New("playbook run is nil")
	}
	playbookRun = playbookRun.Clone()

	if playbookRun.ID == "" {
		playbookRun.ID = model.NewId()
	}

	rawPlaybookRun, err := toSQLPlaybookRun(*playbookRun)
	if err != nil {
		return nil, err
	}

	// When adding an PlaybookRun column #2: add to the SetMap
	_, err = s.store.execBuilder(s.store.db, sq.
		Insert("IR_Incident").
		SetMap(map[string]interface{}{
			"ID":                                   rawPlaybookRun.ID,
			"Name":                                 rawPlaybookRun.Name,
			"Description":                          rawPlaybookRun.Description,
			"CommanderUserID":                      rawPlaybookRun.OwnerUserID,
			"ReporterUserID":                       rawPlaybookRun.ReporterUserID,
			"TeamID":                               rawPlaybookRun.TeamID,
			"ChannelID":                            rawPlaybookRun.ChannelID,
			"CreateAt":                             rawPlaybookRun.CreateAt,
			"EndAt":                                rawPlaybookRun.EndAt,
			"PostID":                               rawPlaybookRun.PostID,
			"PlaybookID":                           rawPlaybookRun.PlaybookID,
			"ChecklistsJSON":                       rawPlaybookRun.ChecklistsJSON,
			"ReminderPostID":                       rawPlaybookRun.ReminderPostID,
			"PreviousReminder":                     rawPlaybookRun.PreviousReminder,
			"BroadcastChannelID":                   rawPlaybookRun.BroadcastChannelID,
			"ReminderMessageTemplate":              rawPlaybookRun.ReminderMessageTemplate,
			"CurrentStatus":                        rawPlaybookRun.CurrentStatus,
			"LastStatusUpdateAt":                   rawPlaybookRun.LastStatusUpdateAt,
			"ConcatenatedInvitedUserIDs":           rawPlaybookRun.ConcatenatedInvitedUserIDs,
			"ConcatenatedInvitedGroupIDs":          rawPlaybookRun.ConcatenatedInvitedGroupIDs,
			"DefaultCommanderID":                   rawPlaybookRun.DefaultOwnerID,
			"AnnouncementChannelID":                rawPlaybookRun.AnnouncementChannelID,
			"WebhookOnCreationURL":                 rawPlaybookRun.WebhookOnCreationURL,
			"Retrospective":                        rawPlaybookRun.Retrospective,
			"RetrospectivePublishedAt":             rawPlaybookRun.RetrospectivePublishedAt,
			"MessageOnJoin":                        rawPlaybookRun.MessageOnJoin,
			"RetrospectiveReminderIntervalSeconds": rawPlaybookRun.RetrospectiveReminderIntervalSeconds,
			"RetrospectiveWasCanceled":             rawPlaybookRun.RetrospectiveWasCanceled,
			"WebhookOnStatusUpdateURL":             rawPlaybookRun.WebhookOnStatusUpdateURL,
<<<<<<< HEAD
			"ExportChannelOnFinishedEnabled":       rawPlaybookRun.ExportChannelOnFinishedEnabled,
			"CategorizeChannelEnabled":             rawPlaybookRun.CategorizeChannelEnabled,
=======
			"ExportChannelOnArchiveEnabled":        rawPlaybookRun.ExportChannelOnArchiveEnabled,
			"CategoryName":                         rawPlaybookRun.CategoryName,
>>>>>>> 74057c90
			// Preserved for backwards compatibility with v1.2
			"ActiveStage":      0,
			"ActiveStageTitle": "",
			"IsActive":         true,
			"DeleteAt":         0,
		}))

	if err != nil {
		return nil, errors.Wrapf(err, "failed to store new playbook run")
	}

	return playbookRun, nil
}

// UpdatePlaybookRun updates a playbook run.
func (s *playbookRunStore) UpdatePlaybookRun(playbookRun *app.PlaybookRun) error {
	if playbookRun == nil {
		return errors.New("playbook run is nil")
	}
	if playbookRun.ID == "" {
		return errors.New("ID should not be empty")
	}

	rawPlaybookRun, err := toSQLPlaybookRun(*playbookRun)
	if err != nil {
		return err
	}

	// When adding an PlaybookRun column #3: add to this SetMap (if it is a column that can be updated)
	_, err = s.store.execBuilder(s.store.db, sq.
		Update("IR_Incident").
		SetMap(map[string]interface{}{
			"Name":                                 "",
			"Description":                          rawPlaybookRun.Description,
			"CommanderUserID":                      rawPlaybookRun.OwnerUserID,
			"LastStatusUpdateAt":                   rawPlaybookRun.LastStatusUpdateAt,
			"ChecklistsJSON":                       rawPlaybookRun.ChecklistsJSON,
			"ReminderPostID":                       rawPlaybookRun.ReminderPostID,
			"PreviousReminder":                     rawPlaybookRun.PreviousReminder,
			"BroadcastChannelID":                   rawPlaybookRun.BroadcastChannelID,
			"ConcatenatedInvitedUserIDs":           rawPlaybookRun.ConcatenatedInvitedUserIDs,
			"ConcatenatedInvitedGroupIDs":          rawPlaybookRun.ConcatenatedInvitedGroupIDs,
			"DefaultCommanderID":                   rawPlaybookRun.DefaultOwnerID,
			"AnnouncementChannelID":                rawPlaybookRun.AnnouncementChannelID,
			"WebhookOnCreationURL":                 rawPlaybookRun.WebhookOnCreationURL,
			"Retrospective":                        rawPlaybookRun.Retrospective,
			"RetrospectivePublishedAt":             rawPlaybookRun.RetrospectivePublishedAt,
			"MessageOnJoin":                        rawPlaybookRun.MessageOnJoin,
			"RetrospectiveReminderIntervalSeconds": rawPlaybookRun.RetrospectiveReminderIntervalSeconds,
			"RetrospectiveWasCanceled":             rawPlaybookRun.RetrospectiveWasCanceled,
			"WebhookOnStatusUpdateURL":             rawPlaybookRun.WebhookOnStatusUpdateURL,
			"ExportChannelOnFinishedEnabled":       rawPlaybookRun.ExportChannelOnFinishedEnabled,
		}).
		Where(sq.Eq{"ID": rawPlaybookRun.ID}))

	if err != nil {
		return errors.Wrapf(err, "failed to update playbook run with id '%s'", rawPlaybookRun.ID)
	}

	return nil
}

func (s *playbookRunStore) UpdateStatus(statusPost *app.SQLStatusPost) error {
	if statusPost == nil {
		return errors.New("status post is nil")
	}
	if statusPost.PlaybookRunID == "" {
		return errors.New("needs playbook run ID")
	}
	if statusPost.PostID == "" {
		return errors.New("needs post ID")
	}

	if _, err := s.store.execBuilder(s.store.db, sq.
		Insert("IR_StatusPosts").
		SetMap(map[string]interface{}{
			"IncidentID": statusPost.PlaybookRunID,
			"PostID":     statusPost.PostID,
		})); err != nil {
		return errors.Wrap(err, "failed to add new status post")
	}

	return nil
}

func (s *playbookRunStore) FinishPlaybookRun(playbookRunID string, endAt int64) error {
	if _, err := s.store.execBuilder(s.store.db, sq.
		Update("IR_Incident").
		SetMap(map[string]interface{}{
			"CurrentStatus": app.StatusFinished,
			"EndAt":         endAt,
		}).
		Where(sq.Eq{"ID": playbookRunID})); err != nil {
		return errors.Wrapf(err, "failed to finish run for id: %s", playbookRunID)
	}

	return nil
}

// CreateTimelineEvent creates the timeline event
func (s *playbookRunStore) CreateTimelineEvent(event *app.TimelineEvent) (*app.TimelineEvent, error) {
	if event.PlaybookRunID == "" {
		return nil, errors.New("needs playbook run ID")
	}
	if event.EventType == "" {
		return nil, errors.New("needs event type")
	}
	if event.CreateAt == 0 {
		event.CreateAt = model.GetMillis()
	}
	event.ID = model.NewId()

	eventType := string(event.EventType)
	if event.EventType == app.OwnerChanged {
		eventType = legacyEventTypeCommanderChanged
	}

	_, err := s.store.execBuilder(s.store.db, sq.
		Insert("IR_TimelineEvent").
		SetMap(map[string]interface{}{
			"ID":            event.ID,
			"IncidentID":    event.PlaybookRunID,
			"CreateAt":      event.CreateAt,
			"DeleteAt":      event.DeleteAt,
			"EventAt":       event.EventAt,
			"EventType":     eventType,
			"Summary":       event.Summary,
			"Details":       event.Details,
			"PostID":        event.PostID,
			"SubjectUserID": event.SubjectUserID,
			"CreatorUserID": event.CreatorUserID,
		}))

	if err != nil {
		return nil, errors.Wrap(err, "failed to insert timeline event")
	}

	return event, nil
}

// UpdateTimelineEvent updates (or inserts) the timeline event
func (s *playbookRunStore) UpdateTimelineEvent(event *app.TimelineEvent) error {
	if event.ID == "" {
		return errors.New("needs event ID")
	}
	if event.PlaybookRunID == "" {
		return errors.New("needs playbook run ID")
	}
	if event.EventType == "" {
		return errors.New("needs event type")
	}

	eventType := string(event.EventType)
	if event.EventType == app.OwnerChanged {
		eventType = legacyEventTypeCommanderChanged
	}

	_, err := s.store.execBuilder(s.store.db, sq.
		Update("IR_TimelineEvent").
		SetMap(map[string]interface{}{
			"IncidentID":    event.PlaybookRunID,
			"CreateAt":      event.CreateAt,
			"DeleteAt":      event.DeleteAt,
			"EventAt":       event.EventAt,
			"EventType":     eventType,
			"Summary":       event.Summary,
			"Details":       event.Details,
			"PostID":        event.PostID,
			"SubjectUserID": event.SubjectUserID,
			"CreatorUserID": event.CreatorUserID,
		}).
		Where(sq.Eq{"ID": event.ID}))

	if err != nil {
		return errors.Wrap(err, "failed to update timeline event")
	}

	return nil
}

// GetPlaybookRun gets a playbook run by ID.
func (s *playbookRunStore) GetPlaybookRun(playbookRunID string) (*app.PlaybookRun, error) {
	if playbookRunID == "" {
		return nil, errors.New("ID cannot be empty")
	}

	tx, err := s.store.db.Beginx()
	if err != nil {
		return nil, errors.Wrap(err, "could not begin transaction")
	}
	defer s.store.finalizeTransaction(tx)

	var rawPlaybookRun sqlPlaybookRun
	err = s.store.getBuilder(tx, &rawPlaybookRun, s.playbookRunSelect.Where(sq.Eq{"i.ID": playbookRunID}))
	if err == sql.ErrNoRows {
		return nil, errors.Wrapf(app.ErrNotFound, "playbook run with id '%s' does not exist", playbookRunID)
	} else if err != nil {
		return nil, errors.Wrapf(err, "failed to get playbook run by id '%s'", playbookRunID)
	}

	playbookRun, err := s.toPlaybookRun(rawPlaybookRun)
	if err != nil {
		return nil, err
	}

	var statusPosts playbookRunStatusPosts

	postInfoSelect := s.statusPostsSelect.
		Where(sq.Eq{"sp.IncidentID": playbookRunID}).
		OrderBy("p.CreateAt")

	err = s.store.selectBuilder(tx, &statusPosts, postInfoSelect)
	if err != nil && err != sql.ErrNoRows {
		return nil, errors.Wrapf(err, "failed to get playbook run status posts for playbook run with id '%s'", playbookRunID)
	}

	timelineEvents, err := s.getTimelineEventsForPlaybookRun(tx, []string{playbookRunID})
	if err != nil {
		return nil, err
	}

	if err = tx.Commit(); err != nil {
		return nil, errors.Wrap(err, "could not commit transaction")
	}

	for _, p := range statusPosts {
		playbookRun.StatusPosts = append(playbookRun.StatusPosts, p.StatusPost)
	}

	playbookRun.TimelineEvents = append(playbookRun.TimelineEvents, timelineEvents...)

	return playbookRun, nil
}

func (s *playbookRunStore) getTimelineEventsForPlaybookRun(q sqlx.Queryer, playbookRunIDs []string) ([]app.TimelineEvent, error) {
	var timelineEvents []app.TimelineEvent

	timelineEventsSelect := s.timelineEventsSelect.
		OrderBy("te.EventAt ASC").
		Where(sq.And{sq.Eq{"te.IncidentID": playbookRunIDs}, sq.Eq{"te.DeleteAt": 0}})

	err := s.store.selectBuilder(q, &timelineEvents, timelineEventsSelect)
	if err != nil && err != sql.ErrNoRows {
		return nil, errors.Wrap(err, "failed to get timelineEvents")
	}

	return timelineEvents, nil
}

// GetTimelineEvent returns the timeline event by id for the given playbook run.
func (s *playbookRunStore) GetTimelineEvent(playbookRunID, eventID string) (*app.TimelineEvent, error) {
	var event app.TimelineEvent

	timelineEventSelect := s.timelineEventsSelect.
		Where(sq.And{sq.Eq{"te.IncidentID": playbookRunID}, sq.Eq{"te.ID": eventID}})

	err := s.store.getBuilder(s.store.db, &event, timelineEventSelect)
	if err == sql.ErrNoRows {
		return nil, errors.Wrapf(app.ErrNotFound, "timeline event with id (%s) does not exist for playbook run with id (%s)", eventID, playbookRunID)
	} else if err != nil {
		return nil, errors.Wrapf(err, "failed to get timeline event with id (%s) for playbook run with id (%s)", eventID, playbookRunID)
	}

	return &event, nil
}

// GetPlaybookRunIDForChannel gets the playbook run ID associated with the given channel ID.
func (s *playbookRunStore) GetPlaybookRunIDForChannel(channelID string) (string, error) {
	query := s.queryBuilder.
		Select("i.ID").
		From("IR_Incident i").
		Where(sq.Eq{"i.ChannelID": channelID})

	var id string
	err := s.store.getBuilder(s.store.db, &id, query)
	if err == sql.ErrNoRows {
		return "", errors.Wrapf(app.ErrNotFound, "channel with id (%s) does not have a playbook run", channelID)
	} else if err != nil {
		return "", errors.Wrapf(err, "failed to get playbook run by channelID '%s'", channelID)
	}

	return id, nil
}

// GetAllPlaybookRunMembersCount returns the count of all members of an playbook run's channel
// since the beginning of the playbook run, excluding bots.
func (s *playbookRunStore) GetAllPlaybookRunMembersCount(channelID string) (int64, error) {
	query := s.queryBuilder.
		Select("COUNT(DISTINCT cmh.UserId)").
		From("ChannelMemberHistory AS cmh").
		Where(sq.Eq{"cmh.ChannelId": channelID}).
		Where(sq.Expr("cmh.UserId NOT IN (SELECT UserId FROM Bots)"))

	var numMembers int64
	err := s.store.getBuilder(s.store.db, &numMembers, query)
	if err != nil {
		return 0, errors.Wrap(err, "failed to query database")
	}

	return numMembers, nil
}

// GetOwners returns the owners of the playbook runs selected by options
func (s *playbookRunStore) GetOwners(requesterInfo app.RequesterInfo, options app.PlaybookRunFilterOptions) ([]app.OwnerInfo, error) {
	permissionsExpr := s.buildPermissionsExpr(requesterInfo)
	teamLimitExpr := buildTeamLimitExpr(requesterInfo.UserID, options.TeamID, "i")

	// At the moment, the options only includes teamID
	query := s.queryBuilder.
		Select("DISTINCT u.Id AS UserID", "u.Username").
		From("IR_Incident AS i").
		Join("Users AS u ON i.CommanderUserID = u.Id").
		Where(teamLimitExpr).
		Where(permissionsExpr)

	var owners []app.OwnerInfo
	err := s.store.selectBuilder(s.store.db, &owners, query)
	if err != nil {
		return nil, errors.Wrap(err, "failed to query database")
	}

	return owners, nil
}

// NukeDB removes all playbook run related data.
func (s *playbookRunStore) NukeDB() (err error) {
	tx, err := s.store.db.Beginx()
	if err != nil {
		return errors.Wrap(err, "could not begin transaction")
	}
	defer s.store.finalizeTransaction(tx)

	if _, err := tx.Exec("DROP TABLE IF EXISTS IR_PlaybookMember,  IR_StatusPosts, IR_Incident, IR_Playbook, IR_System, IR_TimelineEvent"); err != nil {
		return errors.Wrap(err, "could not delete all IR tables")
	}

	if err := tx.Commit(); err != nil {
		return errors.Wrap(err, "could not commit")
	}

	return s.store.RunMigrations()
}

func (s *playbookRunStore) ChangeCreationDate(playbookRunID string, creationTimestamp time.Time) error {
	updateQuery := s.queryBuilder.Update("IR_Incident").
		Where(sq.Eq{"ID": playbookRunID}).
		Set("CreateAt", model.GetMillisForTime(creationTimestamp))

	sqlResult, err := s.store.execBuilder(s.store.db, updateQuery)
	if err != nil {
		return errors.Wrapf(err, "unable to execute the update query")
	}

	numRows, err := sqlResult.RowsAffected()
	if err != nil {
		return errors.Wrapf(err, "unable to check how many rows were updated")
	}

	if numRows == 0 {
		return app.ErrNotFound
	}

	return nil
}

// HasViewed returns true if userID has viewed channelID
func (s *playbookRunStore) HasViewedChannel(userID, channelID string) bool {
	query := sq.Expr(
		`SELECT EXISTS(SELECT *
                         FROM IR_ViewedChannel as vc
                        WHERE vc.ChannelID = ?
                          AND vc.UserID = ?)
             `, channelID, userID)

	var exists bool
	err := s.store.getBuilder(s.store.db, &exists, query)
	if err != nil {
		return false
	}

	return exists
}

// SetViewed records that userID has viewed channelID.
func (s *playbookRunStore) SetViewedChannel(userID, channelID string) error {
	if s.HasViewedChannel(userID, channelID) {
		return nil
	}

	_, err := s.store.execBuilder(s.store.db, sq.
		Insert("IR_ViewedChannel").
		SetMap(map[string]interface{}{
			"ChannelID": channelID,
			"UserID":    userID,
		}))

	if err != nil {
		if s.store.db.DriverName() == model.DATABASE_DRIVER_MYSQL {
			me, ok := err.(*mysql.MySQLError)
			if ok && me.Number == 1062 {
				return errors.Wrap(app.ErrDuplicateEntry, err.Error())
			}
		} else {
			pe, ok := err.(*pq.Error)
			if ok && pe.Code == "23505" {
				return errors.Wrap(app.ErrDuplicateEntry, err.Error())
			}
		}

		return errors.Wrapf(err, "failed to store userID and channelID")
	}

	return nil
}

func (s *playbookRunStore) buildPermissionsExpr(info app.RequesterInfo) sq.Sqlizer {
	if info.IsAdmin {
		return nil
	}

	// Guests must be channel members
	if info.IsGuest {
		return sq.Expr(`
			  EXISTS(SELECT 1
						 FROM ChannelMembers as cm
						 WHERE cm.ChannelId = i.ChannelID
						   AND cm.UserId = ?)
		`, info.UserID)
	}

	// is the requester a channel member, or is the channel public?
	return sq.Expr(`
		  (
			  -- If requester is a channel member
			  EXISTS(SELECT 1
						 FROM ChannelMembers as cm
						 WHERE cm.ChannelId = i.ChannelID
						   AND cm.UserId = ?)
			  -- Or if channel is public
			  OR EXISTS(SELECT 1
							FROM Channels as c
							WHERE c.Id = i.ChannelID
							  AND c.Type = 'O')
		  )`, info.UserID)
}

func buildTeamLimitExpr(userID, teamID, tableName string) sq.Sqlizer {
	if teamID != "" {
		return sq.Eq{fmt.Sprintf("%s.TeamID", tableName): teamID}
	}

	return sq.Expr(fmt.Sprintf(`
		EXISTS(SELECT 1
					FROM TeamMembers as tm
					WHERE tm.TeamId = %s.TeamID
					  AND tm.DeleteAt = 0
		  	  		  AND tm.UserId = ?)
		`, tableName), userID)
}

func (s *playbookRunStore) toPlaybookRun(rawPlaybookRun sqlPlaybookRun) (*app.PlaybookRun, error) {
	playbookRun := rawPlaybookRun.PlaybookRun
	if err := json.Unmarshal(rawPlaybookRun.ChecklistsJSON, &playbookRun.Checklists); err != nil {
		return nil, errors.Wrapf(err, "failed to unmarshal checklists json for playbook run id: %s", rawPlaybookRun.ID)
	}

	playbookRun.InvitedUserIDs = []string(nil)
	if rawPlaybookRun.ConcatenatedInvitedUserIDs != "" {
		playbookRun.InvitedUserIDs = strings.Split(rawPlaybookRun.ConcatenatedInvitedUserIDs, ",")
	}

	playbookRun.InvitedGroupIDs = []string(nil)
	if rawPlaybookRun.ConcatenatedInvitedGroupIDs != "" {
		playbookRun.InvitedGroupIDs = strings.Split(rawPlaybookRun.ConcatenatedInvitedGroupIDs, ",")
	}

	playbookRun.ParticipantIDs = []string(nil)
	if rawPlaybookRun.ConcatenatedParticipantIDs != "" {
		playbookRun.ParticipantIDs = strings.Split(rawPlaybookRun.ConcatenatedParticipantIDs, ",")
	}

	return &playbookRun, nil
}

func toSQLPlaybookRun(playbookRun app.PlaybookRun) (*sqlPlaybookRun, error) {
	newChecklists := populateChecklistIDs(playbookRun.Checklists)
	checklistsJSON, err := checklistsToJSON(newChecklists)
	if err != nil {
		return nil, errors.Wrapf(err, "failed to marshal checklist json for playbook run id: '%s'", playbookRun.ID)
	}

	return &sqlPlaybookRun{
		PlaybookRun:                 playbookRun,
		ChecklistsJSON:              checklistsJSON,
		ConcatenatedInvitedUserIDs:  strings.Join(playbookRun.InvitedUserIDs, ","),
		ConcatenatedInvitedGroupIDs: strings.Join(playbookRun.InvitedGroupIDs, ","),
	}, nil
}

// populateChecklistIDs returns a cloned slice with ids entered for checklists and checklist items.
func populateChecklistIDs(checklists []app.Checklist) []app.Checklist {
	if len(checklists) == 0 {
		return nil
	}

	newChecklists := make([]app.Checklist, len(checklists))
	for i, c := range checklists {
		newChecklists[i] = c.Clone()
		if newChecklists[i].ID == "" {
			newChecklists[i].ID = model.NewId()
		}
		for j, item := range newChecklists[i].Items {
			if item.ID == "" {
				newChecklists[i].Items[j].ID = model.NewId()
			}
		}
	}

	return newChecklists
}

// A playbook run needs to assign unique ids to its checklist items
func checklistsToJSON(checklists []app.Checklist) (json.RawMessage, error) {
	checklistsJSON, err := json.Marshal(checklists)
	if err != nil {
		return nil, errors.Wrap(err, "failed to marshal checklist json")
	}

	return checklistsJSON, nil
}

func addStatusPostsToPlaybookRuns(statusIDs playbookRunStatusPosts, playbookRuns []app.PlaybookRun) {
	iToPosts := make(map[string][]app.StatusPost)
	for _, p := range statusIDs {
		iToPosts[p.PlaybookRunID] = append(iToPosts[p.PlaybookRunID], p.StatusPost)
	}
	for i, playbookRun := range playbookRuns {
		playbookRuns[i].StatusPosts = iToPosts[playbookRun.ID]
	}
}

func addTimelineEventsToPlaybookRuns(timelineEvents []app.TimelineEvent, playbookRuns []app.PlaybookRun) {
	iToTe := make(map[string][]app.TimelineEvent)
	for _, te := range timelineEvents {
		iToTe[te.PlaybookRunID] = append(iToTe[te.PlaybookRunID], te)
	}
	for i, playbookRun := range playbookRuns {
		playbookRuns[i].TimelineEvents = iToTe[playbookRun.ID]
	}
}

// queryActiveBetweenTimes will modify the query only if one (or both) of start and end are non-zero.
// If both are non-zero, return the playbook runs active between those two times.
// If start is zero, return the playbook run active before the end (not active after the end).
// If end is zero, return the playbook run active after start.
func queryActiveBetweenTimes(query sq.SelectBuilder, start int64, end int64) sq.SelectBuilder {
	if start > 0 && end > 0 {
		return queryActive(query, start, end)
	} else if start > 0 {
		return queryActive(query, start, model.GetMillis())
	} else if end > 0 {
		return queryActive(query, 0, end)
	}

	// both were zero, don't apply a filter:
	return query
}

func queryActive(query sq.SelectBuilder, start int64, end int64) sq.SelectBuilder {
	return query.Where(
		sq.And{
			sq.Or{
				sq.GtOrEq{"i.EndAt": start},
				sq.Eq{"i.EndAt": 0},
			},
			sq.Lt{"i.CreateAt": end},
		})
}

// queryStartedBetweenTimes will modify the query only if one (or both) of start and end are non-zero.
// If both are non-zero, return the playbook runs started between those two times.
// If start is zero, return the playbook run started before the end
// If end is zero, return the playbook run started after start.
func queryStartedBetweenTimes(query sq.SelectBuilder, start int64, end int64) sq.SelectBuilder {
	if start > 0 && end > 0 {
		return queryStarted(query, start, end)
	} else if start > 0 {
		return queryStarted(query, start, model.GetMillis())
	} else if end > 0 {
		return queryStarted(query, 0, end)
	}

	// both were zero, don't apply a filter:
	return query
}

func queryStarted(query sq.SelectBuilder, start int64, end int64) sq.SelectBuilder {
	return query.Where(
		sq.And{
			sq.GtOrEq{"i.CreateAt": start},
			sq.Lt{"i.CreateAt": end},
		})
}<|MERGE_RESOLUTION|>--- conflicted
+++ resolved
@@ -141,13 +141,8 @@
 			"i.ChecklistsJSON", "COALESCE(i.ReminderPostID, '') ReminderPostID", "i.PreviousReminder", "i.BroadcastChannelID",
 			"COALESCE(ReminderMessageTemplate, '') ReminderMessageTemplate", "ConcatenatedInvitedUserIDs", "ConcatenatedInvitedGroupIDs", "DefaultCommanderID AS DefaultOwnerID",
 			"AnnouncementChannelID", "WebhookOnCreationURL", "Retrospective", "MessageOnJoin", "RetrospectivePublishedAt", "RetrospectiveReminderIntervalSeconds",
-<<<<<<< HEAD
 			"RetrospectiveWasCanceled", "WebhookOnStatusUpdateURL", "ExportChannelOnFinishedEnabled",
-			"CategorizeChannelEnabled").
-=======
-			"RetrospectiveWasCanceled", "WebhookOnStatusUpdateURL", "ExportChannelOnArchiveEnabled",
 			"CategoryName").
->>>>>>> 74057c90
 		Column(participantsCol).
 		From("IR_Incident AS i").
 		Join("Channels AS c ON (c.Id = i.ChannelId)")
@@ -388,13 +383,8 @@
 			"RetrospectiveReminderIntervalSeconds": rawPlaybookRun.RetrospectiveReminderIntervalSeconds,
 			"RetrospectiveWasCanceled":             rawPlaybookRun.RetrospectiveWasCanceled,
 			"WebhookOnStatusUpdateURL":             rawPlaybookRun.WebhookOnStatusUpdateURL,
-<<<<<<< HEAD
 			"ExportChannelOnFinishedEnabled":       rawPlaybookRun.ExportChannelOnFinishedEnabled,
-			"CategorizeChannelEnabled":             rawPlaybookRun.CategorizeChannelEnabled,
-=======
-			"ExportChannelOnArchiveEnabled":        rawPlaybookRun.ExportChannelOnArchiveEnabled,
 			"CategoryName":                         rawPlaybookRun.CategoryName,
->>>>>>> 74057c90
 			// Preserved for backwards compatibility with v1.2
 			"ActiveStage":      0,
 			"ActiveStageTitle": "",
