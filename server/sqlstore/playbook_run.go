--- conflicted
+++ resolved
@@ -292,22 +292,6 @@
 	}
 
 	if options.ParticipantOrFollowerID != "" {
-<<<<<<< HEAD
-		participantOrFollower := s.queryBuilder.
-			Select("1").
-			Prefix("EXISTS(").
-			From("IR_Run_Participants AS p").
-			Where("p.IncidentID = i.ID").
-			Where(sq.Or{
-				sq.Eq{"p.IsParticipant": true},
-				sq.Eq{"p.IsFollower": true},
-			}).
-			Where(sq.Eq{"p.UserID": strings.ToLower(options.ParticipantOrFollowerID)}).
-			Suffix(")")
-
-		queryForResults = queryForResults.Where(participantOrFollower)
-		queryForTotal = queryForTotal.Where(participantOrFollower)
-=======
 		userIDFilter := strings.ToLower(options.ParticipantOrFollowerID)
 		followerFilterExpr := sq.Expr(`EXISTS(SELECT 1
 			FROM IR_Run_Participants as rp
@@ -333,7 +317,6 @@
 
 		queryForResults = queryForResults.Where(myRunsClause)
 		queryForTotal = queryForTotal.Where(myRunsClause)
->>>>>>> e14dd9ac
 	}
 
 	if options.PlaybookID != "" {
