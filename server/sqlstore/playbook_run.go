--- conflicted
+++ resolved
@@ -142,15 +142,9 @@
 		Select("i.ID", "c.DisplayName AS Name", "i.Description", "i.CommanderUserID AS OwnerUserID", "i.TeamID", "i.ChannelID",
 			"i.CreateAt", "i.EndAt", "i.DeleteAt", "i.PostID", "i.PlaybookID", "i.ReporterUserID", "i.CurrentStatus", "i.LastStatusUpdateAt",
 			"i.ChecklistsJSON", "COALESCE(i.ReminderPostID, '') ReminderPostID", "i.PreviousReminder",
-<<<<<<< HEAD
-			"COALESCE(ReminderMessageTemplate, '') ReminderMessageTemplate", "ConcatenatedInvitedUserIDs", "ConcatenatedInvitedGroupIDs", "DefaultCommanderID AS DefaultOwnerID",
+			"COALESCE(ReminderMessageTemplate, '') ReminderMessageTemplate", "ReminderTimerDefaultSeconds", "ConcatenatedInvitedUserIDs", "ConcatenatedInvitedGroupIDs", "DefaultCommanderID AS DefaultOwnerID",
 			"ConcatenatedBroadcastChannelIDs", "ConcatenatedWebhookOnCreationURLs", "Retrospective", "MessageOnJoin", "RetrospectivePublishedAt", "RetrospectiveReminderIntervalSeconds",
 			"RetrospectiveWasCanceled", "ConcatenatedWebhookOnStatusUpdateURLs", "ExportChannelOnFinishedEnabled",
-=======
-			"COALESCE(ReminderMessageTemplate, '') ReminderMessageTemplate", "ReminderTimerDefaultSeconds", "ConcatenatedInvitedUserIDs", "ConcatenatedInvitedGroupIDs", "DefaultCommanderID AS DefaultOwnerID",
-			"ConcatenatedBroadcastChannelIDs", "WebhookOnCreationURL", "Retrospective", "MessageOnJoin", "RetrospectivePublishedAt", "RetrospectiveReminderIntervalSeconds",
-			"RetrospectiveWasCanceled", "WebhookOnStatusUpdateURL", "ExportChannelOnFinishedEnabled",
->>>>>>> e915466b
 			"COALESCE(CategoryName, '') CategoryName").
 		Column(participantsCol).
 		From("IR_Incident AS i").
@@ -354,7 +348,6 @@
 	_, err = s.store.execBuilder(s.store.db, sq.
 		Insert("IR_Incident").
 		SetMap(map[string]interface{}{
-<<<<<<< HEAD
 			"ID":                                    rawPlaybookRun.ID,
 			"Name":                                  rawPlaybookRun.Name,
 			"Description":                           rawPlaybookRun.Description,
@@ -370,6 +363,7 @@
 			"ReminderPostID":                        rawPlaybookRun.ReminderPostID,
 			"PreviousReminder":                      rawPlaybookRun.PreviousReminder,
 			"ReminderMessageTemplate":               rawPlaybookRun.ReminderMessageTemplate,
+			"ReminderTimerDefaultSeconds":           rawPlaybookRun.ReminderTimerDefaultSeconds,
 			"CurrentStatus":                         rawPlaybookRun.CurrentStatus,
 			"LastStatusUpdateAt":                    rawPlaybookRun.LastStatusUpdateAt,
 			"ConcatenatedInvitedUserIDs":            rawPlaybookRun.ConcatenatedInvitedUserIDs,
@@ -385,39 +379,6 @@
 			"ConcatenatedWebhookOnStatusUpdateURLs": rawPlaybookRun.ConcatenatedWebhookOnStatusUpdateURLs,
 			"ExportChannelOnFinishedEnabled":        rawPlaybookRun.ExportChannelOnFinishedEnabled,
 			"CategoryName":                          rawPlaybookRun.CategoryName,
-=======
-			"ID":                                   rawPlaybookRun.ID,
-			"Name":                                 rawPlaybookRun.Name,
-			"Description":                          rawPlaybookRun.Description,
-			"CommanderUserID":                      rawPlaybookRun.OwnerUserID,
-			"ReporterUserID":                       rawPlaybookRun.ReporterUserID,
-			"TeamID":                               rawPlaybookRun.TeamID,
-			"ChannelID":                            rawPlaybookRun.ChannelID,
-			"CreateAt":                             rawPlaybookRun.CreateAt,
-			"EndAt":                                rawPlaybookRun.EndAt,
-			"PostID":                               rawPlaybookRun.PostID,
-			"PlaybookID":                           rawPlaybookRun.PlaybookID,
-			"ChecklistsJSON":                       rawPlaybookRun.ChecklistsJSON,
-			"ReminderPostID":                       rawPlaybookRun.ReminderPostID,
-			"PreviousReminder":                     rawPlaybookRun.PreviousReminder,
-			"ReminderMessageTemplate":              rawPlaybookRun.ReminderMessageTemplate,
-			"ReminderTimerDefaultSeconds":          rawPlaybookRun.ReminderTimerDefaultSeconds,
-			"CurrentStatus":                        rawPlaybookRun.CurrentStatus,
-			"LastStatusUpdateAt":                   rawPlaybookRun.LastStatusUpdateAt,
-			"ConcatenatedInvitedUserIDs":           rawPlaybookRun.ConcatenatedInvitedUserIDs,
-			"ConcatenatedInvitedGroupIDs":          rawPlaybookRun.ConcatenatedInvitedGroupIDs,
-			"DefaultCommanderID":                   rawPlaybookRun.DefaultOwnerID,
-			"ConcatenatedBroadcastChannelIDs":      rawPlaybookRun.ConcatenatedBroadcastChannelIDs,
-			"WebhookOnCreationURL":                 rawPlaybookRun.WebhookOnCreationURL,
-			"Retrospective":                        rawPlaybookRun.Retrospective,
-			"RetrospectivePublishedAt":             rawPlaybookRun.RetrospectivePublishedAt,
-			"MessageOnJoin":                        rawPlaybookRun.MessageOnJoin,
-			"RetrospectiveReminderIntervalSeconds": rawPlaybookRun.RetrospectiveReminderIntervalSeconds,
-			"RetrospectiveWasCanceled":             rawPlaybookRun.RetrospectiveWasCanceled,
-			"WebhookOnStatusUpdateURL":             rawPlaybookRun.WebhookOnStatusUpdateURL,
-			"ExportChannelOnFinishedEnabled":       rawPlaybookRun.ExportChannelOnFinishedEnabled,
-			"CategoryName":                         rawPlaybookRun.CategoryName,
->>>>>>> e915466b
 			// Preserved for backwards compatibility with v1.2
 			"ActiveStage":      0,
 			"ActiveStageTitle": "",
