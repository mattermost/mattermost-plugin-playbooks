--- conflicted
+++ resolved
@@ -710,11 +710,7 @@
 	}
 	defer s.store.finalizeTransaction(tx)
 
-<<<<<<< HEAD
-	if _, err := tx.Exec("DROP TABLE IF EXISTS IR_PlaybookMember,  IR_StatusPosts, IR_Incident, IR_Playbook, IR_System, IR_TimelineEvent, IR_ViewedChannel, IR_Run_Participants"); err != nil {
-=======
-	if _, err := tx.Exec("DROP TABLE IF EXISTS IR_PlaybookMember,  IR_StatusPosts, IR_TimelineEvent, IR_Incident, IR_Playbook, IR_System"); err != nil {
->>>>>>> fa813ace
+	if _, err := tx.Exec("DROP TABLE IF EXISTS IR_PlaybookMember,  IR_StatusPosts, IR_TimelineEvent, IR_Incident, IR_Playbook, IR_System, IR_ViewedChannel, IR_Run_Participants"); err != nil {
 		return errors.Wrap(err, "could not delete all IR tables")
 	}
 
