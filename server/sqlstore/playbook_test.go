--- conflicted
+++ resolved
@@ -1882,10 +1882,7 @@
 
 	sqlStore := setupSQLStore(t, db)
 
-<<<<<<< HEAD
 	return NewPlaybookStore(pluginAPIClient, sqlStore)
-=======
-	return NewPlaybookStore(pluginAPIClient, logger, sqlStore)
 }
 
 func TestGetTopPlaybooks(t *testing.T) {
@@ -2049,5 +2046,4 @@
 			require.Equal(t, topPlaybooks.Items[2].PlaybookID, playbooks[3].ID)
 		})
 	}
->>>>>>> d7f2a3f8
 }