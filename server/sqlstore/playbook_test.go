package sqlstore

import (
	"fmt"
	"testing"

	"github.com/jmoiron/sqlx"
	"github.com/mattermost/mattermost-plugin-incident-response/server/playbook"
	"github.com/mattermost/mattermost-server/v5/model"
	"github.com/pkg/errors"
	"github.com/stretchr/testify/require"
)

var (
	pb01 = NewPBBuilder().
		WithTitle("playbook 1").
		WithDescription("this is a description, not very long, but it can be up to 4096 bytes").
		WithTeamID(team1id).
		WithCreateAt(500).
		WithChecklists([]int{1, 2}).
		WithMembers([]userInfo{jon, andrew, matt}).
		ToPlaybook()

	pb02 = NewPBBuilder().
		WithTitle("playbook 2").
		WithTeamID(team1id).
		WithCreateAt(600).
		WithCreatePublic(true).
		WithChecklists([]int{1, 4, 6, 7, 1}). // 19
		WithMembers([]userInfo{andrew, matt}).
		ToPlaybook()

	pb03 = NewPBBuilder().
		WithTitle("playbook 3").
		WithTeamID(team1id).
		WithChecklists([]int{1, 2, 3}).
		WithCreateAt(700).
		WithMembers([]userInfo{jon, matt}).
		ToPlaybook()

	pb04 = NewPBBuilder().
		WithTitle("playbook 4").
		WithDescription("this is a description, not very long, but it can be up to 2048 bytes").
		WithTeamID(team1id).
		WithCreateAt(800).
		WithChecklists([]int{20}).
		WithMembers([]userInfo{matt}).
		ToPlaybook()

	pb05 = NewPBBuilder().
		WithTitle("playbook 5").
		WithDescription("this won't get returned because there are no members").
		WithTeamID(team1id).
		WithCreateAt(900).
		WithChecklists([]int{1, 2, 40}).
		ToPlaybook()

	pb06 = NewPBBuilder().
		WithTitle("playbook 6").
		WithTeamID(team2id).
		WithCreateAt(1000).
		WithChecklists([]int{1}).
		WithMembers([]userInfo{jon, andrew}).
		ToPlaybook()

	pb07 = NewPBBuilder().
		WithTitle("playbook 7").
		WithTeamID(team2id).
		WithCreateAt(1100).
		WithChecklists([]int{1, 2, 3}).
		WithMembers([]userInfo{matt}).
		ToPlaybook()

	pb08 = NewPBBuilder().
		WithTitle("playbook 8").
		WithTeamID(team3id).
		WithCreateAt(1200).
		WithChecklists([]int{1}).
		WithMembers([]userInfo{andrew}).
		ToPlaybook()

	pb = []playbook.Playbook{pb01, pb02, pb03, pb04, pb05, pb06, pb07, pb08}

	jon = userInfo{
		ID:   model.NewId(),
		Name: "jon",
	}

	andrew = userInfo{
		ID:   model.NewId(),
		Name: "Andrew",
	}

	matt = userInfo{
		ID:   model.NewId(),
		Name: "Matt",
	}

	lucia = userInfo{
		ID:   model.NewId(),
		Name: "Lucía",
	}

	bill = userInfo{
		ID:   model.NewId(),
		Name: "Bill",
	}

	jen = userInfo{
		ID:   model.NewId(),
		Name: "Jen",
	}

	users = []userInfo{jon, andrew, matt, lucia, bill, jen}
)

func TestGetPlaybook(t *testing.T) {
	for _, driverName := range driverNames {
		db := setupTestDB(t, driverName)
		playbookStore := setupPlaybookStore(t, db)

		t.Run(driverName+" - id empty", func(t *testing.T) {
			actual, err := playbookStore.Get("")
			require.Error(t, err)
			require.EqualError(t, err, "ID cannot be empty")
			require.Equal(t, playbook.Playbook{}, actual)
		})

		t.Run(driverName+" - create and retrieve playbook", func(t *testing.T) {
			id, err := playbookStore.Create(pb02)
			require.NoError(t, err)
			expected := pb02.Clone()
			expected.ID = id

			actual, err := playbookStore.Get(id)
			require.NoError(t, err)
			require.Equal(t, expected, actual)
		})

		t.Run(driverName+" - create but retrieve non-existing playbook", func(t *testing.T) {
			id, err := playbookStore.Create(pb02)
			require.NoError(t, err)
			expected := pb02.Clone()
			expected.ID = id

			actual, err := playbookStore.Get("nonexisting")
			require.Error(t, err)
			require.EqualError(t, err, "playbook does not exist for id 'nonexisting': not found")
			require.Equal(t, playbook.Playbook{}, actual)
		})

		t.Run(driverName+" - set and retrieve playbook with no members and no checklists", func(t *testing.T) {
			pb10 := NewPBBuilder().
				WithTitle("playbook 10").
				WithTeamID(team1id).
				WithCreateAt(800).
				ToPlaybook()
			id, err := playbookStore.Create(pb10)
			require.NoError(t, err)
			expected := pb10.Clone()
			expected.ID = id

			actual, err := playbookStore.Get(id)
			require.NoError(t, err)
			require.Equal(t, expected, actual)
		})
	}
}

func TestGetPlaybooks(t *testing.T) {
	createPlaybooks := func(store playbook.Store) {
		t.Helper()

		for i := range pb {
			_, err := store.Create(pb[i])
			require.NoError(t, err)
		}
	}

	tests := []struct {
		name        string
		expected    []playbook.Playbook
		expectedErr error
	}{
		{
			name:        "get all playbooks",
			expected:    []playbook.Playbook{pb01, pb02, pb03, pb04, pb05, pb06, pb07, pb08},
			expectedErr: nil,
		},
	}

	for _, driverName := range driverNames {
		db := setupTestDB(t, driverName)
		playbookStore := setupPlaybookStore(t, db)

		t.Run("zero playbooks", func(t *testing.T) {
			result, err := playbookStore.GetPlaybooks()
			require.NoError(t, err)
			require.ElementsMatch(t, []playbook.Playbook{}, result)
		})

		createPlaybooks(playbookStore)

		for _, testCase := range tests {
			t.Run(driverName+" - "+testCase.name, func(t *testing.T) {
				actual, err := playbookStore.GetPlaybooks()

				if testCase.expectedErr != nil {
					require.Nil(t, actual)
					require.Error(t, err)
					require.Equal(t, testCase.expectedErr.Error(), err.Error())

					return
				}

				require.NoError(t, err)

				for i, p := range actual {
					require.True(t, model.IsValidId(p.ID))
					actual[i].ID = ""
				}

				// remove the checklists from the expected playbooks--we don't return them in getPlaybooks
				for i := range testCase.expected {
					testCase.expected[i].Checklists = []playbook.Checklist(nil)
				}

				require.ElementsMatch(t, testCase.expected, actual)
			})
		}
	}
}

func TestGetPlaybooksForTeam(t *testing.T) {
	createPlaybooks := func(store playbook.Store) {
		t.Helper()

		for _, p := range pb {
			_, err := store.Create(p)
			require.NoError(t, err)
		}
	}

	tests := []struct {
		name          string
		teamID        string
		requesterInfo playbook.RequesterInfo
		options       playbook.Options
		expected      playbook.GetPlaybooksResults
		expectedErr   error
	}{
		{
			name:   "team1 from Andrew",
			teamID: team1id,
			requesterInfo: playbook.RequesterInfo{
<<<<<<< HEAD
				UserID:              andrew.ID,
				TeamID:              team1id,
				TeamIDtoCanViewTeam: map[string]bool{team1id: true},
=======
				UserID: "Andrew",
				TeamID: team1id,
>>>>>>> 1db589c2
			},
			options: playbook.Options{
				Sort: playbook.SortByTitle,
			},
			expected: playbook.GetPlaybooksResults{
				TotalCount: 2,
				PageCount:  1,
				HasMore:    false,
				Items:      []playbook.Playbook{pb01, pb02},
			},
			expectedErr: nil,
		},
		{
			name:   "team1 from jon",
			teamID: team1id,
			requesterInfo: playbook.RequesterInfo{
<<<<<<< HEAD
				UserID:              jon.ID,
				TeamID:              team1id,
				TeamIDtoCanViewTeam: map[string]bool{team1id: true},
=======
				UserID: "jon",
				TeamID: team1id,
>>>>>>> 1db589c2
			},
			options: playbook.Options{
				Sort: playbook.SortByTitle,
			},
			expected: playbook.GetPlaybooksResults{
				TotalCount: 2,
				PageCount:  1,
				HasMore:    false,
				Items:      []playbook.Playbook{pb01, pb03},
			},
			expectedErr: nil,
		},
		{
			name:   "team1 from jon title desc",
			teamID: team1id,
			requesterInfo: playbook.RequesterInfo{
<<<<<<< HEAD
				UserID:              jon.ID,
				TeamID:              team1id,
				TeamIDtoCanViewTeam: map[string]bool{team1id: true},
=======
				UserID: "jon",
				TeamID: team1id,
>>>>>>> 1db589c2
			},
			options: playbook.Options{
				Sort:      playbook.SortByTitle,
				Direction: playbook.OrderDesc,
			},
			expected: playbook.GetPlaybooksResults{
				TotalCount: 2,
				PageCount:  1,
				HasMore:    false,
				Items:      []playbook.Playbook{pb03, pb01},
			},
			expectedErr: nil,
		},
		{
			name:   "team1 from jon sort by stages desc",
			teamID: team1id,
			requesterInfo: playbook.RequesterInfo{
<<<<<<< HEAD
				UserID:              jon.ID,
				TeamID:              team1id,
				TeamIDtoCanViewTeam: map[string]bool{team1id: true},
=======
				UserID: "jon",
				TeamID: team1id,
>>>>>>> 1db589c2
			},
			options: playbook.Options{
				Sort:      playbook.SortByStages,
				Direction: playbook.OrderDesc,
			},
			expected: playbook.GetPlaybooksResults{
				TotalCount: 2,
				PageCount:  1,
				HasMore:    false,
				Items:      []playbook.Playbook{pb03, pb01},
			},
			expectedErr: nil,
		},
		{
			name:   "team1 from Admin",
			teamID: team1id,
			requesterInfo: playbook.RequesterInfo{
				UserID:          lucia.ID,
				UserIDtoIsAdmin: map[string]bool{lucia.ID: true},
			},
			options: playbook.Options{
				Sort: playbook.SortByTitle,
			},
			expected: playbook.GetPlaybooksResults{
				TotalCount: 4,
				PageCount:  1,
				HasMore:    false,
				Items:      []playbook.Playbook{pb01, pb02, pb03, pb04},
			},
			expectedErr: nil,
		},
		{
			name:   "team1 from Admin sort by steps desc",
			teamID: team1id,
			requesterInfo: playbook.RequesterInfo{
				UserID:          lucia.ID,
				UserIDtoIsAdmin: map[string]bool{lucia.ID: true},
			},
			options: playbook.Options{
				Sort:      playbook.SortBySteps,
				Direction: playbook.OrderDesc,
			},
			expected: playbook.GetPlaybooksResults{
				TotalCount: 4,
				PageCount:  1,
				HasMore:    false,
				Items:      []playbook.Playbook{pb04, pb02, pb03, pb01},
			},
			expectedErr: nil,
		},
		{
			name:   "team1 from Admin sort by title desc",
			teamID: team1id,
			requesterInfo: playbook.RequesterInfo{
				UserID:          lucia.ID,
				UserIDtoIsAdmin: map[string]bool{lucia.ID: true},
			},
			options: playbook.Options{
				Sort:      playbook.SortByTitle,
				Direction: playbook.OrderDesc,
			},
			expected: playbook.GetPlaybooksResults{
				TotalCount: 4,
				PageCount:  1,
				HasMore:    false,
				Items:      []playbook.Playbook{pb04, pb03, pb02, pb01},
			},
			expectedErr: nil,
		},
		{
			name:   "team1 from Admin sort by steps, default is asc",
			teamID: team1id,
			requesterInfo: playbook.RequesterInfo{
				UserID:          lucia.ID,
				UserIDtoIsAdmin: map[string]bool{lucia.ID: true},
			},
			options: playbook.Options{
				Sort: playbook.SortBySteps,
			},
			expected: playbook.GetPlaybooksResults{
				TotalCount: 4,
				PageCount:  1,
				HasMore:    false,
				Items:      []playbook.Playbook{pb01, pb03, pb02, pb04},
			},
			expectedErr: nil,
		},
		{
			name:   "team1 from Admin sort by steps, specify asc",
			teamID: team1id,
			requesterInfo: playbook.RequesterInfo{
				UserID:          lucia.ID,
				UserIDtoIsAdmin: map[string]bool{lucia.ID: true},
			},
			options: playbook.Options{
				Sort:      playbook.SortBySteps,
				Direction: playbook.OrderAsc,
			},
			expected: playbook.GetPlaybooksResults{
				TotalCount: 4,
				PageCount:  1,
				HasMore:    false,
				Items:      []playbook.Playbook{pb01, pb03, pb02, pb04},
			},
			expectedErr: nil,
		},
		{
			name:   "team1 from Admin sort by steps, desc",
			teamID: team1id,
			requesterInfo: playbook.RequesterInfo{
				UserID:          lucia.ID,
				UserIDtoIsAdmin: map[string]bool{lucia.ID: true},
			},
			options: playbook.Options{
				Sort:      playbook.SortBySteps,
				Direction: playbook.OrderDesc,
			},
			expected: playbook.GetPlaybooksResults{
				TotalCount: 4,
				PageCount:  1,
				HasMore:    false,
				Items:      []playbook.Playbook{pb04, pb02, pb03, pb01},
			},
			expectedErr: nil,
		},
		{
			name:   "team1 from Admin sort by stages",
			teamID: team1id,
			requesterInfo: playbook.RequesterInfo{
				UserID:          lucia.ID,
				UserIDtoIsAdmin: map[string]bool{lucia.ID: true},
			},
			options: playbook.Options{
				Sort: playbook.SortByStages,
			},
			expected: playbook.GetPlaybooksResults{
				TotalCount: 4,
				PageCount:  1,
				HasMore:    false,
				Items:      []playbook.Playbook{pb04, pb01, pb03, pb02},
			},
			expectedErr: nil,
		},
		{
			name:   "team1 from Admin sort by stages, desc",
			teamID: team1id,
			requesterInfo: playbook.RequesterInfo{
				UserID:          lucia.ID,
				UserIDtoIsAdmin: map[string]bool{lucia.ID: true},
			},
			options: playbook.Options{
				Sort:      playbook.SortByStages,
				Direction: playbook.OrderDesc,
			},
			expected: playbook.GetPlaybooksResults{
				TotalCount: 4,
				PageCount:  1,
				HasMore:    false,
				Items:      []playbook.Playbook{pb02, pb03, pb01, pb04},
			},
			expectedErr: nil,
		},
		{
			name:   "team2 from Matt",
			teamID: team2id,
			requesterInfo: playbook.RequesterInfo{
<<<<<<< HEAD
				UserID:              matt.ID,
				TeamID:              team2id,
				TeamIDtoCanViewTeam: map[string]bool{team2id: true},
=======
				UserID: "Matt",
				TeamID: team2id,
>>>>>>> 1db589c2
			},
			options: playbook.Options{
				Sort: playbook.SortByTitle,
			},
			expected: playbook.GetPlaybooksResults{
				TotalCount: 1,
				PageCount:  1,
				HasMore:    false,
				Items:      []playbook.Playbook{pb07},
			},
			expectedErr: nil,
		},
		{
			name:   "team3 from Andrew (not on team)",
			teamID: team3id,
			requesterInfo: playbook.RequesterInfo{
<<<<<<< HEAD
				UserID:              andrew.ID,
				TeamID:              team3id,
				TeamIDtoCanViewTeam: map[string]bool{team3id: true},
=======
				UserID: "Andrew",
				TeamID: team3id,
>>>>>>> 1db589c2
			},
			options: playbook.Options{
				Sort: playbook.SortByTitle,
			},
			expected: playbook.GetPlaybooksResults{
				TotalCount: 1,
				PageCount:  1,
				HasMore:    false,
				Items:      []playbook.Playbook{pb08},
			},
			expectedErr: nil,
		},
		{
			name:   "team3 from Admin",
			teamID: team3id,
			requesterInfo: playbook.RequesterInfo{
				UserID:          lucia.ID,
				UserIDtoIsAdmin: map[string]bool{lucia.ID: true},
			},
			options: playbook.Options{
				Sort: playbook.SortByTitle,
			},
			expected: playbook.GetPlaybooksResults{
				TotalCount: 1,
				PageCount:  1,
				HasMore:    false,
				Items:      []playbook.Playbook{pb08},
			},
			expectedErr: nil,
		},
		{
			name:   "none found",
			teamID: "not-existing",
			expected: playbook.GetPlaybooksResults{
				TotalCount: 0,
				PageCount:  0,
				HasMore:    false,
				Items:      []playbook.Playbook{},
			},
			expectedErr: nil,
		},
	}

	for _, driverName := range driverNames {
		db := setupTestDB(t, driverName)
		playbookStore := setupPlaybookStore(t, db)

		t.Run("zero playbooks", func(t *testing.T) {
			result, err := playbookStore.GetPlaybooks()
			require.NoError(t, err)
			require.ElementsMatch(t, []playbook.Playbook{}, result)
		})

		_, _, store := setupSQLStore(t, db)
		setupUsersTable(t, db)
		setupTeamMembersTable(t, db)
		addUsers(t, store, users)
		addUsersToTeam(t, store, users, team1id)
		addUsersToTeam(t, store, users, team2id)
		makeAdmin(t, store, lucy)

		createPlaybooks(playbookStore)

		for _, testCase := range tests {
			t.Run(driverName+" - "+testCase.name, func(t *testing.T) {
				actual, err := playbookStore.GetPlaybooksForTeam(testCase.requesterInfo, testCase.teamID, testCase.options)

				if testCase.expectedErr != nil {
					require.Nil(t, actual)
					require.Error(t, err)
					require.Equal(t, testCase.expectedErr.Error(), err.Error())

					return
				}

				require.NoError(t, err)

				for i, p := range actual.Items {
					require.True(t, model.IsValidId(p.ID))
					actual.Items[i].ID = ""
				}

				// remove the checklists from the expected playbooks--we don't return them in getPlaybooks
				for i := range testCase.expected.Items {
					testCase.expected.Items[i].Checklists = []playbook.Checklist(nil)
				}

				require.Equal(t, testCase.expected, actual)
			})
		}
	}
}

func TestUpdatePlaybook(t *testing.T) {
	for _, driverName := range driverNames {
		db := setupTestDB(t, driverName)
		playbookStore := setupPlaybookStore(t, db)

		tests := []struct {
			name        string
			playbook    playbook.Playbook
			update      func(playbook.Playbook) playbook.Playbook
			expectedErr error
		}{
			{
				name:     "id should not be empty",
				playbook: NewPBBuilder().ToPlaybook(),
				update: func(old playbook.Playbook) playbook.Playbook {
					return playbook.Playbook{}
				},
				expectedErr: errors.New("id should not be empty"),
			},
			{
				name:     "Incident should not contain checklists with no items",
				playbook: NewPBBuilder().WithChecklists([]int{1}).ToPlaybook(),
				update: func(old playbook.Playbook) playbook.Playbook {
					old.Checklists[0].Items = []playbook.ChecklistItem{}
					return old
				},
				expectedErr: errors.New("checklists with no items are not allowed"),
			},
			{
				name:     "playbook now public",
				playbook: NewPBBuilder().WithChecklists([]int{1}).ToPlaybook(),
				update: func(old playbook.Playbook) playbook.Playbook {
					old.CreatePublicIncident = true
					return old
				},
				expectedErr: nil,
			},
			{
				name:     "playbook new title",
				playbook: NewPBBuilder().WithChecklists([]int{1}).ToPlaybook(),
				update: func(old playbook.Playbook) playbook.Playbook {
					old.Title = "new title"
					return old
				},
				expectedErr: nil,
			},
			{
				name: "playbook new description",
				playbook: NewPBBuilder().WithDescription("original description").
					WithChecklists([]int{1}).ToPlaybook(),
				update: func(old playbook.Playbook) playbook.Playbook {
					old.Description = "new description"
					return old
				},
				expectedErr: nil,
			},
			{
				name:     "delete playbook",
				playbook: NewPBBuilder().WithChecklists([]int{1}).ToPlaybook(),
				update: func(old playbook.Playbook) playbook.Playbook {
					old.DeleteAt = model.GetMillis()
					return old
				},
				expectedErr: nil,
			},
			{
				name:     "Incident with 2 checklists, update the checklists a bit",
				playbook: NewPBBuilder().WithChecklists([]int{1, 2}).ToPlaybook(),
				update: func(old playbook.Playbook) playbook.Playbook {
					old.Checklists[0].Items[0].State = playbook.ChecklistItemStateClosed
					old.Checklists[1].Items[1].Title = "new title"
					return old
				},
				expectedErr: nil,
			},
			{
				name:     "Incident with 3 checklists, update to 0",
				playbook: NewPBBuilder().WithChecklists([]int{1, 2, 5}).ToPlaybook(),
				update: func(old playbook.Playbook) playbook.Playbook {
					old.Checklists = []playbook.Checklist{}
					old.NumSteps = 0
					old.NumStages = 0
					return old
				},
				expectedErr: nil,
			},
			{
				name: "Incident with 2 members, go to 1",
				playbook: NewPBBuilder().WithChecklists([]int{1, 2}).
					WithMembers([]userInfo{jon, andrew}).ToPlaybook(),
				update: func(old playbook.Playbook) playbook.Playbook {
					old.MemberIDs = []string{andrew.ID}
					return old
				},
				expectedErr: nil,
			},
			{
				name: "Incident with 3 members, go to 4 with different members",
				playbook: NewPBBuilder().WithChecklists([]int{1, 2}).
					WithMembers([]userInfo{jon, andrew, bob}).ToPlaybook(),
				update: func(old playbook.Playbook) playbook.Playbook {
					old.MemberIDs = []string{matt.ID, bill.ID, alice.ID, jen.ID}
					return old
				},
				expectedErr: nil,
			},
			{
				name: "Incident with 3 members, go to 4 with one different member",
				playbook: NewPBBuilder().WithChecklists([]int{1, 2}).
					WithMembers([]userInfo{jon, andrew, bob}).ToPlaybook(),
				update: func(old playbook.Playbook) playbook.Playbook {
					old.MemberIDs = []string{jon.ID, andrew.ID, bob.ID, alice.ID}
					return old
				},
				expectedErr: nil,
			},
			{
				name:     "Incident with 0 members, go to 2",
				playbook: NewPBBuilder().WithChecklists([]int{1, 2}).ToPlaybook(),
				update: func(old playbook.Playbook) playbook.Playbook {
					old.MemberIDs = []string{alice.ID, jen.ID}
					return old
				},
				expectedErr: nil,
			},
			{
				name: "Incident with 5 members, go to 0",
				playbook: NewPBBuilder().
					WithChecklists([]int{1, 2}).
					WithMembers([]userInfo{
						jon,
						andrew,
						{model.NewId(), "j1"},
						{model.NewId(), "j2"},
						{model.NewId(), "j3"},
					}).
					ToPlaybook(),
				update: func(old playbook.Playbook) playbook.Playbook {
					old.MemberIDs = nil
					return old
				},
				expectedErr: nil,
			},
		}

		for _, testCase := range tests {
			t.Run(testCase.name, func(t *testing.T) {
				returned, err := playbookStore.Create(testCase.playbook)
				testCase.playbook.ID = returned
				require.NoError(t, err)
				expected := testCase.update(testCase.playbook)

				err = playbookStore.Update(expected)

				if testCase.expectedErr != nil {
					require.Error(t, err)
					require.EqualError(t, err, testCase.expectedErr.Error())
					return
				}

				require.NoError(t, err)

				actual, err := playbookStore.Get(expected.ID)
				require.NoError(t, err)
				require.Equal(t, expected, actual)
			})
		}
	}
}

func TestDeletePlaybook(t *testing.T) {
	for _, driverName := range driverNames {
		db := setupTestDB(t, driverName)
		playbookStore := setupPlaybookStore(t, db)

		t.Run(driverName+" - id empty", func(t *testing.T) {
			err := playbookStore.Delete("")
			require.Error(t, err)
			require.EqualError(t, err, "ID cannot be empty")
		})

		t.Run(driverName+" - create and delete playbook", func(t *testing.T) {
			before := model.GetMillis()

			id, err := playbookStore.Create(pb02)
			require.NoError(t, err)
			expected := pb02.Clone()
			expected.ID = id

			actual, err := playbookStore.Get(id)
			require.NoError(t, err)
			require.Equal(t, expected, actual)

			err = playbookStore.Delete(id)
			require.NoError(t, err)

			actual, err = playbookStore.Get(id)
			require.NoError(t, err)
			require.Greater(t, actual.DeleteAt, before)

			expected.DeleteAt = actual.DeleteAt
			require.Equal(t, expected, actual)
		})
	}
}

// PlaybookBuilder is a utility to build playbooks with a default base.
// Use it as:
// NewBuilder.WithName("name").WithXYZ(xyz)....ToPlaybook()
type PlaybookBuilder struct {
	*playbook.Playbook
}

func NewPBBuilder() *PlaybookBuilder {
	return &PlaybookBuilder{
		&playbook.Playbook{
			Title:                "base playbook",
			TeamID:               model.NewId(),
			CreatePublicIncident: false,
			CreateAt:             model.GetMillis(),
			DeleteAt:             0,
			Checklists:           []playbook.Checklist(nil),
			MemberIDs:            []string(nil),
		},
	}
}

func (p *PlaybookBuilder) WithID() *PlaybookBuilder {
	p.ID = model.NewId()

	return p
}

func (p *PlaybookBuilder) WithTitle(title string) *PlaybookBuilder {
	p.Title = title

	return p
}

func (p *PlaybookBuilder) WithDescription(desc string) *PlaybookBuilder {
	p.Description = desc

	return p
}

func (p *PlaybookBuilder) WithTeamID(id string) *PlaybookBuilder {
	p.TeamID = id

	return p
}

func (p *PlaybookBuilder) WithCreatePublic(public bool) *PlaybookBuilder {
	p.CreatePublicIncident = public

	return p
}

func (p *PlaybookBuilder) WithCreateAt(createAt int64) *PlaybookBuilder {
	p.CreateAt = createAt

	return p
}

func (p *PlaybookBuilder) WithDeleteAt(deleteAt int64) *PlaybookBuilder {
	p.DeleteAt = deleteAt

	return p
}

func (p *PlaybookBuilder) WithChecklists(itemsPerChecklist []int) *PlaybookBuilder {
	p.Checklists = make([]playbook.Checklist, len(itemsPerChecklist))

	for i, numItems := range itemsPerChecklist {
		items := make([]playbook.ChecklistItem, numItems)
		for j := 0; j < numItems; j++ {
			items[j] = playbook.ChecklistItem{
				ID:    model.NewId(),
				Title: fmt.Sprint("Checklist ", i, " - item ", j),
			}
		}

		p.Checklists[i] = playbook.Checklist{
			ID:    model.NewId(),
			Title: fmt.Sprint("Checklist ", i),
			Items: items,
		}
	}

	p.NumStages = int64(len(itemsPerChecklist))
	p.NumSteps = sum(itemsPerChecklist)

	return p
}

func sum(nums []int) int64 {
	ret := 0
	for _, n := range nums {
		ret += n
	}
	return int64(ret)
}

func (p *PlaybookBuilder) WithMembers(members []userInfo) *PlaybookBuilder {
	p.MemberIDs = make([]string, len(members))

	for i, member := range members {
		p.MemberIDs[i] = member.ID
	}

	return p
}

func (p *PlaybookBuilder) ToPlaybook() playbook.Playbook {
	return *p.Playbook
}

func setupPlaybookStore(t *testing.T, db *sqlx.DB) playbook.Store {
	return NewPlaybookStore(setupSQLStore(t, db))
}<|MERGE_RESOLUTION|>--- conflicted
+++ resolved
@@ -253,14 +253,8 @@
 			name:   "team1 from Andrew",
 			teamID: team1id,
 			requesterInfo: playbook.RequesterInfo{
-<<<<<<< HEAD
-				UserID:              andrew.ID,
-				TeamID:              team1id,
-				TeamIDtoCanViewTeam: map[string]bool{team1id: true},
-=======
-				UserID: "Andrew",
+				UserID: andrew.ID,
 				TeamID: team1id,
->>>>>>> 1db589c2
 			},
 			options: playbook.Options{
 				Sort: playbook.SortByTitle,
@@ -277,14 +271,8 @@
 			name:   "team1 from jon",
 			teamID: team1id,
 			requesterInfo: playbook.RequesterInfo{
-<<<<<<< HEAD
-				UserID:              jon.ID,
-				TeamID:              team1id,
-				TeamIDtoCanViewTeam: map[string]bool{team1id: true},
-=======
-				UserID: "jon",
+				UserID: jon.ID,
 				TeamID: team1id,
->>>>>>> 1db589c2
 			},
 			options: playbook.Options{
 				Sort: playbook.SortByTitle,
@@ -301,14 +289,8 @@
 			name:   "team1 from jon title desc",
 			teamID: team1id,
 			requesterInfo: playbook.RequesterInfo{
-<<<<<<< HEAD
-				UserID:              jon.ID,
-				TeamID:              team1id,
-				TeamIDtoCanViewTeam: map[string]bool{team1id: true},
-=======
-				UserID: "jon",
+				UserID: jon.ID,
 				TeamID: team1id,
->>>>>>> 1db589c2
 			},
 			options: playbook.Options{
 				Sort:      playbook.SortByTitle,
@@ -326,14 +308,8 @@
 			name:   "team1 from jon sort by stages desc",
 			teamID: team1id,
 			requesterInfo: playbook.RequesterInfo{
-<<<<<<< HEAD
-				UserID:              jon.ID,
-				TeamID:              team1id,
-				TeamIDtoCanViewTeam: map[string]bool{team1id: true},
-=======
-				UserID: "jon",
+				UserID: jon.ID,
 				TeamID: team1id,
->>>>>>> 1db589c2
 			},
 			options: playbook.Options{
 				Sort:      playbook.SortByStages,
@@ -500,14 +476,8 @@
 			name:   "team2 from Matt",
 			teamID: team2id,
 			requesterInfo: playbook.RequesterInfo{
-<<<<<<< HEAD
-				UserID:              matt.ID,
-				TeamID:              team2id,
-				TeamIDtoCanViewTeam: map[string]bool{team2id: true},
-=======
-				UserID: "Matt",
+				UserID: matt.ID,
 				TeamID: team2id,
->>>>>>> 1db589c2
 			},
 			options: playbook.Options{
 				Sort: playbook.SortByTitle,
@@ -524,14 +494,8 @@
 			name:   "team3 from Andrew (not on team)",
 			teamID: team3id,
 			requesterInfo: playbook.RequesterInfo{
-<<<<<<< HEAD
-				UserID:              andrew.ID,
-				TeamID:              team3id,
-				TeamIDtoCanViewTeam: map[string]bool{team3id: true},
-=======
-				UserID: "Andrew",
+				UserID: andrew.ID,
 				TeamID: team3id,
->>>>>>> 1db589c2
 			},
 			options: playbook.Options{
 				Sort: playbook.SortByTitle,
