// Copyright (c) 2020-present Mattermost, Inc. All Rights Reserved.
// See LICENSE.txt for license information.

package sqlstore

import (
	"database/sql"

	sq "github.com/Masterminds/squirrel"
	"github.com/jmoiron/sqlx"
	"github.com/pkg/errors"
	"github.com/sirupsen/logrus"

	"github.com/mattermost/mattermost/server/public/model"

	"github.com/mattermost/mattermost-plugin-playbooks/server/app"
)

// maxJSONLength holds the limit we set for JSON data in postgres
// Since JSON data type is unboounded, we need to set a limit
// that we'll control manually.
const maxJSONLength = 256 * 1024 // 256KB

const DeprecatedDatabaseDriverMysql = "mysql"

type SQLStore struct {
	db        *sqlx.DB
	builder   sq.StatementBuilderType
	scheduler app.JobOnceScheduler
}

// New constructs a new instance of SQLStore.
func New(pluginAPI PluginAPIClient, scheduler app.JobOnceScheduler) (*SQLStore, error) {
	var db *sqlx.DB

	origDB, err := pluginAPI.Store.GetMasterDB()
	if err != nil {
		return nil, err
	}
	db = sqlx.NewDb(origDB, pluginAPI.Store.DriverName())

<<<<<<< HEAD
	builder := sq.StatementBuilder.PlaceholderFormat(sq.Question)
	if pluginAPI.Store.DriverName() == model.DatabaseDriverPostgres {
		builder = builder.PlaceholderFormat(sq.Dollar)
	}

	if pluginAPI.Store.DriverName() == DeprecatedDatabaseDriverMysql {
		db.MapperFunc(func(s string) string { return s })
=======
	builder := sq.StatementBuilder.PlaceholderFormat(sq.Dollar)
	if pluginAPI.Store.DriverName() != model.DatabaseDriverPostgres {
		return nil, errors.New("only PostgreSQL is supported")
>>>>>>> a7f889d1
	}

	return &SQLStore{
		db,
		builder,
		scheduler,
	}, nil
}

// queryer is an interface describing a resource that can query.
//
// It exactly matches sqlx.Queryer, existing simply to constrain sqlx usage to this file.
type queryer interface {
	sqlx.Queryer
}

// builder is an interface describing a resource that can construct SQL and arguments.
//
// It exists to allow consuming any squirrel.*Builder type.
type builder interface {
	ToSql() (string, []interface{}, error)
}

// get queries for a single row, building the sql, and writing the result into dest.
//
// Use this to simplify querying for a single row or column. Dest may be a pointer to a simple
// type, or a struct with fields to be populated from the returned columns.
func (sqlStore *SQLStore) getBuilder(q sqlx.Queryer, dest interface{}, b builder) error {
	sqlString, args, err := b.ToSql()
	if err != nil {
		return errors.Wrap(err, "failed to build sql")
	}

	sqlString = sqlStore.db.Rebind(sqlString)

	return sqlx.Get(q, dest, sqlString, args...)
}

// selectBuilder queries for one or more rows, building the sql, and writing the result into dest.
//
// Use this to simplify querying for multiple rows (and possibly columns). Dest may be a slice of
// a simple, or a slice of a struct with fields to be populated from the returned columns.
func (sqlStore *SQLStore) selectBuilder(q sqlx.Queryer, dest interface{}, b builder) error {
	sqlString, args, err := b.ToSql()
	if err != nil {
		return errors.Wrap(err, "failed to build sql")
	}

	sqlString = sqlStore.db.Rebind(sqlString)

	return sqlx.Select(q, dest, sqlString, args...)
}

// execer is an interface describing a resource that can execute write queries.
//
// It allows the use of *sqlx.Db and *sqlx.Tx.
type execer interface {
	Exec(query string, args ...interface{}) (sql.Result, error)
	DriverName() string
}

type queryExecer interface {
	queryer
	execer
}

// exec executes the given query using positional arguments, automatically rebinding for the db.
func (sqlStore *SQLStore) exec(e execer, sqlString string, args ...interface{}) (sql.Result, error) {
	sqlString = sqlStore.db.Rebind(sqlString)
	return e.Exec(sqlString, args...)
}

// exec executes the given query, building the necessary sql.
func (sqlStore *SQLStore) execBuilder(e execer, b builder) (sql.Result, error) {
	sqlString, args, err := b.ToSql()
	if err != nil {
		return nil, errors.Wrap(err, "failed to build sql")
	}

	return sqlStore.exec(e, sqlString, args...)
}

// finalizeTransaction ensures a transaction is closed after use, rolling back if not already committed.
func (sqlStore *SQLStore) finalizeTransaction(tx *sqlx.Tx) {
	// Rollback returns sql.ErrTxDone if the transaction was already closed.
	if err := tx.Rollback(); err != nil && err != sql.ErrTxDone {
		logrus.WithError(err).Error("Failed to rollback transaction")
	}
}<|MERGE_RESOLUTION|>--- conflicted
+++ resolved
@@ -39,19 +39,9 @@
 	}
 	db = sqlx.NewDb(origDB, pluginAPI.Store.DriverName())
 
-<<<<<<< HEAD
-	builder := sq.StatementBuilder.PlaceholderFormat(sq.Question)
-	if pluginAPI.Store.DriverName() == model.DatabaseDriverPostgres {
-		builder = builder.PlaceholderFormat(sq.Dollar)
-	}
-
-	if pluginAPI.Store.DriverName() == DeprecatedDatabaseDriverMysql {
-		db.MapperFunc(func(s string) string { return s })
-=======
 	builder := sq.StatementBuilder.PlaceholderFormat(sq.Dollar)
 	if pluginAPI.Store.DriverName() != model.DatabaseDriverPostgres {
 		return nil, errors.New("only PostgreSQL is supported")
->>>>>>> a7f889d1
 	}
 
 	return &SQLStore{
