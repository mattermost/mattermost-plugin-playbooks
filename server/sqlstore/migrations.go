--- conflicted
+++ resolved
@@ -24,17 +24,6 @@
 // this workaround to make the migration idempotent
 var createPGIndex = func(indexName, tableName, columns string) string {
 	return fmt.Sprintf(`
-<<<<<<< HEAD
-						DO
-						$$
-						BEGIN
-							IF to_regclass('%s') IS NULL THEN
-								CREATE INDEX %s ON %s (%s);
-							END IF;
-						END
-						$$;
-					`, indexName, indexName, tableName, columns)
-=======
 		DO
 		$$
 		BEGIN
@@ -44,7 +33,6 @@
 		END
 		$$;
 	`, indexName, indexName, tableName, columns)
->>>>>>> 72ffcc20
 }
 
 var migrations = []Migration{
@@ -296,26 +284,11 @@
 
 				if _, err := e.Exec(createPGIndex("IR_StatusPosts_PostID", "IR_StatusPosts", "PostID")); err != nil {
 					return errors.Wrapf(err, "failed creating index IR_StatusPosts_PostID ")
-<<<<<<< HEAD
-=======
 				}
 
 				if _, err := e.Exec("ALTER TABLE IR_Incident ADD ReminderPostID TEXT"); err != nil {
 					return errors.Wrapf(err, "failed adding column ReminderPostID to table IR_Incident")
->>>>>>> 72ffcc20
-				}
-
-				if _, err := e.Exec("ALTER TABLE IR_Incident ADD ReminderPostID TEXT"); err != nil {
-					return errors.Wrapf(err, "failed adding column ReminderPostID to table IR_Incident")
-				}
-			}
-
-			incidentUpdate := sqlStore.builder.
-				Update("IR_Incident").
-				Set("ReminderPostID", "").
-				Where(sq.Eq{"ReminderPostID": nil})
-			if _, err := sqlStore.execBuilder(e, incidentUpdate); err != nil {
-				return errors.Errorf("failed updating ReminderPostID field")
+				}
 			}
 
 			return nil
