--- conflicted
+++ resolved
@@ -667,14 +667,6 @@
 		toVersion:   semver.MustParse("0.16.0"),
 		migrationFunc: func(e sqlx.Ext, sqlStore *SQLStore) error {
 			if e.DriverName() == model.DATABASE_DRIVER_MYSQL {
-<<<<<<< HEAD
-				if err := addColumnToMySQLTable(e, "IR_Incident", "RetrospectivePublished", "BIGINT NOT NULL DEFAULT 0"); err != nil {
-					return errors.Wrapf(err, "failed adding column RetrospectivePublished to table IR_Incident")
-				}
-			} else {
-				if err := addColumnToPGTable(e, "IR_Incident", "RetrospectivePublished", "BIGINT NOT NULL DEFAULT 0"); err != nil {
-					return errors.Wrapf(err, "failed adding column RetrospectivePublished to table IR_Incident")
-=======
 				if err := addColumnToMySQLTable(e, "IR_Playbook", "MessageOnJoin", "TEXT"); err != nil {
 					return errors.Wrapf(err, "failed adding column MessageOnJoin to table IR_Playbook")
 				}
@@ -730,10 +722,25 @@
 
 				if _, err := e.Exec(createUniquePGIndex("IR_ViewedChannel_ChannelID_UserID", "IR_ViewedChannel", "ChannelID, UserID")); err != nil {
 					return errors.Wrapf(err, "failed creating index IR_ViewedChannel_ChannelID_UserID")
->>>>>>> fe8445d5
-				}
-			}
-
+				}
+			}
+
+			return nil
+		},
+	},
+	{
+		fromVersion: semver.MustParse("0.16.0"),
+		toVersion:   semver.MustParse("0.17.0"),
+		migrationFunc: func(e sqlx.Ext, sqlStore *SQLStore) error {
+			if e.DriverName() == model.DATABASE_DRIVER_MYSQL {
+				if err := addColumnToMySQLTable(e, "IR_Incident", "RetrospectivePublished", "BIGINT NOT NULL DEFAULT 0"); err != nil {
+					return errors.Wrapf(err, "failed adding column RetrospectivePublished to table IR_Incident")
+				}
+			} else {
+				if err := addColumnToPGTable(e, "IR_Incident", "RetrospectivePublished", "BIGINT NOT NULL DEFAULT 0"); err != nil {
+					return errors.Wrapf(err, "failed adding column RetrospectivePublished to table IR_Incident")
+				}
+			}
 			return nil
 		},
 	},
