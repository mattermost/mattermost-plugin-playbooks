--- conflicted
+++ resolved
@@ -512,30 +512,6 @@
 		toVersion:   semver.MustParse("0.11.0"),
 		migrationFunc: func(e sqlx.Ext, sqlStore *SQLStore) error {
 			if e.DriverName() == model.DATABASE_DRIVER_MYSQL {
-<<<<<<< HEAD
-				if err := addColumnToMySQLTable(e, "IR_Incident", "AnnouncementChannelID", "VARCHAR(26) DEFAULT ''"); err != nil {
-					return errors.Wrapf(err, "failed adding column AnnouncementChannelID to table IR_Incident")
-				}
-
-				if err := addColumnToMySQLTable(e, "IR_Playbook", "AnnouncementChannelID", "VARCHAR(26) DEFAULT ''"); err != nil {
-					return errors.Wrapf(err, "failed adding column AnnouncementChannelID to table IR_Playbook")
-				}
-
-				if err := addColumnToMySQLTable(e, "IR_Playbook", "AnnouncementChannelEnabled", "BOOLEAN DEFAULT FALSE"); err != nil {
-					return errors.Wrapf(err, "failed adding column AnnouncementChannelEnabled to table IR_Playbook")
-				}
-			} else {
-				if err := addColumnToPGTable(e, "IR_Incident", "AnnouncementChannelID", "TEXT DEFAULT ''"); err != nil {
-					return errors.Wrapf(err, "failed adding column AnnouncementChannelID to table IR_Incident")
-				}
-
-				if err := addColumnToPGTable(e, "IR_Playbook", "AnnouncementChannelID", "TEXT DEFAULT ''"); err != nil {
-					return errors.Wrapf(err, "failed adding column AnnouncementChannelID to table IR_Playbook")
-				}
-
-				if err := addColumnToPGTable(e, "IR_Playbook", "AnnouncementChannelEnabled", "BOOLEAN DEFAULT FALSE"); err != nil {
-					return errors.Wrapf(err, "failed adding column AnnouncementChannelEnabled to table IR_Playbook")
-=======
 				if _, err := e.Exec(`
 					UPDATE IR_Incident
 					INNER JOIN Channels ON IR_Incident.ChannelID = Channels.ID
@@ -558,7 +534,38 @@
 						AND IR_Incident.ChannelID = Channels.ID
 				`); err != nil {
 					return errors.Wrap(err, "failed updating table IR_Incident with Channels' CreateAt and DeleteAt values")
->>>>>>> 6b3cf23d
+				}
+			}
+
+			return nil
+		},
+	{
+		fromVersion: semver.MustParse("0.11.0"),
+		toVersion:   semver.MustParse("0.12.0"),
+		migrationFunc: func(e sqlx.Ext, sqlStore *SQLStore) error {
+			if e.DriverName() == model.DATABASE_DRIVER_MYSQL {
+				if err := addColumnToMySQLTable(e, "IR_Incident", "AnnouncementChannelID", "VARCHAR(26) DEFAULT ''"); err != nil {
+					return errors.Wrapf(err, "failed adding column AnnouncementChannelID to table IR_Incident")
+				}
+
+				if err := addColumnToMySQLTable(e, "IR_Playbook", "AnnouncementChannelID", "VARCHAR(26) DEFAULT ''"); err != nil {
+					return errors.Wrapf(err, "failed adding column AnnouncementChannelID to table IR_Playbook")
+				}
+
+				if err := addColumnToMySQLTable(e, "IR_Playbook", "AnnouncementChannelEnabled", "BOOLEAN DEFAULT FALSE"); err != nil {
+					return errors.Wrapf(err, "failed adding column AnnouncementChannelEnabled to table IR_Playbook")
+				}
+			} else {
+				if err := addColumnToPGTable(e, "IR_Incident", "AnnouncementChannelID", "TEXT DEFAULT ''"); err != nil {
+					return errors.Wrapf(err, "failed adding column AnnouncementChannelID to table IR_Incident")
+				}
+
+				if err := addColumnToPGTable(e, "IR_Playbook", "AnnouncementChannelID", "TEXT DEFAULT ''"); err != nil {
+					return errors.Wrapf(err, "failed adding column AnnouncementChannelID to table IR_Playbook")
+				}
+
+				if err := addColumnToPGTable(e, "IR_Playbook", "AnnouncementChannelEnabled", "BOOLEAN DEFAULT FALSE"); err != nil {
+					return errors.Wrapf(err, "failed adding column AnnouncementChannelEnabled to table IR_Playbook")
 				}
 			}
 
