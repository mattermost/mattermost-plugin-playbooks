package sqlstore

import (
	"encoding/json"
	"time"

	sq "github.com/Masterminds/squirrel"
	"github.com/blang/semver"
	"github.com/go-sql-driver/mysql"
	"github.com/jmoiron/sqlx"
	"github.com/mattermost/mattermost-plugin-playbooks/server/app"
	"github.com/mattermost/mattermost-server/v6/model"
	"github.com/pkg/errors"
)

type Migration struct {
	fromVersion   semver.Version
	toVersion     semver.Version
	migrationFunc func(sqlx.Ext, *SQLStore) error
}

const MySQLCharset = "DEFAULT CHARACTER SET utf8mb4"

var migrations = []Migration{
	{
		fromVersion: semver.MustParse("0.0.0"),
		toVersion:   semver.MustParse("0.1.0"),
		migrationFunc: func(e sqlx.Ext, sqlStore *SQLStore) error {
			if e.DriverName() == model.DatabaseDriverMysql {
				if _, err := e.Exec(`
					CREATE TABLE IF NOT EXISTS IR_System (
						SKey VARCHAR(64) PRIMARY KEY,
						SValue VARCHAR(1024) NULL
					)
				` + MySQLCharset); err != nil {
					return errors.Wrapf(err, "failed creating table IR_System")
				}

				if _, err := e.Exec(`
					CREATE TABLE IF NOT EXISTS IR_Incident (
						ID VARCHAR(26) PRIMARY KEY,
						Name VARCHAR(1024) NOT NULL,
						Description VARCHAR(4096) NOT NULL,
						IsActive BOOLEAN NOT NULL,
						CommanderUserID VARCHAR(26) NOT NULL,
						TeamID VARCHAR(26) NOT NULL,
						ChannelID VARCHAR(26) NOT NULL UNIQUE,
						CreateAt BIGINT NOT NULL,
						EndAt BIGINT NOT NULL DEFAULT 0,
						DeleteAt BIGINT NOT NULL DEFAULT 0,
						ActiveStage BIGINT NOT NULL,
						PostID VARCHAR(26) NOT NULL DEFAULT '',
						PlaybookID VARCHAR(26) NOT NULL DEFAULT '',
						ChecklistsJSON TEXT NOT NULL,
						INDEX IR_Incident_TeamID (TeamID),
						INDEX IR_Incident_TeamID_CommanderUserID (TeamID, CommanderUserID),
						INDEX IR_Incident_ChannelID (ChannelID)
					)
				` + MySQLCharset); err != nil {
					return errors.Wrapf(err, "failed creating table IR_Incident")
				}

				if _, err := e.Exec(`
					CREATE TABLE IF NOT EXISTS IR_Playbook (
						ID VARCHAR(26) PRIMARY KEY,
						Title VARCHAR(1024) NOT NULL,
						Description VARCHAR(4096) NOT NULL,
						TeamID VARCHAR(26) NOT NULL,
						CreatePublicIncident BOOLEAN NOT NULL,
						CreateAt BIGINT NOT NULL,
						DeleteAt BIGINT NOT NULL DEFAULT 0,
						ChecklistsJSON TEXT NOT NULL,
						NumStages BIGINT NOT NULL DEFAULT 0,
						NumSteps BIGINT NOT NULL DEFAULT 0,
						INDEX IR_Playbook_TeamID (TeamID),
						INDEX IR_PlaybookMember_PlaybookID (ID)
					)
				` + MySQLCharset); err != nil {
					return errors.Wrapf(err, "failed creating table IR_Playbook")
				}

				if _, err := e.Exec(`
					CREATE TABLE IF NOT EXISTS IR_PlaybookMember (
						PlaybookID VARCHAR(26) NOT NULL REFERENCES IR_Playbook(ID),
						MemberID VARCHAR(26) NOT NULL,
						INDEX IR_PlaybookMember_PlaybookID (PlaybookID),
						INDEX IR_PlaybookMember_MemberID (MemberID)
					)
				` + MySQLCharset); err != nil {
					return errors.Wrapf(err, "failed creating table IR_PlaybookMember")
				}
			} else {
				if _, err := e.Exec(`
					CREATE TABLE IF NOT EXISTS IR_System (
						SKey VARCHAR(64) PRIMARY KEY,
						SValue VARCHAR(1024) NULL
					);
				`); err != nil {
					return errors.Wrapf(err, "failed creating table IR_System")
				}

				if _, err := e.Exec(`
					CREATE TABLE IF NOT EXISTS IR_Incident (
						ID TEXT PRIMARY KEY,
						Name TEXT NOT NULL,
						Description TEXT NOT NULL,
						IsActive BOOLEAN NOT NULL,
						CommanderUserID TEXT NOT NULL,
						TeamID TEXT NOT NULL,
						ChannelID TEXT NOT NULL UNIQUE,
						CreateAt BIGINT NOT NULL,
						EndAt BIGINT NOT NULL DEFAULT 0,
						DeleteAt BIGINT NOT NULL DEFAULT 0,
						ActiveStage BIGINT NOT NULL,
						PostID TEXT NOT NULL DEFAULT '',
						PlaybookID TEXT NOT NULL DEFAULT '',
						ChecklistsJSON JSON NOT NULL
					);
				`); err != nil {
					return errors.Wrapf(err, "failed creating table IR_Incident")
				}

				if _, err := e.Exec(`
					CREATE TABLE IF NOT EXISTS IR_Playbook (
						ID TEXT PRIMARY KEY,
						Title TEXT NOT NULL,
						Description TEXT NOT NULL,
						TeamID TEXT NOT NULL,
						CreatePublicIncident BOOLEAN NOT NULL,
						CreateAt BIGINT NOT NULL,
						DeleteAt BIGINT NOT NULL DEFAULT 0,
						ChecklistsJSON JSON NOT NULL,
						NumStages BIGINT NOT NULL DEFAULT 0,
						NumSteps BIGINT NOT NULL DEFAULT 0
					);
				`); err != nil {
					return errors.Wrapf(err, "failed creating table IR_Playbook")
				}

				if _, err := e.Exec(`
					CREATE TABLE IF NOT EXISTS IR_PlaybookMember (
						PlaybookID TEXT NOT NULL REFERENCES IR_Playbook(ID),
						MemberID TEXT NOT NULL,
						UNIQUE (PlaybookID, MemberID)
					);
				`); err != nil {
					return errors.Wrapf(err, "failed creating table IR_PlaybookMember")
				}

				if _, err := e.Exec(createPGIndex("IR_Incident_TeamID", "IR_Incident", "TeamID")); err != nil {
					return errors.Wrapf(err, "failed creating index IR_Incident_TeamID")
				}

				if _, err := e.Exec(createPGIndex("IR_Incident_TeamID_CommanderUserID", "IR_Incident", "TeamID, CommanderUserID")); err != nil {
					return errors.Wrapf(err, "failed creating index IR_Incident_TeamID_CommanderUserID")
				}

				if _, err := e.Exec(createPGIndex("IR_Incident_ChannelID", "IR_Incident", "ChannelID")); err != nil {
					return errors.Wrapf(err, "failed creating index IR_Incident_ChannelID")
				}

				if _, err := e.Exec(createPGIndex("IR_Playbook_TeamID", "IR_Playbook", "TeamID")); err != nil {
					return errors.Wrapf(err, "failed creating index IR_Playbook_TeamID")
				}

				if _, err := e.Exec(createPGIndex("IR_PlaybookMember_PlaybookID", "IR_PlaybookMember", "PlaybookID")); err != nil {
					return errors.Wrapf(err, "failed creating index IR_PlaybookMember_PlaybookID")
				}

				if _, err := e.Exec(createPGIndex("IR_PlaybookMember_MemberID", "IR_PlaybookMember", "MemberID")); err != nil {
					return errors.Wrapf(err, "failed creating index IR_PlaybookMember_MemberID ")
				}
			}

			return nil
		},
	},
	{
		fromVersion: semver.MustParse("0.1.0"),
		toVersion:   semver.MustParse("0.2.0"),
		migrationFunc: func(e sqlx.Ext, sqlStore *SQLStore) error {
			// prior to v1.0.0 of the plugin, this migration was used to trigger the data migration from the kvstore
			return nil
		},
	},
	{
		fromVersion: semver.MustParse("0.2.0"),
		toVersion:   semver.MustParse("0.3.0"),
		migrationFunc: func(e sqlx.Ext, sqlStore *SQLStore) error {
			if e.DriverName() == model.DatabaseDriverMysql {
				if err := addColumnToMySQLTable(e, "IR_Incident", "ActiveStageTitle", "VARCHAR(1024) DEFAULT ''"); err != nil {
					return errors.Wrapf(err, "failed adding column ActiveStageTitle to table IR_Incident")
				}

			} else {
				if err := addColumnToPGTable(e, "IR_Incident", "ActiveStageTitle", "TEXT DEFAULT ''"); err != nil {
					return errors.Wrapf(err, "failed adding column ActiveStageTitle to table IR_Incident")
				}
			}

			getPlaybookRunsQuery := sqlStore.builder.
				Select("ID", "ActiveStage", "ChecklistsJSON").
				From("IR_Incident")

			var playbookRuns []struct {
				ID             string
				ActiveStage    int
				ChecklistsJSON json.RawMessage
			}
			if err := sqlStore.selectBuilder(e, &playbookRuns, getPlaybookRunsQuery); err != nil {
				return errors.Wrapf(err, "failed getting playbook runs to update their ActiveStageTitle")
			}

			for _, playbookRun := range playbookRuns {
				var checklists []app.Checklist
				if err := json.Unmarshal(playbookRun.ChecklistsJSON, &checklists); err != nil {
					return errors.Wrapf(err, "failed to unmarshal checklists json for playbook run id: '%s'", playbookRun.ID)
				}

				numChecklists := len(checklists)
				if numChecklists == 0 {
					continue
				}

				if playbookRun.ActiveStage < 0 || playbookRun.ActiveStage >= numChecklists {
					sqlStore.log.Warnf("index %d out of bounds, playbook ru n'%s' has %d stages: setting ActiveStageTitle to the empty string", playbookRun.ActiveStage, playbookRun.ID, numChecklists)
					continue
				}

				playbookRunUpdate := sqlStore.builder.
					Update("IR_Incident").
					Set("ActiveStageTitle", checklists[playbookRun.ActiveStage].Title).
					Where(sq.Eq{"ID": playbookRun.ID})

				if _, err := sqlStore.execBuilder(e, playbookRunUpdate); err != nil {
					return errors.Errorf("failed updating the ActiveStageTitle field of playbook run '%s'", playbookRun.ID)
				}
			}

			return nil
		},
	},
	{
		fromVersion: semver.MustParse("0.3.0"),
		toVersion:   semver.MustParse("0.4.0"),
		migrationFunc: func(e sqlx.Ext, sqlStore *SQLStore) error {

			if e.DriverName() == model.DatabaseDriverMysql {
				if _, err := e.Exec(`
					CREATE TABLE IF NOT EXISTS IR_StatusPosts (
						IncidentID VARCHAR(26) NOT NULL REFERENCES IR_Incident(ID),
						PostID VARCHAR(26) NOT NULL,
						CONSTRAINT posts_unique UNIQUE (IncidentID, PostID),
						INDEX IR_StatusPosts_IncidentID (IncidentID),
						INDEX IR_StatusPosts_PostID (PostID)
					)
				` + MySQLCharset); err != nil {
					return errors.Wrapf(err, "failed creating table IR_StatusPosts")
				}

				if err := addColumnToMySQLTable(e, "IR_Incident", "ReminderPostID", "VARCHAR(26)"); err != nil {
					return errors.Wrapf(err, "failed adding column ReminderPostID to table IR_Incident")
				}

				if err := addColumnToMySQLTable(e, "IR_Incident", "BroadcastChannelID", "VARCHAR(26) DEFAULT ''"); err != nil {
					return errors.Wrapf(err, "failed adding column BroadcastChannelID to table IR_Incident")
				}

				if err := addColumnToMySQLTable(e, "IR_Playbook", "BroadcastChannelID", "VARCHAR(26) DEFAULT ''"); err != nil {
					return errors.Wrapf(err, "failed adding column BroadcastChannelID to table IR_Playbook")
				}

			} else {
				if _, err := e.Exec(`
					CREATE TABLE IF NOT EXISTS IR_StatusPosts (
						IncidentID TEXT NOT NULL REFERENCES IR_Incident(ID),
						PostID TEXT NOT NULL,
						UNIQUE (IncidentID, PostID)
					);
				`); err != nil {
					return errors.Wrapf(err, "failed creating table IR_StatusPosts")
				}

				if _, err := e.Exec(createPGIndex("IR_StatusPosts_IncidentID", "IR_StatusPosts", "IncidentID")); err != nil {
					return errors.Wrapf(err, "failed creating index IR_StatusPosts_IncidentID")
				}

				if _, err := e.Exec(createPGIndex("IR_StatusPosts_PostID", "IR_StatusPosts", "PostID")); err != nil {
					return errors.Wrapf(err, "failed creating index IR_StatusPosts_PostID ")
				}

				if err := addColumnToPGTable(e, "IR_Incident", "ReminderPostID", "TEXT"); err != nil {
					return errors.Wrapf(err, "failed adding column ReminderPostID to table IR_Incident")
				}

				if err := addColumnToPGTable(e, "IR_Incident", "BroadcastChannelID", "TEXT DEFAULT ''"); err != nil {
					return errors.Wrapf(err, "failed adding column BroadcastChannelID to table IR_Incident")
				}

				if err := addColumnToPGTable(e, "IR_Playbook", "BroadcastChannelID", "TEXT DEFAULT ''"); err != nil {
					return errors.Wrapf(err, "failed adding column BroadcastChannelID to table IR_Playbook")
				}
			}

			return nil
		},
	},
	{
		fromVersion: semver.MustParse("0.4.0"),
		toVersion:   semver.MustParse("0.5.0"),
		migrationFunc: func(e sqlx.Ext, sqlStore *SQLStore) error {
			if e.DriverName() == model.DatabaseDriverMysql {
				if err := addColumnToMySQLTable(e, "IR_Incident", "PreviousReminder", "BIGINT NOT NULL DEFAULT 0"); err != nil {
					return errors.Wrapf(err, "failed adding column PreviousReminder to table IR_Incident")
				}
				if err := addColumnToMySQLTable(e, "IR_Playbook", "ReminderMessageTemplate", "TEXT"); err != nil {
					return errors.Wrapf(err, "failed adding column ReminderMessageTemplate to table IR_Playbook")
				}
				if _, err := e.Exec("UPDATE IR_Playbook SET ReminderMessageTemplate = '' WHERE ReminderMessageTemplate IS NULL"); err != nil {
					return errors.Wrapf(err, "failed adding column ReminderMessageTemplate to table IR_Playbook")
				}
				if err := addColumnToMySQLTable(e, "IR_Incident", "ReminderMessageTemplate", "TEXT"); err != nil {
					return errors.Wrapf(err, "failed adding column ReminderMessageTemplate to table IR_Playbook")
				}
				if _, err := e.Exec("UPDATE IR_Incident SET ReminderMessageTemplate = '' WHERE ReminderMessageTemplate IS NULL"); err != nil {
					return errors.Wrapf(err, "failed adding column ReminderMessageTemplate to table IR_Incident")
				}
				if err := addColumnToMySQLTable(e, "IR_Playbook", "ReminderTimerDefaultSeconds", "BIGINT NOT NULL DEFAULT 0"); err != nil {
					return errors.Wrapf(err, "failed adding column ReminderTimerDefaultSeconds to table IR_Playbook")
				}
			} else {
				if err := addColumnToPGTable(e, "IR_Incident", "PreviousReminder", "BIGINT NOT NULL DEFAULT 0"); err != nil {
					return errors.Wrapf(err, "failed adding column PreviousReminder to table IR_Incident")
				}
				if err := addColumnToPGTable(e, "IR_Playbook", "ReminderMessageTemplate", "TEXT DEFAULT ''"); err != nil {
					return errors.Wrapf(err, "failed adding column ReminderMessageTemplate to table IR_Playbook")
				}
				if err := addColumnToPGTable(e, "IR_Incident", "ReminderMessageTemplate", "TEXT DEFAULT ''"); err != nil {
					return errors.Wrapf(err, "failed adding column ReminderMessageTemplate to table IR_Playbook")
				}
				if err := addColumnToPGTable(e, "IR_Playbook", "ReminderTimerDefaultSeconds", "BIGINT NOT NULL DEFAULT 0"); err != nil {
					return errors.Wrapf(err, "failed adding column ReminderTimerDefaultSeconds to table IR_Playbook")
				}
			}
			return nil
		},
	},
	{
		fromVersion: semver.MustParse("0.5.0"),
		toVersion:   semver.MustParse("0.6.0"),
		migrationFunc: func(e sqlx.Ext, sqlStore *SQLStore) error {
			if e.DriverName() == model.DatabaseDriverMysql {
				if err := addColumnToMySQLTable(e, "IR_Incident", "CurrentStatus", "VARCHAR(1024) NOT NULL DEFAULT 'Active'"); err != nil {
					return errors.Wrapf(err, "failed adding column CurrentStatus to table IR_Incident")
				}
				if err := addColumnToMySQLTable(e, "IR_StatusPosts", "Status", "VARCHAR(1024) NOT NULL DEFAULT ''"); err != nil {
					return errors.Wrapf(err, "failed adding column Status to table IR_StatusPosts")
				}
			} else {
				if err := addColumnToPGTable(e, "IR_Incident", "CurrentStatus", "TEXT NOT NULL DEFAULT 'Active'"); err != nil {
					return errors.Wrapf(err, "failed adding column CurrentStatus to table IR_Incident")
				}
				if err := addColumnToPGTable(e, "IR_StatusPosts", "Status", "TEXT NOT NULL DEFAULT ''"); err != nil {
					return errors.Wrapf(err, "failed adding column Status to table IR_StatusPosts")
				}
			}
			if _, err := e.Exec("UPDATE IR_Incident SET CurrentStatus = 'Resolved' WHERE EndAt != 0"); err != nil {
				return errors.Wrapf(err, "failed adding column ReminderMessageTemplate to table IR_Incident")
			}
			return nil
		},
	},
	{
		fromVersion: semver.MustParse("0.6.0"),
		toVersion:   semver.MustParse("0.7.0"),
		migrationFunc: func(e sqlx.Ext, sqlStore *SQLStore) error {
			if e.DriverName() == model.DatabaseDriverMysql {
				if _, err := e.Exec(`
					CREATE TABLE IF NOT EXISTS IR_TimelineEvent
					(
						ID            VARCHAR(26)   NOT NULL,
						IncidentID    VARCHAR(26)   NOT NULL REFERENCES IR_Incident(ID),
						CreateAt      BIGINT        NOT NULL,
						DeleteAt      BIGINT        NOT NULL DEFAULT 0,
						EventAt       BIGINT        NOT NULL,
						EventType     VARCHAR(32)   NOT NULL DEFAULT '',
						Summary       VARCHAR(256)  NOT NULL DEFAULT '',
						Details       VARCHAR(4096) NOT NULL DEFAULT '',
						PostID        VARCHAR(26)   NOT NULL DEFAULT '',
						SubjectUserID VARCHAR(26)   NOT NULL DEFAULT '',
						CreatorUserID VARCHAR(26)   NOT NULL DEFAULT '',
						INDEX IR_TimelineEvent_ID (ID),
						INDEX IR_TimelineEvent_IncidentID (IncidentID)
					)
				` + MySQLCharset); err != nil {
					return errors.Wrapf(err, "failed creating table IR_TimelineEvent")
				}

			} else {
				if _, err := e.Exec(`
					CREATE TABLE IF NOT EXISTS IR_TimelineEvent
					(
						ID            TEXT   NOT NULL,
						IncidentID    TEXT   NOT NULL REFERENCES IR_Incident(ID),
						CreateAt      BIGINT NOT NULL,
					    DeleteAt      BIGINT NOT NULL DEFAULT 0,
						EventAt       BIGINT NOT NULL,
						EventType     TEXT   NOT NULL DEFAULT '',
						Summary       TEXT   NOT NULL DEFAULT '',
						Details       TEXT   NOT NULL DEFAULT '',
						PostID        TEXT   NOT NULL DEFAULT '',
					    SubjectUserID TEXT   NOT NULL DEFAULT '',
					    CreatorUserID TEXT   NOT NULL DEFAULT ''
					)
				`); err != nil {
					return errors.Wrapf(err, "failed creating table IR_TimelineEvent")
				}

				if _, err := e.Exec(createPGIndex("IR_TimelineEvent_ID", "IR_TimelineEvent", "ID")); err != nil {
					return errors.Wrapf(err, "failed creating index IR_TimelineEvent_ID")
				}
				if _, err := e.Exec(createPGIndex("IR_TimelineEvent_IncidentID", "IR_TimelineEvent", "IncidentID")); err != nil {
					return errors.Wrapf(err, "failed creating index IR_TimelineEvent_IncidentID")
				}
			}

			return nil
		},
	},
	{
		fromVersion: semver.MustParse("0.7.0"),
		toVersion:   semver.MustParse("0.8.0"),
		migrationFunc: func(e sqlx.Ext, sqlStore *SQLStore) error {
			if e.DriverName() == model.DatabaseDriverMysql {
				if err := addColumnToMySQLTable(e, "IR_Incident", "ReporterUserID", "varchar(26) NOT NULL DEFAULT ''"); err != nil {
					return errors.Wrapf(err, "failed adding column ReporterUserID to table IR_Incident")
				}
			} else {
				if err := addColumnToPGTable(e, "IR_Incident", "ReporterUserID", "TEXT NOT NULL DEFAULT ''"); err != nil {
					return errors.Wrapf(err, "failed adding column ReporterUserID to table IR_Incident")
				}
			}
			if _, err := e.Exec(`UPDATE IR_Incident SET ReporterUserID = CommanderUserID WHERE ReporterUserID = ''`); err != nil {
				return errors.Wrapf(err, "Failed to migrate ReporterUserID")
			}

			return nil
		},
	},
	{
		fromVersion: semver.MustParse("0.8.0"),
		toVersion:   semver.MustParse("0.9.0"),
		migrationFunc: func(e sqlx.Ext, sqlStore *SQLStore) error {
			if e.DriverName() == model.DatabaseDriverMysql {
				if err := addColumnToMySQLTable(e, "IR_Incident", "ConcatenatedInvitedUserIDs", "TEXT"); err != nil {
					return errors.Wrapf(err, "failed adding column ConcatenatedInvitedUserIDs to table IR_Incident")
				}
				if _, err := e.Exec("UPDATE IR_Incident SET ConcatenatedInvitedUserIDs = '' WHERE ConcatenatedInvitedUserIDs IS NULL"); err != nil {
					return errors.Wrapf(err, "failed setting default value in column ConcatenatedInvitedUserIDs of table IR_Incident")
				}

				if err := addColumnToMySQLTable(e, "IR_Playbook", "ConcatenatedInvitedUserIDs", "TEXT"); err != nil {
					return errors.Wrapf(err, "failed adding column ConcatenatedInvitedUserIDs to table IR_Playbook")
				}
				if _, err := e.Exec("UPDATE IR_Playbook SET ConcatenatedInvitedUserIDs = '' WHERE ConcatenatedInvitedUserIDs IS NULL"); err != nil {
					return errors.Wrapf(err, "failed setting default value in column ConcatenatedInvitedUserIDs of table IR_Playbook")
				}

				if err := addColumnToMySQLTable(e, "IR_Playbook", "InviteUsersEnabled", "BOOLEAN DEFAULT FALSE"); err != nil {
					return errors.Wrapf(err, "failed adding column InviteUsersEnabled to table IR_Playbook")
				}
			} else {
				if err := addColumnToPGTable(e, "IR_Incident", "ConcatenatedInvitedUserIDs", "TEXT DEFAULT ''"); err != nil {
					return errors.Wrapf(err, "failed adding column ConcatenatedInvitedUserIDs to table IR_Incident")
				}
				if err := addColumnToPGTable(e, "IR_Playbook", "ConcatenatedInvitedUserIDs", "TEXT DEFAULT ''"); err != nil {
					return errors.Wrapf(err, "failed adding column ConcatenatedInvitedUserIDs to table IR_Playbook")
				}
				if err := addColumnToPGTable(e, "IR_Playbook", "InviteUsersEnabled", "BOOLEAN DEFAULT FALSE"); err != nil {
					return errors.Wrapf(err, "failed adding column InviteUsersEnabled to table IR_Playbook")
				}
			}

			return nil
		},
	},
	{
		fromVersion: semver.MustParse("0.9.0"),
		toVersion:   semver.MustParse("0.10.0"),
		migrationFunc: func(e sqlx.Ext, sqlStore *SQLStore) error {
			if e.DriverName() == model.DatabaseDriverMysql {
				if err := addColumnToMySQLTable(e, "IR_Incident", "DefaultCommanderID", "VARCHAR(26) DEFAULT ''"); err != nil {
					return errors.Wrapf(err, "failed adding column DefaultCommanderID to table IR_Incident")
				}

				if err := addColumnToMySQLTable(e, "IR_Playbook", "DefaultCommanderID", "VARCHAR(26) DEFAULT ''"); err != nil {
					return errors.Wrapf(err, "failed adding column DefaultCommanderID to table IR_Playbook")
				}

				if err := addColumnToMySQLTable(e, "IR_Playbook", "DefaultCommanderEnabled", "BOOLEAN DEFAULT FALSE"); err != nil {
					return errors.Wrapf(err, "failed adding column DefaultCommanderEnabled to table IR_Playbook")
				}
			} else {
				if err := addColumnToPGTable(e, "IR_Incident", "DefaultCommanderID", "TEXT DEFAULT ''"); err != nil {
					return errors.Wrapf(err, "failed adding column DefaultCommanderID to table IR_Incident")
				}

				if err := addColumnToPGTable(e, "IR_Playbook", "DefaultCommanderID", "TEXT DEFAULT ''"); err != nil {
					return errors.Wrapf(err, "failed adding column DefaultCommanderID to table IR_Playbook")
				}

				if err := addColumnToPGTable(e, "IR_Playbook", "DefaultCommanderEnabled", "BOOLEAN DEFAULT FALSE"); err != nil {
					return errors.Wrapf(err, "failed adding column DefaultCommanderEnabled to table IR_Playbook")
				}
			}

			return nil
		},
	},
	{
		fromVersion: semver.MustParse("0.10.0"),
		toVersion:   semver.MustParse("0.11.0"),
		migrationFunc: func(e sqlx.Ext, sqlStore *SQLStore) error {
			if e.DriverName() == model.DatabaseDriverMysql {
				if _, err := e.Exec(`
					UPDATE IR_Incident
					INNER JOIN Channels ON IR_Incident.ChannelID = Channels.ID
					SET IR_Incident.CreateAt = Channels.CreateAt,
						IR_Incident.DeleteAt = Channels.DeleteAt
					WHERE IR_Incident.CreateAt = 0
						AND IR_Incident.DeleteAt = 0
						AND IR_Incident.ChannelID = Channels.ID
				`); err != nil {
					return errors.Wrap(err, "failed updating table IR_Incident with Channels' CreateAt and DeleteAt values")
				}
			} else {
				if _, err := e.Exec(`
					UPDATE IR_Incident
					SET CreateAt = Channels.CreateAt,
						DeleteAt = Channels.DeleteAt
					FROM Channels
					WHERE IR_Incident.CreateAt = 0
						AND IR_Incident.DeleteAt = 0
						AND IR_Incident.ChannelID = Channels.ID
				`); err != nil {
					return errors.Wrap(err, "failed updating table IR_Incident with Channels' CreateAt and DeleteAt values")
				}
			}

			return nil
		},
	},
	{
		fromVersion: semver.MustParse("0.11.0"),
		toVersion:   semver.MustParse("0.12.0"),
		migrationFunc: func(e sqlx.Ext, sqlStore *SQLStore) error {
			if e.DriverName() == model.DatabaseDriverMysql {
				if err := addColumnToMySQLTable(e, "IR_Incident", "AnnouncementChannelID", "VARCHAR(26) DEFAULT ''"); err != nil {
					return errors.Wrapf(err, "failed adding column AnnouncementChannelID to table IR_Incident")
				}

				if err := addColumnToMySQLTable(e, "IR_Playbook", "AnnouncementChannelID", "VARCHAR(26) DEFAULT ''"); err != nil {
					return errors.Wrapf(err, "failed adding column AnnouncementChannelID to table IR_Playbook")
				}

				if err := addColumnToMySQLTable(e, "IR_Playbook", "AnnouncementChannelEnabled", "BOOLEAN DEFAULT FALSE"); err != nil {
					return errors.Wrapf(err, "failed adding column AnnouncementChannelEnabled to table IR_Playbook")
				}
			} else {
				if err := addColumnToPGTable(e, "IR_Incident", "AnnouncementChannelID", "TEXT DEFAULT ''"); err != nil {
					return errors.Wrapf(err, "failed adding column AnnouncementChannelID to table IR_Incident")
				}

				if err := addColumnToPGTable(e, "IR_Playbook", "AnnouncementChannelID", "TEXT DEFAULT ''"); err != nil {
					return errors.Wrapf(err, "failed adding column AnnouncementChannelID to table IR_Playbook")
				}

				if err := addColumnToPGTable(e, "IR_Playbook", "AnnouncementChannelEnabled", "BOOLEAN DEFAULT FALSE"); err != nil {
					return errors.Wrapf(err, "failed adding column AnnouncementChannelEnabled to table IR_Playbook")
				}
			}

			return nil
		},
	},
	{
		fromVersion: semver.MustParse("0.12.0"),
		toVersion:   semver.MustParse("0.13.0"),
		migrationFunc: func(e sqlx.Ext, sqlStore *SQLStore) error {
			if e.DriverName() == model.DatabaseDriverMysql {
				if err := addColumnToMySQLTable(e, "IR_Incident", "WebhookOnCreationURL", "TEXT"); err != nil {
					return errors.Wrapf(err, "failed adding column WebhookOnCreationURL to table IR_Incident")
				}
				if _, err := e.Exec("UPDATE IR_Incident SET WebhookOnCreationURL = '' WHERE WebhookOnCreationURL IS NULL"); err != nil {
					return errors.Wrapf(err, "failed setting default value in column WebhookOnCreationURL of table IR_Incident")
				}

				if err := addColumnToMySQLTable(e, "IR_Playbook", "WebhookOnCreationURL", "TEXT"); err != nil {
					return errors.Wrapf(err, "failed adding column WebhookOnCreationURL to table IR_Playbook")
				}
				if _, err := e.Exec("UPDATE IR_Playbook SET WebhookOnCreationURL = '' WHERE WebhookOnCreationURL IS NULL"); err != nil {
					return errors.Wrapf(err, "failed setting default value in column WebhookOnCreationURL of table IR_Playbook")
				}

				if err := addColumnToMySQLTable(e, "IR_Playbook", "WebhookOnCreationEnabled", "BOOLEAN DEFAULT FALSE"); err != nil {
					return errors.Wrapf(err, "failed adding column WebhookOnCreationEnabled to table IR_Playbook")
				}
			} else {
				if err := addColumnToPGTable(e, "IR_Incident", "WebhookOnCreationURL", "TEXT DEFAULT ''"); err != nil {
					return errors.Wrapf(err, "failed adding column WebhookOnCreationURL to table IR_Incident")
				}

				if err := addColumnToPGTable(e, "IR_Playbook", "WebhookOnCreationURL", "TEXT DEFAULT ''"); err != nil {
					return errors.Wrapf(err, "failed adding column WebhookOnCreationURL to table IR_Playbook")
				}

				if err := addColumnToPGTable(e, "IR_Playbook", "WebhookOnCreationEnabled", "BOOLEAN DEFAULT FALSE"); err != nil {
					return errors.Wrapf(err, "failed adding column WebhookOnCreationEnabled to table IR_Playbook")
				}
			}

			return nil
		},
	},
	{
		fromVersion: semver.MustParse("0.13.0"),
		toVersion:   semver.MustParse("0.14.0"),
		migrationFunc: func(e sqlx.Ext, sqlStore *SQLStore) error {
			if e.DriverName() == model.DatabaseDriverMysql {
				if err := addColumnToMySQLTable(e, "IR_Incident", "ConcatenatedInvitedGroupIDs", "TEXT"); err != nil {
					return errors.Wrapf(err, "failed adding column ConcatenatedInvitedGroupIDs to table IR_Incident")
				}
				if _, err := e.Exec("UPDATE IR_Incident SET ConcatenatedInvitedGroupIDs = '' WHERE ConcatenatedInvitedGroupIDs IS NULL"); err != nil {
					return errors.Wrapf(err, "failed setting default value in column ConcatenatedInvitedGroupIDs of table IR_Incident")
				}

				if err := addColumnToMySQLTable(e, "IR_Playbook", "ConcatenatedInvitedGroupIDs", "TEXT"); err != nil {
					return errors.Wrapf(err, "failed adding column ConcatenatedInvitedGroupIDs to table IR_Playbook")
				}
				if _, err := e.Exec("UPDATE IR_Playbook SET ConcatenatedInvitedGroupIDs = '' WHERE ConcatenatedInvitedGroupIDs IS NULL"); err != nil {
					return errors.Wrapf(err, "failed setting default value in column ConcatenatedInvitedGroupIDs of table IR_Playbook")
				}
			} else {
				if err := addColumnToPGTable(e, "IR_Incident", "ConcatenatedInvitedGroupIDs", "TEXT DEFAULT ''"); err != nil {
					return errors.Wrapf(err, "failed adding column ConcatenatedInvitedGroupIDs to table IR_Incident")
				}
				if err := addColumnToPGTable(e, "IR_Playbook", "ConcatenatedInvitedGroupIDs", "TEXT DEFAULT ''"); err != nil {
					return errors.Wrapf(err, "failed adding column ConcatenatedInvitedGroupIDs to table IR_Playbook")
				}
			}

			return nil
		},
	},
	{
		fromVersion: semver.MustParse("0.14.0"),
		toVersion:   semver.MustParse("0.15.0"),
		migrationFunc: func(e sqlx.Ext, sqlStore *SQLStore) error {
			if e.DriverName() == model.DatabaseDriverMysql {
				if err := addColumnToMySQLTable(e, "IR_Incident", "Retrospective", "TEXT"); err != nil {
					return errors.Wrapf(err, "failed adding column Retrospective to table IR_Incident")
				}
				if _, err := e.Exec("UPDATE IR_Incident SET Retrospective = '' WHERE Retrospective IS NULL"); err != nil {
					return errors.Wrapf(err, "failed setting default value in column Retrospective of table IR_Incident")
				}
			} else {
				if err := addColumnToPGTable(e, "IR_Incident", "Retrospective", "TEXT DEFAULT ''"); err != nil {
					return errors.Wrapf(err, "failed adding column Retrospective to table IR_Incident")
				}
			}

			return nil
		},
	},
	{
		fromVersion: semver.MustParse("0.15.0"),
		toVersion:   semver.MustParse("0.16.0"),
		migrationFunc: func(e sqlx.Ext, sqlStore *SQLStore) error {
			if e.DriverName() == model.DatabaseDriverMysql {
				if err := addColumnToMySQLTable(e, "IR_Playbook", "MessageOnJoin", "TEXT"); err != nil {
					return errors.Wrapf(err, "failed adding column MessageOnJoin to table IR_Playbook")
				}

				if _, err := e.Exec("UPDATE IR_Playbook SET MessageOnJoin = '' WHERE MessageOnJoin IS NULL"); err != nil {
					return errors.Wrapf(err, "failed setting default value in column MessageOnJoin of table IR_Playbook")
				}

				if err := addColumnToMySQLTable(e, "IR_Playbook", "MessageOnJoinEnabled", "BOOLEAN DEFAULT FALSE"); err != nil {
					return errors.Wrapf(err, "failed adding column MessageOnJoinEnabled to table IR_Playbook")
				}

				if err := addColumnToMySQLTable(e, "IR_Incident", "MessageOnJoin", "TEXT"); err != nil {
					return errors.Wrapf(err, "failed adding column MessageOnJoin to table IR_Incident")
				}

				if _, err := e.Exec("UPDATE IR_Incident SET MessageOnJoin = '' WHERE MessageOnJoin IS NULL"); err != nil {
					return errors.Wrapf(err, "failed setting default value in column MessageOnJoin of table IR_Incident")
				}

				if _, err := e.Exec(`
					CREATE TABLE IF NOT EXISTS IR_ViewedChannel
					(
						ChannelID     VARCHAR(26) NOT NULL,
						UserID        VARCHAR(26) NOT NULL,
						UNIQUE INDEX  IR_ViewedChannel_ChannelID_UserID (ChannelID, UserID)
					)
				` + MySQLCharset); err != nil {
					return errors.Wrapf(err, "failed creating table IR_ViewedChannel")
				}
			} else {
				if err := addColumnToPGTable(e, "IR_Playbook", "MessageOnJoin", "TEXT DEFAULT ''"); err != nil {
					return errors.Wrapf(err, "failed adding column MessageOnJoin to table IR_Playbook")
				}

				if err := addColumnToPGTable(e, "IR_Playbook", "MessageOnJoinEnabled", "BOOLEAN DEFAULT FALSE"); err != nil {
					return errors.Wrapf(err, "failed adding column MessageOnJoinEnabled to table IR_Playbook")
				}

				if err := addColumnToPGTable(e, "IR_Incident", "MessageOnJoin", "TEXT DEFAULT ''"); err != nil {
					return errors.Wrapf(err, "failed adding column MessageOnJoin to table IR_Incident")
				}

				if _, err := e.Exec(`
					CREATE TABLE IF NOT EXISTS IR_ViewedChannel
					(
						ChannelID TEXT NOT NULL,
						UserID    TEXT NOT NULL
					)
				`); err != nil {
					return errors.Wrapf(err, "failed creating table IR_ViewedChannel")
				}

				if _, err := e.Exec(createUniquePGIndex("IR_ViewedChannel_ChannelID_UserID", "IR_ViewedChannel", "ChannelID, UserID")); err != nil {
					return errors.Wrapf(err, "failed creating index IR_ViewedChannel_ChannelID_UserID")
				}
			}

			return nil
		},
	},
	{
		fromVersion: semver.MustParse("0.16.0"),
		toVersion:   semver.MustParse("0.17.0"),
		migrationFunc: func(e sqlx.Ext, sqlStore *SQLStore) error {
			if e.DriverName() == model.DatabaseDriverMysql {
				if err := addColumnToMySQLTable(e, "IR_Incident", "RetrospectivePublishedAt", "BIGINT NOT NULL DEFAULT 0"); err != nil {
					return errors.Wrapf(err, "failed adding column RetrospectivePublishedAt to table IR_Incident")
				}
			} else {
				if err := addColumnToPGTable(e, "IR_Incident", "RetrospectivePublishedAt", "BIGINT NOT NULL DEFAULT 0"); err != nil {
					return errors.Wrapf(err, "failed adding column RetrospectivePublishedAt to table IR_Incident")
				}
			}
			return nil
		},
	},
	{
		fromVersion: semver.MustParse("0.17.0"),
		toVersion:   semver.MustParse("0.18.0"),
		migrationFunc: func(e sqlx.Ext, sqlStore *SQLStore) error {
			if e.DriverName() == model.DatabaseDriverMysql {
				if err := addColumnToMySQLTable(e, "IR_Incident", "RetrospectiveReminderIntervalSeconds", "BIGINT NOT NULL DEFAULT 0"); err != nil {
					return errors.Wrapf(err, "failed adding column RetrospectiveReminderIntervalSeconds to table IR_Incident")
				}
				if err := addColumnToMySQLTable(e, "IR_Playbook", "RetrospectiveReminderIntervalSeconds", "BIGINT NOT NULL DEFAULT 0"); err != nil {
					return errors.Wrapf(err, "failed adding column RetrospectiveReminderIntervalSeconds to table IR_Playbook")
				}
				if err := addColumnToMySQLTable(e, "IR_Incident", "RetrospectiveWasCanceled", "BOOLEAN DEFAULT FALSE"); err != nil {
					return errors.Wrapf(err, "failed adding column RetrospectiveWasCanceled to table IR_Incident")
				}
			} else {
				if err := addColumnToPGTable(e, "IR_Incident", "RetrospectiveReminderIntervalSeconds", "BIGINT NOT NULL DEFAULT 0"); err != nil {
					return errors.Wrapf(err, "failed adding column RetrospectiveReminderIntervalSeconds to table IR_Incident")
				}
				if err := addColumnToPGTable(e, "IR_Playbook", "RetrospectiveReminderIntervalSeconds", "BIGINT NOT NULL DEFAULT 0"); err != nil {
					return errors.Wrapf(err, "failed adding column RetrospectiveReminderIntervalSeconds to table IR_Playbook")
				}
				if err := addColumnToPGTable(e, "IR_Incident", "RetrospectiveWasCanceled", "BOOLEAN DEFAULT FALSE"); err != nil {
					return errors.Wrapf(err, "failed adding column RetrospectiveWasCanceled to table IR_Incident")
				}
			}
			return nil
		},
	},
	{
		fromVersion: semver.MustParse("0.18.0"),
		toVersion:   semver.MustParse("0.19.0"),
		migrationFunc: func(e sqlx.Ext, sqlStore *SQLStore) error {
			if e.DriverName() == model.DatabaseDriverMysql {
				if err := addColumnToMySQLTable(e, "IR_Playbook", "RetrospectiveTemplate", "TEXT"); err != nil {
					return errors.Wrapf(err, "failed adding column RetrospectiveReminderIntervalSeconds to table IR_Playbook")
				}

			} else {
				if err := addColumnToPGTable(e, "IR_Playbook", "RetrospectiveTemplate", "TEXT"); err != nil {
					return errors.Wrapf(err, "failed adding column RetrospectiveReminderIntervalSeconds to table IR_Playbook")
				}
			}

			if _, err := e.Exec("UPDATE IR_Playbook SET RetrospectiveTemplate = '' WHERE RetrospectiveTemplate IS NULL"); err != nil {
				return errors.Wrapf(err, "failed setting default value in column RetrospectiveTemplate of table IR_Playbook")
			}

			return nil
		},
	},
	{
		fromVersion: semver.MustParse("0.19.0"),
		toVersion:   semver.MustParse("0.20.0"),
		migrationFunc: func(e sqlx.Ext, sqlStore *SQLStore) error {
			if e.DriverName() == model.DatabaseDriverMysql {
				if err := addColumnToMySQLTable(e, "IR_Playbook", "WebhookOnStatusUpdateURL", "TEXT"); err != nil {
					return errors.Wrapf(err, "failed adding column WebhookOnStatusUpdateURL to table IR_Playbook")
				}
				if _, err := e.Exec("UPDATE IR_Playbook SET WebhookOnStatusUpdateURL = '' WHERE WebhookOnStatusUpdateURL IS NULL"); err != nil {
					return errors.Wrapf(err, "failed setting default value in column WebhookOnStatusUpdateURL of table IR_Playbook")
				}

				if err := addColumnToMySQLTable(e, "IR_Playbook", "WebhookOnStatusUpdateEnabled", "BOOLEAN DEFAULT FALSE"); err != nil {
					return errors.Wrapf(err, "failed adding column WebhookOnStatusUpdateEnabled to table IR_Playbook")
				}

				if err := addColumnToMySQLTable(e, "IR_Incident", "WebhookOnStatusUpdateURL", "TEXT"); err != nil {
					return errors.Wrapf(err, "failed adding column WebhookOnStatusUpdateURL to table IR_Incident")
				}
				if _, err := e.Exec("UPDATE IR_Incident SET WebhookOnStatusUpdateURL = '' WHERE WebhookOnStatusUpdateURL IS NULL"); err != nil {
					return errors.Wrapf(err, "failed setting default value in column WebhookOnStatusUpdateURL of table IR_Incident")
				}
			} else {
				if err := addColumnToPGTable(e, "IR_Playbook", "WebhookOnStatusUpdateURL", "TEXT DEFAULT ''"); err != nil {
					return errors.Wrapf(err, "failed adding column WebhookOnStatusUpdateURL to table IR_Playbook")
				}

				if err := addColumnToPGTable(e, "IR_Playbook", "WebhookOnStatusUpdateEnabled", "BOOLEAN DEFAULT FALSE"); err != nil {
					return errors.Wrapf(err, "failed adding column WebhookOnStatusUpdateEnabled to table IR_Playbook")
				}

				if err := addColumnToPGTable(e, "IR_Incident", "WebhookOnStatusUpdateURL", "TEXT DEFAULT ''"); err != nil {
					return errors.Wrapf(err, "failed adding column WebhookOnStatusUpdateURL to table IR_Incident")
				}
			}

			return nil
		},
	},
	{
		fromVersion: semver.MustParse("0.20.0"),
		toVersion:   semver.MustParse("0.21.0"),
		migrationFunc: func(e sqlx.Ext, sqlStore *SQLStore) error {
			if e.DriverName() == model.DatabaseDriverMysql {
				if err := addColumnToMySQLTable(e, "IR_Playbook", "ConcatenatedSignalAnyKeywords", "TEXT"); err != nil {
					return errors.Wrapf(err, "failed adding column ConcatenatedSignalAnyKeywords to table IR_Playbook")
				}
				if _, err := e.Exec("UPDATE IR_Playbook SET ConcatenatedSignalAnyKeywords = '' WHERE ConcatenatedSignalAnyKeywords IS NULL"); err != nil {
					return errors.Wrapf(err, "failed setting default value in column ConcatenatedSignalAnyKeywords of table IR_Playbook")
				}

				if err := addColumnToMySQLTable(e, "IR_Playbook", "SignalAnyKeywordsEnabled", "BOOLEAN DEFAULT FALSE"); err != nil {
					return errors.Wrapf(err, "failed adding column SignalAnyKeywordsEnabled to table IR_Playbook")
				}

				if err := addColumnToMySQLTable(e, "IR_Playbook", "UpdateAt", "BIGINT NOT NULL DEFAULT 0"); err != nil {
					return errors.Wrapf(err, "failed adding column UpdateAt to table IR_Playbook")
				}
				if _, err := e.Exec("UPDATE IR_Playbook SET UpdateAt = CreateAt"); err != nil {
					return errors.Wrapf(err, "failed setting default value in column UpdateAt of table IR_Playbook")
				}
				if _, err := e.Exec(`ALTER TABLE IR_Playbook ADD INDEX IR_Playbook_UpdateAt (UpdateAt)`); err != nil {
					me, ok := err.(*mysql.MySQLError)
					if !ok || me.Number != 1061 { // not a Duplicate key name error
						return errors.Wrapf(err, "failed creating index IR_Playbook_UpdateAt")
					}
				}
			} else {
				if err := addColumnToPGTable(e, "IR_Playbook", "ConcatenatedSignalAnyKeywords", "TEXT DEFAULT ''"); err != nil {
					return errors.Wrapf(err, "failed adding column ConcatenatedSignalAnyKeywords to table IR_Playbook")
				}

				if err := addColumnToPGTable(e, "IR_Playbook", "SignalAnyKeywordsEnabled", "BOOLEAN DEFAULT FALSE"); err != nil {
					return errors.Wrapf(err, "failed adding column SignalAnyKeywordsEnabled to table IR_Playbook")
				}

				if err := addColumnToPGTable(e, "IR_Playbook", "UpdateAt", "BIGINT NOT NULL DEFAULT 0"); err != nil {
					return errors.Wrapf(err, "failed adding column UpdateAt to table IR_Playbook")
				}
				if _, err := e.Exec("UPDATE IR_Playbook SET UpdateAt = CreateAt"); err != nil {
					return errors.Wrapf(err, "failed setting default value in column UpdateAt of table IR_Playbook")
				}
				if _, err := e.Exec(createPGIndex("IR_Playbook_UpdateAt", "IR_Playbook", "UpdateAt")); err != nil {
					return errors.Wrapf(err, "failed creating index IR_Playbook_UpdateAt")
				}
			}

			return nil
		},
	},
	{
		fromVersion: semver.MustParse("0.21.0"),
		toVersion:   semver.MustParse("0.22.0"),
		migrationFunc: func(e sqlx.Ext, sqlStore *SQLStore) error {
			if e.DriverName() == model.DatabaseDriverMysql {
				if err := addColumnToMySQLTable(e, "IR_Incident", "LastStatusUpdateAt", "BIGINT DEFAULT 0"); err != nil {
					return errors.Wrapf(err, "failed adding column LastStatusUpdateAt to table IR_Incident")
				}
			} else {
				if err := addColumnToPGTable(e, "IR_Incident", "LastStatusUpdateAt", "BIGINT DEFAULT 0"); err != nil {
					return errors.Wrapf(err, "failed adding column LastStatusUpdateAt to table IR_Incident")
				}
			}

			var lastUpdateAts []struct {
				ID                 string
				LastStatusUpdateAt int64
			}

			// Fill in the LastStatusUpdateAt column as either the most recent status post, or
			// if no posts: the playbook run's CreateAt.
			lastUpdateAtSelect := sqlStore.builder.
				Select("i.Id as ID", "COALESCE(MAX(p.CreateAt), i.CreateAt) as LastStatusUpdateAt").
				From("IR_Incident as i").
				LeftJoin("IR_StatusPosts as sp on i.Id = sp.IncidentId").
				LeftJoin("Posts as p on sp.PostId = p.Id").
				GroupBy("i.Id")

			if err := sqlStore.selectBuilder(e, &lastUpdateAts, lastUpdateAtSelect); err != nil {
				return errors.Wrapf(err, "failed getting incidents to update their LastStatusUpdateAt")
			}

			for _, row := range lastUpdateAts {
				incidentUpdate := sqlStore.builder.
					Update("IR_Incident").
					Set("LastStatusUpdateAt", row.LastStatusUpdateAt).
					Where(sq.Eq{"ID": row.ID})

				if _, err := sqlStore.execBuilder(e, incidentUpdate); err != nil {
					return errors.Wrapf(err, "failed to update incident's LastStatusUpdateAt for id: %s", row.ID)
				}
			}

			return nil
		},
	},
	{

		fromVersion: semver.MustParse("0.22.0"),
		toVersion:   semver.MustParse("0.23.0"),
		migrationFunc: func(e sqlx.Ext, sqlStore *SQLStore) error {
			if e.DriverName() == model.DatabaseDriverMysql {

				if err := addColumnToMySQLTable(e, "IR_Playbook", "ExportChannelOnArchiveEnabled", "BOOLEAN NOT NULL DEFAULT FALSE"); err != nil {
					return errors.Wrapf(err, "failed adding column ExportChannelOnArchiveEnabled to table IR_Playbook")
				}
				if err := addColumnToMySQLTable(e, "IR_Incident", "ExportChannelOnArchiveEnabled", "BOOLEAN NOT NULL DEFAULT FALSE"); err != nil {
					return errors.Wrapf(err, "failed adding column ExportChannelOnArchiveEnabled to table IR_Incident")
				}
			} else {
				if err := addColumnToPGTable(e, "IR_Playbook", "ExportChannelOnArchiveEnabled", "BOOLEAN NOT NULL DEFAULT FALSE"); err != nil {
					return errors.Wrapf(err, "failed adding column ExportChannelOnArchiveEnabled to table IR_Playbook")
				}
				if err := addColumnToPGTable(e, "IR_Incident", "ExportChannelOnArchiveEnabled", "BOOLEAN NOT NULL DEFAULT FALSE"); err != nil {
					return errors.Wrapf(err, "failed adding column ExportChannelOnArchiveEnabled to table IR_Incident")
				}
			}

			return nil
		},
	},
	{
		fromVersion: semver.MustParse("0.23.0"),
		toVersion:   semver.MustParse("0.24.0"),
		migrationFunc: func(e sqlx.Ext, sqlStore *SQLStore) error {
			if e.DriverName() == model.DatabaseDriverMysql {
				if err := addColumnToMySQLTable(e, "IR_Playbook", "CategorizeChannelEnabled", "BOOLEAN DEFAULT FALSE"); err != nil {
					return errors.Wrapf(err, "failed adding column CategorizeChannelEnabled to table IR_Playbook")
				}

				if err := addColumnToMySQLTable(e, "IR_Incident", "CategorizeChannelEnabled", "BOOLEAN DEFAULT FALSE"); err != nil {
					return errors.Wrapf(err, "failed adding column CategorizeChannelEnabled to table IR_Incident")
				}
			} else {
				if err := addColumnToPGTable(e, "IR_Playbook", "CategorizeChannelEnabled", "BOOLEAN DEFAULT FALSE"); err != nil {
					return errors.Wrapf(err, "failed adding column CategorizeChannelEnabled to table IR_Playbook")
				}

				if err := addColumnToPGTable(e, "IR_Incident", "CategorizeChannelEnabled", "BOOLEAN DEFAULT FALSE"); err != nil {
					return errors.Wrapf(err, "failed adding column CategorizeChannelEnabled to table IR_Incident")
				}
			}
			return nil
		},
	},
	{
		fromVersion: semver.MustParse("0.24.0"),
		toVersion:   semver.MustParse("0.25.0"),
		migrationFunc: func(e sqlx.Ext, sqlStore *SQLStore) error {
			if e.DriverName() == model.DatabaseDriverMysql {
				if err := renameColumnMySQL(e, "IR_Playbook", "ExportChannelOnArchiveEnabled", "ExportChannelOnFinishedEnabled", "BOOLEAN NOT NULL DEFAULT FALSE"); err != nil {
					return errors.Wrap(err, "failed changing column ExportChannelOnArchiveEnabled to ExportChannelOnFinishedEnabled in table IR_Playbook")
				}

				if err := renameColumnMySQL(e, "IR_Incident", "ExportChannelOnArchiveEnabled", "ExportChannelOnFinishedEnabled", "BOOLEAN NOT NULL DEFAULT FALSE"); err != nil {
					return errors.Wrap(err, "failed changing column ExportChannelOnArchiveEnabled to ExportChannelOnFinishedEnabled in table IR_Incident")
				}

				if err := dropColumnMySQL(e, "IR_StatusPosts", "Status"); err != nil {
					return errors.Wrap(err, "failed dropping column Status in table IR_StatusPosts")
				}
			} else {
				if err := renameColumnPG(e, "IR_Playbook", "ExportChannelOnArchiveEnabled", "ExportChannelOnFinishedEnabled"); err != nil {
					return errors.Wrap(err, "failed changing column ExportChannelOnArchiveEnabled to ExportChannelOnFinishedEnabled in table IR_Playbook")
				}

				if err := renameColumnPG(e, "IR_Incident", "ExportChannelOnArchiveEnabled", "ExportChannelOnFinishedEnabled"); err != nil {
					return errors.Wrap(err, "failed changing column ExportChannelOnArchiveEnabled to ExportChannelOnFinishedEnabled in table IR_Incident")
				}

				if err := dropColumnPG(e, "IR_StatusPosts", "Status"); err != nil {
					return errors.Wrap(err, "failed dropping column Status in table IR_StatusPosts")
				}
			}

			if _, err := e.Exec(`
				UPDATE IR_Incident
				SET CurrentStatus =
						CASE
							WHEN CurrentStatus = 'Archived'
								THEN 'Finished'
							ELSE 'InProgress'
							END;
				`); err != nil {
				return errors.Wrap(err, "failed changing CurrentStatus to Archived or InProgress in table IR_Incident")
			}

			return nil
		},
	},
	{
		fromVersion: semver.MustParse("0.25.0"),
		toVersion:   semver.MustParse("0.26.0"),
		migrationFunc: func(e sqlx.Ext, sqlStore *SQLStore) error {
			if e.DriverName() == model.DatabaseDriverMysql {
				if err := addColumnToMySQLTable(e, "IR_Playbook", "CategoryName", "TEXT"); err != nil {
					return errors.Wrapf(err, "failed adding column CategoryName to table IR_Playbook")
				}

				if _, err := e.Exec("UPDATE IR_Playbook SET CategoryName = 'Playbook Runs' WHERE CategorizeChannelEnabled=1"); err != nil {
					return errors.Wrapf(err, "failed setting default value in column CategoryName of table IR_Playbook")
				}

				if err := addColumnToMySQLTable(e, "IR_Incident", "CategoryName", "TEXT"); err != nil {
					return errors.Wrapf(err, "failed adding column CategoryName to table IR_Incident")
				}

				if _, err := e.Exec("UPDATE IR_Incident SET CategoryName = 'Playbook Runs' WHERE CategorizeChannelEnabled=1"); err != nil {
					return errors.Wrapf(err, "failed setting default value in column CategoryName of table IR_Incident")
				}
			} else {
				if err := addColumnToPGTable(e, "IR_Playbook", "CategoryName", "TEXT DEFAULT ''"); err != nil {
					return errors.Wrapf(err, "failed adding column CategoryName to table IR_Playbook")
				}

				if _, err := e.Exec("UPDATE IR_Playbook SET CategoryName = 'Playbook Runs' WHERE CategorizeChannelEnabled"); err != nil {
					return errors.Wrapf(err, "failed setting default value in column CategoryName of table IR_Playbook")
				}

				if err := addColumnToPGTable(e, "IR_Incident", "CategoryName", "TEXT DEFAULT ''"); err != nil {
					return errors.Wrapf(err, "failed adding column CategoryName to table IR_Incident")
				}

				if _, err := e.Exec("UPDATE IR_Incident SET CategoryName = 'Playbook Runs' WHERE CategorizeChannelEnabled"); err != nil {
					return errors.Wrapf(err, "failed setting default value in column CategoryName of table IR_Incident")
				}
			}
			return nil
		},
	},
	{
		fromVersion: semver.MustParse("0.26.0"),
		toVersion:   semver.MustParse("0.27.0"),
		// This deprecates columns BroadcastChannelID (in singular), AnnouncementChannelID and AnnouncementChannelEnabled
		migrationFunc: func(e sqlx.Ext, sqlStore *SQLStore) error {
			updateIncidentTableQuery := `
				UPDATE IR_Incident SET
					ConcatenatedBroadcastChannelIds = (
						COALESCE(
							CONCAT_WS(
								',',
								CASE WHEN AnnouncementChannelID = '' THEN NULL ELSE AnnouncementChannelID END,
								CASE WHEN BroadcastChannelID = ''  OR BroadcastChannelID = AnnouncementChannelID THEN NULL ELSE BroadcastChannelID END
							),
						'')
					)
			`

			updatePlaybookTableQuery := `
				UPDATE IR_Playbook SET
					ConcatenatedBroadcastChannelIds = (
						COALESCE(
							CONCAT_WS(
								',',
								CASE WHEN AnnouncementChannelID = '' THEN NULL ELSE AnnouncementChannelID END,
								CASE WHEN BroadcastChannelID = ''  OR BroadcastChannelID = AnnouncementChannelID THEN NULL ELSE BroadcastChannelID END
							),
						'')
					)
				, BroadcastEnabled = (CASE
					WHEN BroadcastChannelID != '' THEN TRUE
					WHEN AnnouncementChannelEnabled = TRUE THEN TRUE
					ELSE FALSE
				END)
			`

			if e.DriverName() == model.DatabaseDriverMysql {
				if err := addColumnToMySQLTable(e, "IR_Incident", "ConcatenatedBroadcastChannelIds", "TEXT"); err != nil {
					return errors.Wrapf(err, "failed adding column ConcatenatedBroadcastChannelIds to table IR_Incident")
				}

				if _, err := e.Exec(updateIncidentTableQuery); err != nil {
					return errors.Wrapf(err, "failed setting value in column ConcatenatedBroadcastChannelIds of table IR_Incident")
				}

				if err := addColumnToMySQLTable(e, "IR_Playbook", "ConcatenatedBroadcastChannelIds", "TEXT"); err != nil {
					return errors.Wrapf(err, "failed adding column ConcatenatedBroadcastChannelIds to table IR_Playbook")
				}

				if err := addColumnToMySQLTable(e, "IR_Playbook", "BroadcastEnabled", "BOOLEAN DEFAULT FALSE"); err != nil {
					return errors.Wrapf(err, "failed adding column BroadcastEnabled to table IR_Playbook")
				}

				if _, err := e.Exec(updatePlaybookTableQuery); err != nil {
					return errors.Wrapf(err, "failed setting value in columns ConcatenatedBroadcastChannelIds and BroadcastEnabled of table IR_Playbook")
				}

			} else {
				if err := addColumnToPGTable(e, "IR_Incident", "ConcatenatedBroadcastChannelIds", "TEXT"); err != nil {
					return errors.Wrapf(err, "failed adding column ConcatenatedBroadcastChannelIds to table IR_Incident")
				}

				if _, err := e.Exec(updateIncidentTableQuery); err != nil {
					return errors.Wrapf(err, "failed setting value in column ConcatenatedBroadcastChannelIds of table IR_Incident")
				}

				if err := addColumnToPGTable(e, "IR_Playbook", "ConcatenatedBroadcastChannelIds", "TEXT"); err != nil {
					return errors.Wrapf(err, "failed adding column ConcatenatedBroadcastChannelIds to table IR_Playbook")
				}

				if err := addColumnToPGTable(e, "IR_Playbook", "BroadcastEnabled", "BOOLEAN DEFAULT FALSE"); err != nil {
					return errors.Wrapf(err, "failed adding column BroadcastEnabled to table IR_Playbook")
				}

				if _, err := e.Exec(updatePlaybookTableQuery); err != nil {
					return errors.Wrapf(err, "failed setting value in columns ConcatenatedBroadcastChannelIds and BroadcastEnabled of table IR_Playbook")
				}
			}
			return nil
		},
	},
	{
		fromVersion: semver.MustParse("0.27.0"),
		toVersion:   semver.MustParse("0.28.0"),
		migrationFunc: func(e sqlx.Ext, sqlStore *SQLStore) error {
			if e.DriverName() == model.DatabaseDriverMysql {
				if err := addColumnToMySQLTable(e, "IR_Incident", "ChannelIDToRootID", "TEXT"); err != nil {
					return errors.Wrapf(err, "failed adding column ChannelIDToRootID to table IR_Incident")
				}
			} else {
				if err := addColumnToPGTable(e, "IR_Incident", "ChannelIDToRootID", "TEXT DEFAULT ''"); err != nil {
					return errors.Wrapf(err, "failed adding column ChannelIDToRootID to table IR_Incident")
				}
			}

			return nil
		},
	},
	{
		fromVersion: semver.MustParse("0.28.0"),
		toVersion:   semver.MustParse("0.29.0"),
		migrationFunc: func(e sqlx.Ext, sqlStore *SQLStore) error {
			if e.DriverName() == model.DatabaseDriverMysql {
				if _, err := e.Exec(`ALTER TABLE IR_System CONVERT TO CHARACTER SET utf8mb4`); err != nil {
					return errors.Wrapf(err, "failed to migrate character set")
				}
			}

			return nil
		},
	},
	{
		fromVersion: semver.MustParse("0.29.0"),
		toVersion:   semver.MustParse("0.30.0"),
		migrationFunc: func(e sqlx.Ext, sqlStore *SQLStore) error {
			if e.DriverName() == model.DatabaseDriverMysql {
				if err := addPrimaryKey(e, sqlStore, "IR_PlaybookMember", "(MemberID, PlaybookID)"); err != nil {
					return err
				}
				if err := dropIndexIfExists(e, sqlStore, "IR_StatusPosts", "posts_unique"); err != nil {
					return err
				}
				if err := addPrimaryKey(e, sqlStore, "IR_StatusPosts", "(IncidentID, PostID)"); err != nil {
					return err
				}
				if err := addPrimaryKey(e, sqlStore, "IR_TimelineEvent", "(ID)"); err != nil {
					return err
				}
				if err := dropIndexIfExists(e, sqlStore, "IR_ViewedChannel", "IR_ViewedChannel_ChannelID_UserID"); err != nil {
					return err
				}
				if err := addPrimaryKey(e, sqlStore, "IR_ViewedChannel", "(ChannelID, UserID)"); err != nil {
					return err
				}
			} else {
				if err := addPrimaryKey(e, sqlStore, "ir_playbookmember", "(MemberID, PlaybookID)"); err != nil {
					return err
				}
				if err := addPrimaryKey(e, sqlStore, "ir_statusposts", "(IncidentID, PostID)"); err != nil {
					return err
				}
				if err := addPrimaryKey(e, sqlStore, "ir_timelineevent", "(ID)"); err != nil {
					return err
				}
				if err := addPrimaryKey(e, sqlStore, "ir_viewedchannel", "(ChannelID, UserID)"); err != nil {
					return err
				}
			}

			return nil
		},
	},
	{
		fromVersion: semver.MustParse("0.30.0"),
		toVersion:   semver.MustParse("0.31.0"),
		migrationFunc: func(e sqlx.Ext, sqlStore *SQLStore) error {
			// Best effort migration so we just log the error to avoid killing the plugin.
			if e.DriverName() == model.DatabaseDriverMysql {
				if _, err := e.Exec("UPDATE IGNORE PluginKeyValueStore SET PluginId='playbooks' WHERE PluginId='com.mattermost.plugin-incident-management'"); err != nil {
					sqlStore.log.Debugf("%w", errors.Wrapf(err, "failed to migrate KV store plugin id"))
				}
			} else {

				if _, err := e.Exec("UPDATE PluginKeyValueStore k SET PluginId='playbooks' WHERE PluginId='com.mattermost.plugin-incident-management' AND NOT EXISTS ( SELECT 1 FROM PluginKeyValueStore WHERE PluginId='playbooks' AND PKey = k.PKey )"); err != nil {
					sqlStore.log.Debugf("%w", errors.Wrapf(err, "failed to migrate KV store plugin id"))
				}
			}

			return nil
		},
	},
	{
		fromVersion: semver.MustParse("0.31.0"),
		toVersion:   semver.MustParse("0.32.0"),
		migrationFunc: func(e sqlx.Ext, sqlStore *SQLStore) error {
			if e.DriverName() == model.DatabaseDriverMysql {
				if err := addColumnToMySQLTable(e, "IR_Incident", "ReminderTimerDefaultSeconds", "BIGINT NOT NULL DEFAULT 0"); err != nil {
					return errors.Wrapf(err, "failed adding column ReminderTimerDefaultSeconds to table IR_Incident")
				}
			} else {
				if err := addColumnToPGTable(e, "IR_Incident", "ReminderTimerDefaultSeconds", "BIGINT NOT NULL DEFAULT 0"); err != nil {
					return errors.Wrapf(err, "failed adding column ReminderTimerDefaultSeconds to table IR_Incident")
				}
			}
			return nil
		},
	},
	{
		fromVersion: semver.MustParse("0.32.0"),
		toVersion:   semver.MustParse("0.33.0"),
		migrationFunc: func(e sqlx.Ext, sqlStore *SQLStore) error {
			if e.DriverName() == model.DatabaseDriverMysql {
				if err := renameColumnMySQL(e, "IR_Playbook", "WebhookOnCreationURL", "ConcatenatedWebhookOnCreationURLs", "TEXT"); err != nil {
					return errors.Wrapf(err, "failed renaming column WebhookOnCreationURL to ConcatenatedWebhookOnCreationURLs in table IR_Playbook")
				}

				if err := renameColumnMySQL(e, "IR_Playbook", "WebhookOnStatusUpdateURL", "ConcatenatedWebhookOnStatusUpdateURLs", "TEXT"); err != nil {
					return errors.Wrapf(err, "failed renaming column WebhookOnStatusUpdateURL to ConcatenatedWebhookOnStatusUpdateURLs in table IR_Playbook")
				}

				if err := renameColumnMySQL(e, "IR_Incident", "WebhookOnCreationURL", "ConcatenatedWebhookOnCreationURLs", "TEXT"); err != nil {
					return errors.Wrapf(err, "failed renaming column WebhookOnCreationURL to ConcatenatedWebhookOnCreationURLs in table IR_Incident")
				}

				if err := renameColumnMySQL(e, "IR_Incident", "WebhookOnStatusUpdateURL", "ConcatenatedWebhookOnStatusUpdateURLs", "TEXT"); err != nil {
					return errors.Wrapf(err, "failed renaming column WebhookOnStatusUpdateURL to ConcatenatedWebhookOnStatusUpdateURLs in table IR_Incident")
				}
			} else {
				if err := renameColumnPG(e, "IR_Playbook", "WebhookOnCreationURL", "ConcatenatedWebhookOnCreationURLs"); err != nil {
					return errors.Wrapf(err, "failed renaming column WebhookOnCreationURL to ConcatenatedWebhookOnCreationURLs in table IR_Playbook")
				}

				if err := renameColumnPG(e, "IR_Playbook", "WebhookOnStatusUpdateURL", "ConcatenatedWebhookOnStatusUpdateURLs"); err != nil {
					return errors.Wrapf(err, "failed renaming column WebhookOnStatusUpdateURL to ConcatenatedWebhookOnStatusUpdateURLs in table IR_Playbook")
				}

				if err := renameColumnPG(e, "IR_Incident", "WebhookOnCreationURL", "ConcatenatedWebhookOnCreationURLs"); err != nil {
					return errors.Wrapf(err, "failed renaming column WebhookOnCreationURL to ConcatenatedWebhookOnCreationURLs in table IR_Incident")
				}

				if err := renameColumnPG(e, "IR_Incident", "WebhookOnStatusUpdateURL", "ConcatenatedWebhookOnStatusUpdateURLs"); err != nil {
					return errors.Wrapf(err, "failed renaming column WebhookOnStatusUpdateURL to ConcatenatedWebhookOnStatusUpdateURLs in table IR_Incident")
				}

			}
			return nil
		},
	},
	{
		fromVersion: semver.MustParse("0.33.0"),
		toVersion:   semver.MustParse("0.34.0"),
		migrationFunc: func(e sqlx.Ext, sqlStore *SQLStore) error {
			if e.DriverName() == model.DatabaseDriverMysql {
				if _, err := e.Exec(`
					CREATE TABLE IF NOT EXISTS IR_UserInfo
					(
						ID                VARCHAR(26) PRIMARY KEY,
						LastDailyTodoDMAt BIGINT
					)
				` + MySQLCharset); err != nil {
					return errors.Wrapf(err, "failed creating table IR_UserInfo")
				}
			} else {
				if _, err := e.Exec(`
					CREATE TABLE IF NOT EXISTS IR_UserInfo
					(
						ID                TEXT PRIMARY KEY,
						LastDailyTodoDMAt BIGINT
					)
				`); err != nil {
					return errors.Wrapf(err, "failed creating table IR_UserInfo")
				}
			}
			return nil
		},
	},
	{
		fromVersion: semver.MustParse("0.34.0"),
		toVersion:   semver.MustParse("0.35.0"),
		migrationFunc: func(e sqlx.Ext, sqlStore *SQLStore) error {
			if e.DriverName() == model.DatabaseDriverMysql {
				if err := addColumnToMySQLTable(e, "IR_UserInfo", "DigestNotificationSettingsJSON", "JSON"); err != nil {
					return errors.Wrapf(err, "failed adding column DigestNotificationSettings to table IR_UserInfo")
				}
			} else {
				if err := addColumnToPGTable(e, "IR_UserInfo", "DigestNotificationSettingsJSON", "JSON"); err != nil {
					return errors.Wrapf(err, "failed adding column DigestNotificationSettings to table IR_UserInfo")
				}
			}
			return nil
		},
	},
	{
		fromVersion: semver.MustParse("0.35.0"),
		toVersion:   semver.MustParse("0.36.0"),
		migrationFunc: func(e sqlx.Ext, sqlStore *SQLStore) error {
			if err := dropIndexIfExists(e, sqlStore, "IR_StatusPosts", "posts_unique"); err != nil {
				return err
			}

			return dropIndexIfExists(e, sqlStore, "IR_ViewedChannel", "IR_ViewedChannel_ChannelID_UserID")
		},
	},
	{
		fromVersion: semver.MustParse("0.36.0"),
		toVersion:   semver.MustParse("0.37.0"),
		migrationFunc: func(e sqlx.Ext, sqlStore *SQLStore) error {
<<<<<<< HEAD
			if e.DriverName() == model.DatabaseDriverMysql {
				if _, err := e.Exec(`
					CREATE TABLE IF NOT EXISTS IR_Run_Participants (
						IncidentID VARCHAR(26) NULL REFERENCES IR_Incident(ID),
						UserID VARCHAR(26) NOT NULL,
						IsFollower BOOLEAN NOT NULL,
						INDEX IR_Run_Participants_UserID (UserID),
						INDEX IR_Run_Participants_IncidentID (IncidentID)
					)
				` + MySQLCharset); err != nil {
					return errors.Wrapf(err, "failed creating table IR_Run_Participants")
				}
				if err := addPrimaryKey(e, sqlStore, "IR_Run_Participants", "(IncidentID, UserID)"); err != nil {
					return errors.Wrapf(err, "failed creating primary key for IR_Run_Participants")
				}
			} else {
				if _, err := e.Exec(`
				CREATE TABLE IF NOT EXISTS IR_Run_Participants (
					UserID TEXT NOT NULL,
					IncidentID TEXT NULL REFERENCES IR_Incident(ID),
					IsFollower BOOLEAN NOT NULL
				);
			`); err != nil {
					return errors.Wrapf(err, "failed creating table IR_Run_Participants")
				}

				if err := addPrimaryKey(e, sqlStore, "ir_run_participants", "(IncidentID, UserID)"); err != nil {
					return errors.Wrapf(err, "failed creating primary key for ir_run_participants")
				}

				if _, err := e.Exec(createPGIndex("IR_Run_Participants_UserID", "IR_Run_Participants", "UserID")); err != nil {
					return errors.Wrapf(err, "failed creating index IR_StatusPosts_IncidentID")
				}

				if _, err := e.Exec(createPGIndex("IR_Run_Participants_IncidentID", "IR_Run_Participants", "IncidentID")); err != nil {
					return errors.Wrapf(err, "failed creating index IR_StatusPosts_PostID ")
				}
			}
=======
			// Existing runs without a reminder need to have a reminder set; use 1 week from now.
			oneWeek := 7 * 24 * time.Hour

			// Get overdue runs
			overdueQuery := sqlStore.builder.
				Select("ID").
				From("IR_Incident").
				Where(sq.Eq{"CurrentStatus": app.StatusInProgress}).
				Where(sq.NotEq{"PreviousReminder": 0})
			if sqlStore.db.DriverName() == model.DatabaseDriverMysql {
				overdueQuery = overdueQuery.Where(sq.Expr("(PreviousReminder / 1e6 + LastStatusUpdateAt) <= FLOOR(UNIX_TIMESTAMP() * 1000)"))
			} else {
				overdueQuery = overdueQuery.Where(sq.Expr("(PreviousReminder / 1e6 + LastStatusUpdateAt) <= FLOOR(EXTRACT (EPOCH FROM now())::float*1000)"))
			}

			var runIDs []string
			if err := sqlStore.selectBuilder(sqlStore.db, &runIDs, overdueQuery); err != nil {
				return errors.Wrap(err, "failed to query for overdue runs")
			}

			// Get runs that never had a status update set
			otherQuery := sqlStore.builder.
				Select("ID").
				From("IR_Incident").
				Where(sq.Eq{"CurrentStatus": app.StatusInProgress}).
				Where(sq.Eq{"PreviousReminder": 0})

			var otherRunIDs []string
			if err := sqlStore.selectBuilder(sqlStore.db, &otherRunIDs, otherQuery); err != nil {
				return errors.Wrap(err, "failed to query for overdue runs")
			}

			// Set the new reminders
			runIDs = append(runIDs, otherRunIDs...)
			for _, ID := range runIDs {
				// Just in case (so we don't crash out during the migration) remove any old reminders
				sqlStore.scheduler.Cancel(ID)

				if _, err := sqlStore.scheduler.ScheduleOnce(ID, time.Now().Add(oneWeek)); err != nil {
					return errors.Wrapf(err, "failed to set new schedule for run id: %s", ID)
				}

				// Set the PreviousReminder, and pretend that this was a LastStatusUpdateAt so that
				// the reminder timers will show the correct time for when a status update is due.
				updatePrevReminderAndLastUpdateAt := sqlStore.builder.
					Update("IR_Incident").
					SetMap(map[string]interface{}{
						"PreviousReminder":   oneWeek,
						"LastStatusUpdateAt": model.GetMillis(),
					}).
					Where(sq.Eq{"ID": ID})
				if _, err := sqlStore.execBuilder(sqlStore.db, updatePrevReminderAndLastUpdateAt); err != nil {
					return errors.Wrap(err, "failed to update new PreviousReminder and LastStatusUpdateAt")
				}
			}

>>>>>>> aa1e90db
			return nil
		},
	},
}<|MERGE_RESOLUTION|>--- conflicted
+++ resolved
@@ -1361,46 +1361,6 @@
 		fromVersion: semver.MustParse("0.36.0"),
 		toVersion:   semver.MustParse("0.37.0"),
 		migrationFunc: func(e sqlx.Ext, sqlStore *SQLStore) error {
-<<<<<<< HEAD
-			if e.DriverName() == model.DatabaseDriverMysql {
-				if _, err := e.Exec(`
-					CREATE TABLE IF NOT EXISTS IR_Run_Participants (
-						IncidentID VARCHAR(26) NULL REFERENCES IR_Incident(ID),
-						UserID VARCHAR(26) NOT NULL,
-						IsFollower BOOLEAN NOT NULL,
-						INDEX IR_Run_Participants_UserID (UserID),
-						INDEX IR_Run_Participants_IncidentID (IncidentID)
-					)
-				` + MySQLCharset); err != nil {
-					return errors.Wrapf(err, "failed creating table IR_Run_Participants")
-				}
-				if err := addPrimaryKey(e, sqlStore, "IR_Run_Participants", "(IncidentID, UserID)"); err != nil {
-					return errors.Wrapf(err, "failed creating primary key for IR_Run_Participants")
-				}
-			} else {
-				if _, err := e.Exec(`
-				CREATE TABLE IF NOT EXISTS IR_Run_Participants (
-					UserID TEXT NOT NULL,
-					IncidentID TEXT NULL REFERENCES IR_Incident(ID),
-					IsFollower BOOLEAN NOT NULL
-				);
-			`); err != nil {
-					return errors.Wrapf(err, "failed creating table IR_Run_Participants")
-				}
-
-				if err := addPrimaryKey(e, sqlStore, "ir_run_participants", "(IncidentID, UserID)"); err != nil {
-					return errors.Wrapf(err, "failed creating primary key for ir_run_participants")
-				}
-
-				if _, err := e.Exec(createPGIndex("IR_Run_Participants_UserID", "IR_Run_Participants", "UserID")); err != nil {
-					return errors.Wrapf(err, "failed creating index IR_StatusPosts_IncidentID")
-				}
-
-				if _, err := e.Exec(createPGIndex("IR_Run_Participants_IncidentID", "IR_Run_Participants", "IncidentID")); err != nil {
-					return errors.Wrapf(err, "failed creating index IR_StatusPosts_PostID ")
-				}
-			}
-=======
 			// Existing runs without a reminder need to have a reminder set; use 1 week from now.
 			oneWeek := 7 * 24 * time.Hour
 
@@ -1457,7 +1417,51 @@
 				}
 			}
 
->>>>>>> aa1e90db
+			return nil
+		},
+	},
+	{
+		fromVersion: semver.MustParse("0.37.0"),
+		toVersion:   semver.MustParse("0.38.0"),
+		migrationFunc: func(e sqlx.Ext, sqlStore *SQLStore) error {
+			if e.DriverName() == model.DatabaseDriverMysql {
+				if _, err := e.Exec(`
+					CREATE TABLE IF NOT EXISTS IR_Run_Participants (
+						IncidentID VARCHAR(26) NULL REFERENCES IR_Incident(ID),
+						UserID VARCHAR(26) NOT NULL,
+						IsFollower BOOLEAN NOT NULL,
+						INDEX IR_Run_Participants_UserID (UserID),
+						INDEX IR_Run_Participants_IncidentID (IncidentID)
+					)
+				` + MySQLCharset); err != nil {
+					return errors.Wrapf(err, "failed creating table IR_Run_Participants")
+				}
+				if err := addPrimaryKey(e, sqlStore, "IR_Run_Participants", "(IncidentID, UserID)"); err != nil {
+					return errors.Wrapf(err, "failed creating primary key for IR_Run_Participants")
+				}
+			} else {
+				if _, err := e.Exec(`
+				CREATE TABLE IF NOT EXISTS IR_Run_Participants (
+					UserID TEXT NOT NULL,
+					IncidentID TEXT NULL REFERENCES IR_Incident(ID),
+					IsFollower BOOLEAN NOT NULL
+				);
+			`); err != nil {
+					return errors.Wrapf(err, "failed creating table IR_Run_Participants")
+				}
+
+				if err := addPrimaryKey(e, sqlStore, "ir_run_participants", "(IncidentID, UserID)"); err != nil {
+					return errors.Wrapf(err, "failed creating primary key for ir_run_participants")
+				}
+
+				if _, err := e.Exec(createPGIndex("IR_Run_Participants_UserID", "IR_Run_Participants", "UserID")); err != nil {
+					return errors.Wrapf(err, "failed creating index IR_StatusPosts_IncidentID")
+				}
+
+				if _, err := e.Exec(createPGIndex("IR_Run_Participants_IncidentID", "IR_Run_Participants", "IncidentID")); err != nil {
+					return errors.Wrapf(err, "failed creating index IR_StatusPosts_PostID ")
+				}
+			}
 			return nil
 		},
 	},
