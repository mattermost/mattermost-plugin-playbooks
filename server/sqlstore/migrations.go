--- conflicted
+++ resolved
@@ -364,36 +364,6 @@
 		fromVersion: semver.MustParse("0.6.0"),
 		toVersion:   semver.MustParse("0.7.0"),
 		migrationFunc: func(e sqlx.Ext, sqlStore *SQLStore) error {
-<<<<<<< HEAD
-			if e.DriverName() == model.DATABASE_DRIVER_MYSQL {
-				if err := addColumnToMySQLTable(e, "IR_Incident", "ConcatenatedInvitedUserIDs", "TEXT"); err != nil {
-					return errors.Wrapf(err, "failed adding column ConcatenatedInvitedUserIDs to table IR_Incident")
-				}
-				if _, err := e.Exec("UPDATE IR_Incident SET ConcatenatedInvitedUserIDs = '' WHERE ConcatenatedInvitedUserIDs IS NULL"); err != nil {
-					return errors.Wrapf(err, "failed setting default value in column ConcatenatedInvitedUserIDs of table IR_Incident")
-				}
-
-				if err := addColumnToMySQLTable(e, "IR_Playbook", "ConcatenatedInvitedUserIDs", "TEXT"); err != nil {
-					return errors.Wrapf(err, "failed adding column ConcatenatedInvitedUserIDs to table IR_Playbook")
-				}
-				if _, err := e.Exec("UPDATE IR_Playbook SET ConcatenatedInvitedUserIDs = '' WHERE ConcatenatedInvitedUserIDs IS NULL"); err != nil {
-					return errors.Wrapf(err, "failed setting default value in column ConcatenatedInvitedUserIDs of table IR_Playbook")
-				}
-
-				if err := addColumnToMySQLTable(e, "IR_Playbook", "InviteUsersEnabled", "BOOLEAN DEFAULT FALSE"); err != nil {
-					return errors.Wrapf(err, "failed adding column InviteUsersEnabled to table IR_Playbook")
-				}
-			} else {
-				if err := addColumnToPGTable(e, "IR_Incident", "ConcatenatedInvitedUserIDs", "TEXT DEFAULT ''"); err != nil {
-					return errors.Wrapf(err, "failed adding column ConcatenatedInvitedUserIDs to table IR_Incident")
-				}
-				if err := addColumnToPGTable(e, "IR_Playbook", "ConcatenatedInvitedUserIDs", "TEXT DEFAULT ''"); err != nil {
-					return errors.Wrapf(err, "failed adding column ConcatenatedInvitedUserIDs to table IR_Playbook")
-				}
-				if err := addColumnToPGTable(e, "IR_Playbook", "InviteUsersEnabled", "BOOLEAN DEFAULT FALSE"); err != nil {
-					return errors.Wrapf(err, "failed adding column InviteUsersEnabled to table IR_Playbook")
-=======
-
 			if e.DriverName() == model.DATABASE_DRIVER_MYSQL {
 				if _, err := e.Exec(`
 					CREATE TABLE IF NOT EXISTS IR_TimelineEvent
@@ -441,7 +411,43 @@
 				}
 				if _, err := e.Exec(createPGIndex("IR_TimelineEvent_IncidentID", "IR_TimelineEvent", "IncidentID")); err != nil {
 					return errors.Wrapf(err, "failed creating index IR_TimelineEvent_IncidentID")
->>>>>>> 73319db1
+				}
+			}
+
+			return nil
+		},
+	},
+	{
+		fromVersion: semver.MustParse("0.7.0"),
+		toVersion:   semver.MustParse("0.8.0"),
+		migrationFunc: func(e sqlx.Ext, sqlStore *SQLStore) error {
+			if e.DriverName() == model.DATABASE_DRIVER_MYSQL {
+				if err := addColumnToMySQLTable(e, "IR_Incident", "ConcatenatedInvitedUserIDs", "TEXT"); err != nil {
+					return errors.Wrapf(err, "failed adding column ConcatenatedInvitedUserIDs to table IR_Incident")
+				}
+				if _, err := e.Exec("UPDATE IR_Incident SET ConcatenatedInvitedUserIDs = '' WHERE ConcatenatedInvitedUserIDs IS NULL"); err != nil {
+					return errors.Wrapf(err, "failed setting default value in column ConcatenatedInvitedUserIDs of table IR_Incident")
+				}
+
+				if err := addColumnToMySQLTable(e, "IR_Playbook", "ConcatenatedInvitedUserIDs", "TEXT"); err != nil {
+					return errors.Wrapf(err, "failed adding column ConcatenatedInvitedUserIDs to table IR_Playbook")
+				}
+				if _, err := e.Exec("UPDATE IR_Playbook SET ConcatenatedInvitedUserIDs = '' WHERE ConcatenatedInvitedUserIDs IS NULL"); err != nil {
+					return errors.Wrapf(err, "failed setting default value in column ConcatenatedInvitedUserIDs of table IR_Playbook")
+				}
+
+				if err := addColumnToMySQLTable(e, "IR_Playbook", "InviteUsersEnabled", "BOOLEAN DEFAULT FALSE"); err != nil {
+					return errors.Wrapf(err, "failed adding column InviteUsersEnabled to table IR_Playbook")
+				}
+			} else {
+				if err := addColumnToPGTable(e, "IR_Incident", "ConcatenatedInvitedUserIDs", "TEXT DEFAULT ''"); err != nil {
+					return errors.Wrapf(err, "failed adding column ConcatenatedInvitedUserIDs to table IR_Incident")
+				}
+				if err := addColumnToPGTable(e, "IR_Playbook", "ConcatenatedInvitedUserIDs", "TEXT DEFAULT ''"); err != nil {
+					return errors.Wrapf(err, "failed adding column ConcatenatedInvitedUserIDs to table IR_Playbook")
+				}
+				if err := addColumnToPGTable(e, "IR_Playbook", "InviteUsersEnabled", "BOOLEAN DEFAULT FALSE"); err != nil {
+					return errors.Wrapf(err, "failed adding column InviteUsersEnabled to table IR_Playbook")
 				}
 			}
 
