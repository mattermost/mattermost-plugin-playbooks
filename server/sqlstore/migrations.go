--- conflicted
+++ resolved
@@ -1529,7 +1529,22 @@
 		toVersion:   semver.MustParse("0.41.0"),
 		migrationFunc: func(e sqlx.Ext, sqlStore *SQLStore) error {
 			if e.DriverName() == model.DatabaseDriverMysql {
-<<<<<<< HEAD
+				if err := addColumnToMySQLTable(e, "IR_Playbook", "ChannelNameTemplate", "TEXT"); err != nil {
+					return errors.Wrapf(err, "failed adding column ChannelNameTemplate to table IR_Playbook")
+				}
+			} else {
+				if err := addColumnToPGTable(e, "IR_Playbook", "ChannelNameTemplate", "TEXT DEFAULT ''"); err != nil {
+					return errors.Wrapf(err, "failed adding column ChannelNameTemplate to table IR_Playbook")
+				}
+			}
+			return nil
+		},
+	},
+	{
+		fromVersion: semver.MustParse("0.41.0"),
+		toVersion:   semver.MustParse("0.42.0"),
+		migrationFunc: func(e sqlx.Ext, sqlStore *SQLStore) error {
+			if e.DriverName() == model.DatabaseDriverMysql {
 				if err := addColumnToMySQLTable(e, "IR_Playbook", "StatusUpdateEnabled", "BOOLEAN DEFAULT TRUE"); err != nil {
 					return errors.Wrapf(err, "failed adding column StatusUpdateEnabled to table IR_Playbook")
 				}
@@ -1544,17 +1559,6 @@
 					return errors.Wrapf(err, "failed adding column StatusUpdateEnabled to table IR_Incident")
 				}
 			}
-
-=======
-				if err := addColumnToMySQLTable(e, "IR_Playbook", "ChannelNameTemplate", "TEXT"); err != nil {
-					return errors.Wrapf(err, "failed adding column ChannelNameTemplate to table IR_Playbook")
-				}
-			} else {
-				if err := addColumnToPGTable(e, "IR_Playbook", "ChannelNameTemplate", "TEXT DEFAULT ''"); err != nil {
-					return errors.Wrapf(err, "failed adding column ChannelNameTemplate to table IR_Playbook")
-				}
-			}
->>>>>>> 3e7e3bb6
 			return nil
 		},
 	},
