package sqlstore

import (
	"encoding/json"

	sq "github.com/Masterminds/squirrel"
	"github.com/blang/semver"
	"github.com/go-sql-driver/mysql"
	"github.com/jmoiron/sqlx"
	"github.com/mattermost/mattermost-plugin-playbooks/server/app"
	"github.com/mattermost/mattermost-server/v5/model"
	"github.com/pkg/errors"
)

type Migration struct {
	fromVersion   semver.Version
	toVersion     semver.Version
	migrationFunc func(sqlx.Ext, *SQLStore) error
}

const MySQLCharset = "DEFAULT CHARACTER SET utf8mb4"

var migrations = []Migration{
	{
		fromVersion: semver.MustParse("0.0.0"),
		toVersion:   semver.MustParse("0.1.0"),
		migrationFunc: func(e sqlx.Ext, sqlStore *SQLStore) error {
			if _, err := e.Exec(`
				CREATE TABLE IF NOT EXISTS IR_System (
					SKey VARCHAR(64) PRIMARY KEY,
					SValue VARCHAR(1024) NULL
				);
			`); err != nil {
				return errors.Wrapf(err, "failed creating table IR_System")
			}

			if e.DriverName() == model.DATABASE_DRIVER_MYSQL {

				if _, err := e.Exec(`
					CREATE TABLE IF NOT EXISTS IR_Incident (
						ID VARCHAR(26) PRIMARY KEY,
						Name VARCHAR(1024) NOT NULL,
						Description VARCHAR(4096) NOT NULL,
						IsActive BOOLEAN NOT NULL,
						CommanderUserID VARCHAR(26) NOT NULL,
						TeamID VARCHAR(26) NOT NULL,
						ChannelID VARCHAR(26) NOT NULL UNIQUE,
						CreateAt BIGINT NOT NULL,
						EndAt BIGINT NOT NULL DEFAULT 0,
						DeleteAt BIGINT NOT NULL DEFAULT 0,
						ActiveStage BIGINT NOT NULL,
						PostID VARCHAR(26) NOT NULL DEFAULT '',
						PlaybookID VARCHAR(26) NOT NULL DEFAULT '',
						ChecklistsJSON TEXT NOT NULL,
						INDEX IR_Incident_TeamID (TeamID),
						INDEX IR_Incident_TeamID_CommanderUserID (TeamID, CommanderUserID),
						INDEX IR_Incident_ChannelID (ChannelID)
					)
				` + MySQLCharset); err != nil {
					return errors.Wrapf(err, "failed creating table IR_Incident")
				}

				if _, err := e.Exec(`
					CREATE TABLE IF NOT EXISTS IR_Playbook (
						ID VARCHAR(26) PRIMARY KEY,
						Title VARCHAR(1024) NOT NULL,
						Description VARCHAR(4096) NOT NULL,
						TeamID VARCHAR(26) NOT NULL,
						CreatePublicIncident BOOLEAN NOT NULL,
						CreateAt BIGINT NOT NULL,
						DeleteAt BIGINT NOT NULL DEFAULT 0,
						ChecklistsJSON TEXT NOT NULL,
						NumStages BIGINT NOT NULL DEFAULT 0,
						NumSteps BIGINT NOT NULL DEFAULT 0,
						INDEX IR_Playbook_TeamID (TeamID),
						INDEX IR_PlaybookMember_PlaybookID (ID)
					)
				` + MySQLCharset); err != nil {
					return errors.Wrapf(err, "failed creating table IR_Playbook")
				}

				if _, err := e.Exec(`
					CREATE TABLE IF NOT EXISTS IR_PlaybookMember (
						PlaybookID VARCHAR(26) NOT NULL REFERENCES IR_Playbook(ID),
						MemberID VARCHAR(26) NOT NULL,
						INDEX IR_PlaybookMember_PlaybookID (PlaybookID),
						INDEX IR_PlaybookMember_MemberID (MemberID)
					)
				` + MySQLCharset); err != nil {
					return errors.Wrapf(err, "failed creating table IR_PlaybookMember")
				}
			} else {
				if _, err := e.Exec(`
					CREATE TABLE IF NOT EXISTS IR_Incident (
						ID TEXT PRIMARY KEY,
						Name TEXT NOT NULL,
						Description TEXT NOT NULL,
						IsActive BOOLEAN NOT NULL,
						CommanderUserID TEXT NOT NULL,
						TeamID TEXT NOT NULL,
						ChannelID TEXT NOT NULL UNIQUE,
						CreateAt BIGINT NOT NULL,
						EndAt BIGINT NOT NULL DEFAULT 0,
						DeleteAt BIGINT NOT NULL DEFAULT 0,
						ActiveStage BIGINT NOT NULL,
						PostID TEXT NOT NULL DEFAULT '',
						PlaybookID TEXT NOT NULL DEFAULT '',
						ChecklistsJSON JSON NOT NULL
					);
				`); err != nil {
					return errors.Wrapf(err, "failed creating table IR_Incident")
				}

				if _, err := e.Exec(`
					CREATE TABLE IF NOT EXISTS IR_Playbook (
						ID TEXT PRIMARY KEY,
						Title TEXT NOT NULL,
						Description TEXT NOT NULL,
						TeamID TEXT NOT NULL,
						CreatePublicIncident BOOLEAN NOT NULL,
						CreateAt BIGINT NOT NULL,
						DeleteAt BIGINT NOT NULL DEFAULT 0,
						ChecklistsJSON JSON NOT NULL,
						NumStages BIGINT NOT NULL DEFAULT 0,
						NumSteps BIGINT NOT NULL DEFAULT 0
					);
				`); err != nil {
					return errors.Wrapf(err, "failed creating table IR_Playbook")
				}

				if _, err := e.Exec(`
					CREATE TABLE IF NOT EXISTS IR_PlaybookMember (
						PlaybookID TEXT NOT NULL REFERENCES IR_Playbook(ID),
						MemberID TEXT NOT NULL,
						UNIQUE (PlaybookID, MemberID)
					);
				`); err != nil {
					return errors.Wrapf(err, "failed creating table IR_PlaybookMember")
				}

				if _, err := e.Exec(createPGIndex("IR_Incident_TeamID", "IR_Incident", "TeamID")); err != nil {
					return errors.Wrapf(err, "failed creating index IR_Incident_TeamID")
				}

				if _, err := e.Exec(createPGIndex("IR_Incident_TeamID_CommanderUserID", "IR_Incident", "TeamID, CommanderUserID")); err != nil {
					return errors.Wrapf(err, "failed creating index IR_Incident_TeamID_CommanderUserID")
				}

				if _, err := e.Exec(createPGIndex("IR_Incident_ChannelID", "IR_Incident", "ChannelID")); err != nil {
					return errors.Wrapf(err, "failed creating index IR_Incident_ChannelID")
				}

				if _, err := e.Exec(createPGIndex("IR_Playbook_TeamID", "IR_Playbook", "TeamID")); err != nil {
					return errors.Wrapf(err, "failed creating index IR_Playbook_TeamID")
				}

				if _, err := e.Exec(createPGIndex("IR_PlaybookMember_PlaybookID", "IR_PlaybookMember", "PlaybookID")); err != nil {
					return errors.Wrapf(err, "failed creating index IR_PlaybookMember_PlaybookID")
				}

				if _, err := e.Exec(createPGIndex("IR_PlaybookMember_MemberID", "IR_PlaybookMember", "MemberID")); err != nil {
					return errors.Wrapf(err, "failed creating index IR_PlaybookMember_MemberID ")
				}
			}

			return nil
		},
	},
	{
		fromVersion: semver.MustParse("0.1.0"),
		toVersion:   semver.MustParse("0.2.0"),
		migrationFunc: func(e sqlx.Ext, sqlStore *SQLStore) error {
			// prior to v1.0.0 of the plugin, this migration was used to trigger the data migration from the kvstore
			return nil
		},
	},
	{
		fromVersion: semver.MustParse("0.2.0"),
		toVersion:   semver.MustParse("0.3.0"),
		migrationFunc: func(e sqlx.Ext, sqlStore *SQLStore) error {
			if e.DriverName() == model.DATABASE_DRIVER_MYSQL {
				if err := addColumnToMySQLTable(e, "IR_Incident", "ActiveStageTitle", "VARCHAR(1024) DEFAULT ''"); err != nil {
					return errors.Wrapf(err, "failed adding column ActiveStageTitle to table IR_Incident")
				}

			} else {
				if err := addColumnToPGTable(e, "IR_Incident", "ActiveStageTitle", "TEXT DEFAULT ''"); err != nil {
					return errors.Wrapf(err, "failed adding column ActiveStageTitle to table IR_Incident")
				}
			}

			getPlaybookRunsQuery := sqlStore.builder.
				Select("ID", "ActiveStage", "ChecklistsJSON").
				From("IR_Incident")

			var playbookRuns []struct {
				ID             string
				ActiveStage    int
				ChecklistsJSON json.RawMessage
			}
			if err := sqlStore.selectBuilder(e, &playbookRuns, getPlaybookRunsQuery); err != nil {
				return errors.Wrapf(err, "failed getting playbook runs to update their ActiveStageTitle")
			}

			for _, playbookRun := range playbookRuns {
				var checklists []app.Checklist
				if err := json.Unmarshal(playbookRun.ChecklistsJSON, &checklists); err != nil {
					return errors.Wrapf(err, "failed to unmarshal checklists json for playbook run id: '%s'", playbookRun.ID)
				}

				numChecklists := len(checklists)
				if numChecklists == 0 {
					continue
				}

				if playbookRun.ActiveStage < 0 || playbookRun.ActiveStage >= numChecklists {
					sqlStore.log.Warnf("index %d out of bounds, playbook ru n'%s' has %d stages: setting ActiveStageTitle to the empty string", playbookRun.ActiveStage, playbookRun.ID, numChecklists)
					continue
				}

				playbookRunUpdate := sqlStore.builder.
					Update("IR_Incident").
					Set("ActiveStageTitle", checklists[playbookRun.ActiveStage].Title).
					Where(sq.Eq{"ID": playbookRun.ID})

				if _, err := sqlStore.execBuilder(e, playbookRunUpdate); err != nil {
					return errors.Errorf("failed updating the ActiveStageTitle field of playbook run '%s'", playbookRun.ID)
				}
			}

			return nil
		},
	},
	{
		fromVersion: semver.MustParse("0.3.0"),
		toVersion:   semver.MustParse("0.4.0"),
		migrationFunc: func(e sqlx.Ext, sqlStore *SQLStore) error {

			if e.DriverName() == model.DATABASE_DRIVER_MYSQL {
				if _, err := e.Exec(`
					CREATE TABLE IF NOT EXISTS IR_StatusPosts (
						IncidentID VARCHAR(26) NOT NULL REFERENCES IR_Incident(ID),
						PostID VARCHAR(26) NOT NULL,
						CONSTRAINT posts_unique UNIQUE (IncidentID, PostID),
						INDEX IR_StatusPosts_IncidentID (IncidentID),
						INDEX IR_StatusPosts_PostID (PostID)
					)
				` + MySQLCharset); err != nil {
					return errors.Wrapf(err, "failed creating table IR_StatusPosts")
				}

				if err := addColumnToMySQLTable(e, "IR_Incident", "ReminderPostID", "VARCHAR(26)"); err != nil {
					return errors.Wrapf(err, "failed adding column ReminderPostID to table IR_Incident")
				}

				if err := addColumnToMySQLTable(e, "IR_Incident", "BroadcastChannelID", "VARCHAR(26) DEFAULT ''"); err != nil {
					return errors.Wrapf(err, "failed adding column BroadcastChannelID to table IR_Incident")
				}

				if err := addColumnToMySQLTable(e, "IR_Playbook", "BroadcastChannelID", "VARCHAR(26) DEFAULT ''"); err != nil {
					return errors.Wrapf(err, "failed adding column BroadcastChannelID to table IR_Playbook")
				}

			} else {
				if _, err := e.Exec(`
					CREATE TABLE IF NOT EXISTS IR_StatusPosts (
						IncidentID TEXT NOT NULL REFERENCES IR_Incident(ID),
						PostID TEXT NOT NULL,
						UNIQUE (IncidentID, PostID)
					);
				`); err != nil {
					return errors.Wrapf(err, "failed creating table IR_StatusPosts")
				}

				if _, err := e.Exec(createPGIndex("IR_StatusPosts_IncidentID", "IR_StatusPosts", "IncidentID")); err != nil {
					return errors.Wrapf(err, "failed creating index IR_StatusPosts_IncidentID")
				}

				if _, err := e.Exec(createPGIndex("IR_StatusPosts_PostID", "IR_StatusPosts", "PostID")); err != nil {
					return errors.Wrapf(err, "failed creating index IR_StatusPosts_PostID ")
				}

				if err := addColumnToPGTable(e, "IR_Incident", "ReminderPostID", "TEXT"); err != nil {
					return errors.Wrapf(err, "failed adding column ReminderPostID to table IR_Incident")
				}

				if err := addColumnToPGTable(e, "IR_Incident", "BroadcastChannelID", "TEXT DEFAULT ''"); err != nil {
					return errors.Wrapf(err, "failed adding column BroadcastChannelID to table IR_Incident")
				}

				if err := addColumnToPGTable(e, "IR_Playbook", "BroadcastChannelID", "TEXT DEFAULT ''"); err != nil {
					return errors.Wrapf(err, "failed adding column BroadcastChannelID to table IR_Playbook")
				}
			}

			return nil
		},
	},
	{
		fromVersion: semver.MustParse("0.4.0"),
		toVersion:   semver.MustParse("0.5.0"),
		migrationFunc: func(e sqlx.Ext, sqlStore *SQLStore) error {
			if e.DriverName() == model.DATABASE_DRIVER_MYSQL {
				if err := addColumnToMySQLTable(e, "IR_Incident", "PreviousReminder", "BIGINT NOT NULL DEFAULT 0"); err != nil {
					return errors.Wrapf(err, "failed adding column PreviousReminder to table IR_Incident")
				}
				if err := addColumnToMySQLTable(e, "IR_Playbook", "ReminderMessageTemplate", "TEXT"); err != nil {
					return errors.Wrapf(err, "failed adding column ReminderMessageTemplate to table IR_Playbook")
				}
				if _, err := e.Exec("UPDATE IR_Playbook SET ReminderMessageTemplate = '' WHERE ReminderMessageTemplate IS NULL"); err != nil {
					return errors.Wrapf(err, "failed adding column ReminderMessageTemplate to table IR_Playbook")
				}
				if err := addColumnToMySQLTable(e, "IR_Incident", "ReminderMessageTemplate", "TEXT"); err != nil {
					return errors.Wrapf(err, "failed adding column ReminderMessageTemplate to table IR_Playbook")
				}
				if _, err := e.Exec("UPDATE IR_Incident SET ReminderMessageTemplate = '' WHERE ReminderMessageTemplate IS NULL"); err != nil {
					return errors.Wrapf(err, "failed adding column ReminderMessageTemplate to table IR_Incident")
				}
				if err := addColumnToMySQLTable(e, "IR_Playbook", "ReminderTimerDefaultSeconds", "BIGINT NOT NULL DEFAULT 0"); err != nil {
					return errors.Wrapf(err, "failed adding column ReminderTimerDefaultSeconds to table IR_Playbook")
				}
			} else {
				if err := addColumnToPGTable(e, "IR_Incident", "PreviousReminder", "BIGINT NOT NULL DEFAULT 0"); err != nil {
					return errors.Wrapf(err, "failed adding column PreviousReminder to table IR_Incident")
				}
				if err := addColumnToPGTable(e, "IR_Playbook", "ReminderMessageTemplate", "TEXT DEFAULT ''"); err != nil {
					return errors.Wrapf(err, "failed adding column ReminderMessageTemplate to table IR_Playbook")
				}
				if err := addColumnToPGTable(e, "IR_Incident", "ReminderMessageTemplate", "TEXT DEFAULT ''"); err != nil {
					return errors.Wrapf(err, "failed adding column ReminderMessageTemplate to table IR_Playbook")
				}
				if err := addColumnToPGTable(e, "IR_Playbook", "ReminderTimerDefaultSeconds", "BIGINT NOT NULL DEFAULT 0"); err != nil {
					return errors.Wrapf(err, "failed adding column ReminderTimerDefaultSeconds to table IR_Playbook")
				}
			}
			return nil
		},
	},
	{
		fromVersion: semver.MustParse("0.5.0"),
		toVersion:   semver.MustParse("0.6.0"),
		migrationFunc: func(e sqlx.Ext, sqlStore *SQLStore) error {
			if e.DriverName() == model.DATABASE_DRIVER_MYSQL {
				if err := addColumnToMySQLTable(e, "IR_Incident", "CurrentStatus", "VARCHAR(1024) NOT NULL DEFAULT 'Active'"); err != nil {
					return errors.Wrapf(err, "failed adding column CurrentStatus to table IR_Incident")
				}
				if err := addColumnToMySQLTable(e, "IR_StatusPosts", "Status", "VARCHAR(1024) NOT NULL DEFAULT ''"); err != nil {
					return errors.Wrapf(err, "failed adding column Status to table IR_StatusPosts")
				}
			} else {
				if err := addColumnToPGTable(e, "IR_Incident", "CurrentStatus", "TEXT NOT NULL DEFAULT 'Active'"); err != nil {
					return errors.Wrapf(err, "failed adding column CurrentStatus to table IR_Incident")
				}
				if err := addColumnToPGTable(e, "IR_StatusPosts", "Status", "TEXT NOT NULL DEFAULT ''"); err != nil {
					return errors.Wrapf(err, "failed adding column Status to table IR_StatusPosts")
				}
			}
			if _, err := e.Exec("UPDATE IR_Incident SET CurrentStatus = 'Resolved' WHERE EndAt != 0"); err != nil {
				return errors.Wrapf(err, "failed adding column ReminderMessageTemplate to table IR_Incident")
			}
			return nil
		},
	},
	{
		fromVersion: semver.MustParse("0.6.0"),
		toVersion:   semver.MustParse("0.7.0"),
		migrationFunc: func(e sqlx.Ext, sqlStore *SQLStore) error {
			if e.DriverName() == model.DATABASE_DRIVER_MYSQL {
				if _, err := e.Exec(`
					CREATE TABLE IF NOT EXISTS IR_TimelineEvent
					(
						ID            VARCHAR(26)   NOT NULL,
						IncidentID    VARCHAR(26)   NOT NULL REFERENCES IR_Incident(ID),
						CreateAt      BIGINT        NOT NULL,
						DeleteAt      BIGINT        NOT NULL DEFAULT 0,
						EventAt       BIGINT        NOT NULL,
						EventType     VARCHAR(32)   NOT NULL DEFAULT '',
						Summary       VARCHAR(256)  NOT NULL DEFAULT '',
						Details       VARCHAR(4096) NOT NULL DEFAULT '',
						PostID        VARCHAR(26)   NOT NULL DEFAULT '',
						SubjectUserID VARCHAR(26)   NOT NULL DEFAULT '',
						CreatorUserID VARCHAR(26)   NOT NULL DEFAULT '',
						INDEX IR_TimelineEvent_ID (ID),
						INDEX IR_TimelineEvent_IncidentID (IncidentID)
					)
				` + MySQLCharset); err != nil {
					return errors.Wrapf(err, "failed creating table IR_TimelineEvent")
				}

			} else {
				if _, err := e.Exec(`
					CREATE TABLE IF NOT EXISTS IR_TimelineEvent
					(
						ID            TEXT   NOT NULL,
						IncidentID    TEXT   NOT NULL REFERENCES IR_Incident(ID),
						CreateAt      BIGINT NOT NULL,
					    DeleteAt      BIGINT NOT NULL DEFAULT 0,
						EventAt       BIGINT NOT NULL,
						EventType     TEXT   NOT NULL DEFAULT '',
						Summary       TEXT   NOT NULL DEFAULT '',
						Details       TEXT   NOT NULL DEFAULT '',
						PostID        TEXT   NOT NULL DEFAULT '',
					    SubjectUserID TEXT   NOT NULL DEFAULT '',
					    CreatorUserID TEXT   NOT NULL DEFAULT ''
					)
				`); err != nil {
					return errors.Wrapf(err, "failed creating table IR_TimelineEvent")
				}

				if _, err := e.Exec(createPGIndex("IR_TimelineEvent_ID", "IR_TimelineEvent", "ID")); err != nil {
					return errors.Wrapf(err, "failed creating index IR_TimelineEvent_ID")
				}
				if _, err := e.Exec(createPGIndex("IR_TimelineEvent_IncidentID", "IR_TimelineEvent", "IncidentID")); err != nil {
					return errors.Wrapf(err, "failed creating index IR_TimelineEvent_IncidentID")
				}
			}

			return nil
		},
	},
	{
		fromVersion: semver.MustParse("0.7.0"),
		toVersion:   semver.MustParse("0.8.0"),
		migrationFunc: func(e sqlx.Ext, sqlStore *SQLStore) error {
			if e.DriverName() == model.DATABASE_DRIVER_MYSQL {
				if err := addColumnToMySQLTable(e, "IR_Incident", "ReporterUserID", "varchar(26) NOT NULL DEFAULT ''"); err != nil {
					return errors.Wrapf(err, "failed adding column ReporterUserID to table IR_Incident")
				}
			} else {
				if err := addColumnToPGTable(e, "IR_Incident", "ReporterUserID", "TEXT NOT NULL DEFAULT ''"); err != nil {
					return errors.Wrapf(err, "failed adding column ReporterUserID to table IR_Incident")
				}
			}
			if _, err := e.Exec(`UPDATE IR_Incident SET ReporterUserID = CommanderUserID WHERE ReporterUserID = ''`); err != nil {
				return errors.Wrapf(err, "Failed to migrate ReporterUserID")
			}

			return nil
		},
	},
	{
		fromVersion: semver.MustParse("0.8.0"),
		toVersion:   semver.MustParse("0.9.0"),
		migrationFunc: func(e sqlx.Ext, sqlStore *SQLStore) error {
			if e.DriverName() == model.DATABASE_DRIVER_MYSQL {
				if err := addColumnToMySQLTable(e, "IR_Incident", "ConcatenatedInvitedUserIDs", "TEXT"); err != nil {
					return errors.Wrapf(err, "failed adding column ConcatenatedInvitedUserIDs to table IR_Incident")
				}
				if _, err := e.Exec("UPDATE IR_Incident SET ConcatenatedInvitedUserIDs = '' WHERE ConcatenatedInvitedUserIDs IS NULL"); err != nil {
					return errors.Wrapf(err, "failed setting default value in column ConcatenatedInvitedUserIDs of table IR_Incident")
				}

				if err := addColumnToMySQLTable(e, "IR_Playbook", "ConcatenatedInvitedUserIDs", "TEXT"); err != nil {
					return errors.Wrapf(err, "failed adding column ConcatenatedInvitedUserIDs to table IR_Playbook")
				}
				if _, err := e.Exec("UPDATE IR_Playbook SET ConcatenatedInvitedUserIDs = '' WHERE ConcatenatedInvitedUserIDs IS NULL"); err != nil {
					return errors.Wrapf(err, "failed setting default value in column ConcatenatedInvitedUserIDs of table IR_Playbook")
				}

				if err := addColumnToMySQLTable(e, "IR_Playbook", "InviteUsersEnabled", "BOOLEAN DEFAULT FALSE"); err != nil {
					return errors.Wrapf(err, "failed adding column InviteUsersEnabled to table IR_Playbook")
				}
			} else {
				if err := addColumnToPGTable(e, "IR_Incident", "ConcatenatedInvitedUserIDs", "TEXT DEFAULT ''"); err != nil {
					return errors.Wrapf(err, "failed adding column ConcatenatedInvitedUserIDs to table IR_Incident")
				}
				if err := addColumnToPGTable(e, "IR_Playbook", "ConcatenatedInvitedUserIDs", "TEXT DEFAULT ''"); err != nil {
					return errors.Wrapf(err, "failed adding column ConcatenatedInvitedUserIDs to table IR_Playbook")
				}
				if err := addColumnToPGTable(e, "IR_Playbook", "InviteUsersEnabled", "BOOLEAN DEFAULT FALSE"); err != nil {
					return errors.Wrapf(err, "failed adding column InviteUsersEnabled to table IR_Playbook")
				}
			}

			return nil
		},
	},
	{
		fromVersion: semver.MustParse("0.9.0"),
		toVersion:   semver.MustParse("0.10.0"),
		migrationFunc: func(e sqlx.Ext, sqlStore *SQLStore) error {
			if e.DriverName() == model.DATABASE_DRIVER_MYSQL {
				if err := addColumnToMySQLTable(e, "IR_Incident", "DefaultCommanderID", "VARCHAR(26) DEFAULT ''"); err != nil {
					return errors.Wrapf(err, "failed adding column DefaultCommanderID to table IR_Incident")
				}

				if err := addColumnToMySQLTable(e, "IR_Playbook", "DefaultCommanderID", "VARCHAR(26) DEFAULT ''"); err != nil {
					return errors.Wrapf(err, "failed adding column DefaultCommanderID to table IR_Playbook")
				}

				if err := addColumnToMySQLTable(e, "IR_Playbook", "DefaultCommanderEnabled", "BOOLEAN DEFAULT FALSE"); err != nil {
					return errors.Wrapf(err, "failed adding column DefaultCommanderEnabled to table IR_Playbook")
				}
			} else {
				if err := addColumnToPGTable(e, "IR_Incident", "DefaultCommanderID", "TEXT DEFAULT ''"); err != nil {
					return errors.Wrapf(err, "failed adding column DefaultCommanderID to table IR_Incident")
				}

				if err := addColumnToPGTable(e, "IR_Playbook", "DefaultCommanderID", "TEXT DEFAULT ''"); err != nil {
					return errors.Wrapf(err, "failed adding column DefaultCommanderID to table IR_Playbook")
				}

				if err := addColumnToPGTable(e, "IR_Playbook", "DefaultCommanderEnabled", "BOOLEAN DEFAULT FALSE"); err != nil {
					return errors.Wrapf(err, "failed adding column DefaultCommanderEnabled to table IR_Playbook")
				}
			}

			return nil
		},
	},
	{
		fromVersion: semver.MustParse("0.10.0"),
		toVersion:   semver.MustParse("0.11.0"),
		migrationFunc: func(e sqlx.Ext, sqlStore *SQLStore) error {
			if e.DriverName() == model.DATABASE_DRIVER_MYSQL {
				if _, err := e.Exec(`
					UPDATE IR_Incident
					INNER JOIN Channels ON IR_Incident.ChannelID = Channels.ID
					SET IR_Incident.CreateAt = Channels.CreateAt,
						IR_Incident.DeleteAt = Channels.DeleteAt
					WHERE IR_Incident.CreateAt = 0
						AND IR_Incident.DeleteAt = 0
						AND IR_Incident.ChannelID = Channels.ID
				`); err != nil {
					return errors.Wrap(err, "failed updating table IR_Incident with Channels' CreateAt and DeleteAt values")
				}
			} else {
				if _, err := e.Exec(`
					UPDATE IR_Incident
					SET CreateAt = Channels.CreateAt,
						DeleteAt = Channels.DeleteAt
					FROM Channels
					WHERE IR_Incident.CreateAt = 0
						AND IR_Incident.DeleteAt = 0
						AND IR_Incident.ChannelID = Channels.ID
				`); err != nil {
					return errors.Wrap(err, "failed updating table IR_Incident with Channels' CreateAt and DeleteAt values")
				}
			}

			return nil
		},
	},
	{
		fromVersion: semver.MustParse("0.11.0"),
		toVersion:   semver.MustParse("0.12.0"),
		migrationFunc: func(e sqlx.Ext, sqlStore *SQLStore) error {
			if e.DriverName() == model.DATABASE_DRIVER_MYSQL {
				if err := addColumnToMySQLTable(e, "IR_Incident", "AnnouncementChannelID", "VARCHAR(26) DEFAULT ''"); err != nil {
					return errors.Wrapf(err, "failed adding column AnnouncementChannelID to table IR_Incident")
				}

				if err := addColumnToMySQLTable(e, "IR_Playbook", "AnnouncementChannelID", "VARCHAR(26) DEFAULT ''"); err != nil {
					return errors.Wrapf(err, "failed adding column AnnouncementChannelID to table IR_Playbook")
				}

				if err := addColumnToMySQLTable(e, "IR_Playbook", "AnnouncementChannelEnabled", "BOOLEAN DEFAULT FALSE"); err != nil {
					return errors.Wrapf(err, "failed adding column AnnouncementChannelEnabled to table IR_Playbook")
				}
			} else {
				if err := addColumnToPGTable(e, "IR_Incident", "AnnouncementChannelID", "TEXT DEFAULT ''"); err != nil {
					return errors.Wrapf(err, "failed adding column AnnouncementChannelID to table IR_Incident")
				}

				if err := addColumnToPGTable(e, "IR_Playbook", "AnnouncementChannelID", "TEXT DEFAULT ''"); err != nil {
					return errors.Wrapf(err, "failed adding column AnnouncementChannelID to table IR_Playbook")
				}

				if err := addColumnToPGTable(e, "IR_Playbook", "AnnouncementChannelEnabled", "BOOLEAN DEFAULT FALSE"); err != nil {
					return errors.Wrapf(err, "failed adding column AnnouncementChannelEnabled to table IR_Playbook")
				}
			}

			return nil
		},
	},
	{
		fromVersion: semver.MustParse("0.12.0"),
		toVersion:   semver.MustParse("0.13.0"),
		migrationFunc: func(e sqlx.Ext, sqlStore *SQLStore) error {
			if e.DriverName() == model.DATABASE_DRIVER_MYSQL {
				if err := addColumnToMySQLTable(e, "IR_Incident", "WebhookOnCreationURL", "TEXT"); err != nil {
					return errors.Wrapf(err, "failed adding column WebhookOnCreationURL to table IR_Incident")
				}
				if _, err := e.Exec("UPDATE IR_Incident SET WebhookOnCreationURL = '' WHERE WebhookOnCreationURL IS NULL"); err != nil {
					return errors.Wrapf(err, "failed setting default value in column WebhookOnCreationURL of table IR_Incident")
				}

				if err := addColumnToMySQLTable(e, "IR_Playbook", "WebhookOnCreationURL", "TEXT"); err != nil {
					return errors.Wrapf(err, "failed adding column WebhookOnCreationURL to table IR_Playbook")
				}
				if _, err := e.Exec("UPDATE IR_Playbook SET WebhookOnCreationURL = '' WHERE WebhookOnCreationURL IS NULL"); err != nil {
					return errors.Wrapf(err, "failed setting default value in column WebhookOnCreationURL of table IR_Playbook")
				}

				if err := addColumnToMySQLTable(e, "IR_Playbook", "WebhookOnCreationEnabled", "BOOLEAN DEFAULT FALSE"); err != nil {
					return errors.Wrapf(err, "failed adding column WebhookOnCreationEnabled to table IR_Playbook")
				}
			} else {
				if err := addColumnToPGTable(e, "IR_Incident", "WebhookOnCreationURL", "TEXT DEFAULT ''"); err != nil {
					return errors.Wrapf(err, "failed adding column WebhookOnCreationURL to table IR_Incident")
				}

				if err := addColumnToPGTable(e, "IR_Playbook", "WebhookOnCreationURL", "TEXT DEFAULT ''"); err != nil {
					return errors.Wrapf(err, "failed adding column WebhookOnCreationURL to table IR_Playbook")
				}

				if err := addColumnToPGTable(e, "IR_Playbook", "WebhookOnCreationEnabled", "BOOLEAN DEFAULT FALSE"); err != nil {
					return errors.Wrapf(err, "failed adding column WebhookOnCreationEnabled to table IR_Playbook")
				}
			}

			return nil
		},
	},
	{
		fromVersion: semver.MustParse("0.13.0"),
		toVersion:   semver.MustParse("0.14.0"),
		migrationFunc: func(e sqlx.Ext, sqlStore *SQLStore) error {
			if e.DriverName() == model.DATABASE_DRIVER_MYSQL {
				if err := addColumnToMySQLTable(e, "IR_Incident", "ConcatenatedInvitedGroupIDs", "TEXT"); err != nil {
					return errors.Wrapf(err, "failed adding column ConcatenatedInvitedGroupIDs to table IR_Incident")
				}
				if _, err := e.Exec("UPDATE IR_Incident SET ConcatenatedInvitedGroupIDs = '' WHERE ConcatenatedInvitedGroupIDs IS NULL"); err != nil {
					return errors.Wrapf(err, "failed setting default value in column ConcatenatedInvitedGroupIDs of table IR_Incident")
				}

				if err := addColumnToMySQLTable(e, "IR_Playbook", "ConcatenatedInvitedGroupIDs", "TEXT"); err != nil {
					return errors.Wrapf(err, "failed adding column ConcatenatedInvitedGroupIDs to table IR_Playbook")
				}
				if _, err := e.Exec("UPDATE IR_Playbook SET ConcatenatedInvitedGroupIDs = '' WHERE ConcatenatedInvitedGroupIDs IS NULL"); err != nil {
					return errors.Wrapf(err, "failed setting default value in column ConcatenatedInvitedGroupIDs of table IR_Playbook")
				}
			} else {
				if err := addColumnToPGTable(e, "IR_Incident", "ConcatenatedInvitedGroupIDs", "TEXT DEFAULT ''"); err != nil {
					return errors.Wrapf(err, "failed adding column ConcatenatedInvitedGroupIDs to table IR_Incident")
				}
				if err := addColumnToPGTable(e, "IR_Playbook", "ConcatenatedInvitedGroupIDs", "TEXT DEFAULT ''"); err != nil {
					return errors.Wrapf(err, "failed adding column ConcatenatedInvitedGroupIDs to table IR_Playbook")
				}
			}

			return nil
		},
	},
	{
		fromVersion: semver.MustParse("0.14.0"),
		toVersion:   semver.MustParse("0.15.0"),
		migrationFunc: func(e sqlx.Ext, sqlStore *SQLStore) error {
			if e.DriverName() == model.DATABASE_DRIVER_MYSQL {
				if err := addColumnToMySQLTable(e, "IR_Incident", "Retrospective", "TEXT"); err != nil {
					return errors.Wrapf(err, "failed adding column Retrospective to table IR_Incident")
				}
				if _, err := e.Exec("UPDATE IR_Incident SET Retrospective = '' WHERE Retrospective IS NULL"); err != nil {
					return errors.Wrapf(err, "failed setting default value in column Retrospective of table IR_Incident")
				}
			} else {
				if err := addColumnToPGTable(e, "IR_Incident", "Retrospective", "TEXT DEFAULT ''"); err != nil {
					return errors.Wrapf(err, "failed adding column Retrospective to table IR_Incident")
				}
			}

			return nil
		},
	},
	{
		fromVersion: semver.MustParse("0.15.0"),
		toVersion:   semver.MustParse("0.16.0"),
		migrationFunc: func(e sqlx.Ext, sqlStore *SQLStore) error {
			if e.DriverName() == model.DATABASE_DRIVER_MYSQL {
				if err := addColumnToMySQLTable(e, "IR_Playbook", "MessageOnJoin", "TEXT"); err != nil {
					return errors.Wrapf(err, "failed adding column MessageOnJoin to table IR_Playbook")
				}

				if _, err := e.Exec("UPDATE IR_Playbook SET MessageOnJoin = '' WHERE MessageOnJoin IS NULL"); err != nil {
					return errors.Wrapf(err, "failed setting default value in column MessageOnJoin of table IR_Playbook")
				}

				if err := addColumnToMySQLTable(e, "IR_Playbook", "MessageOnJoinEnabled", "BOOLEAN DEFAULT FALSE"); err != nil {
					return errors.Wrapf(err, "failed adding column MessageOnJoinEnabled to table IR_Playbook")
				}

				if err := addColumnToMySQLTable(e, "IR_Incident", "MessageOnJoin", "TEXT"); err != nil {
					return errors.Wrapf(err, "failed adding column MessageOnJoin to table IR_Incident")
				}

				if _, err := e.Exec("UPDATE IR_Incident SET MessageOnJoin = '' WHERE MessageOnJoin IS NULL"); err != nil {
					return errors.Wrapf(err, "failed setting default value in column MessageOnJoin of table IR_Incident")
				}

				if _, err := e.Exec(`
					CREATE TABLE IF NOT EXISTS IR_ViewedChannel
					(
						ChannelID     VARCHAR(26) NOT NULL,
						UserID        VARCHAR(26) NOT NULL,
						UNIQUE INDEX  IR_ViewedChannel_ChannelID_UserID (ChannelID, UserID)
					)
				` + MySQLCharset); err != nil {
					return errors.Wrapf(err, "failed creating table IR_ViewedChannel")
				}
			} else {
				if err := addColumnToPGTable(e, "IR_Playbook", "MessageOnJoin", "TEXT DEFAULT ''"); err != nil {
					return errors.Wrapf(err, "failed adding column MessageOnJoin to table IR_Playbook")
				}

				if err := addColumnToPGTable(e, "IR_Playbook", "MessageOnJoinEnabled", "BOOLEAN DEFAULT FALSE"); err != nil {
					return errors.Wrapf(err, "failed adding column MessageOnJoinEnabled to table IR_Playbook")
				}

				if err := addColumnToPGTable(e, "IR_Incident", "MessageOnJoin", "TEXT DEFAULT ''"); err != nil {
					return errors.Wrapf(err, "failed adding column MessageOnJoin to table IR_Incident")
				}

				if _, err := e.Exec(`
					CREATE TABLE IF NOT EXISTS IR_ViewedChannel
					(
						ChannelID TEXT NOT NULL,
						UserID    TEXT NOT NULL
					)
				`); err != nil {
					return errors.Wrapf(err, "failed creating table IR_ViewedChannel")
				}

				if _, err := e.Exec(createUniquePGIndex("IR_ViewedChannel_ChannelID_UserID", "IR_ViewedChannel", "ChannelID, UserID")); err != nil {
					return errors.Wrapf(err, "failed creating index IR_ViewedChannel_ChannelID_UserID")
				}
			}

			return nil
		},
	},
	{
		fromVersion: semver.MustParse("0.16.0"),
		toVersion:   semver.MustParse("0.17.0"),
		migrationFunc: func(e sqlx.Ext, sqlStore *SQLStore) error {
			if e.DriverName() == model.DATABASE_DRIVER_MYSQL {
				if err := addColumnToMySQLTable(e, "IR_Incident", "RetrospectivePublishedAt", "BIGINT NOT NULL DEFAULT 0"); err != nil {
					return errors.Wrapf(err, "failed adding column RetrospectivePublishedAt to table IR_Incident")
				}
			} else {
				if err := addColumnToPGTable(e, "IR_Incident", "RetrospectivePublishedAt", "BIGINT NOT NULL DEFAULT 0"); err != nil {
					return errors.Wrapf(err, "failed adding column RetrospectivePublishedAt to table IR_Incident")
				}
			}
			return nil
		},
	},
	{
		fromVersion: semver.MustParse("0.17.0"),
		toVersion:   semver.MustParse("0.18.0"),
		migrationFunc: func(e sqlx.Ext, sqlStore *SQLStore) error {
			if e.DriverName() == model.DATABASE_DRIVER_MYSQL {
				if err := addColumnToMySQLTable(e, "IR_Incident", "RetrospectiveReminderIntervalSeconds", "BIGINT NOT NULL DEFAULT 0"); err != nil {
					return errors.Wrapf(err, "failed adding column RetrospectiveReminderIntervalSeconds to table IR_Incident")
				}
				if err := addColumnToMySQLTable(e, "IR_Playbook", "RetrospectiveReminderIntervalSeconds", "BIGINT NOT NULL DEFAULT 0"); err != nil {
					return errors.Wrapf(err, "failed adding column RetrospectiveReminderIntervalSeconds to table IR_Playbook")
				}
				if err := addColumnToMySQLTable(e, "IR_Incident", "RetrospectiveWasCanceled", "BOOLEAN DEFAULT FALSE"); err != nil {
					return errors.Wrapf(err, "failed adding column RetrospectiveWasCanceled to table IR_Incident")
				}
			} else {
				if err := addColumnToPGTable(e, "IR_Incident", "RetrospectiveReminderIntervalSeconds", "BIGINT NOT NULL DEFAULT 0"); err != nil {
					return errors.Wrapf(err, "failed adding column RetrospectiveReminderIntervalSeconds to table IR_Incident")
				}
				if err := addColumnToPGTable(e, "IR_Playbook", "RetrospectiveReminderIntervalSeconds", "BIGINT NOT NULL DEFAULT 0"); err != nil {
					return errors.Wrapf(err, "failed adding column RetrospectiveReminderIntervalSeconds to table IR_Playbook")
				}
				if err := addColumnToPGTable(e, "IR_Incident", "RetrospectiveWasCanceled", "BOOLEAN DEFAULT FALSE"); err != nil {
					return errors.Wrapf(err, "failed adding column RetrospectiveWasCanceled to table IR_Incident")
				}
			}
			return nil
		},
	},
	{
		fromVersion: semver.MustParse("0.18.0"),
		toVersion:   semver.MustParse("0.19.0"),
		migrationFunc: func(e sqlx.Ext, sqlStore *SQLStore) error {
			if e.DriverName() == model.DATABASE_DRIVER_MYSQL {
				if err := addColumnToMySQLTable(e, "IR_Playbook", "RetrospectiveTemplate", "TEXT"); err != nil {
					return errors.Wrapf(err, "failed adding column RetrospectiveReminderIntervalSeconds to table IR_Playbook")
				}

			} else {
				if err := addColumnToPGTable(e, "IR_Playbook", "RetrospectiveTemplate", "TEXT"); err != nil {
					return errors.Wrapf(err, "failed adding column RetrospectiveReminderIntervalSeconds to table IR_Playbook")
				}
			}

			if _, err := e.Exec("UPDATE IR_Playbook SET RetrospectiveTemplate = '' WHERE RetrospectiveTemplate IS NULL"); err != nil {
				return errors.Wrapf(err, "failed setting default value in column RetrospectiveTemplate of table IR_Playbook")
			}

			return nil
		},
	},
	{
		fromVersion: semver.MustParse("0.19.0"),
		toVersion:   semver.MustParse("0.20.0"),
		migrationFunc: func(e sqlx.Ext, sqlStore *SQLStore) error {
			if e.DriverName() == model.DATABASE_DRIVER_MYSQL {
				if err := addColumnToMySQLTable(e, "IR_Playbook", "WebhookOnStatusUpdateURL", "TEXT"); err != nil {
					return errors.Wrapf(err, "failed adding column WebhookOnStatusUpdateURL to table IR_Playbook")
				}
				if _, err := e.Exec("UPDATE IR_Playbook SET WebhookOnStatusUpdateURL = '' WHERE WebhookOnStatusUpdateURL IS NULL"); err != nil {
					return errors.Wrapf(err, "failed setting default value in column WebhookOnStatusUpdateURL of table IR_Playbook")
				}

				if err := addColumnToMySQLTable(e, "IR_Playbook", "WebhookOnStatusUpdateEnabled", "BOOLEAN DEFAULT FALSE"); err != nil {
					return errors.Wrapf(err, "failed adding column WebhookOnStatusUpdateEnabled to table IR_Playbook")
				}

				if err := addColumnToMySQLTable(e, "IR_Incident", "WebhookOnStatusUpdateURL", "TEXT"); err != nil {
					return errors.Wrapf(err, "failed adding column WebhookOnStatusUpdateURL to table IR_Incident")
				}
				if _, err := e.Exec("UPDATE IR_Incident SET WebhookOnStatusUpdateURL = '' WHERE WebhookOnStatusUpdateURL IS NULL"); err != nil {
					return errors.Wrapf(err, "failed setting default value in column WebhookOnStatusUpdateURL of table IR_Incident")
				}
			} else {
				if err := addColumnToPGTable(e, "IR_Playbook", "WebhookOnStatusUpdateURL", "TEXT DEFAULT ''"); err != nil {
					return errors.Wrapf(err, "failed adding column WebhookOnStatusUpdateURL to table IR_Playbook")
				}

				if err := addColumnToPGTable(e, "IR_Playbook", "WebhookOnStatusUpdateEnabled", "BOOLEAN DEFAULT FALSE"); err != nil {
					return errors.Wrapf(err, "failed adding column WebhookOnStatusUpdateEnabled to table IR_Playbook")
				}

				if err := addColumnToPGTable(e, "IR_Incident", "WebhookOnStatusUpdateURL", "TEXT DEFAULT ''"); err != nil {
					return errors.Wrapf(err, "failed adding column WebhookOnStatusUpdateURL to table IR_Incident")
				}
			}

			return nil
		},
	},
	{
		fromVersion: semver.MustParse("0.20.0"),
		toVersion:   semver.MustParse("0.21.0"),
		migrationFunc: func(e sqlx.Ext, sqlStore *SQLStore) error {
			if e.DriverName() == model.DATABASE_DRIVER_MYSQL {
				if err := addColumnToMySQLTable(e, "IR_Playbook", "ConcatenatedSignalAnyKeywords", "TEXT"); err != nil {
					return errors.Wrapf(err, "failed adding column ConcatenatedSignalAnyKeywords to table IR_Playbook")
				}
				if _, err := e.Exec("UPDATE IR_Playbook SET ConcatenatedSignalAnyKeywords = '' WHERE ConcatenatedSignalAnyKeywords IS NULL"); err != nil {
					return errors.Wrapf(err, "failed setting default value in column ConcatenatedSignalAnyKeywords of table IR_Playbook")
				}

				if err := addColumnToMySQLTable(e, "IR_Playbook", "SignalAnyKeywordsEnabled", "BOOLEAN DEFAULT FALSE"); err != nil {
					return errors.Wrapf(err, "failed adding column SignalAnyKeywordsEnabled to table IR_Playbook")
				}

				if err := addColumnToMySQLTable(e, "IR_Playbook", "UpdateAt", "BIGINT NOT NULL DEFAULT 0"); err != nil {
					return errors.Wrapf(err, "failed adding column UpdateAt to table IR_Playbook")
				}
				if _, err := e.Exec("UPDATE IR_Playbook SET UpdateAt = CreateAt"); err != nil {
					return errors.Wrapf(err, "failed setting default value in column UpdateAt of table IR_Playbook")
				}
				if _, err := e.Exec(`ALTER TABLE IR_Playbook ADD INDEX IR_Playbook_UpdateAt (UpdateAt)`); err != nil {
					me, ok := err.(*mysql.MySQLError)
					if !ok || me.Number != 1061 { // not a Duplicate key name error
						return errors.Wrapf(err, "failed creating index IR_Playbook_UpdateAt")
					}
				}
			} else {
				if err := addColumnToPGTable(e, "IR_Playbook", "ConcatenatedSignalAnyKeywords", "TEXT DEFAULT ''"); err != nil {
					return errors.Wrapf(err, "failed adding column ConcatenatedSignalAnyKeywords to table IR_Playbook")
				}

				if err := addColumnToPGTable(e, "IR_Playbook", "SignalAnyKeywordsEnabled", "BOOLEAN DEFAULT FALSE"); err != nil {
					return errors.Wrapf(err, "failed adding column SignalAnyKeywordsEnabled to table IR_Playbook")
				}

				if err := addColumnToPGTable(e, "IR_Playbook", "UpdateAt", "BIGINT NOT NULL DEFAULT 0"); err != nil {
					return errors.Wrapf(err, "failed adding column UpdateAt to table IR_Playbook")
				}
				if _, err := e.Exec("UPDATE IR_Playbook SET UpdateAt = CreateAt"); err != nil {
					return errors.Wrapf(err, "failed setting default value in column UpdateAt of table IR_Playbook")
				}
				if _, err := e.Exec(createPGIndex("IR_Playbook_UpdateAt", "IR_Playbook", "UpdateAt")); err != nil {
					return errors.Wrapf(err, "failed creating index IR_Playbook_UpdateAt")
				}
			}

			return nil
		},
	},
	{
		fromVersion: semver.MustParse("0.21.0"),
		toVersion:   semver.MustParse("0.22.0"),
		migrationFunc: func(e sqlx.Ext, sqlStore *SQLStore) error {
			if e.DriverName() == model.DATABASE_DRIVER_MYSQL {
				if err := addColumnToMySQLTable(e, "IR_Incident", "LastStatusUpdateAt", "BIGINT DEFAULT 0"); err != nil {
					return errors.Wrapf(err, "failed adding column LastStatusUpdateAt to table IR_Incident")
				}
			} else {
				if err := addColumnToPGTable(e, "IR_Incident", "LastStatusUpdateAt", "BIGINT DEFAULT 0"); err != nil {
					return errors.Wrapf(err, "failed adding column LastStatusUpdateAt to table IR_Incident")
				}
			}

			var lastUpdateAts []struct {
				ID                 string
				LastStatusUpdateAt int64
			}

			// Fill in the LastStatusUpdateAt column as either the most recent status post, or
			// if no posts: the playbook run's CreateAt.
			lastUpdateAtSelect := sqlStore.builder.
				Select("i.Id as ID", "COALESCE(MAX(p.CreateAt), i.CreateAt) as LastStatusUpdateAt").
				From("IR_Incident as i").
				LeftJoin("IR_StatusPosts as sp on i.Id = sp.IncidentId").
				LeftJoin("Posts as p on sp.PostId = p.Id").
				GroupBy("i.Id")

			if err := sqlStore.selectBuilder(e, &lastUpdateAts, lastUpdateAtSelect); err != nil {
				return errors.Wrapf(err, "failed getting incidents to update their LastStatusUpdateAt")
			}

			for _, row := range lastUpdateAts {
				incidentUpdate := sqlStore.builder.
					Update("IR_Incident").
					Set("LastStatusUpdateAt", row.LastStatusUpdateAt).
					Where(sq.Eq{"ID": row.ID})

				if _, err := sqlStore.execBuilder(e, incidentUpdate); err != nil {
					return errors.Wrapf(err, "failed to update incident's LastStatusUpdateAt for id: %s", row.ID)
				}
			}

			return nil
		},
	},
	{

		fromVersion: semver.MustParse("0.22.0"),
		toVersion:   semver.MustParse("0.23.0"),
		migrationFunc: func(e sqlx.Ext, sqlStore *SQLStore) error {
			if e.DriverName() == model.DATABASE_DRIVER_MYSQL {

				if err := addColumnToMySQLTable(e, "IR_Playbook", "ExportChannelOnArchiveEnabled", "BOOLEAN NOT NULL DEFAULT FALSE"); err != nil {
					return errors.Wrapf(err, "failed adding column ExportChannelOnArchiveEnabled to table IR_Playbook")
				}
				if err := addColumnToMySQLTable(e, "IR_Incident", "ExportChannelOnArchiveEnabled", "BOOLEAN NOT NULL DEFAULT FALSE"); err != nil {
					return errors.Wrapf(err, "failed adding column ExportChannelOnArchiveEnabled to table IR_Incident")
				}
			} else {
				if err := addColumnToPGTable(e, "IR_Playbook", "ExportChannelOnArchiveEnabled", "BOOLEAN NOT NULL DEFAULT FALSE"); err != nil {
					return errors.Wrapf(err, "failed adding column ExportChannelOnArchiveEnabled to table IR_Playbook")
				}
				if err := addColumnToPGTable(e, "IR_Incident", "ExportChannelOnArchiveEnabled", "BOOLEAN NOT NULL DEFAULT FALSE"); err != nil {
					return errors.Wrapf(err, "failed adding column ExportChannelOnArchiveEnabled to table IR_Incident")
				}
			}

			return nil
		},
	},
	{
		fromVersion: semver.MustParse("0.23.0"),
		toVersion:   semver.MustParse("0.24.0"),
		migrationFunc: func(e sqlx.Ext, sqlStore *SQLStore) error {
			if e.DriverName() == model.DATABASE_DRIVER_MYSQL {
				if err := addColumnToMySQLTable(e, "IR_Playbook", "CategorizeChannelEnabled", "BOOLEAN DEFAULT FALSE"); err != nil {
					return errors.Wrapf(err, "failed adding column CategorizeChannelEnabled to table IR_Playbook")
				}

				if err := addColumnToMySQLTable(e, "IR_Incident", "CategorizeChannelEnabled", "BOOLEAN DEFAULT FALSE"); err != nil {
					return errors.Wrapf(err, "failed adding column CategorizeChannelEnabled to table IR_Incident")
				}
			} else {
				if err := addColumnToPGTable(e, "IR_Playbook", "CategorizeChannelEnabled", "BOOLEAN DEFAULT FALSE"); err != nil {
					return errors.Wrapf(err, "failed adding column CategorizeChannelEnabled to table IR_Playbook")
				}

				if err := addColumnToPGTable(e, "IR_Incident", "CategorizeChannelEnabled", "BOOLEAN DEFAULT FALSE"); err != nil {
					return errors.Wrapf(err, "failed adding column CategorizeChannelEnabled to table IR_Incident")
				}
			}
			return nil
		},
	},
	{
		fromVersion: semver.MustParse("0.24.0"),
		toVersion:   semver.MustParse("0.25.0"),
		migrationFunc: func(e sqlx.Ext, sqlStore *SQLStore) error {
			if e.DriverName() == model.DATABASE_DRIVER_MYSQL {
<<<<<<< HEAD
				if err := renameColumnMySQL(e, "IR_Playbook", "ExportChannelOnArchiveEnabled", "ExportChannelOnFinishedEnabled", "BOOLEAN NOT NULL DEFAULT FALSE"); err != nil {
					return errors.Wrap(err, "failed changing column ExportChannelOnArchiveEnabled to ExportChannelOnFinishedEnabled in table IR_Playbook")
				}

				if err := renameColumnMySQL(e, "IR_Incident", "ExportChannelOnArchiveEnabled", "ExportChannelOnFinishedEnabled", "BOOLEAN NOT NULL DEFAULT FALSE"); err != nil {
					return errors.Wrap(err, "failed changing column ExportChannelOnArchiveEnabled to ExportChannelOnFinishedEnabled in table IR_Incident")
				}

				if err := dropColumnMySQL(e, "IR_StatusPosts", "Status"); err != nil {
					return errors.Wrap(err, "failed dropping column Status in table IR_StatusPosts")
				}
			} else {
				if err := renameColumnPG(e, "IR_Playbook", "ExportChannelOnArchiveEnabled", "ExportChannelOnFinishedEnabled"); err != nil {
					return errors.Wrap(err, "failed changing column ExportChannelOnArchiveEnabled to ExportChannelOnFinishedEnabled in table IR_Playbook")
				}

				if err := renameColumnPG(e, "IR_Incident", "ExportChannelOnArchiveEnabled", "ExportChannelOnFinishedEnabled"); err != nil {
					return errors.Wrap(err, "failed changing column ExportChannelOnArchiveEnabled to ExportChannelOnFinishedEnabled in table IR_Incident")
				}

				if err := dropColumnPG(e, "IR_StatusPosts", "Status"); err != nil {
					return errors.Wrap(err, "failed dropping column Status in table IR_StatusPosts")
				}
			}

			if _, err := e.Exec(`
				UPDATE IR_Incident
				SET CurrentStatus =
						CASE
							WHEN CurrentStatus = 'Archived'
								THEN 'Finished'
							ELSE 'InProgress'
							END;
				`); err != nil {
				return errors.Wrap(err, "failed changing CurrentStatus to Archived or InProgress in table IR_Incident")
			}

=======
				if err := addColumnToMySQLTable(e, "IR_Playbook", "CategoryName", "TEXT"); err != nil {
					return errors.Wrapf(err, "failed adding column CategoryName to table IR_Playbook")
				}

				if _, err := e.Exec("UPDATE IR_Playbook SET CategoryName = 'Playbook Runs' WHERE CategorizeChannelEnabled=1"); err != nil {
					return errors.Wrapf(err, "failed setting default value in column CategoryName of table IR_Playbook")
				}

				if err := addColumnToMySQLTable(e, "IR_Incident", "CategoryName", "TEXT"); err != nil {
					return errors.Wrapf(err, "failed adding column CategoryName to table IR_Incident")
				}

				if _, err := e.Exec("UPDATE IR_Incident SET CategoryName = 'Playbook Runs' WHERE CategorizeChannelEnabled=1"); err != nil {
					return errors.Wrapf(err, "failed setting default value in column CategoryName of table IR_Incident")
				}
			} else {
				if err := addColumnToPGTable(e, "IR_Playbook", "CategoryName", "TEXT DEFAULT ''"); err != nil {
					return errors.Wrapf(err, "failed adding column CategoryName to table IR_Playbook")
				}

				if _, err := e.Exec("UPDATE IR_Playbook SET CategoryName = 'Playbook Runs' WHERE CategorizeChannelEnabled"); err != nil {
					return errors.Wrapf(err, "failed setting default value in column CategoryName of table IR_Playbook")
				}

				if err := addColumnToPGTable(e, "IR_Incident", "CategoryName", "TEXT DEFAULT ''"); err != nil {
					return errors.Wrapf(err, "failed adding column CategoryName to table IR_Incident")
				}

				if _, err := e.Exec("UPDATE IR_Incident SET CategoryName = 'Playbook Runs' WHERE CategorizeChannelEnabled"); err != nil {
					return errors.Wrapf(err, "failed setting default value in column CategoryName of table IR_Incident")
				}
			}
>>>>>>> 74057c90
			return nil
		},
	},
}<|MERGE_RESOLUTION|>--- conflicted
+++ resolved
@@ -985,7 +985,6 @@
 		toVersion:   semver.MustParse("0.25.0"),
 		migrationFunc: func(e sqlx.Ext, sqlStore *SQLStore) error {
 			if e.DriverName() == model.DATABASE_DRIVER_MYSQL {
-<<<<<<< HEAD
 				if err := renameColumnMySQL(e, "IR_Playbook", "ExportChannelOnArchiveEnabled", "ExportChannelOnFinishedEnabled", "BOOLEAN NOT NULL DEFAULT FALSE"); err != nil {
 					return errors.Wrap(err, "failed changing column ExportChannelOnArchiveEnabled to ExportChannelOnFinishedEnabled in table IR_Playbook")
 				}
@@ -1023,7 +1022,14 @@
 				return errors.Wrap(err, "failed changing CurrentStatus to Archived or InProgress in table IR_Incident")
 			}
 
-=======
+			return nil
+		},
+	},
+	{
+		fromVersion: semver.MustParse("0.25.0"),
+		toVersion:   semver.MustParse("0.26.0"),
+		migrationFunc: func(e sqlx.Ext, sqlStore *SQLStore) error {
+			if e.DriverName() == model.DATABASE_DRIVER_MYSQL {
 				if err := addColumnToMySQLTable(e, "IR_Playbook", "CategoryName", "TEXT"); err != nil {
 					return errors.Wrapf(err, "failed adding column CategoryName to table IR_Playbook")
 				}
@@ -1056,7 +1062,6 @@
 					return errors.Wrapf(err, "failed setting default value in column CategoryName of table IR_Incident")
 				}
 			}
->>>>>>> 74057c90
 			return nil
 		},
 	},
