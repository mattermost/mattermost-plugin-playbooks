package sqlstore

import (
	"encoding/json"
	"time"

	sq "github.com/Masterminds/squirrel"
	"github.com/blang/semver"
	"github.com/go-sql-driver/mysql"
	"github.com/jmoiron/sqlx"
	"github.com/mattermost/mattermost-plugin-playbooks/server/app"
	"github.com/mattermost/mattermost-server/v6/model"
	"github.com/pkg/errors"
)

type Migration struct {
	fromVersion   semver.Version
	toVersion     semver.Version
	migrationFunc func(sqlx.Ext, *SQLStore) error
}

const MySQLCharset = "DEFAULT CHARACTER SET utf8mb4"

var migrations = []Migration{
	{
		fromVersion: semver.MustParse("0.0.0"),
		toVersion:   semver.MustParse("0.1.0"),
		migrationFunc: func(e sqlx.Ext, sqlStore *SQLStore) error {
			if e.DriverName() == model.DatabaseDriverMysql {
				if _, err := e.Exec(`
					CREATE TABLE IF NOT EXISTS IR_System (
						SKey VARCHAR(64) PRIMARY KEY,
						SValue VARCHAR(1024) NULL
					)
				` + MySQLCharset); err != nil {
					return errors.Wrapf(err, "failed creating table IR_System")
				}

				if _, err := e.Exec(`
					CREATE TABLE IF NOT EXISTS IR_Incident (
						ID VARCHAR(26) PRIMARY KEY,
						Name VARCHAR(1024) NOT NULL,
						Description VARCHAR(4096) NOT NULL,
						IsActive BOOLEAN NOT NULL,
						CommanderUserID VARCHAR(26) NOT NULL,
						TeamID VARCHAR(26) NOT NULL,
						ChannelID VARCHAR(26) NOT NULL UNIQUE,
						CreateAt BIGINT NOT NULL,
						EndAt BIGINT NOT NULL DEFAULT 0,
						DeleteAt BIGINT NOT NULL DEFAULT 0,
						ActiveStage BIGINT NOT NULL,
						PostID VARCHAR(26) NOT NULL DEFAULT '',
						PlaybookID VARCHAR(26) NOT NULL DEFAULT '',
						ChecklistsJSON TEXT NOT NULL,
						INDEX IR_Incident_TeamID (TeamID),
						INDEX IR_Incident_TeamID_CommanderUserID (TeamID, CommanderUserID),
						INDEX IR_Incident_ChannelID (ChannelID)
					)
				` + MySQLCharset); err != nil {
					return errors.Wrapf(err, "failed creating table IR_Incident")
				}

				if _, err := e.Exec(`
					CREATE TABLE IF NOT EXISTS IR_Playbook (
						ID VARCHAR(26) PRIMARY KEY,
						Title VARCHAR(1024) NOT NULL,
						Description VARCHAR(4096) NOT NULL,
						TeamID VARCHAR(26) NOT NULL,
						CreatePublicIncident BOOLEAN NOT NULL,
						CreateAt BIGINT NOT NULL,
						DeleteAt BIGINT NOT NULL DEFAULT 0,
						ChecklistsJSON TEXT NOT NULL,
						NumStages BIGINT NOT NULL DEFAULT 0,
						NumSteps BIGINT NOT NULL DEFAULT 0,
						INDEX IR_Playbook_TeamID (TeamID),
						INDEX IR_PlaybookMember_PlaybookID (ID)
					)
				` + MySQLCharset); err != nil {
					return errors.Wrapf(err, "failed creating table IR_Playbook")
				}

				if _, err := e.Exec(`
					CREATE TABLE IF NOT EXISTS IR_PlaybookMember (
						PlaybookID VARCHAR(26) NOT NULL REFERENCES IR_Playbook(ID),
						MemberID VARCHAR(26) NOT NULL,
						INDEX IR_PlaybookMember_PlaybookID (PlaybookID),
						INDEX IR_PlaybookMember_MemberID (MemberID)
					)
				` + MySQLCharset); err != nil {
					return errors.Wrapf(err, "failed creating table IR_PlaybookMember")
				}
			} else {
				if _, err := e.Exec(`
					CREATE TABLE IF NOT EXISTS IR_System (
						SKey VARCHAR(64) PRIMARY KEY,
						SValue VARCHAR(1024) NULL
					);
				`); err != nil {
					return errors.Wrapf(err, "failed creating table IR_System")
				}

				if _, err := e.Exec(`
					CREATE TABLE IF NOT EXISTS IR_Incident (
						ID TEXT PRIMARY KEY,
						Name TEXT NOT NULL,
						Description TEXT NOT NULL,
						IsActive BOOLEAN NOT NULL,
						CommanderUserID TEXT NOT NULL,
						TeamID TEXT NOT NULL,
						ChannelID TEXT NOT NULL UNIQUE,
						CreateAt BIGINT NOT NULL,
						EndAt BIGINT NOT NULL DEFAULT 0,
						DeleteAt BIGINT NOT NULL DEFAULT 0,
						ActiveStage BIGINT NOT NULL,
						PostID TEXT NOT NULL DEFAULT '',
						PlaybookID TEXT NOT NULL DEFAULT '',
						ChecklistsJSON JSON NOT NULL
					);
				`); err != nil {
					return errors.Wrapf(err, "failed creating table IR_Incident")
				}

				if _, err := e.Exec(`
					CREATE TABLE IF NOT EXISTS IR_Playbook (
						ID TEXT PRIMARY KEY,
						Title TEXT NOT NULL,
						Description TEXT NOT NULL,
						TeamID TEXT NOT NULL,
						CreatePublicIncident BOOLEAN NOT NULL,
						CreateAt BIGINT NOT NULL,
						DeleteAt BIGINT NOT NULL DEFAULT 0,
						ChecklistsJSON JSON NOT NULL,
						NumStages BIGINT NOT NULL DEFAULT 0,
						NumSteps BIGINT NOT NULL DEFAULT 0
					);
				`); err != nil {
					return errors.Wrapf(err, "failed creating table IR_Playbook")
				}

				if _, err := e.Exec(`
					CREATE TABLE IF NOT EXISTS IR_PlaybookMember (
						PlaybookID TEXT NOT NULL REFERENCES IR_Playbook(ID),
						MemberID TEXT NOT NULL,
						UNIQUE (PlaybookID, MemberID)
					);
				`); err != nil {
					return errors.Wrapf(err, "failed creating table IR_PlaybookMember")
				}

				if _, err := e.Exec(createPGIndex("IR_Incident_TeamID", "IR_Incident", "TeamID")); err != nil {
					return errors.Wrapf(err, "failed creating index IR_Incident_TeamID")
				}

				if _, err := e.Exec(createPGIndex("IR_Incident_TeamID_CommanderUserID", "IR_Incident", "TeamID, CommanderUserID")); err != nil {
					return errors.Wrapf(err, "failed creating index IR_Incident_TeamID_CommanderUserID")
				}

				if _, err := e.Exec(createPGIndex("IR_Incident_ChannelID", "IR_Incident", "ChannelID")); err != nil {
					return errors.Wrapf(err, "failed creating index IR_Incident_ChannelID")
				}

				if _, err := e.Exec(createPGIndex("IR_Playbook_TeamID", "IR_Playbook", "TeamID")); err != nil {
					return errors.Wrapf(err, "failed creating index IR_Playbook_TeamID")
				}

				if _, err := e.Exec(createPGIndex("IR_PlaybookMember_PlaybookID", "IR_PlaybookMember", "PlaybookID")); err != nil {
					return errors.Wrapf(err, "failed creating index IR_PlaybookMember_PlaybookID")
				}

				if _, err := e.Exec(createPGIndex("IR_PlaybookMember_MemberID", "IR_PlaybookMember", "MemberID")); err != nil {
					return errors.Wrapf(err, "failed creating index IR_PlaybookMember_MemberID ")
				}
			}

			return nil
		},
	},
	{
		fromVersion: semver.MustParse("0.1.0"),
		toVersion:   semver.MustParse("0.2.0"),
		migrationFunc: func(e sqlx.Ext, sqlStore *SQLStore) error {
			// prior to v1.0.0 of the plugin, this migration was used to trigger the data migration from the kvstore
			return nil
		},
	},
	{
		fromVersion: semver.MustParse("0.2.0"),
		toVersion:   semver.MustParse("0.3.0"),
		migrationFunc: func(e sqlx.Ext, sqlStore *SQLStore) error {
			if e.DriverName() == model.DatabaseDriverMysql {
				if err := addColumnToMySQLTable(e, "IR_Incident", "ActiveStageTitle", "VARCHAR(1024) DEFAULT ''"); err != nil {
					return errors.Wrapf(err, "failed adding column ActiveStageTitle to table IR_Incident")
				}

			} else {
				if err := addColumnToPGTable(e, "IR_Incident", "ActiveStageTitle", "TEXT DEFAULT ''"); err != nil {
					return errors.Wrapf(err, "failed adding column ActiveStageTitle to table IR_Incident")
				}
			}

			getPlaybookRunsQuery := sqlStore.builder.
				Select("ID", "ActiveStage", "ChecklistsJSON").
				From("IR_Incident")

			var playbookRuns []struct {
				ID             string
				ActiveStage    int
				ChecklistsJSON json.RawMessage
			}
			if err := sqlStore.selectBuilder(e, &playbookRuns, getPlaybookRunsQuery); err != nil {
				return errors.Wrapf(err, "failed getting playbook runs to update their ActiveStageTitle")
			}

			for _, playbookRun := range playbookRuns {
				var checklists []app.Checklist
				if err := json.Unmarshal(playbookRun.ChecklistsJSON, &checklists); err != nil {
					return errors.Wrapf(err, "failed to unmarshal checklists json for playbook run id: '%s'", playbookRun.ID)
				}

				numChecklists := len(checklists)
				if numChecklists == 0 {
					continue
				}

				if playbookRun.ActiveStage < 0 || playbookRun.ActiveStage >= numChecklists {
					sqlStore.log.Warnf("index %d out of bounds, playbook ru n'%s' has %d stages: setting ActiveStageTitle to the empty string", playbookRun.ActiveStage, playbookRun.ID, numChecklists)
					continue
				}

				playbookRunUpdate := sqlStore.builder.
					Update("IR_Incident").
					Set("ActiveStageTitle", checklists[playbookRun.ActiveStage].Title).
					Where(sq.Eq{"ID": playbookRun.ID})

				if _, err := sqlStore.execBuilder(e, playbookRunUpdate); err != nil {
					return errors.Errorf("failed updating the ActiveStageTitle field of playbook run '%s'", playbookRun.ID)
				}
			}

			return nil
		},
	},
	{
		fromVersion: semver.MustParse("0.3.0"),
		toVersion:   semver.MustParse("0.4.0"),
		migrationFunc: func(e sqlx.Ext, sqlStore *SQLStore) error {

			if e.DriverName() == model.DatabaseDriverMysql {
				if _, err := e.Exec(`
					CREATE TABLE IF NOT EXISTS IR_StatusPosts (
						IncidentID VARCHAR(26) NOT NULL REFERENCES IR_Incident(ID),
						PostID VARCHAR(26) NOT NULL,
						CONSTRAINT posts_unique UNIQUE (IncidentID, PostID),
						INDEX IR_StatusPosts_IncidentID (IncidentID),
						INDEX IR_StatusPosts_PostID (PostID)
					)
				` + MySQLCharset); err != nil {
					return errors.Wrapf(err, "failed creating table IR_StatusPosts")
				}

				if err := addColumnToMySQLTable(e, "IR_Incident", "ReminderPostID", "VARCHAR(26)"); err != nil {
					return errors.Wrapf(err, "failed adding column ReminderPostID to table IR_Incident")
				}

				if err := addColumnToMySQLTable(e, "IR_Incident", "BroadcastChannelID", "VARCHAR(26) DEFAULT ''"); err != nil {
					return errors.Wrapf(err, "failed adding column BroadcastChannelID to table IR_Incident")
				}

				if err := addColumnToMySQLTable(e, "IR_Playbook", "BroadcastChannelID", "VARCHAR(26) DEFAULT ''"); err != nil {
					return errors.Wrapf(err, "failed adding column BroadcastChannelID to table IR_Playbook")
				}

			} else {
				if _, err := e.Exec(`
					CREATE TABLE IF NOT EXISTS IR_StatusPosts (
						IncidentID TEXT NOT NULL REFERENCES IR_Incident(ID),
						PostID TEXT NOT NULL,
						UNIQUE (IncidentID, PostID)
					);
				`); err != nil {
					return errors.Wrapf(err, "failed creating table IR_StatusPosts")
				}

				if _, err := e.Exec(createPGIndex("IR_StatusPosts_IncidentID", "IR_StatusPosts", "IncidentID")); err != nil {
					return errors.Wrapf(err, "failed creating index IR_StatusPosts_IncidentID")
				}

				if _, err := e.Exec(createPGIndex("IR_StatusPosts_PostID", "IR_StatusPosts", "PostID")); err != nil {
					return errors.Wrapf(err, "failed creating index IR_StatusPosts_PostID ")
				}

				if err := addColumnToPGTable(e, "IR_Incident", "ReminderPostID", "TEXT"); err != nil {
					return errors.Wrapf(err, "failed adding column ReminderPostID to table IR_Incident")
				}

				if err := addColumnToPGTable(e, "IR_Incident", "BroadcastChannelID", "TEXT DEFAULT ''"); err != nil {
					return errors.Wrapf(err, "failed adding column BroadcastChannelID to table IR_Incident")
				}

				if err := addColumnToPGTable(e, "IR_Playbook", "BroadcastChannelID", "TEXT DEFAULT ''"); err != nil {
					return errors.Wrapf(err, "failed adding column BroadcastChannelID to table IR_Playbook")
				}
			}

			return nil
		},
	},
	{
		fromVersion: semver.MustParse("0.4.0"),
		toVersion:   semver.MustParse("0.5.0"),
		migrationFunc: func(e sqlx.Ext, sqlStore *SQLStore) error {
			if e.DriverName() == model.DatabaseDriverMysql {
				if err := addColumnToMySQLTable(e, "IR_Incident", "PreviousReminder", "BIGINT NOT NULL DEFAULT 0"); err != nil {
					return errors.Wrapf(err, "failed adding column PreviousReminder to table IR_Incident")
				}
				if err := addColumnToMySQLTable(e, "IR_Playbook", "ReminderMessageTemplate", "TEXT"); err != nil {
					return errors.Wrapf(err, "failed adding column ReminderMessageTemplate to table IR_Playbook")
				}
				if _, err := e.Exec("UPDATE IR_Playbook SET ReminderMessageTemplate = '' WHERE ReminderMessageTemplate IS NULL"); err != nil {
					return errors.Wrapf(err, "failed adding column ReminderMessageTemplate to table IR_Playbook")
				}
				if err := addColumnToMySQLTable(e, "IR_Incident", "ReminderMessageTemplate", "TEXT"); err != nil {
					return errors.Wrapf(err, "failed adding column ReminderMessageTemplate to table IR_Playbook")
				}
				if _, err := e.Exec("UPDATE IR_Incident SET ReminderMessageTemplate = '' WHERE ReminderMessageTemplate IS NULL"); err != nil {
					return errors.Wrapf(err, "failed adding column ReminderMessageTemplate to table IR_Incident")
				}
				if err := addColumnToMySQLTable(e, "IR_Playbook", "ReminderTimerDefaultSeconds", "BIGINT NOT NULL DEFAULT 0"); err != nil {
					return errors.Wrapf(err, "failed adding column ReminderTimerDefaultSeconds to table IR_Playbook")
				}
			} else {
				if err := addColumnToPGTable(e, "IR_Incident", "PreviousReminder", "BIGINT NOT NULL DEFAULT 0"); err != nil {
					return errors.Wrapf(err, "failed adding column PreviousReminder to table IR_Incident")
				}
				if err := addColumnToPGTable(e, "IR_Playbook", "ReminderMessageTemplate", "TEXT DEFAULT ''"); err != nil {
					return errors.Wrapf(err, "failed adding column ReminderMessageTemplate to table IR_Playbook")
				}
				if err := addColumnToPGTable(e, "IR_Incident", "ReminderMessageTemplate", "TEXT DEFAULT ''"); err != nil {
					return errors.Wrapf(err, "failed adding column ReminderMessageTemplate to table IR_Playbook")
				}
				if err := addColumnToPGTable(e, "IR_Playbook", "ReminderTimerDefaultSeconds", "BIGINT NOT NULL DEFAULT 0"); err != nil {
					return errors.Wrapf(err, "failed adding column ReminderTimerDefaultSeconds to table IR_Playbook")
				}
			}
			return nil
		},
	},
	{
		fromVersion: semver.MustParse("0.5.0"),
		toVersion:   semver.MustParse("0.6.0"),
		migrationFunc: func(e sqlx.Ext, sqlStore *SQLStore) error {
			if e.DriverName() == model.DatabaseDriverMysql {
				if err := addColumnToMySQLTable(e, "IR_Incident", "CurrentStatus", "VARCHAR(1024) NOT NULL DEFAULT 'Active'"); err != nil {
					return errors.Wrapf(err, "failed adding column CurrentStatus to table IR_Incident")
				}
				if err := addColumnToMySQLTable(e, "IR_StatusPosts", "Status", "VARCHAR(1024) NOT NULL DEFAULT ''"); err != nil {
					return errors.Wrapf(err, "failed adding column Status to table IR_StatusPosts")
				}
			} else {
				if err := addColumnToPGTable(e, "IR_Incident", "CurrentStatus", "TEXT NOT NULL DEFAULT 'Active'"); err != nil {
					return errors.Wrapf(err, "failed adding column CurrentStatus to table IR_Incident")
				}
				if err := addColumnToPGTable(e, "IR_StatusPosts", "Status", "TEXT NOT NULL DEFAULT ''"); err != nil {
					return errors.Wrapf(err, "failed adding column Status to table IR_StatusPosts")
				}
			}
			if _, err := e.Exec("UPDATE IR_Incident SET CurrentStatus = 'Resolved' WHERE EndAt != 0"); err != nil {
				return errors.Wrapf(err, "failed adding column ReminderMessageTemplate to table IR_Incident")
			}
			return nil
		},
	},
	{
		fromVersion: semver.MustParse("0.6.0"),
		toVersion:   semver.MustParse("0.7.0"),
		migrationFunc: func(e sqlx.Ext, sqlStore *SQLStore) error {
			if e.DriverName() == model.DatabaseDriverMysql {
				if _, err := e.Exec(`
					CREATE TABLE IF NOT EXISTS IR_TimelineEvent
					(
						ID            VARCHAR(26)   NOT NULL,
						IncidentID    VARCHAR(26)   NOT NULL REFERENCES IR_Incident(ID),
						CreateAt      BIGINT        NOT NULL,
						DeleteAt      BIGINT        NOT NULL DEFAULT 0,
						EventAt       BIGINT        NOT NULL,
						EventType     VARCHAR(32)   NOT NULL DEFAULT '',
						Summary       VARCHAR(256)  NOT NULL DEFAULT '',
						Details       VARCHAR(4096) NOT NULL DEFAULT '',
						PostID        VARCHAR(26)   NOT NULL DEFAULT '',
						SubjectUserID VARCHAR(26)   NOT NULL DEFAULT '',
						CreatorUserID VARCHAR(26)   NOT NULL DEFAULT '',
						INDEX IR_TimelineEvent_ID (ID),
						INDEX IR_TimelineEvent_IncidentID (IncidentID)
					)
				` + MySQLCharset); err != nil {
					return errors.Wrapf(err, "failed creating table IR_TimelineEvent")
				}

			} else {
				if _, err := e.Exec(`
					CREATE TABLE IF NOT EXISTS IR_TimelineEvent
					(
						ID            TEXT   NOT NULL,
						IncidentID    TEXT   NOT NULL REFERENCES IR_Incident(ID),
						CreateAt      BIGINT NOT NULL,
					    DeleteAt      BIGINT NOT NULL DEFAULT 0,
						EventAt       BIGINT NOT NULL,
						EventType     TEXT   NOT NULL DEFAULT '',
						Summary       TEXT   NOT NULL DEFAULT '',
						Details       TEXT   NOT NULL DEFAULT '',
						PostID        TEXT   NOT NULL DEFAULT '',
					    SubjectUserID TEXT   NOT NULL DEFAULT '',
					    CreatorUserID TEXT   NOT NULL DEFAULT ''
					)
				`); err != nil {
					return errors.Wrapf(err, "failed creating table IR_TimelineEvent")
				}

				if _, err := e.Exec(createPGIndex("IR_TimelineEvent_ID", "IR_TimelineEvent", "ID")); err != nil {
					return errors.Wrapf(err, "failed creating index IR_TimelineEvent_ID")
				}
				if _, err := e.Exec(createPGIndex("IR_TimelineEvent_IncidentID", "IR_TimelineEvent", "IncidentID")); err != nil {
					return errors.Wrapf(err, "failed creating index IR_TimelineEvent_IncidentID")
				}
			}

			return nil
		},
	},
	{
		fromVersion: semver.MustParse("0.7.0"),
		toVersion:   semver.MustParse("0.8.0"),
		migrationFunc: func(e sqlx.Ext, sqlStore *SQLStore) error {
			if e.DriverName() == model.DatabaseDriverMysql {
				if err := addColumnToMySQLTable(e, "IR_Incident", "ReporterUserID", "varchar(26) NOT NULL DEFAULT ''"); err != nil {
					return errors.Wrapf(err, "failed adding column ReporterUserID to table IR_Incident")
				}
			} else {
				if err := addColumnToPGTable(e, "IR_Incident", "ReporterUserID", "TEXT NOT NULL DEFAULT ''"); err != nil {
					return errors.Wrapf(err, "failed adding column ReporterUserID to table IR_Incident")
				}
			}
			if _, err := e.Exec(`UPDATE IR_Incident SET ReporterUserID = CommanderUserID WHERE ReporterUserID = ''`); err != nil {
				return errors.Wrapf(err, "Failed to migrate ReporterUserID")
			}

			return nil
		},
	},
	{
		fromVersion: semver.MustParse("0.8.0"),
		toVersion:   semver.MustParse("0.9.0"),
		migrationFunc: func(e sqlx.Ext, sqlStore *SQLStore) error {
			if e.DriverName() == model.DatabaseDriverMysql {
				if err := addColumnToMySQLTable(e, "IR_Incident", "ConcatenatedInvitedUserIDs", "TEXT"); err != nil {
					return errors.Wrapf(err, "failed adding column ConcatenatedInvitedUserIDs to table IR_Incident")
				}
				if _, err := e.Exec("UPDATE IR_Incident SET ConcatenatedInvitedUserIDs = '' WHERE ConcatenatedInvitedUserIDs IS NULL"); err != nil {
					return errors.Wrapf(err, "failed setting default value in column ConcatenatedInvitedUserIDs of table IR_Incident")
				}

				if err := addColumnToMySQLTable(e, "IR_Playbook", "ConcatenatedInvitedUserIDs", "TEXT"); err != nil {
					return errors.Wrapf(err, "failed adding column ConcatenatedInvitedUserIDs to table IR_Playbook")
				}
				if _, err := e.Exec("UPDATE IR_Playbook SET ConcatenatedInvitedUserIDs = '' WHERE ConcatenatedInvitedUserIDs IS NULL"); err != nil {
					return errors.Wrapf(err, "failed setting default value in column ConcatenatedInvitedUserIDs of table IR_Playbook")
				}

				if err := addColumnToMySQLTable(e, "IR_Playbook", "InviteUsersEnabled", "BOOLEAN DEFAULT FALSE"); err != nil {
					return errors.Wrapf(err, "failed adding column InviteUsersEnabled to table IR_Playbook")
				}
			} else {
				if err := addColumnToPGTable(e, "IR_Incident", "ConcatenatedInvitedUserIDs", "TEXT DEFAULT ''"); err != nil {
					return errors.Wrapf(err, "failed adding column ConcatenatedInvitedUserIDs to table IR_Incident")
				}
				if err := addColumnToPGTable(e, "IR_Playbook", "ConcatenatedInvitedUserIDs", "TEXT DEFAULT ''"); err != nil {
					return errors.Wrapf(err, "failed adding column ConcatenatedInvitedUserIDs to table IR_Playbook")
				}
				if err := addColumnToPGTable(e, "IR_Playbook", "InviteUsersEnabled", "BOOLEAN DEFAULT FALSE"); err != nil {
					return errors.Wrapf(err, "failed adding column InviteUsersEnabled to table IR_Playbook")
				}
			}

			return nil
		},
	},
	{
		fromVersion: semver.MustParse("0.9.0"),
		toVersion:   semver.MustParse("0.10.0"),
		migrationFunc: func(e sqlx.Ext, sqlStore *SQLStore) error {
			if e.DriverName() == model.DatabaseDriverMysql {
				if err := addColumnToMySQLTable(e, "IR_Incident", "DefaultCommanderID", "VARCHAR(26) DEFAULT ''"); err != nil {
					return errors.Wrapf(err, "failed adding column DefaultCommanderID to table IR_Incident")
				}

				if err := addColumnToMySQLTable(e, "IR_Playbook", "DefaultCommanderID", "VARCHAR(26) DEFAULT ''"); err != nil {
					return errors.Wrapf(err, "failed adding column DefaultCommanderID to table IR_Playbook")
				}

				if err := addColumnToMySQLTable(e, "IR_Playbook", "DefaultCommanderEnabled", "BOOLEAN DEFAULT FALSE"); err != nil {
					return errors.Wrapf(err, "failed adding column DefaultCommanderEnabled to table IR_Playbook")
				}
			} else {
				if err := addColumnToPGTable(e, "IR_Incident", "DefaultCommanderID", "TEXT DEFAULT ''"); err != nil {
					return errors.Wrapf(err, "failed adding column DefaultCommanderID to table IR_Incident")
				}

				if err := addColumnToPGTable(e, "IR_Playbook", "DefaultCommanderID", "TEXT DEFAULT ''"); err != nil {
					return errors.Wrapf(err, "failed adding column DefaultCommanderID to table IR_Playbook")
				}

				if err := addColumnToPGTable(e, "IR_Playbook", "DefaultCommanderEnabled", "BOOLEAN DEFAULT FALSE"); err != nil {
					return errors.Wrapf(err, "failed adding column DefaultCommanderEnabled to table IR_Playbook")
				}
			}

			return nil
		},
	},
	{
		fromVersion: semver.MustParse("0.10.0"),
		toVersion:   semver.MustParse("0.11.0"),
		migrationFunc: func(e sqlx.Ext, sqlStore *SQLStore) error {
			if e.DriverName() == model.DatabaseDriverMysql {
				if _, err := e.Exec(`
					UPDATE IR_Incident
					INNER JOIN Channels ON IR_Incident.ChannelID = Channels.ID
					SET IR_Incident.CreateAt = Channels.CreateAt,
						IR_Incident.DeleteAt = Channels.DeleteAt
					WHERE IR_Incident.CreateAt = 0
						AND IR_Incident.DeleteAt = 0
						AND IR_Incident.ChannelID = Channels.ID
				`); err != nil {
					return errors.Wrap(err, "failed updating table IR_Incident with Channels' CreateAt and DeleteAt values")
				}
			} else {
				if _, err := e.Exec(`
					UPDATE IR_Incident
					SET CreateAt = Channels.CreateAt,
						DeleteAt = Channels.DeleteAt
					FROM Channels
					WHERE IR_Incident.CreateAt = 0
						AND IR_Incident.DeleteAt = 0
						AND IR_Incident.ChannelID = Channels.ID
				`); err != nil {
					return errors.Wrap(err, "failed updating table IR_Incident with Channels' CreateAt and DeleteAt values")
				}
			}

			return nil
		},
	},
	{
		fromVersion: semver.MustParse("0.11.0"),
		toVersion:   semver.MustParse("0.12.0"),
		migrationFunc: func(e sqlx.Ext, sqlStore *SQLStore) error {
			if e.DriverName() == model.DatabaseDriverMysql {
				if err := addColumnToMySQLTable(e, "IR_Incident", "AnnouncementChannelID", "VARCHAR(26) DEFAULT ''"); err != nil {
					return errors.Wrapf(err, "failed adding column AnnouncementChannelID to table IR_Incident")
				}

				if err := addColumnToMySQLTable(e, "IR_Playbook", "AnnouncementChannelID", "VARCHAR(26) DEFAULT ''"); err != nil {
					return errors.Wrapf(err, "failed adding column AnnouncementChannelID to table IR_Playbook")
				}

				if err := addColumnToMySQLTable(e, "IR_Playbook", "AnnouncementChannelEnabled", "BOOLEAN DEFAULT FALSE"); err != nil {
					return errors.Wrapf(err, "failed adding column AnnouncementChannelEnabled to table IR_Playbook")
				}
			} else {
				if err := addColumnToPGTable(e, "IR_Incident", "AnnouncementChannelID", "TEXT DEFAULT ''"); err != nil {
					return errors.Wrapf(err, "failed adding column AnnouncementChannelID to table IR_Incident")
				}

				if err := addColumnToPGTable(e, "IR_Playbook", "AnnouncementChannelID", "TEXT DEFAULT ''"); err != nil {
					return errors.Wrapf(err, "failed adding column AnnouncementChannelID to table IR_Playbook")
				}

				if err := addColumnToPGTable(e, "IR_Playbook", "AnnouncementChannelEnabled", "BOOLEAN DEFAULT FALSE"); err != nil {
					return errors.Wrapf(err, "failed adding column AnnouncementChannelEnabled to table IR_Playbook")
				}
			}

			return nil
		},
	},
	{
		fromVersion: semver.MustParse("0.12.0"),
		toVersion:   semver.MustParse("0.13.0"),
		migrationFunc: func(e sqlx.Ext, sqlStore *SQLStore) error {
			if e.DriverName() == model.DatabaseDriverMysql {
				if err := addColumnToMySQLTable(e, "IR_Incident", "WebhookOnCreationURL", "TEXT"); err != nil {
					return errors.Wrapf(err, "failed adding column WebhookOnCreationURL to table IR_Incident")
				}
				if _, err := e.Exec("UPDATE IR_Incident SET WebhookOnCreationURL = '' WHERE WebhookOnCreationURL IS NULL"); err != nil {
					return errors.Wrapf(err, "failed setting default value in column WebhookOnCreationURL of table IR_Incident")
				}

				if err := addColumnToMySQLTable(e, "IR_Playbook", "WebhookOnCreationURL", "TEXT"); err != nil {
					return errors.Wrapf(err, "failed adding column WebhookOnCreationURL to table IR_Playbook")
				}
				if _, err := e.Exec("UPDATE IR_Playbook SET WebhookOnCreationURL = '' WHERE WebhookOnCreationURL IS NULL"); err != nil {
					return errors.Wrapf(err, "failed setting default value in column WebhookOnCreationURL of table IR_Playbook")
				}

				if err := addColumnToMySQLTable(e, "IR_Playbook", "WebhookOnCreationEnabled", "BOOLEAN DEFAULT FALSE"); err != nil {
					return errors.Wrapf(err, "failed adding column WebhookOnCreationEnabled to table IR_Playbook")
				}
			} else {
				if err := addColumnToPGTable(e, "IR_Incident", "WebhookOnCreationURL", "TEXT DEFAULT ''"); err != nil {
					return errors.Wrapf(err, "failed adding column WebhookOnCreationURL to table IR_Incident")
				}

				if err := addColumnToPGTable(e, "IR_Playbook", "WebhookOnCreationURL", "TEXT DEFAULT ''"); err != nil {
					return errors.Wrapf(err, "failed adding column WebhookOnCreationURL to table IR_Playbook")
				}

				if err := addColumnToPGTable(e, "IR_Playbook", "WebhookOnCreationEnabled", "BOOLEAN DEFAULT FALSE"); err != nil {
					return errors.Wrapf(err, "failed adding column WebhookOnCreationEnabled to table IR_Playbook")
				}
			}

			return nil
		},
	},
	{
		fromVersion: semver.MustParse("0.13.0"),
		toVersion:   semver.MustParse("0.14.0"),
		migrationFunc: func(e sqlx.Ext, sqlStore *SQLStore) error {
			if e.DriverName() == model.DatabaseDriverMysql {
				if err := addColumnToMySQLTable(e, "IR_Incident", "ConcatenatedInvitedGroupIDs", "TEXT"); err != nil {
					return errors.Wrapf(err, "failed adding column ConcatenatedInvitedGroupIDs to table IR_Incident")
				}
				if _, err := e.Exec("UPDATE IR_Incident SET ConcatenatedInvitedGroupIDs = '' WHERE ConcatenatedInvitedGroupIDs IS NULL"); err != nil {
					return errors.Wrapf(err, "failed setting default value in column ConcatenatedInvitedGroupIDs of table IR_Incident")
				}

				if err := addColumnToMySQLTable(e, "IR_Playbook", "ConcatenatedInvitedGroupIDs", "TEXT"); err != nil {
					return errors.Wrapf(err, "failed adding column ConcatenatedInvitedGroupIDs to table IR_Playbook")
				}
				if _, err := e.Exec("UPDATE IR_Playbook SET ConcatenatedInvitedGroupIDs = '' WHERE ConcatenatedInvitedGroupIDs IS NULL"); err != nil {
					return errors.Wrapf(err, "failed setting default value in column ConcatenatedInvitedGroupIDs of table IR_Playbook")
				}
			} else {
				if err := addColumnToPGTable(e, "IR_Incident", "ConcatenatedInvitedGroupIDs", "TEXT DEFAULT ''"); err != nil {
					return errors.Wrapf(err, "failed adding column ConcatenatedInvitedGroupIDs to table IR_Incident")
				}
				if err := addColumnToPGTable(e, "IR_Playbook", "ConcatenatedInvitedGroupIDs", "TEXT DEFAULT ''"); err != nil {
					return errors.Wrapf(err, "failed adding column ConcatenatedInvitedGroupIDs to table IR_Playbook")
				}
			}

			return nil
		},
	},
	{
		fromVersion: semver.MustParse("0.14.0"),
		toVersion:   semver.MustParse("0.15.0"),
		migrationFunc: func(e sqlx.Ext, sqlStore *SQLStore) error {
			if e.DriverName() == model.DatabaseDriverMysql {
				if err := addColumnToMySQLTable(e, "IR_Incident", "Retrospective", "TEXT"); err != nil {
					return errors.Wrapf(err, "failed adding column Retrospective to table IR_Incident")
				}
				if _, err := e.Exec("UPDATE IR_Incident SET Retrospective = '' WHERE Retrospective IS NULL"); err != nil {
					return errors.Wrapf(err, "failed setting default value in column Retrospective of table IR_Incident")
				}
			} else {
				if err := addColumnToPGTable(e, "IR_Incident", "Retrospective", "TEXT DEFAULT ''"); err != nil {
					return errors.Wrapf(err, "failed adding column Retrospective to table IR_Incident")
				}
			}

			return nil
		},
	},
	{
		fromVersion: semver.MustParse("0.15.0"),
		toVersion:   semver.MustParse("0.16.0"),
		migrationFunc: func(e sqlx.Ext, sqlStore *SQLStore) error {
			if e.DriverName() == model.DatabaseDriverMysql {
				if err := addColumnToMySQLTable(e, "IR_Playbook", "MessageOnJoin", "TEXT"); err != nil {
					return errors.Wrapf(err, "failed adding column MessageOnJoin to table IR_Playbook")
				}

				if _, err := e.Exec("UPDATE IR_Playbook SET MessageOnJoin = '' WHERE MessageOnJoin IS NULL"); err != nil {
					return errors.Wrapf(err, "failed setting default value in column MessageOnJoin of table IR_Playbook")
				}

				if err := addColumnToMySQLTable(e, "IR_Playbook", "MessageOnJoinEnabled", "BOOLEAN DEFAULT FALSE"); err != nil {
					return errors.Wrapf(err, "failed adding column MessageOnJoinEnabled to table IR_Playbook")
				}

				if err := addColumnToMySQLTable(e, "IR_Incident", "MessageOnJoin", "TEXT"); err != nil {
					return errors.Wrapf(err, "failed adding column MessageOnJoin to table IR_Incident")
				}

				if _, err := e.Exec("UPDATE IR_Incident SET MessageOnJoin = '' WHERE MessageOnJoin IS NULL"); err != nil {
					return errors.Wrapf(err, "failed setting default value in column MessageOnJoin of table IR_Incident")
				}

				if _, err := e.Exec(`
					CREATE TABLE IF NOT EXISTS IR_ViewedChannel
					(
						ChannelID     VARCHAR(26) NOT NULL,
						UserID        VARCHAR(26) NOT NULL,
						UNIQUE INDEX  IR_ViewedChannel_ChannelID_UserID (ChannelID, UserID)
					)
				` + MySQLCharset); err != nil {
					return errors.Wrapf(err, "failed creating table IR_ViewedChannel")
				}
			} else {
				if err := addColumnToPGTable(e, "IR_Playbook", "MessageOnJoin", "TEXT DEFAULT ''"); err != nil {
					return errors.Wrapf(err, "failed adding column MessageOnJoin to table IR_Playbook")
				}

				if err := addColumnToPGTable(e, "IR_Playbook", "MessageOnJoinEnabled", "BOOLEAN DEFAULT FALSE"); err != nil {
					return errors.Wrapf(err, "failed adding column MessageOnJoinEnabled to table IR_Playbook")
				}

				if err := addColumnToPGTable(e, "IR_Incident", "MessageOnJoin", "TEXT DEFAULT ''"); err != nil {
					return errors.Wrapf(err, "failed adding column MessageOnJoin to table IR_Incident")
				}

				if _, err := e.Exec(`
					CREATE TABLE IF NOT EXISTS IR_ViewedChannel
					(
						ChannelID TEXT NOT NULL,
						UserID    TEXT NOT NULL
					)
				`); err != nil {
					return errors.Wrapf(err, "failed creating table IR_ViewedChannel")
				}

				if _, err := e.Exec(createUniquePGIndex("IR_ViewedChannel_ChannelID_UserID", "IR_ViewedChannel", "ChannelID, UserID")); err != nil {
					return errors.Wrapf(err, "failed creating index IR_ViewedChannel_ChannelID_UserID")
				}
			}

			return nil
		},
	},
	{
		fromVersion: semver.MustParse("0.16.0"),
		toVersion:   semver.MustParse("0.17.0"),
		migrationFunc: func(e sqlx.Ext, sqlStore *SQLStore) error {
			if e.DriverName() == model.DatabaseDriverMysql {
				if err := addColumnToMySQLTable(e, "IR_Incident", "RetrospectivePublishedAt", "BIGINT NOT NULL DEFAULT 0"); err != nil {
					return errors.Wrapf(err, "failed adding column RetrospectivePublishedAt to table IR_Incident")
				}
			} else {
				if err := addColumnToPGTable(e, "IR_Incident", "RetrospectivePublishedAt", "BIGINT NOT NULL DEFAULT 0"); err != nil {
					return errors.Wrapf(err, "failed adding column RetrospectivePublishedAt to table IR_Incident")
				}
			}
			return nil
		},
	},
	{
		fromVersion: semver.MustParse("0.17.0"),
		toVersion:   semver.MustParse("0.18.0"),
		migrationFunc: func(e sqlx.Ext, sqlStore *SQLStore) error {
			if e.DriverName() == model.DatabaseDriverMysql {
				if err := addColumnToMySQLTable(e, "IR_Incident", "RetrospectiveReminderIntervalSeconds", "BIGINT NOT NULL DEFAULT 0"); err != nil {
					return errors.Wrapf(err, "failed adding column RetrospectiveReminderIntervalSeconds to table IR_Incident")
				}
				if err := addColumnToMySQLTable(e, "IR_Playbook", "RetrospectiveReminderIntervalSeconds", "BIGINT NOT NULL DEFAULT 0"); err != nil {
					return errors.Wrapf(err, "failed adding column RetrospectiveReminderIntervalSeconds to table IR_Playbook")
				}
				if err := addColumnToMySQLTable(e, "IR_Incident", "RetrospectiveWasCanceled", "BOOLEAN DEFAULT FALSE"); err != nil {
					return errors.Wrapf(err, "failed adding column RetrospectiveWasCanceled to table IR_Incident")
				}
			} else {
				if err := addColumnToPGTable(e, "IR_Incident", "RetrospectiveReminderIntervalSeconds", "BIGINT NOT NULL DEFAULT 0"); err != nil {
					return errors.Wrapf(err, "failed adding column RetrospectiveReminderIntervalSeconds to table IR_Incident")
				}
				if err := addColumnToPGTable(e, "IR_Playbook", "RetrospectiveReminderIntervalSeconds", "BIGINT NOT NULL DEFAULT 0"); err != nil {
					return errors.Wrapf(err, "failed adding column RetrospectiveReminderIntervalSeconds to table IR_Playbook")
				}
				if err := addColumnToPGTable(e, "IR_Incident", "RetrospectiveWasCanceled", "BOOLEAN DEFAULT FALSE"); err != nil {
					return errors.Wrapf(err, "failed adding column RetrospectiveWasCanceled to table IR_Incident")
				}
			}
			return nil
		},
	},
	{
		fromVersion: semver.MustParse("0.18.0"),
		toVersion:   semver.MustParse("0.19.0"),
		migrationFunc: func(e sqlx.Ext, sqlStore *SQLStore) error {
			if e.DriverName() == model.DatabaseDriverMysql {
				if err := addColumnToMySQLTable(e, "IR_Playbook", "RetrospectiveTemplate", "TEXT"); err != nil {
					return errors.Wrapf(err, "failed adding column RetrospectiveReminderIntervalSeconds to table IR_Playbook")
				}

			} else {
				if err := addColumnToPGTable(e, "IR_Playbook", "RetrospectiveTemplate", "TEXT"); err != nil {
					return errors.Wrapf(err, "failed adding column RetrospectiveReminderIntervalSeconds to table IR_Playbook")
				}
			}

			if _, err := e.Exec("UPDATE IR_Playbook SET RetrospectiveTemplate = '' WHERE RetrospectiveTemplate IS NULL"); err != nil {
				return errors.Wrapf(err, "failed setting default value in column RetrospectiveTemplate of table IR_Playbook")
			}

			return nil
		},
	},
	{
		fromVersion: semver.MustParse("0.19.0"),
		toVersion:   semver.MustParse("0.20.0"),
		migrationFunc: func(e sqlx.Ext, sqlStore *SQLStore) error {
			if e.DriverName() == model.DatabaseDriverMysql {
				if err := addColumnToMySQLTable(e, "IR_Playbook", "WebhookOnStatusUpdateURL", "TEXT"); err != nil {
					return errors.Wrapf(err, "failed adding column WebhookOnStatusUpdateURL to table IR_Playbook")
				}
				if _, err := e.Exec("UPDATE IR_Playbook SET WebhookOnStatusUpdateURL = '' WHERE WebhookOnStatusUpdateURL IS NULL"); err != nil {
					return errors.Wrapf(err, "failed setting default value in column WebhookOnStatusUpdateURL of table IR_Playbook")
				}

				if err := addColumnToMySQLTable(e, "IR_Playbook", "WebhookOnStatusUpdateEnabled", "BOOLEAN DEFAULT FALSE"); err != nil {
					return errors.Wrapf(err, "failed adding column WebhookOnStatusUpdateEnabled to table IR_Playbook")
				}

				if err := addColumnToMySQLTable(e, "IR_Incident", "WebhookOnStatusUpdateURL", "TEXT"); err != nil {
					return errors.Wrapf(err, "failed adding column WebhookOnStatusUpdateURL to table IR_Incident")
				}
				if _, err := e.Exec("UPDATE IR_Incident SET WebhookOnStatusUpdateURL = '' WHERE WebhookOnStatusUpdateURL IS NULL"); err != nil {
					return errors.Wrapf(err, "failed setting default value in column WebhookOnStatusUpdateURL of table IR_Incident")
				}
			} else {
				if err := addColumnToPGTable(e, "IR_Playbook", "WebhookOnStatusUpdateURL", "TEXT DEFAULT ''"); err != nil {
					return errors.Wrapf(err, "failed adding column WebhookOnStatusUpdateURL to table IR_Playbook")
				}

				if err := addColumnToPGTable(e, "IR_Playbook", "WebhookOnStatusUpdateEnabled", "BOOLEAN DEFAULT FALSE"); err != nil {
					return errors.Wrapf(err, "failed adding column WebhookOnStatusUpdateEnabled to table IR_Playbook")
				}

				if err := addColumnToPGTable(e, "IR_Incident", "WebhookOnStatusUpdateURL", "TEXT DEFAULT ''"); err != nil {
					return errors.Wrapf(err, "failed adding column WebhookOnStatusUpdateURL to table IR_Incident")
				}
			}

			return nil
		},
	},
	{
		fromVersion: semver.MustParse("0.20.0"),
		toVersion:   semver.MustParse("0.21.0"),
		migrationFunc: func(e sqlx.Ext, sqlStore *SQLStore) error {
			if e.DriverName() == model.DatabaseDriverMysql {
				if err := addColumnToMySQLTable(e, "IR_Playbook", "ConcatenatedSignalAnyKeywords", "TEXT"); err != nil {
					return errors.Wrapf(err, "failed adding column ConcatenatedSignalAnyKeywords to table IR_Playbook")
				}
				if _, err := e.Exec("UPDATE IR_Playbook SET ConcatenatedSignalAnyKeywords = '' WHERE ConcatenatedSignalAnyKeywords IS NULL"); err != nil {
					return errors.Wrapf(err, "failed setting default value in column ConcatenatedSignalAnyKeywords of table IR_Playbook")
				}

				if err := addColumnToMySQLTable(e, "IR_Playbook", "SignalAnyKeywordsEnabled", "BOOLEAN DEFAULT FALSE"); err != nil {
					return errors.Wrapf(err, "failed adding column SignalAnyKeywordsEnabled to table IR_Playbook")
				}

				if err := addColumnToMySQLTable(e, "IR_Playbook", "UpdateAt", "BIGINT NOT NULL DEFAULT 0"); err != nil {
					return errors.Wrapf(err, "failed adding column UpdateAt to table IR_Playbook")
				}
				if _, err := e.Exec("UPDATE IR_Playbook SET UpdateAt = CreateAt"); err != nil {
					return errors.Wrapf(err, "failed setting default value in column UpdateAt of table IR_Playbook")
				}
				if _, err := e.Exec(`ALTER TABLE IR_Playbook ADD INDEX IR_Playbook_UpdateAt (UpdateAt)`); err != nil {
					me, ok := err.(*mysql.MySQLError)
					if !ok || me.Number != 1061 { // not a Duplicate key name error
						return errors.Wrapf(err, "failed creating index IR_Playbook_UpdateAt")
					}
				}
			} else {
				if err := addColumnToPGTable(e, "IR_Playbook", "ConcatenatedSignalAnyKeywords", "TEXT DEFAULT ''"); err != nil {
					return errors.Wrapf(err, "failed adding column ConcatenatedSignalAnyKeywords to table IR_Playbook")
				}

				if err := addColumnToPGTable(e, "IR_Playbook", "SignalAnyKeywordsEnabled", "BOOLEAN DEFAULT FALSE"); err != nil {
					return errors.Wrapf(err, "failed adding column SignalAnyKeywordsEnabled to table IR_Playbook")
				}

				if err := addColumnToPGTable(e, "IR_Playbook", "UpdateAt", "BIGINT NOT NULL DEFAULT 0"); err != nil {
					return errors.Wrapf(err, "failed adding column UpdateAt to table IR_Playbook")
				}
				if _, err := e.Exec("UPDATE IR_Playbook SET UpdateAt = CreateAt"); err != nil {
					return errors.Wrapf(err, "failed setting default value in column UpdateAt of table IR_Playbook")
				}
				if _, err := e.Exec(createPGIndex("IR_Playbook_UpdateAt", "IR_Playbook", "UpdateAt")); err != nil {
					return errors.Wrapf(err, "failed creating index IR_Playbook_UpdateAt")
				}
			}

			return nil
		},
	},
	{
		fromVersion: semver.MustParse("0.21.0"),
		toVersion:   semver.MustParse("0.22.0"),
		migrationFunc: func(e sqlx.Ext, sqlStore *SQLStore) error {
			if e.DriverName() == model.DatabaseDriverMysql {
				if err := addColumnToMySQLTable(e, "IR_Incident", "LastStatusUpdateAt", "BIGINT DEFAULT 0"); err != nil {
					return errors.Wrapf(err, "failed adding column LastStatusUpdateAt to table IR_Incident")
				}
			} else {
				if err := addColumnToPGTable(e, "IR_Incident", "LastStatusUpdateAt", "BIGINT DEFAULT 0"); err != nil {
					return errors.Wrapf(err, "failed adding column LastStatusUpdateAt to table IR_Incident")
				}
			}

			var lastUpdateAts []struct {
				ID                 string
				LastStatusUpdateAt int64
			}

			// Fill in the LastStatusUpdateAt column as either the most recent status post, or
			// if no posts: the playbook run's CreateAt.
			lastUpdateAtSelect := sqlStore.builder.
				Select("i.Id as ID", "COALESCE(MAX(p.CreateAt), i.CreateAt) as LastStatusUpdateAt").
				From("IR_Incident as i").
				LeftJoin("IR_StatusPosts as sp on i.Id = sp.IncidentId").
				LeftJoin("Posts as p on sp.PostId = p.Id").
				GroupBy("i.Id")

			if err := sqlStore.selectBuilder(e, &lastUpdateAts, lastUpdateAtSelect); err != nil {
				return errors.Wrapf(err, "failed getting incidents to update their LastStatusUpdateAt")
			}

			for _, row := range lastUpdateAts {
				incidentUpdate := sqlStore.builder.
					Update("IR_Incident").
					Set("LastStatusUpdateAt", row.LastStatusUpdateAt).
					Where(sq.Eq{"ID": row.ID})

				if _, err := sqlStore.execBuilder(e, incidentUpdate); err != nil {
					return errors.Wrapf(err, "failed to update incident's LastStatusUpdateAt for id: %s", row.ID)
				}
			}

			return nil
		},
	},
	{

		fromVersion: semver.MustParse("0.22.0"),
		toVersion:   semver.MustParse("0.23.0"),
		migrationFunc: func(e sqlx.Ext, sqlStore *SQLStore) error {
			if e.DriverName() == model.DatabaseDriverMysql {

				if err := addColumnToMySQLTable(e, "IR_Playbook", "ExportChannelOnArchiveEnabled", "BOOLEAN NOT NULL DEFAULT FALSE"); err != nil {
					return errors.Wrapf(err, "failed adding column ExportChannelOnArchiveEnabled to table IR_Playbook")
				}
				if err := addColumnToMySQLTable(e, "IR_Incident", "ExportChannelOnArchiveEnabled", "BOOLEAN NOT NULL DEFAULT FALSE"); err != nil {
					return errors.Wrapf(err, "failed adding column ExportChannelOnArchiveEnabled to table IR_Incident")
				}
			} else {
				if err := addColumnToPGTable(e, "IR_Playbook", "ExportChannelOnArchiveEnabled", "BOOLEAN NOT NULL DEFAULT FALSE"); err != nil {
					return errors.Wrapf(err, "failed adding column ExportChannelOnArchiveEnabled to table IR_Playbook")
				}
				if err := addColumnToPGTable(e, "IR_Incident", "ExportChannelOnArchiveEnabled", "BOOLEAN NOT NULL DEFAULT FALSE"); err != nil {
					return errors.Wrapf(err, "failed adding column ExportChannelOnArchiveEnabled to table IR_Incident")
				}
			}

			return nil
		},
	},
	{
		fromVersion: semver.MustParse("0.23.0"),
		toVersion:   semver.MustParse("0.24.0"),
		migrationFunc: func(e sqlx.Ext, sqlStore *SQLStore) error {
			if e.DriverName() == model.DatabaseDriverMysql {
				if err := addColumnToMySQLTable(e, "IR_Playbook", "CategorizeChannelEnabled", "BOOLEAN DEFAULT FALSE"); err != nil {
					return errors.Wrapf(err, "failed adding column CategorizeChannelEnabled to table IR_Playbook")
				}

				if err := addColumnToMySQLTable(e, "IR_Incident", "CategorizeChannelEnabled", "BOOLEAN DEFAULT FALSE"); err != nil {
					return errors.Wrapf(err, "failed adding column CategorizeChannelEnabled to table IR_Incident")
				}
			} else {
				if err := addColumnToPGTable(e, "IR_Playbook", "CategorizeChannelEnabled", "BOOLEAN DEFAULT FALSE"); err != nil {
					return errors.Wrapf(err, "failed adding column CategorizeChannelEnabled to table IR_Playbook")
				}

				if err := addColumnToPGTable(e, "IR_Incident", "CategorizeChannelEnabled", "BOOLEAN DEFAULT FALSE"); err != nil {
					return errors.Wrapf(err, "failed adding column CategorizeChannelEnabled to table IR_Incident")
				}
			}
			return nil
		},
	},
	{
		fromVersion: semver.MustParse("0.24.0"),
		toVersion:   semver.MustParse("0.25.0"),
		migrationFunc: func(e sqlx.Ext, sqlStore *SQLStore) error {
			if e.DriverName() == model.DatabaseDriverMysql {
				if err := renameColumnMySQL(e, "IR_Playbook", "ExportChannelOnArchiveEnabled", "ExportChannelOnFinishedEnabled", "BOOLEAN NOT NULL DEFAULT FALSE"); err != nil {
					return errors.Wrap(err, "failed changing column ExportChannelOnArchiveEnabled to ExportChannelOnFinishedEnabled in table IR_Playbook")
				}

				if err := renameColumnMySQL(e, "IR_Incident", "ExportChannelOnArchiveEnabled", "ExportChannelOnFinishedEnabled", "BOOLEAN NOT NULL DEFAULT FALSE"); err != nil {
					return errors.Wrap(err, "failed changing column ExportChannelOnArchiveEnabled to ExportChannelOnFinishedEnabled in table IR_Incident")
				}

				if err := dropColumnMySQL(e, "IR_StatusPosts", "Status"); err != nil {
					return errors.Wrap(err, "failed dropping column Status in table IR_StatusPosts")
				}
			} else {
				if err := renameColumnPG(e, "IR_Playbook", "ExportChannelOnArchiveEnabled", "ExportChannelOnFinishedEnabled"); err != nil {
					return errors.Wrap(err, "failed changing column ExportChannelOnArchiveEnabled to ExportChannelOnFinishedEnabled in table IR_Playbook")
				}

				if err := renameColumnPG(e, "IR_Incident", "ExportChannelOnArchiveEnabled", "ExportChannelOnFinishedEnabled"); err != nil {
					return errors.Wrap(err, "failed changing column ExportChannelOnArchiveEnabled to ExportChannelOnFinishedEnabled in table IR_Incident")
				}

				if err := dropColumnPG(e, "IR_StatusPosts", "Status"); err != nil {
					return errors.Wrap(err, "failed dropping column Status in table IR_StatusPosts")
				}
			}

			if _, err := e.Exec(`
				UPDATE IR_Incident
				SET CurrentStatus =
						CASE
							WHEN CurrentStatus = 'Archived'
								THEN 'Finished'
							ELSE 'InProgress'
							END;
				`); err != nil {
				return errors.Wrap(err, "failed changing CurrentStatus to Archived or InProgress in table IR_Incident")
			}

			return nil
		},
	},
	{
		fromVersion: semver.MustParse("0.25.0"),
		toVersion:   semver.MustParse("0.26.0"),
		migrationFunc: func(e sqlx.Ext, sqlStore *SQLStore) error {
			if e.DriverName() == model.DatabaseDriverMysql {
				if err := addColumnToMySQLTable(e, "IR_Playbook", "CategoryName", "TEXT"); err != nil {
					return errors.Wrapf(err, "failed adding column CategoryName to table IR_Playbook")
				}

				if _, err := e.Exec("UPDATE IR_Playbook SET CategoryName = 'Playbook Runs' WHERE CategorizeChannelEnabled=1"); err != nil {
					return errors.Wrapf(err, "failed setting default value in column CategoryName of table IR_Playbook")
				}

				if err := addColumnToMySQLTable(e, "IR_Incident", "CategoryName", "TEXT"); err != nil {
					return errors.Wrapf(err, "failed adding column CategoryName to table IR_Incident")
				}

				if _, err := e.Exec("UPDATE IR_Incident SET CategoryName = 'Playbook Runs' WHERE CategorizeChannelEnabled=1"); err != nil {
					return errors.Wrapf(err, "failed setting default value in column CategoryName of table IR_Incident")
				}
			} else {
				if err := addColumnToPGTable(e, "IR_Playbook", "CategoryName", "TEXT DEFAULT ''"); err != nil {
					return errors.Wrapf(err, "failed adding column CategoryName to table IR_Playbook")
				}

				if _, err := e.Exec("UPDATE IR_Playbook SET CategoryName = 'Playbook Runs' WHERE CategorizeChannelEnabled"); err != nil {
					return errors.Wrapf(err, "failed setting default value in column CategoryName of table IR_Playbook")
				}

				if err := addColumnToPGTable(e, "IR_Incident", "CategoryName", "TEXT DEFAULT ''"); err != nil {
					return errors.Wrapf(err, "failed adding column CategoryName to table IR_Incident")
				}

				if _, err := e.Exec("UPDATE IR_Incident SET CategoryName = 'Playbook Runs' WHERE CategorizeChannelEnabled"); err != nil {
					return errors.Wrapf(err, "failed setting default value in column CategoryName of table IR_Incident")
				}
			}
			return nil
		},
	},
	{
		fromVersion: semver.MustParse("0.26.0"),
		toVersion:   semver.MustParse("0.27.0"),
		// This deprecates columns BroadcastChannelID (in singular), AnnouncementChannelID and AnnouncementChannelEnabled
		migrationFunc: func(e sqlx.Ext, sqlStore *SQLStore) error {
			updateIncidentTableQuery := `
				UPDATE IR_Incident SET
					ConcatenatedBroadcastChannelIds = (
						COALESCE(
							CONCAT_WS(
								',',
								CASE WHEN AnnouncementChannelID = '' THEN NULL ELSE AnnouncementChannelID END,
								CASE WHEN BroadcastChannelID = ''  OR BroadcastChannelID = AnnouncementChannelID THEN NULL ELSE BroadcastChannelID END
							),
						'')
					)
			`

			updatePlaybookTableQuery := `
				UPDATE IR_Playbook SET
					ConcatenatedBroadcastChannelIds = (
						COALESCE(
							CONCAT_WS(
								',',
								CASE WHEN AnnouncementChannelID = '' THEN NULL ELSE AnnouncementChannelID END,
								CASE WHEN BroadcastChannelID = ''  OR BroadcastChannelID = AnnouncementChannelID THEN NULL ELSE BroadcastChannelID END
							),
						'')
					)
				, BroadcastEnabled = (CASE
					WHEN BroadcastChannelID != '' THEN TRUE
					WHEN AnnouncementChannelEnabled = TRUE THEN TRUE
					ELSE FALSE
				END)
			`

			if e.DriverName() == model.DatabaseDriverMysql {
				if err := addColumnToMySQLTable(e, "IR_Incident", "ConcatenatedBroadcastChannelIds", "TEXT"); err != nil {
					return errors.Wrapf(err, "failed adding column ConcatenatedBroadcastChannelIds to table IR_Incident")
				}

				if _, err := e.Exec(updateIncidentTableQuery); err != nil {
					return errors.Wrapf(err, "failed setting value in column ConcatenatedBroadcastChannelIds of table IR_Incident")
				}

				if err := addColumnToMySQLTable(e, "IR_Playbook", "ConcatenatedBroadcastChannelIds", "TEXT"); err != nil {
					return errors.Wrapf(err, "failed adding column ConcatenatedBroadcastChannelIds to table IR_Playbook")
				}

				if err := addColumnToMySQLTable(e, "IR_Playbook", "BroadcastEnabled", "BOOLEAN DEFAULT FALSE"); err != nil {
					return errors.Wrapf(err, "failed adding column BroadcastEnabled to table IR_Playbook")
				}

				if _, err := e.Exec(updatePlaybookTableQuery); err != nil {
					return errors.Wrapf(err, "failed setting value in columns ConcatenatedBroadcastChannelIds and BroadcastEnabled of table IR_Playbook")
				}

			} else {
				if err := addColumnToPGTable(e, "IR_Incident", "ConcatenatedBroadcastChannelIds", "TEXT"); err != nil {
					return errors.Wrapf(err, "failed adding column ConcatenatedBroadcastChannelIds to table IR_Incident")
				}

				if _, err := e.Exec(updateIncidentTableQuery); err != nil {
					return errors.Wrapf(err, "failed setting value in column ConcatenatedBroadcastChannelIds of table IR_Incident")
				}

				if err := addColumnToPGTable(e, "IR_Playbook", "ConcatenatedBroadcastChannelIds", "TEXT"); err != nil {
					return errors.Wrapf(err, "failed adding column ConcatenatedBroadcastChannelIds to table IR_Playbook")
				}

				if err := addColumnToPGTable(e, "IR_Playbook", "BroadcastEnabled", "BOOLEAN DEFAULT FALSE"); err != nil {
					return errors.Wrapf(err, "failed adding column BroadcastEnabled to table IR_Playbook")
				}

				if _, err := e.Exec(updatePlaybookTableQuery); err != nil {
					return errors.Wrapf(err, "failed setting value in columns ConcatenatedBroadcastChannelIds and BroadcastEnabled of table IR_Playbook")
				}
			}
			return nil
		},
	},
	{
		fromVersion: semver.MustParse("0.27.0"),
		toVersion:   semver.MustParse("0.28.0"),
		migrationFunc: func(e sqlx.Ext, sqlStore *SQLStore) error {
			if e.DriverName() == model.DatabaseDriverMysql {
				if err := addColumnToMySQLTable(e, "IR_Incident", "ChannelIDToRootID", "TEXT"); err != nil {
					return errors.Wrapf(err, "failed adding column ChannelIDToRootID to table IR_Incident")
				}
			} else {
				if err := addColumnToPGTable(e, "IR_Incident", "ChannelIDToRootID", "TEXT DEFAULT ''"); err != nil {
					return errors.Wrapf(err, "failed adding column ChannelIDToRootID to table IR_Incident")
				}
			}

			return nil
		},
	},
	{
		fromVersion: semver.MustParse("0.28.0"),
		toVersion:   semver.MustParse("0.29.0"),
		migrationFunc: func(e sqlx.Ext, sqlStore *SQLStore) error {
			if e.DriverName() == model.DatabaseDriverMysql {
				if _, err := e.Exec(`ALTER TABLE IR_System CONVERT TO CHARACTER SET utf8mb4`); err != nil {
					return errors.Wrapf(err, "failed to migrate character set")
				}
			}

			return nil
		},
	},
	{
		fromVersion: semver.MustParse("0.29.0"),
		toVersion:   semver.MustParse("0.30.0"),
		migrationFunc: func(e sqlx.Ext, sqlStore *SQLStore) error {
			if e.DriverName() == model.DatabaseDriverMysql {
				if err := addPrimaryKey(e, sqlStore, "IR_PlaybookMember", "(MemberID, PlaybookID)"); err != nil {
					return err
				}
				if err := dropIndexIfExists(e, sqlStore, "IR_StatusPosts", "posts_unique"); err != nil {
					return err
				}
				if err := addPrimaryKey(e, sqlStore, "IR_StatusPosts", "(IncidentID, PostID)"); err != nil {
					return err
				}
				if err := addPrimaryKey(e, sqlStore, "IR_TimelineEvent", "(ID)"); err != nil {
					return err
				}
				if err := dropIndexIfExists(e, sqlStore, "IR_ViewedChannel", "IR_ViewedChannel_ChannelID_UserID"); err != nil {
					return err
				}
				if err := addPrimaryKey(e, sqlStore, "IR_ViewedChannel", "(ChannelID, UserID)"); err != nil {
					return err
				}
			} else {
				if err := addPrimaryKey(e, sqlStore, "ir_playbookmember", "(MemberID, PlaybookID)"); err != nil {
					return err
				}
				if err := addPrimaryKey(e, sqlStore, "ir_statusposts", "(IncidentID, PostID)"); err != nil {
					return err
				}
				if err := addPrimaryKey(e, sqlStore, "ir_timelineevent", "(ID)"); err != nil {
					return err
				}
				if err := addPrimaryKey(e, sqlStore, "ir_viewedchannel", "(ChannelID, UserID)"); err != nil {
					return err
				}
			}

			return nil
		},
	},
	{
		fromVersion: semver.MustParse("0.30.0"),
		toVersion:   semver.MustParse("0.31.0"),
		migrationFunc: func(e sqlx.Ext, sqlStore *SQLStore) error {
			// Best effort migration so we just log the error to avoid killing the plugin.
			if e.DriverName() == model.DatabaseDriverMysql {
				if _, err := e.Exec("UPDATE IGNORE PluginKeyValueStore SET PluginId='playbooks' WHERE PluginId='com.mattermost.plugin-incident-management'"); err != nil {
					sqlStore.log.Debugf("%w", errors.Wrapf(err, "failed to migrate KV store plugin id"))
				}
			} else {

				if _, err := e.Exec("UPDATE PluginKeyValueStore k SET PluginId='playbooks' WHERE PluginId='com.mattermost.plugin-incident-management' AND NOT EXISTS ( SELECT 1 FROM PluginKeyValueStore WHERE PluginId='playbooks' AND PKey = k.PKey )"); err != nil {
					sqlStore.log.Debugf("%w", errors.Wrapf(err, "failed to migrate KV store plugin id"))
				}
			}

			return nil
		},
	},
	{
		fromVersion: semver.MustParse("0.31.0"),
		toVersion:   semver.MustParse("0.32.0"),
		migrationFunc: func(e sqlx.Ext, sqlStore *SQLStore) error {
			if e.DriverName() == model.DatabaseDriverMysql {
				if err := addColumnToMySQLTable(e, "IR_Incident", "ReminderTimerDefaultSeconds", "BIGINT NOT NULL DEFAULT 0"); err != nil {
					return errors.Wrapf(err, "failed adding column ReminderTimerDefaultSeconds to table IR_Incident")
				}
			} else {
				if err := addColumnToPGTable(e, "IR_Incident", "ReminderTimerDefaultSeconds", "BIGINT NOT NULL DEFAULT 0"); err != nil {
					return errors.Wrapf(err, "failed adding column ReminderTimerDefaultSeconds to table IR_Incident")
				}
			}
			return nil
		},
	},
	{
		fromVersion: semver.MustParse("0.32.0"),
		toVersion:   semver.MustParse("0.33.0"),
		migrationFunc: func(e sqlx.Ext, sqlStore *SQLStore) error {
			if e.DriverName() == model.DatabaseDriverMysql {
				if err := renameColumnMySQL(e, "IR_Playbook", "WebhookOnCreationURL", "ConcatenatedWebhookOnCreationURLs", "TEXT"); err != nil {
					return errors.Wrapf(err, "failed renaming column WebhookOnCreationURL to ConcatenatedWebhookOnCreationURLs in table IR_Playbook")
				}

				if err := renameColumnMySQL(e, "IR_Playbook", "WebhookOnStatusUpdateURL", "ConcatenatedWebhookOnStatusUpdateURLs", "TEXT"); err != nil {
					return errors.Wrapf(err, "failed renaming column WebhookOnStatusUpdateURL to ConcatenatedWebhookOnStatusUpdateURLs in table IR_Playbook")
				}

				if err := renameColumnMySQL(e, "IR_Incident", "WebhookOnCreationURL", "ConcatenatedWebhookOnCreationURLs", "TEXT"); err != nil {
					return errors.Wrapf(err, "failed renaming column WebhookOnCreationURL to ConcatenatedWebhookOnCreationURLs in table IR_Incident")
				}

				if err := renameColumnMySQL(e, "IR_Incident", "WebhookOnStatusUpdateURL", "ConcatenatedWebhookOnStatusUpdateURLs", "TEXT"); err != nil {
					return errors.Wrapf(err, "failed renaming column WebhookOnStatusUpdateURL to ConcatenatedWebhookOnStatusUpdateURLs in table IR_Incident")
				}
			} else {
				if err := renameColumnPG(e, "IR_Playbook", "WebhookOnCreationURL", "ConcatenatedWebhookOnCreationURLs"); err != nil {
					return errors.Wrapf(err, "failed renaming column WebhookOnCreationURL to ConcatenatedWebhookOnCreationURLs in table IR_Playbook")
				}

				if err := renameColumnPG(e, "IR_Playbook", "WebhookOnStatusUpdateURL", "ConcatenatedWebhookOnStatusUpdateURLs"); err != nil {
					return errors.Wrapf(err, "failed renaming column WebhookOnStatusUpdateURL to ConcatenatedWebhookOnStatusUpdateURLs in table IR_Playbook")
				}

				if err := renameColumnPG(e, "IR_Incident", "WebhookOnCreationURL", "ConcatenatedWebhookOnCreationURLs"); err != nil {
					return errors.Wrapf(err, "failed renaming column WebhookOnCreationURL to ConcatenatedWebhookOnCreationURLs in table IR_Incident")
				}

				if err := renameColumnPG(e, "IR_Incident", "WebhookOnStatusUpdateURL", "ConcatenatedWebhookOnStatusUpdateURLs"); err != nil {
					return errors.Wrapf(err, "failed renaming column WebhookOnStatusUpdateURL to ConcatenatedWebhookOnStatusUpdateURLs in table IR_Incident")
				}

			}
			return nil
		},
	},
	{
		fromVersion: semver.MustParse("0.33.0"),
		toVersion:   semver.MustParse("0.34.0"),
		migrationFunc: func(e sqlx.Ext, sqlStore *SQLStore) error {
			if e.DriverName() == model.DatabaseDriverMysql {
				if _, err := e.Exec(`
					CREATE TABLE IF NOT EXISTS IR_UserInfo
					(
						ID                VARCHAR(26) PRIMARY KEY,
						LastDailyTodoDMAt BIGINT
					)
				` + MySQLCharset); err != nil {
					return errors.Wrapf(err, "failed creating table IR_UserInfo")
				}
			} else {
				if _, err := e.Exec(`
					CREATE TABLE IF NOT EXISTS IR_UserInfo
					(
						ID                TEXT PRIMARY KEY,
						LastDailyTodoDMAt BIGINT
					)
				`); err != nil {
					return errors.Wrapf(err, "failed creating table IR_UserInfo")
				}
			}
			return nil
		},
	},
	{
		fromVersion: semver.MustParse("0.34.0"),
		toVersion:   semver.MustParse("0.35.0"),
		migrationFunc: func(e sqlx.Ext, sqlStore *SQLStore) error {
			if e.DriverName() == model.DatabaseDriverMysql {
				if err := addColumnToMySQLTable(e, "IR_UserInfo", "DigestNotificationSettingsJSON", "JSON"); err != nil {
					return errors.Wrapf(err, "failed adding column DigestNotificationSettings to table IR_UserInfo")
				}
			} else {
				if err := addColumnToPGTable(e, "IR_UserInfo", "DigestNotificationSettingsJSON", "JSON"); err != nil {
					return errors.Wrapf(err, "failed adding column DigestNotificationSettings to table IR_UserInfo")
				}
			}
			return nil
		},
	},
	{
		fromVersion: semver.MustParse("0.35.0"),
		toVersion:   semver.MustParse("0.36.0"),
		migrationFunc: func(e sqlx.Ext, sqlStore *SQLStore) error {
			if err := dropIndexIfExists(e, sqlStore, "IR_StatusPosts", "posts_unique"); err != nil {
				return err
			}

			return dropIndexIfExists(e, sqlStore, "IR_ViewedChannel", "IR_ViewedChannel_ChannelID_UserID")
		},
	},
	{
		fromVersion: semver.MustParse("0.36.0"),
		toVersion:   semver.MustParse("0.37.0"),
		migrationFunc: func(e sqlx.Ext, sqlStore *SQLStore) error {
			// Existing runs without a reminder need to have a reminder set; use 1 week from now.
			oneWeek := 7 * 24 * time.Hour

			// Get overdue runs
			overdueQuery := sqlStore.builder.
				Select("ID").
				From("IR_Incident").
				Where(sq.Eq{"CurrentStatus": app.StatusInProgress}).
				Where(sq.NotEq{"PreviousReminder": 0})
			if sqlStore.db.DriverName() == model.DatabaseDriverMysql {
				overdueQuery = overdueQuery.Where(sq.Expr("(PreviousReminder / 1e6 + LastStatusUpdateAt) <= FLOOR(UNIX_TIMESTAMP() * 1000)"))
			} else {
				overdueQuery = overdueQuery.Where(sq.Expr("(PreviousReminder / 1e6 + LastStatusUpdateAt) <= FLOOR(EXTRACT (EPOCH FROM now())::float*1000)"))
			}

			var runIDs []string
			if err := sqlStore.selectBuilder(sqlStore.db, &runIDs, overdueQuery); err != nil {
				return errors.Wrap(err, "failed to query for overdue runs")
			}

			// Get runs that never had a status update set
			otherQuery := sqlStore.builder.
				Select("ID").
				From("IR_Incident").
				Where(sq.Eq{"CurrentStatus": app.StatusInProgress}).
				Where(sq.Eq{"PreviousReminder": 0})

			var otherRunIDs []string
			if err := sqlStore.selectBuilder(sqlStore.db, &otherRunIDs, otherQuery); err != nil {
				return errors.Wrap(err, "failed to query for overdue runs")
			}

			// Set the new reminders
			runIDs = append(runIDs, otherRunIDs...)
			for _, ID := range runIDs {
				// Just in case (so we don't crash out during the migration) remove any old reminders
				sqlStore.scheduler.Cancel(ID)

				if _, err := sqlStore.scheduler.ScheduleOnce(ID, time.Now().Add(oneWeek)); err != nil {
					return errors.Wrapf(err, "failed to set new schedule for run id: %s", ID)
				}

				// Set the PreviousReminder, and pretend that this was a LastStatusUpdateAt so that
				// the reminder timers will show the correct time for when a status update is due.
				updatePrevReminderAndLastUpdateAt := sqlStore.builder.
					Update("IR_Incident").
					SetMap(map[string]interface{}{
						"PreviousReminder":   oneWeek,
						"LastStatusUpdateAt": model.GetMillis(),
					}).
					Where(sq.Eq{"ID": ID})
				if _, err := sqlStore.execBuilder(sqlStore.db, updatePrevReminderAndLastUpdateAt); err != nil {
					return errors.Wrap(err, "failed to update new PreviousReminder and LastStatusUpdateAt")
				}
			}

			return nil
		},
	},
	{
		fromVersion: semver.MustParse("0.37.0"),
		toVersion:   semver.MustParse("0.38.0"),
		migrationFunc: func(e sqlx.Ext, sqlStore *SQLStore) error {
			if e.DriverName() == model.DatabaseDriverMysql {
				if _, err := e.Exec(`
					CREATE TABLE IF NOT EXISTS IR_Run_Participants (
						IncidentID VARCHAR(26) NULL REFERENCES IR_Incident(ID),
						UserID VARCHAR(26) NOT NULL,
						IsFollower BOOLEAN NOT NULL,
						INDEX IR_Run_Participants_UserID (UserID),
						INDEX IR_Run_Participants_IncidentID (IncidentID)
					)
				` + MySQLCharset); err != nil {
					return errors.Wrapf(err, "failed creating table IR_Run_Participants")
				}
				if err := addPrimaryKey(e, sqlStore, "IR_Run_Participants", "(IncidentID, UserID)"); err != nil {
					return errors.Wrapf(err, "failed creating primary key for IR_Run_Participants")
				}
			} else {
				if _, err := e.Exec(`
				CREATE TABLE IF NOT EXISTS IR_Run_Participants (
					UserID TEXT NOT NULL,
					IncidentID TEXT NULL REFERENCES IR_Incident(ID),
					IsFollower BOOLEAN NOT NULL
				);
			`); err != nil {
					return errors.Wrapf(err, "failed creating table IR_Run_Participants")
				}

				if err := addPrimaryKey(e, sqlStore, "ir_run_participants", "(IncidentID, UserID)"); err != nil {
					return errors.Wrapf(err, "failed creating primary key for ir_run_participants")
				}

				if _, err := e.Exec(createPGIndex("IR_Run_Participants_UserID", "IR_Run_Participants", "UserID")); err != nil {
					return errors.Wrapf(err, "failed creating index IR_Run_Participants_UserID")
				}

				if _, err := e.Exec(createPGIndex("IR_Run_Participants_IncidentID", "IR_Run_Participants", "IncidentID")); err != nil {
					return errors.Wrapf(err, "failed creating index IR_Run_Participants_IncidentID")
				}
			}
			return nil
		},
	},
	{
		fromVersion: semver.MustParse("0.38.0"),
		toVersion:   semver.MustParse("0.39.0"),
		migrationFunc: func(e sqlx.Ext, sqlStore *SQLStore) error {
			if e.DriverName() == model.DatabaseDriverMysql {
				if err := addColumnToMySQLTable(e, "IR_Playbook", "RunSummaryTemplate", "TEXT"); err != nil {
					return errors.Wrapf(err, "failed adding column RunSummaryTemplate to table IR_Playbook")
				}
				if _, err := e.Exec("UPDATE IR_Playbook SET RunSummaryTemplate = '' WHERE RunSummaryTemplate IS NULL"); err != nil {
					return errors.Wrapf(err, "failed updating default value of column RunSummaryTemplate from table IR_Playbook")
				}
			} else {
				if err := addColumnToPGTable(e, "IR_Playbook", "RunSummaryTemplate", "TEXT DEFAULT ''"); err != nil {
					return errors.Wrapf(err, "failed adding column RunSummaryTemplate to table IR_Playbook")
				}
			}

			// Copy the values from the Description column, historically used for the run summary template, into the new RunSummaryTemplate column
			if _, err := e.Exec("UPDATE IR_Playbook SET RunSummaryTemplate = Description, Description = '' WHERE Description <> ''"); err != nil {
				return errors.Wrapf(err, "failed updating default value of column RunSummaryTemplate from table IR_Playbook")
			}

			return nil
		},
	},
	{
		fromVersion: semver.MustParse("0.39.0"),
		toVersion:   semver.MustParse("0.40.0"),
		migrationFunc: func(e sqlx.Ext, sqlStore *SQLStore) error {
			if e.DriverName() == model.DatabaseDriverMysql {
				if _, err := e.Exec(`
					CREATE TABLE IF NOT EXISTS IR_PlaybookAutoFollow (
						PlaybookID VARCHAR(26) NULL REFERENCES IR_Playbook(ID),
						UserID VARCHAR(26) NOT NULL
					)
				` + MySQLCharset); err != nil {
					return errors.Wrapf(err, "failed creating table IR_PlaybookAutoFollow")
				}
				if err := addPrimaryKey(e, sqlStore, "IR_PlaybookAutoFollow", "(PlaybookID, UserID)"); err != nil {
					return errors.Wrapf(err, "failed creating primary key for IR_PlaybookAutoFollow")
				}
			} else {
				if _, err := e.Exec(`
				CREATE TABLE IF NOT EXISTS IR_PlaybookAutoFollow (
					PlaybookID TEXT NULL REFERENCES IR_Playbook(ID),
					UserID TEXT NOT NULL
				);
			`); err != nil {
					return errors.Wrapf(err, "failed creating table IR_PlaybookAutoFollow")
				}

				if err := addPrimaryKey(e, sqlStore, "ir_playbookautofollow", "(PlaybookID, UserID)"); err != nil {
					return errors.Wrapf(err, "failed creating primary key for IR_PlaybookAutoFollow")
				}
			}

			return nil
		},
	},
	{
		fromVersion: semver.MustParse("0.40.0"),
		toVersion:   semver.MustParse("0.41.0"),
		migrationFunc: func(e sqlx.Ext, sqlStore *SQLStore) error {
			if e.DriverName() == model.DatabaseDriverMysql {
				if err := addColumnToMySQLTable(e, "IR_Playbook", "ChannelNameTemplate", "TEXT"); err != nil {
					return errors.Wrapf(err, "failed adding column ChannelNameTemplate to table IR_Playbook")
				}
			} else {
				if err := addColumnToPGTable(e, "IR_Playbook", "ChannelNameTemplate", "TEXT DEFAULT ''"); err != nil {
					return errors.Wrapf(err, "failed adding column ChannelNameTemplate to table IR_Playbook")
				}
			}
			return nil
		},
	},
	{
		fromVersion: semver.MustParse("0.41.0"),
		toVersion:   semver.MustParse("0.42.0"),
		migrationFunc: func(e sqlx.Ext, sqlStore *SQLStore) error {
			if e.DriverName() == model.DatabaseDriverMysql {
				if err := addColumnToMySQLTable(e, "IR_Playbook", "StatusUpdateEnabled", "BOOLEAN DEFAULT TRUE"); err != nil {
					return errors.Wrapf(err, "failed adding column StatusUpdateEnabled to table IR_Playbook")
				}
				if err := addColumnToMySQLTable(e, "IR_Incident", "StatusUpdateEnabled", "BOOLEAN DEFAULT TRUE"); err != nil {
					return errors.Wrapf(err, "failed adding column StatusUpdateEnabled to table IR_Incident")
				}
			} else {
				if err := addColumnToPGTable(e, "IR_Playbook", "StatusUpdateEnabled", "BOOLEAN DEFAULT TRUE"); err != nil {
					return errors.Wrapf(err, "failed adding column StatusUpdateEnabled to table IR_Playbook")
				}
				if err := addColumnToPGTable(e, "IR_Incident", "StatusUpdateEnabled", "BOOLEAN DEFAULT TRUE"); err != nil {
					return errors.Wrapf(err, "failed adding column StatusUpdateEnabled to table IR_Incident")
				}
			}
			return nil
		},
	},
	{
		fromVersion: semver.MustParse("0.42.0"),
		toVersion:   semver.MustParse("0.43.0"),
		migrationFunc: func(e sqlx.Ext, sqlStore *SQLStore) error {
			if e.DriverName() == model.DatabaseDriverMysql {
				if err := addColumnToMySQLTable(e, "IR_Playbook", "RetrospectiveEnabled", "BOOLEAN DEFAULT TRUE"); err != nil {
					return errors.Wrapf(err, "failed adding column RetrospectiveEnabled to table IR_Playbook")
				}
				if err := addColumnToMySQLTable(e, "IR_Incident", "RetrospectiveEnabled", "BOOLEAN DEFAULT TRUE"); err != nil {
					return errors.Wrapf(err, "failed adding column RetrospectiveEnabled to table IR_Incident")
				}
			} else {
				if err := addColumnToPGTable(e, "IR_Playbook", "RetrospectiveEnabled", "BOOLEAN DEFAULT TRUE"); err != nil {
					return errors.Wrapf(err, "failed adding column RetrospectiveEnabled to table IR_Playbook")
				}
				if err := addColumnToPGTable(e, "IR_Incident", "RetrospectiveEnabled", "BOOLEAN DEFAULT TRUE"); err != nil {
					return errors.Wrapf(err, "failed adding column RetrospectiveEnabled to table IR_Incident")
				}
			}
			return nil
		},
	},
	{
		fromVersion: semver.MustParse("0.43.0"),
		toVersion:   semver.MustParse("0.44.0"),
		migrationFunc: func(e sqlx.Ext, sqlStore *SQLStore) error {
<<<<<<< HEAD
			// Existing runs without a reminder need to have a reminder set; use 1 week from now.
			oneWeek := 7 * 24 * time.Hour

			// Get runs whose reminder was dismissed (PreviousReminder was set to 0)
			dimissedQuery := sqlStore.builder.
				Select("ID").
				From("IR_Incident").
				Where(sq.Eq{"CurrentStatus": app.StatusInProgress}).
				Where(sq.Eq{"PreviousReminder": 0})

			var runIDs []string
			if err := sqlStore.selectBuilder(sqlStore.db, &runIDs, dimissedQuery); err != nil {
				return errors.Wrap(err, "failed to query for overdue runs")
			}

			// Set the new reminders
			for _, ID := range runIDs {
				// Just in case (so we don't crash out during the migration) remove any old reminders
				sqlStore.scheduler.Cancel(ID)

				if _, err := sqlStore.scheduler.ScheduleOnce(ID, time.Now().Add(oneWeek)); err != nil {
					return errors.Wrapf(err, "failed to set new schedule for run id: %s", ID)
				}

				// Set the PreviousReminder, and pretend that this was a LastStatusUpdateAt so that
				// the reminder timers will show the correct time for when a status update is due.
				updatePrevReminderAndLastUpdateAt := sqlStore.builder.
					Update("IR_Incident").
					SetMap(map[string]interface{}{
						"PreviousReminder":   oneWeek,
						"LastStatusUpdateAt": model.GetMillis(),
					}).
					Where(sq.Eq{"ID": ID})
				if _, err := sqlStore.execBuilder(sqlStore.db, updatePrevReminderAndLastUpdateAt); err != nil {
					return errors.Wrap(err, "failed to update new PreviousReminder and LastStatusUpdateAt")
				}
=======
			if e.DriverName() == model.DatabaseDriverMysql {
				if err := addColumnToMySQLTable(e, "IR_PlaybookMember", "Roles", "TEXT"); err != nil {
					return errors.Wrapf(err, "failed adding column Roles to table IR_Playbook")
				}
				if err := addColumnToMySQLTable(e, "IR_Playbook", "Public", "BOOLEAN DEFAULT FALSE"); err != nil {
					return errors.Wrapf(err, "failed adding column Roles to table IR_Playbook")
				}
			} else {
				if err := addColumnToPGTable(e, "IR_PlaybookMember", "Roles", "TEXT"); err != nil {
					return errors.Wrapf(err, "failed adding column Roles to table IR_Playbook")
				}
				if err := addColumnToPGTable(e, "IR_Playbook", "Public", "BOOLEAN DEFAULT FALSE"); err != nil {
					return errors.Wrapf(err, "failed adding column Roles to table IR_Playbook")
				}
			}

			// Set all existing members to admins
			if _, err := e.Exec("UPDATE IR_PlaybookMember SET Roles = 'playbook_member playbook_admin' WHERE Roles IS NULL"); err != nil {
				return errors.Wrapf(err, "failed setting default value in column Roles of table IR_Playbook")
			}

			// Set all playbooks with no members as public
			if _, err := e.Exec("UPDATE IR_Playbook p SET Public = true WHERE NOT EXISTS(SELECT 1 FROM IR_PlaybookMember as pm WHERE pm.PlaybookID = p.ID)"); err != nil {
				return errors.Wrapf(err, "failed setting default value in column ConcatenatedSignalAnyKeywords of table IR_Playbook")
>>>>>>> 43aa3a57
			}

			return nil
		},
	},
}<|MERGE_RESOLUTION|>--- conflicted
+++ resolved
@@ -1588,7 +1588,39 @@
 		fromVersion: semver.MustParse("0.43.0"),
 		toVersion:   semver.MustParse("0.44.0"),
 		migrationFunc: func(e sqlx.Ext, sqlStore *SQLStore) error {
-<<<<<<< HEAD
+			if e.DriverName() == model.DatabaseDriverMysql {
+				if err := addColumnToMySQLTable(e, "IR_PlaybookMember", "Roles", "TEXT"); err != nil {
+					return errors.Wrapf(err, "failed adding column Roles to table IR_Playbook")
+				}
+				if err := addColumnToMySQLTable(e, "IR_Playbook", "Public", "BOOLEAN DEFAULT FALSE"); err != nil {
+					return errors.Wrapf(err, "failed adding column Roles to table IR_Playbook")
+				}
+			} else {
+				if err := addColumnToPGTable(e, "IR_PlaybookMember", "Roles", "TEXT"); err != nil {
+					return errors.Wrapf(err, "failed adding column Roles to table IR_Playbook")
+				}
+				if err := addColumnToPGTable(e, "IR_Playbook", "Public", "BOOLEAN DEFAULT FALSE"); err != nil {
+					return errors.Wrapf(err, "failed adding column Roles to table IR_Playbook")
+				}
+			}
+
+			// Set all existing members to admins
+			if _, err := e.Exec("UPDATE IR_PlaybookMember SET Roles = 'playbook_member playbook_admin' WHERE Roles IS NULL"); err != nil {
+				return errors.Wrapf(err, "failed setting default value in column Roles of table IR_Playbook")
+			}
+
+			// Set all playbooks with no members as public
+			if _, err := e.Exec("UPDATE IR_Playbook p SET Public = true WHERE NOT EXISTS(SELECT 1 FROM IR_PlaybookMember as pm WHERE pm.PlaybookID = p.ID)"); err != nil {
+				return errors.Wrapf(err, "failed setting default value in column ConcatenatedSignalAnyKeywords of table IR_Playbook")
+			}
+
+			return nil
+		},
+	},
+	{
+		fromVersion: semver.MustParse("0.44.0"),
+		toVersion:   semver.MustParse("0.45.0"),
+		migrationFunc: func(e sqlx.Ext, sqlStore *SQLStore) error {
 			// Existing runs without a reminder need to have a reminder set; use 1 week from now.
 			oneWeek := 7 * 24 * time.Hour
 
@@ -1625,32 +1657,6 @@
 				if _, err := sqlStore.execBuilder(sqlStore.db, updatePrevReminderAndLastUpdateAt); err != nil {
 					return errors.Wrap(err, "failed to update new PreviousReminder and LastStatusUpdateAt")
 				}
-=======
-			if e.DriverName() == model.DatabaseDriverMysql {
-				if err := addColumnToMySQLTable(e, "IR_PlaybookMember", "Roles", "TEXT"); err != nil {
-					return errors.Wrapf(err, "failed adding column Roles to table IR_Playbook")
-				}
-				if err := addColumnToMySQLTable(e, "IR_Playbook", "Public", "BOOLEAN DEFAULT FALSE"); err != nil {
-					return errors.Wrapf(err, "failed adding column Roles to table IR_Playbook")
-				}
-			} else {
-				if err := addColumnToPGTable(e, "IR_PlaybookMember", "Roles", "TEXT"); err != nil {
-					return errors.Wrapf(err, "failed adding column Roles to table IR_Playbook")
-				}
-				if err := addColumnToPGTable(e, "IR_Playbook", "Public", "BOOLEAN DEFAULT FALSE"); err != nil {
-					return errors.Wrapf(err, "failed adding column Roles to table IR_Playbook")
-				}
-			}
-
-			// Set all existing members to admins
-			if _, err := e.Exec("UPDATE IR_PlaybookMember SET Roles = 'playbook_member playbook_admin' WHERE Roles IS NULL"); err != nil {
-				return errors.Wrapf(err, "failed setting default value in column Roles of table IR_Playbook")
-			}
-
-			// Set all playbooks with no members as public
-			if _, err := e.Exec("UPDATE IR_Playbook p SET Public = true WHERE NOT EXISTS(SELECT 1 FROM IR_PlaybookMember as pm WHERE pm.PlaybookID = p.ID)"); err != nil {
-				return errors.Wrapf(err, "failed setting default value in column ConcatenatedSignalAnyKeywords of table IR_Playbook")
->>>>>>> 43aa3a57
 			}
 
 			return nil
