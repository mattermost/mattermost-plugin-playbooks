--- conflicted
+++ resolved
@@ -340,7 +340,31 @@
 		toVersion:   semver.MustParse("0.6.0"),
 		migrationFunc: func(e sqlx.Ext, sqlStore *SQLStore) error {
 			if e.DriverName() == model.DATABASE_DRIVER_MYSQL {
-<<<<<<< HEAD
+				if err := addColumnToMySQLTable(e, "IR_Incident", "CurrentStatus", "VARCHAR(1024) NOT NULL DEFAULT 'Active'"); err != nil {
+					return errors.Wrapf(err, "failed adding column CurrentStatus to table IR_Incident")
+				}
+				if err := addColumnToMySQLTable(e, "IR_StatusPosts", "Status", "VARCHAR(1024) NOT NULL DEFAULT ''"); err != nil {
+					return errors.Wrapf(err, "failed adding column Status to table IR_StatusPosts")
+				}
+			} else {
+				if err := addColumnToPGTable(e, "IR_Incident", "CurrentStatus", "TEXT NOT NULL DEFAULT 'Active'"); err != nil {
+					return errors.Wrapf(err, "failed adding column CurrentStatus to table IR_Incident")
+				}
+				if err := addColumnToPGTable(e, "IR_StatusPosts", "Status", "TEXT NOT NULL DEFAULT ''"); err != nil {
+					return errors.Wrapf(err, "failed adding column Status to table IR_StatusPosts")
+				}
+			}
+			if _, err := e.Exec("UPDATE IR_Incident SET CurrentStatus = 'Resolved' WHERE EndAt != 0"); err != nil {
+				return errors.Wrapf(err, "failed adding column ReminderMessageTemplate to table IR_Incident")
+			}
+			return nil
+		},
+	},
+	{
+		fromVersion: semver.MustParse("0.6.0"),
+		toVersion:   semver.MustParse("0.7.0"),
+		migrationFunc: func(e sqlx.Ext, sqlStore *SQLStore) error {
+			if e.DriverName() == model.DATABASE_DRIVER_MYSQL {
 				if err := addColumnToMySQLTable(e, "IR_Incident", "ConcatenatedInvitedUserIDs", "TEXT"); err != nil {
 					return errors.Wrapf(err, "failed adding column ConcatenatedInvitedUserIDs to table IR_Incident")
 				}
@@ -369,25 +393,7 @@
 					return errors.Wrapf(err, "failed adding column InviteUsersEnabled to table IR_Playbook")
 				}
 			}
-=======
-				if err := addColumnToMySQLTable(e, "IR_Incident", "CurrentStatus", "VARCHAR(1024) NOT NULL DEFAULT 'Active'"); err != nil {
-					return errors.Wrapf(err, "failed adding column CurrentStatus to table IR_Incident")
-				}
-				if err := addColumnToMySQLTable(e, "IR_StatusPosts", "Status", "VARCHAR(1024) NOT NULL DEFAULT ''"); err != nil {
-					return errors.Wrapf(err, "failed adding column Status to table IR_StatusPosts")
-				}
-			} else {
-				if err := addColumnToPGTable(e, "IR_Incident", "CurrentStatus", "TEXT NOT NULL DEFAULT 'Active'"); err != nil {
-					return errors.Wrapf(err, "failed adding column CurrentStatus to table IR_Incident")
-				}
-				if err := addColumnToPGTable(e, "IR_StatusPosts", "Status", "TEXT NOT NULL DEFAULT ''"); err != nil {
-					return errors.Wrapf(err, "failed adding column Status to table IR_StatusPosts")
-				}
-			}
-			if _, err := e.Exec("UPDATE IR_Incident SET CurrentStatus = 'Resolved' WHERE EndAt != 0"); err != nil {
-				return errors.Wrapf(err, "failed adding column ReminderMessageTemplate to table IR_Incident")
-			}
->>>>>>> 0524bd98
+
 			return nil
 		},
 	},
