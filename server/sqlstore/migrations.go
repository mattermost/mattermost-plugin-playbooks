--- conflicted
+++ resolved
@@ -1159,17 +1159,25 @@
 		toVersion:   semver.MustParse("0.28.0"),
 		migrationFunc: func(e sqlx.Ext, sqlStore *SQLStore) error {
 			if e.DriverName() == model.DatabaseDriverMysql {
-<<<<<<< HEAD
+				if err := addColumnToMySQLTable(e, "IR_Incident", "ChannelIDToRootID", "TEXT"); err != nil {
+					return errors.Wrapf(err, "failed adding column ChannelIDToRootID to table IR_Incident")
+				}
+			} else {
+				if err := addColumnToPGTable(e, "IR_Incident", "ChannelIDToRootID", "TEXT DEFAULT ''"); err != nil {
+					return errors.Wrapf(err, "failed adding column ChannelIDToRootID to table IR_Incident")
+				}
+			}
+
+			return nil
+		},
+	},
+	{
+		fromVersion: semver.MustParse("0.28.0"),
+		toVersion:   semver.MustParse("0.29.0"),
+		migrationFunc: func(e sqlx.Ext, sqlStore *SQLStore) error {
+			if e.DriverName() == model.DatabaseDriverMysql {
 				if _, err := e.Exec(`ALTER TABLE IR_System CONVERT TO CHARACTER SET utf8mb4`); err != nil {
 					return errors.Wrapf(err, "failed to migrate charactor set")
-=======
-				if err := addColumnToMySQLTable(e, "IR_Incident", "ChannelIDToRootID", "TEXT"); err != nil {
-					return errors.Wrapf(err, "failed adding column ChannelIDToRootID to table IR_Incident")
-				}
-			} else {
-				if err := addColumnToPGTable(e, "IR_Incident", "ChannelIDToRootID", "TEXT DEFAULT ''"); err != nil {
-					return errors.Wrapf(err, "failed adding column ChannelIDToRootID to table IR_Incident")
->>>>>>> bd63ab04
 				}
 			}
 
