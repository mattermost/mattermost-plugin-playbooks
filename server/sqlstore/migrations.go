package sqlstore

import (
	"encoding/json"

	sq "github.com/Masterminds/squirrel"
	"github.com/blang/semver"
	"github.com/jmoiron/sqlx"
	"github.com/mattermost/mattermost-plugin-incident-collaboration/server/playbook"
	"github.com/mattermost/mattermost-server/v5/model"
	"github.com/pkg/errors"
)

type Migration struct {
	fromVersion   semver.Version
	toVersion     semver.Version
	migrationFunc func(sqlx.Ext, *SQLStore) error
}

const MySQLCharset = "DEFAULT CHARACTER SET utf8mb4"

var migrations = []Migration{
	{
		fromVersion: semver.MustParse("0.0.0"),
		toVersion:   semver.MustParse("0.1.0"),
		migrationFunc: func(e sqlx.Ext, sqlStore *SQLStore) error {
			if _, err := e.Exec(`
				CREATE TABLE IF NOT EXISTS IR_System (
					SKey VARCHAR(64) PRIMARY KEY,
					SValue VARCHAR(1024) NULL
				);
			`); err != nil {
				return errors.Wrapf(err, "failed creating table IR_System")
			}

			if e.DriverName() == model.DATABASE_DRIVER_MYSQL {

				if _, err := e.Exec(`
					CREATE TABLE IF NOT EXISTS IR_Incident (
						ID VARCHAR(26) PRIMARY KEY,
						Name VARCHAR(1024) NOT NULL,
						Description VARCHAR(4096) NOT NULL,
						IsActive BOOLEAN NOT NULL,
						CommanderUserID VARCHAR(26) NOT NULL,
						TeamID VARCHAR(26) NOT NULL,
						ChannelID VARCHAR(26) NOT NULL UNIQUE,
						CreateAt BIGINT NOT NULL,
						EndAt BIGINT NOT NULL DEFAULT 0,
						DeleteAt BIGINT NOT NULL DEFAULT 0,
						ActiveStage BIGINT NOT NULL,
						PostID VARCHAR(26) NOT NULL DEFAULT '',
						PlaybookID VARCHAR(26) NOT NULL DEFAULT '',
						ChecklistsJSON TEXT NOT NULL,
						INDEX IR_Incident_TeamID (TeamID),
						INDEX IR_Incident_TeamID_CommanderUserID (TeamID, CommanderUserID),
						INDEX IR_Incident_ChannelID (ChannelID)
					)
				` + MySQLCharset); err != nil {
					return errors.Wrapf(err, "failed creating table IR_Incident")
				}

				if _, err := e.Exec(`
					CREATE TABLE IF NOT EXISTS IR_Playbook (
						ID VARCHAR(26) PRIMARY KEY,
						Title VARCHAR(1024) NOT NULL,
						Description VARCHAR(4096) NOT NULL,
						TeamID VARCHAR(26) NOT NULL,
						CreatePublicIncident BOOLEAN NOT NULL,
						CreateAt BIGINT NOT NULL,
						DeleteAt BIGINT NOT NULL DEFAULT 0,
						ChecklistsJSON TEXT NOT NULL,
						NumStages BIGINT NOT NULL DEFAULT 0,
						NumSteps BIGINT NOT NULL DEFAULT 0,
						INDEX IR_Playbook_TeamID (TeamID),
						INDEX IR_PlaybookMember_PlaybookID (ID)
					)
				` + MySQLCharset); err != nil {
					return errors.Wrapf(err, "failed creating table IR_Playbook")
				}

				if _, err := e.Exec(`
					CREATE TABLE IF NOT EXISTS IR_PlaybookMember (
						PlaybookID VARCHAR(26) NOT NULL REFERENCES IR_Playbook(ID),
						MemberID VARCHAR(26) NOT NULL,
						INDEX IR_PlaybookMember_PlaybookID (PlaybookID),
						INDEX IR_PlaybookMember_MemberID (MemberID)
					)
				` + MySQLCharset); err != nil {
					return errors.Wrapf(err, "failed creating table IR_PlaybookMember")
				}
			} else {
				if _, err := e.Exec(`
					CREATE TABLE IF NOT EXISTS IR_Incident (
						ID TEXT PRIMARY KEY,
						Name TEXT NOT NULL,
						Description TEXT NOT NULL,
						IsActive BOOLEAN NOT NULL,
						CommanderUserID TEXT NOT NULL,
						TeamID TEXT NOT NULL,
						ChannelID TEXT NOT NULL UNIQUE,
						CreateAt BIGINT NOT NULL,
						EndAt BIGINT NOT NULL DEFAULT 0,
						DeleteAt BIGINT NOT NULL DEFAULT 0,
						ActiveStage BIGINT NOT NULL,
						PostID TEXT NOT NULL DEFAULT '',
						PlaybookID TEXT NOT NULL DEFAULT '',
						ChecklistsJSON JSON NOT NULL
					);
				`); err != nil {
					return errors.Wrapf(err, "failed creating table IR_Incident")
				}

				if _, err := e.Exec(`
					CREATE TABLE IF NOT EXISTS IR_Playbook (
						ID TEXT PRIMARY KEY,
						Title TEXT NOT NULL,
						Description TEXT NOT NULL,
						TeamID TEXT NOT NULL,
						CreatePublicIncident BOOLEAN NOT NULL,
						CreateAt BIGINT NOT NULL,
						DeleteAt BIGINT NOT NULL DEFAULT 0,
						ChecklistsJSON JSON NOT NULL,
						NumStages BIGINT NOT NULL DEFAULT 0,
						NumSteps BIGINT NOT NULL DEFAULT 0
					);
				`); err != nil {
					return errors.Wrapf(err, "failed creating table IR_Playbook")
				}

				if _, err := e.Exec(`
					CREATE TABLE IF NOT EXISTS IR_PlaybookMember (
						PlaybookID TEXT NOT NULL REFERENCES IR_Playbook(ID),
						MemberID TEXT NOT NULL,
						UNIQUE (PlaybookID, MemberID)
					);
				`); err != nil {
					return errors.Wrapf(err, "failed creating table IR_PlaybookMember")
				}

				if _, err := e.Exec(createPGIndex("IR_Incident_TeamID", "IR_Incident", "TeamID")); err != nil {
					return errors.Wrapf(err, "failed creating index IR_Incident_TeamID")
				}

				if _, err := e.Exec(createPGIndex("IR_Incident_TeamID_CommanderUserID", "IR_Incident", "TeamID, CommanderUserID")); err != nil {
					return errors.Wrapf(err, "failed creating index IR_Incident_TeamID_CommanderUserID")
				}

				if _, err := e.Exec(createPGIndex("IR_Incident_ChannelID", "IR_Incident", "ChannelID")); err != nil {
					return errors.Wrapf(err, "failed creating index IR_Incident_ChannelID")
				}

				if _, err := e.Exec(createPGIndex("IR_Playbook_TeamID", "IR_Playbook", "TeamID")); err != nil {
					return errors.Wrapf(err, "failed creating index IR_Playbook_TeamID")
				}

				if _, err := e.Exec(createPGIndex("IR_PlaybookMember_PlaybookID", "IR_PlaybookMember", "PlaybookID")); err != nil {
					return errors.Wrapf(err, "failed creating index IR_PlaybookMember_PlaybookID")
				}

				if _, err := e.Exec(createPGIndex("IR_PlaybookMember_MemberID", "IR_PlaybookMember", "MemberID")); err != nil {
					return errors.Wrapf(err, "failed creating index IR_PlaybookMember_MemberID ")
				}
			}

			return nil
		},
	},
	{
		fromVersion: semver.MustParse("0.1.0"),
		toVersion:   semver.MustParse("0.2.0"),
		migrationFunc: func(e sqlx.Ext, sqlStore *SQLStore) error {
			// prior to v1.0.0 of the plugin, this migration was used to trigger the data migration from the kvstore
			return nil
		},
	},
	{
		fromVersion: semver.MustParse("0.2.0"),
		toVersion:   semver.MustParse("0.3.0"),
		migrationFunc: func(e sqlx.Ext, sqlStore *SQLStore) error {
			if e.DriverName() == model.DATABASE_DRIVER_MYSQL {
				if err := addColumnToMySQLTable(e, "IR_Incident", "ActiveStageTitle", "VARCHAR(1024) DEFAULT ''"); err != nil {
					return errors.Wrapf(err, "failed adding column ActiveStageTitle to table IR_Incident")
				}

			} else {
				if err := addColumnToPGTable(e, "IR_Incident", "ActiveStageTitle", "TEXT DEFAULT ''"); err != nil {
					return errors.Wrapf(err, "failed adding column ActiveStageTitle to table IR_Incident")
				}
			}

			getIncidentsQuery := sqlStore.builder.
				Select("ID", "ActiveStage", "ChecklistsJSON").
				From("IR_Incident")

			var incidents []struct {
				ID             string
				ActiveStage    int
				ChecklistsJSON json.RawMessage
			}
			if err := sqlStore.selectBuilder(e, &incidents, getIncidentsQuery); err != nil {
				return errors.Wrapf(err, "failed getting incidents to update their ActiveStageTitle")
			}

			for _, theIncident := range incidents {
				var checklists []playbook.Checklist
				if err := json.Unmarshal(theIncident.ChecklistsJSON, &checklists); err != nil {
					return errors.Wrapf(err, "failed to unmarshal checklists json for incident id: '%s'", theIncident.ID)
				}

				numChecklists := len(checklists)
				if numChecklists == 0 {
					continue
				}

				if theIncident.ActiveStage < 0 || theIncident.ActiveStage >= numChecklists {
					sqlStore.log.Warnf("index %d out of bounds, incident '%s' has %d stages: setting ActiveStageTitle to the empty string", theIncident.ActiveStage, theIncident.ID, numChecklists)
					continue
				}

				incidentUpdate := sqlStore.builder.
					Update("IR_Incident").
					Set("ActiveStageTitle", checklists[theIncident.ActiveStage].Title).
					Where(sq.Eq{"ID": theIncident.ID})

				if _, err := sqlStore.execBuilder(e, incidentUpdate); err != nil {
					return errors.Errorf("failed updating the ActiveStageTitle field of incident '%s'", theIncident.ID)
				}
			}

			return nil
		},
	},
	{
		fromVersion: semver.MustParse("0.3.0"),
		toVersion:   semver.MustParse("0.4.0"),
		migrationFunc: func(e sqlx.Ext, sqlStore *SQLStore) error {

			if e.DriverName() == model.DATABASE_DRIVER_MYSQL {
				if _, err := e.Exec(`
					CREATE TABLE IF NOT EXISTS IR_StatusPosts (
						IncidentID VARCHAR(26) NOT NULL REFERENCES IR_Incident(ID),
						PostID VARCHAR(26) NOT NULL,
						CONSTRAINT posts_unique UNIQUE (IncidentID, PostID),
						INDEX IR_StatusPosts_IncidentID (IncidentID),
						INDEX IR_StatusPosts_PostID (PostID)
					)
				` + MySQLCharset); err != nil {
					return errors.Wrapf(err, "failed creating table IR_StatusPosts")
				}

				if err := addColumnToMySQLTable(e, "IR_Incident", "ReminderPostID", "VARCHAR(26)"); err != nil {
					return errors.Wrapf(err, "failed adding column ReminderPostID to table IR_Incident")
				}

				if err := addColumnToMySQLTable(e, "IR_Incident", "BroadcastChannelID", "VARCHAR(26) DEFAULT ''"); err != nil {
					return errors.Wrapf(err, "failed adding column BroadcastChannelID to table IR_Incident")
				}

				if err := addColumnToMySQLTable(e, "IR_Playbook", "BroadcastChannelID", "VARCHAR(26) DEFAULT ''"); err != nil {
					return errors.Wrapf(err, "failed adding column BroadcastChannelID to table IR_Playbook")
				}

			} else {
				if _, err := e.Exec(`
					CREATE TABLE IF NOT EXISTS IR_StatusPosts (
						IncidentID TEXT NOT NULL REFERENCES IR_Incident(ID),
						PostID TEXT NOT NULL,
						UNIQUE (IncidentID, PostID)
					);
				`); err != nil {
					return errors.Wrapf(err, "failed creating table IR_StatusPosts")
				}

				if _, err := e.Exec(createPGIndex("IR_StatusPosts_IncidentID", "IR_StatusPosts", "IncidentID")); err != nil {
					return errors.Wrapf(err, "failed creating index IR_StatusPosts_IncidentID")
				}

				if _, err := e.Exec(createPGIndex("IR_StatusPosts_PostID", "IR_StatusPosts", "PostID")); err != nil {
					return errors.Wrapf(err, "failed creating index IR_StatusPosts_PostID ")
				}

				if err := addColumnToPGTable(e, "IR_Incident", "ReminderPostID", "TEXT"); err != nil {
					return errors.Wrapf(err, "failed adding column ReminderPostID to table IR_Incident")
				}

				if err := addColumnToPGTable(e, "IR_Incident", "BroadcastChannelID", "TEXT DEFAULT ''"); err != nil {
					return errors.Wrapf(err, "failed adding column BroadcastChannelID to table IR_Incident")
				}

				if err := addColumnToPGTable(e, "IR_Playbook", "BroadcastChannelID", "TEXT DEFAULT ''"); err != nil {
					return errors.Wrapf(err, "failed adding column BroadcastChannelID to table IR_Playbook")
				}
			}

			return nil
		},
	},
	{
		fromVersion: semver.MustParse("0.4.0"),
		toVersion:   semver.MustParse("0.5.0"),
		migrationFunc: func(e sqlx.Ext, sqlStore *SQLStore) error {
			if e.DriverName() == model.DATABASE_DRIVER_MYSQL {
				if err := addColumnToMySQLTable(e, "IR_Incident", "PreviousReminder", "BIGINT NOT NULL DEFAULT 0"); err != nil {
					return errors.Wrapf(err, "failed adding column PreviousReminder to table IR_Incident")
				}
				if err := addColumnToMySQLTable(e, "IR_Playbook", "ReminderMessageTemplate", "TEXT"); err != nil {
					return errors.Wrapf(err, "failed adding column ReminderMessageTemplate to table IR_Playbook")
				}
				if _, err := e.Exec("UPDATE IR_Playbook SET ReminderMessageTemplate = '' WHERE ReminderMessageTemplate IS NULL"); err != nil {
					return errors.Wrapf(err, "failed adding column ReminderMessageTemplate to table IR_Playbook")
				}
				if err := addColumnToMySQLTable(e, "IR_Incident", "ReminderMessageTemplate", "TEXT"); err != nil {
					return errors.Wrapf(err, "failed adding column ReminderMessageTemplate to table IR_Playbook")
				}
				if _, err := e.Exec("UPDATE IR_Incident SET ReminderMessageTemplate = '' WHERE ReminderMessageTemplate IS NULL"); err != nil {
					return errors.Wrapf(err, "failed adding column ReminderMessageTemplate to table IR_Incident")
				}
				if err := addColumnToMySQLTable(e, "IR_Playbook", "ReminderTimerDefaultSeconds", "BIGINT NOT NULL DEFAULT 0"); err != nil {
					return errors.Wrapf(err, "failed adding column ReminderTimerDefaultSeconds to table IR_Playbook")
				}
			} else {
				if err := addColumnToPGTable(e, "IR_Incident", "PreviousReminder", "BIGINT NOT NULL DEFAULT 0"); err != nil {
					return errors.Wrapf(err, "failed adding column PreviousReminder to table IR_Incident")
				}
				if err := addColumnToPGTable(e, "IR_Playbook", "ReminderMessageTemplate", "TEXT DEFAULT ''"); err != nil {
					return errors.Wrapf(err, "failed adding column ReminderMessageTemplate to table IR_Playbook")
				}
				if err := addColumnToPGTable(e, "IR_Incident", "ReminderMessageTemplate", "TEXT DEFAULT ''"); err != nil {
					return errors.Wrapf(err, "failed adding column ReminderMessageTemplate to table IR_Playbook")
				}
				if err := addColumnToPGTable(e, "IR_Playbook", "ReminderTimerDefaultSeconds", "BIGINT NOT NULL DEFAULT 0"); err != nil {
					return errors.Wrapf(err, "failed adding column ReminderTimerDefaultSeconds to table IR_Playbook")
				}
			}
			return nil
		},
	},
	{
		fromVersion: semver.MustParse("0.5.0"),
		toVersion:   semver.MustParse("0.6.0"),
		migrationFunc: func(e sqlx.Ext, sqlStore *SQLStore) error {
			if e.DriverName() == model.DATABASE_DRIVER_MYSQL {
				if err := addColumnToMySQLTable(e, "IR_Incident", "CurrentStatus", "VARCHAR(1024) NOT NULL DEFAULT 'Active'"); err != nil {
					return errors.Wrapf(err, "failed adding column CurrentStatus to table IR_Incident")
				}
				if err := addColumnToMySQLTable(e, "IR_StatusPosts", "Status", "VARCHAR(1024) NOT NULL DEFAULT ''"); err != nil {
					return errors.Wrapf(err, "failed adding column Status to table IR_StatusPosts")
				}
			} else {
				if err := addColumnToPGTable(e, "IR_Incident", "CurrentStatus", "TEXT NOT NULL DEFAULT 'Active'"); err != nil {
					return errors.Wrapf(err, "failed adding column CurrentStatus to table IR_Incident")
				}
				if err := addColumnToPGTable(e, "IR_StatusPosts", "Status", "TEXT NOT NULL DEFAULT ''"); err != nil {
					return errors.Wrapf(err, "failed adding column Status to table IR_StatusPosts")
				}
			}
			if _, err := e.Exec("UPDATE IR_Incident SET CurrentStatus = 'Resolved' WHERE EndAt != 0"); err != nil {
				return errors.Wrapf(err, "failed adding column ReminderMessageTemplate to table IR_Incident")
			}
			return nil
		},
	},
	{
		fromVersion: semver.MustParse("0.6.0"),
		toVersion:   semver.MustParse("0.7.0"),
		migrationFunc: func(e sqlx.Ext, sqlStore *SQLStore) error {
			if e.DriverName() == model.DATABASE_DRIVER_MYSQL {
				if _, err := e.Exec(`
					CREATE TABLE IF NOT EXISTS IR_TimelineEvent
					(
						ID            VARCHAR(26)   NOT NULL,
						IncidentID    VARCHAR(26)   NOT NULL REFERENCES IR_Incident(ID),
						CreateAt      BIGINT        NOT NULL,
						DeleteAt      BIGINT        NOT NULL DEFAULT 0,
						EventAt       BIGINT        NOT NULL,
						EventType     VARCHAR(32)   NOT NULL DEFAULT '',
						Summary       VARCHAR(256)  NOT NULL DEFAULT '',
						Details       VARCHAR(4096) NOT NULL DEFAULT '',
						PostID        VARCHAR(26)   NOT NULL DEFAULT '',
						SubjectUserID VARCHAR(26)   NOT NULL DEFAULT '',
						CreatorUserID VARCHAR(26)   NOT NULL DEFAULT '',
						INDEX IR_TimelineEvent_ID (ID),
						INDEX IR_TimelineEvent_IncidentID (IncidentID)
					)
				` + MySQLCharset); err != nil {
					return errors.Wrapf(err, "failed creating table IR_TimelineEvent")
				}

			} else {
				if _, err := e.Exec(`
					CREATE TABLE IF NOT EXISTS IR_TimelineEvent
					(
						ID            TEXT   NOT NULL,
						IncidentID    TEXT   NOT NULL REFERENCES IR_Incident(ID),
						CreateAt      BIGINT NOT NULL,
					    DeleteAt      BIGINT NOT NULL DEFAULT 0,
						EventAt       BIGINT NOT NULL,
						EventType     TEXT   NOT NULL DEFAULT '',
						Summary       TEXT   NOT NULL DEFAULT '',
						Details       TEXT   NOT NULL DEFAULT '',
						PostID        TEXT   NOT NULL DEFAULT '',
					    SubjectUserID TEXT   NOT NULL DEFAULT '',
					    CreatorUserID TEXT   NOT NULL DEFAULT ''
					)
				`); err != nil {
					return errors.Wrapf(err, "failed creating table IR_TimelineEvent")
				}

				if _, err := e.Exec(createPGIndex("IR_TimelineEvent_ID", "IR_TimelineEvent", "ID")); err != nil {
					return errors.Wrapf(err, "failed creating index IR_TimelineEvent_ID")
				}
				if _, err := e.Exec(createPGIndex("IR_TimelineEvent_IncidentID", "IR_TimelineEvent", "IncidentID")); err != nil {
					return errors.Wrapf(err, "failed creating index IR_TimelineEvent_IncidentID")
				}
			}

			return nil
		},
	},
	{
		fromVersion: semver.MustParse("0.7.0"),
		toVersion:   semver.MustParse("0.8.0"),
		migrationFunc: func(e sqlx.Ext, sqlStore *SQLStore) error {
			if e.DriverName() == model.DATABASE_DRIVER_MYSQL {
				if err := addColumnToMySQLTable(e, "IR_Incident", "ReporterUserID", "varchar(26) NOT NULL DEFAULT ''"); err != nil {
					return errors.Wrapf(err, "failed adding column ReporterUserID to table IR_Incident")
				}
			} else {
				if err := addColumnToPGTable(e, "IR_Incident", "ReporterUserID", "TEXT NOT NULL DEFAULT ''"); err != nil {
					return errors.Wrapf(err, "failed adding column ReporterUserID to table IR_Incident")
				}
			}
			if _, err := e.Exec(`UPDATE IR_Incident SET ReporterUserID = CommanderUserID WHERE ReporterUserID = ''`); err != nil {
				return errors.Wrapf(err, "Failed to migrate ReporterUserID")
			}

			return nil
		},
	},
	{
		fromVersion: semver.MustParse("0.8.0"),
		toVersion:   semver.MustParse("0.9.0"),
		migrationFunc: func(e sqlx.Ext, sqlStore *SQLStore) error {
			if e.DriverName() == model.DATABASE_DRIVER_MYSQL {
				if err := addColumnToMySQLTable(e, "IR_Incident", "ConcatenatedInvitedUserIDs", "TEXT"); err != nil {
					return errors.Wrapf(err, "failed adding column ConcatenatedInvitedUserIDs to table IR_Incident")
				}
				if _, err := e.Exec("UPDATE IR_Incident SET ConcatenatedInvitedUserIDs = '' WHERE ConcatenatedInvitedUserIDs IS NULL"); err != nil {
					return errors.Wrapf(err, "failed setting default value in column ConcatenatedInvitedUserIDs of table IR_Incident")
				}

				if err := addColumnToMySQLTable(e, "IR_Playbook", "ConcatenatedInvitedUserIDs", "TEXT"); err != nil {
					return errors.Wrapf(err, "failed adding column ConcatenatedInvitedUserIDs to table IR_Playbook")
				}
				if _, err := e.Exec("UPDATE IR_Playbook SET ConcatenatedInvitedUserIDs = '' WHERE ConcatenatedInvitedUserIDs IS NULL"); err != nil {
					return errors.Wrapf(err, "failed setting default value in column ConcatenatedInvitedUserIDs of table IR_Playbook")
				}

				if err := addColumnToMySQLTable(e, "IR_Playbook", "InviteUsersEnabled", "BOOLEAN DEFAULT FALSE"); err != nil {
					return errors.Wrapf(err, "failed adding column InviteUsersEnabled to table IR_Playbook")
				}
			} else {
				if err := addColumnToPGTable(e, "IR_Incident", "ConcatenatedInvitedUserIDs", "TEXT DEFAULT ''"); err != nil {
					return errors.Wrapf(err, "failed adding column ConcatenatedInvitedUserIDs to table IR_Incident")
				}
				if err := addColumnToPGTable(e, "IR_Playbook", "ConcatenatedInvitedUserIDs", "TEXT DEFAULT ''"); err != nil {
					return errors.Wrapf(err, "failed adding column ConcatenatedInvitedUserIDs to table IR_Playbook")
				}
				if err := addColumnToPGTable(e, "IR_Playbook", "InviteUsersEnabled", "BOOLEAN DEFAULT FALSE"); err != nil {
					return errors.Wrapf(err, "failed adding column InviteUsersEnabled to table IR_Playbook")
				}
			}

			return nil
		},
	},
	{
		fromVersion: semver.MustParse("0.9.0"),
		toVersion:   semver.MustParse("0.10.0"),
		migrationFunc: func(e sqlx.Ext, sqlStore *SQLStore) error {
			if e.DriverName() == model.DATABASE_DRIVER_MYSQL {
<<<<<<< HEAD
				if _, err := e.Exec(`
					UPDATE IR_Incident
					INNER JOIN Channels ON IR_Incident.ChannelID = Channels.ID
					SET IR_Incident.CreateAt = Channels.CreateAt,
						IR_Incident.DeleteAt = Channels.DeleteAt
					WHERE IR_Incident.CreateAt = 0
						AND IR_Incident.DeleteAt = 0
						AND IR_Incident.ChannelID = Channels.ID
				`); err != nil {
					return errors.Wrap(err, "failed updating table IR_Incident with Channels' CreateAt and DeleteAt values")
				}
			} else {
				if _, err := e.Exec(`
					UPDATE IR_Incident
					SET CreateAt = Channels.CreateAt,
						DeleteAt = Channels.DeleteAt
					FROM Channels
					WHERE IR_Incident.CreateAt = 0
						AND IR_Incident.DeleteAt = 0
						AND IR_Incident.ChannelID = Channels.ID
				`); err != nil {
					return errors.Wrap(err, "failed updating table IR_Incident with Channels' CreateAt and DeleteAt values")
=======
				if err := addColumnToMySQLTable(e, "IR_Incident", "DefaultCommanderID", "VARCHAR(26) DEFAULT ''"); err != nil {
					return errors.Wrapf(err, "failed adding column DefaultCommanderID to table IR_Incident")
				}

				if err := addColumnToMySQLTable(e, "IR_Playbook", "DefaultCommanderID", "VARCHAR(26) DEFAULT ''"); err != nil {
					return errors.Wrapf(err, "failed adding column DefaultCommanderID to table IR_Playbook")
				}

				if err := addColumnToMySQLTable(e, "IR_Playbook", "DefaultCommanderEnabled", "BOOLEAN DEFAULT FALSE"); err != nil {
					return errors.Wrapf(err, "failed adding column DefaultCommanderEnabled to table IR_Playbook")
				}
			} else {
				if err := addColumnToPGTable(e, "IR_Incident", "DefaultCommanderID", "TEXT DEFAULT ''"); err != nil {
					return errors.Wrapf(err, "failed adding column DefaultCommanderID to table IR_Incident")
				}

				if err := addColumnToPGTable(e, "IR_Playbook", "DefaultCommanderID", "TEXT DEFAULT ''"); err != nil {
					return errors.Wrapf(err, "failed adding column DefaultCommanderID to table IR_Playbook")
				}

				if err := addColumnToPGTable(e, "IR_Playbook", "DefaultCommanderEnabled", "BOOLEAN DEFAULT FALSE"); err != nil {
					return errors.Wrapf(err, "failed adding column DefaultCommanderEnabled to table IR_Playbook")
>>>>>>> fa9fedde
				}
			}

			return nil
		},
	},
}<|MERGE_RESOLUTION|>--- conflicted
+++ resolved
@@ -479,7 +479,39 @@
 		toVersion:   semver.MustParse("0.10.0"),
 		migrationFunc: func(e sqlx.Ext, sqlStore *SQLStore) error {
 			if e.DriverName() == model.DATABASE_DRIVER_MYSQL {
-<<<<<<< HEAD
+				if err := addColumnToMySQLTable(e, "IR_Incident", "DefaultCommanderID", "VARCHAR(26) DEFAULT ''"); err != nil {
+					return errors.Wrapf(err, "failed adding column DefaultCommanderID to table IR_Incident")
+				}
+
+				if err := addColumnToMySQLTable(e, "IR_Playbook", "DefaultCommanderID", "VARCHAR(26) DEFAULT ''"); err != nil {
+					return errors.Wrapf(err, "failed adding column DefaultCommanderID to table IR_Playbook")
+				}
+
+				if err := addColumnToMySQLTable(e, "IR_Playbook", "DefaultCommanderEnabled", "BOOLEAN DEFAULT FALSE"); err != nil {
+					return errors.Wrapf(err, "failed adding column DefaultCommanderEnabled to table IR_Playbook")
+				}
+			} else {
+				if err := addColumnToPGTable(e, "IR_Incident", "DefaultCommanderID", "TEXT DEFAULT ''"); err != nil {
+					return errors.Wrapf(err, "failed adding column DefaultCommanderID to table IR_Incident")
+				}
+
+				if err := addColumnToPGTable(e, "IR_Playbook", "DefaultCommanderID", "TEXT DEFAULT ''"); err != nil {
+					return errors.Wrapf(err, "failed adding column DefaultCommanderID to table IR_Playbook")
+				}
+
+				if err := addColumnToPGTable(e, "IR_Playbook", "DefaultCommanderEnabled", "BOOLEAN DEFAULT FALSE"); err != nil {
+					return errors.Wrapf(err, "failed adding column DefaultCommanderEnabled to table IR_Playbook")
+				}
+			}
+
+			return nil
+		},
+	},
+	{
+		fromVersion: semver.MustParse("0.10.0"),
+		toVersion:   semver.MustParse("0.11.0"),
+		migrationFunc: func(e sqlx.Ext, sqlStore *SQLStore) error {
+			if e.DriverName() == model.DATABASE_DRIVER_MYSQL {
 				if _, err := e.Exec(`
 					UPDATE IR_Incident
 					INNER JOIN Channels ON IR_Incident.ChannelID = Channels.ID
@@ -502,30 +534,6 @@
 						AND IR_Incident.ChannelID = Channels.ID
 				`); err != nil {
 					return errors.Wrap(err, "failed updating table IR_Incident with Channels' CreateAt and DeleteAt values")
-=======
-				if err := addColumnToMySQLTable(e, "IR_Incident", "DefaultCommanderID", "VARCHAR(26) DEFAULT ''"); err != nil {
-					return errors.Wrapf(err, "failed adding column DefaultCommanderID to table IR_Incident")
-				}
-
-				if err := addColumnToMySQLTable(e, "IR_Playbook", "DefaultCommanderID", "VARCHAR(26) DEFAULT ''"); err != nil {
-					return errors.Wrapf(err, "failed adding column DefaultCommanderID to table IR_Playbook")
-				}
-
-				if err := addColumnToMySQLTable(e, "IR_Playbook", "DefaultCommanderEnabled", "BOOLEAN DEFAULT FALSE"); err != nil {
-					return errors.Wrapf(err, "failed adding column DefaultCommanderEnabled to table IR_Playbook")
-				}
-			} else {
-				if err := addColumnToPGTable(e, "IR_Incident", "DefaultCommanderID", "TEXT DEFAULT ''"); err != nil {
-					return errors.Wrapf(err, "failed adding column DefaultCommanderID to table IR_Incident")
-				}
-
-				if err := addColumnToPGTable(e, "IR_Playbook", "DefaultCommanderID", "TEXT DEFAULT ''"); err != nil {
-					return errors.Wrapf(err, "failed adding column DefaultCommanderID to table IR_Playbook")
-				}
-
-				if err := addColumnToPGTable(e, "IR_Playbook", "DefaultCommanderEnabled", "BOOLEAN DEFAULT FALSE"); err != nil {
-					return errors.Wrapf(err, "failed adding column DefaultCommanderEnabled to table IR_Playbook")
->>>>>>> fa9fedde
 				}
 			}
 
