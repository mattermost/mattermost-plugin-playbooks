--- conflicted
+++ resolved
@@ -733,7 +733,22 @@
 		toVersion:   semver.MustParse("0.17.0"),
 		migrationFunc: func(e sqlx.Ext, sqlStore *SQLStore) error {
 			if e.DriverName() == model.DATABASE_DRIVER_MYSQL {
-<<<<<<< HEAD
+				if err := addColumnToMySQLTable(e, "IR_Incident", "RetrospectivePublishedAt", "BIGINT NOT NULL DEFAULT 0"); err != nil {
+					return errors.Wrapf(err, "failed adding column RetrospectivePublishedAt to table IR_Incident")
+				}
+			} else {
+				if err := addColumnToPGTable(e, "IR_Incident", "RetrospectivePublishedAt", "BIGINT NOT NULL DEFAULT 0"); err != nil {
+					return errors.Wrapf(err, "failed adding column RetrospectivePublishedAt to table IR_Incident")
+				}
+			}
+			return nil
+		},
+	},
+	{
+		fromVersion: semver.MustParse("0.17.0"),
+		toVersion:   semver.MustParse("0.18.0"),
+		migrationFunc: func(e sqlx.Ext, sqlStore *SQLStore) error {
+			if e.DriverName() == model.DATABASE_DRIVER_MYSQL {
 				if err := addColumnToMySQLTable(e, "IR_Playbook", "SignalAnyKeywords", "TEXT"); err != nil {
 					return errors.Wrapf(err, "failed adding column SignalAnyKeywords to table IR_Playbook")
 				}
@@ -753,17 +768,6 @@
 					return errors.Wrapf(err, "failed adding column SignalAnyKeywordsEnabled to table IR_Playbook")
 				}
 			}
-
-=======
-				if err := addColumnToMySQLTable(e, "IR_Incident", "RetrospectivePublishedAt", "BIGINT NOT NULL DEFAULT 0"); err != nil {
-					return errors.Wrapf(err, "failed adding column RetrospectivePublishedAt to table IR_Incident")
-				}
-			} else {
-				if err := addColumnToPGTable(e, "IR_Incident", "RetrospectivePublishedAt", "BIGINT NOT NULL DEFAULT 0"); err != nil {
-					return errors.Wrapf(err, "failed adding column RetrospectivePublishedAt to table IR_Incident")
-				}
-			}
->>>>>>> 01511830
 			return nil
 		},
 	},
