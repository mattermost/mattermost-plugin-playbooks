--- conflicted
+++ resolved
@@ -1243,7 +1243,22 @@
 		toVersion:   semver.MustParse("0.32.0"),
 		migrationFunc: func(e sqlx.Ext, sqlStore *SQLStore) error {
 			if e.DriverName() == model.DatabaseDriverMysql {
-<<<<<<< HEAD
+				if err := addColumnToMySQLTable(e, "IR_Incident", "ReminderTimerDefaultSeconds", "BIGINT NOT NULL DEFAULT 0"); err != nil {
+					return errors.Wrapf(err, "failed adding column ReminderTimerDefaultSeconds to table IR_Incident")
+				}
+			} else {
+				if err := addColumnToPGTable(e, "IR_Incident", "ReminderTimerDefaultSeconds", "BIGINT NOT NULL DEFAULT 0"); err != nil {
+					return errors.Wrapf(err, "failed adding column ReminderTimerDefaultSeconds to table IR_Incident")
+				}
+			}
+			return nil
+		},
+	},
+	{
+		fromVersion: semver.MustParse("0.32.0"),
+		toVersion:   semver.MustParse("0.33.0"),
+		migrationFunc: func(e sqlx.Ext, sqlStore *SQLStore) error {
+			if e.DriverName() == model.DatabaseDriverMysql {
 				if err := renameColumnMySQL(e, "IR_Playbook", "WebhookOnCreationURL", "ConcatenatedWebhookOnCreationURLs", "TEXT"); err != nil {
 					return errors.Wrapf(err, "failed renaming column WebhookOnCreationURL to ConcatenatedWebhookOnCreationURLs in table IR_Playbook")
 				}
@@ -1276,15 +1291,6 @@
 					return errors.Wrapf(err, "failed renaming column WebhookOnStatusUpdateURL to ConcatenatedWebhookOnStatusUpdateURLs in table IR_Incident")
 				}
 
-=======
-				if err := addColumnToMySQLTable(e, "IR_Incident", "ReminderTimerDefaultSeconds", "BIGINT NOT NULL DEFAULT 0"); err != nil {
-					return errors.Wrapf(err, "failed adding column ReminderTimerDefaultSeconds to table IR_Incident")
-				}
-			} else {
-				if err := addColumnToPGTable(e, "IR_Incident", "ReminderTimerDefaultSeconds", "BIGINT NOT NULL DEFAULT 0"); err != nil {
-					return errors.Wrapf(err, "failed adding column ReminderTimerDefaultSeconds to table IR_Incident")
-				}
->>>>>>> e915466b
 			}
 			return nil
 		},
