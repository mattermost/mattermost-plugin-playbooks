--- conflicted
+++ resolved
@@ -647,7 +647,26 @@
 		toVersion:   semver.MustParse("0.15.0"),
 		migrationFunc: func(e sqlx.Ext, sqlStore *SQLStore) error {
 			if e.DriverName() == model.DATABASE_DRIVER_MYSQL {
-<<<<<<< HEAD
+				if err := addColumnToMySQLTable(e, "IR_Incident", "Retrospective", "TEXT"); err != nil {
+					return errors.Wrapf(err, "failed adding column Retrospective to table IR_Incident")
+				}
+				if _, err := e.Exec("UPDATE IR_Incident SET Retrospective = '' WHERE Retrospective IS NULL"); err != nil {
+					return errors.Wrapf(err, "failed setting default value in column Retrospective of table IR_Incident")
+				}
+			} else {
+				if err := addColumnToPGTable(e, "IR_Incident", "Retrospective", "TEXT DEFAULT ''"); err != nil {
+					return errors.Wrapf(err, "failed adding column Retrospective to table IR_Incident")
+				}
+			}
+
+			return nil
+		},
+	},
+	{
+		fromVersion: semver.MustParse("0.15.0"),
+		toVersion:   semver.MustParse("0.16.0"),
+		migrationFunc: func(e sqlx.Ext, sqlStore *SQLStore) error {
+			if e.DriverName() == model.DATABASE_DRIVER_MYSQL {
 				if err := addColumnToMySQLTable(e, "IR_Playbook", "MessageOnJoin", "TEXT"); err != nil {
 					return errors.Wrapf(err, "failed adding column MessageOnJoin to table IR_Playbook")
 				}
@@ -703,17 +722,6 @@
 
 				if _, err := e.Exec(createUniquePGIndex("IR_ViewedChannel_ChannelID_UserID", "IR_ViewedChannel", "ChannelID, UserID")); err != nil {
 					return errors.Wrapf(err, "failed creating index IR_ViewedChannel_ChannelID_UserID")
-=======
-				if err := addColumnToMySQLTable(e, "IR_Incident", "Retrospective", "TEXT"); err != nil {
-					return errors.Wrapf(err, "failed adding column Retrospective to table IR_Incident")
-				}
-				if _, err := e.Exec("UPDATE IR_Incident SET Retrospective = '' WHERE Retrospective IS NULL"); err != nil {
-					return errors.Wrapf(err, "failed setting default value in column Retrospective of table IR_Incident")
-				}
-			} else {
-				if err := addColumnToPGTable(e, "IR_Incident", "Retrospective", "TEXT DEFAULT ''"); err != nil {
-					return errors.Wrapf(err, "failed adding column Retrospective to table IR_Incident")
->>>>>>> 2045ef88
 				}
 			}
 
