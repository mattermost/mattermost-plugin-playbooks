package sqlstore

import (
	"encoding/json"

	sq "github.com/Masterminds/squirrel"
	"github.com/blang/semver"
	"github.com/jmoiron/sqlx"
	"github.com/mattermost/mattermost-plugin-incident-collaboration/server/playbook"
	"github.com/mattermost/mattermost-server/v5/model"
	"github.com/pkg/errors"
)

type Migration struct {
	fromVersion   semver.Version
	toVersion     semver.Version
	migrationFunc func(sqlx.Ext, *SQLStore) error
}

const MySQLCharset = "DEFAULT CHARACTER SET utf8mb4"

var migrations = []Migration{
	{
		fromVersion: semver.MustParse("0.0.0"),
		toVersion:   semver.MustParse("0.1.0"),
		migrationFunc: func(e sqlx.Ext, sqlStore *SQLStore) error {
			if _, err := e.Exec(`
				CREATE TABLE IF NOT EXISTS IR_System (
					SKey VARCHAR(64) PRIMARY KEY,
					SValue VARCHAR(1024) NULL
				);
			`); err != nil {
				return errors.Wrapf(err, "failed creating table IR_System")
			}

			if e.DriverName() == model.DATABASE_DRIVER_MYSQL {

				if _, err := e.Exec(`
					CREATE TABLE IF NOT EXISTS IR_Incident (
						ID VARCHAR(26) PRIMARY KEY,
						Name VARCHAR(1024) NOT NULL,
						Description VARCHAR(4096) NOT NULL,
						IsActive BOOLEAN NOT NULL,
						CommanderUserID VARCHAR(26) NOT NULL,
						TeamID VARCHAR(26) NOT NULL,
						ChannelID VARCHAR(26) NOT NULL UNIQUE,
						CreateAt BIGINT NOT NULL,
						EndAt BIGINT NOT NULL DEFAULT 0,
						DeleteAt BIGINT NOT NULL DEFAULT 0,
						ActiveStage BIGINT NOT NULL,
						PostID VARCHAR(26) NOT NULL DEFAULT '',
						PlaybookID VARCHAR(26) NOT NULL DEFAULT '',
						ChecklistsJSON TEXT NOT NULL,
						INDEX IR_Incident_TeamID (TeamID),
						INDEX IR_Incident_TeamID_CommanderUserID (TeamID, CommanderUserID),
						INDEX IR_Incident_ChannelID (ChannelID)
					)
				` + MySQLCharset); err != nil {
					return errors.Wrapf(err, "failed creating table IR_Incident")
				}

				if _, err := e.Exec(`
					CREATE TABLE IF NOT EXISTS IR_Playbook (
						ID VARCHAR(26) PRIMARY KEY,
						Title VARCHAR(1024) NOT NULL,
						Description VARCHAR(4096) NOT NULL,
						TeamID VARCHAR(26) NOT NULL,
						CreatePublicIncident BOOLEAN NOT NULL,
						CreateAt BIGINT NOT NULL,
						DeleteAt BIGINT NOT NULL DEFAULT 0,
						ChecklistsJSON TEXT NOT NULL,
						NumStages BIGINT NOT NULL DEFAULT 0,
						NumSteps BIGINT NOT NULL DEFAULT 0,
						INDEX IR_Playbook_TeamID (TeamID),
						INDEX IR_PlaybookMember_PlaybookID (ID)
					)
				` + MySQLCharset); err != nil {
					return errors.Wrapf(err, "failed creating table IR_Playbook")
				}

				if _, err := e.Exec(`
					CREATE TABLE IF NOT EXISTS IR_PlaybookMember (
						PlaybookID VARCHAR(26) NOT NULL REFERENCES IR_Playbook(ID),
						MemberID VARCHAR(26) NOT NULL,
						INDEX IR_PlaybookMember_PlaybookID (PlaybookID),
						INDEX IR_PlaybookMember_MemberID (MemberID)
					)
				` + MySQLCharset); err != nil {
					return errors.Wrapf(err, "failed creating table IR_PlaybookMember")
				}
			} else {
				if _, err := e.Exec(`
					CREATE TABLE IF NOT EXISTS IR_Incident (
						ID TEXT PRIMARY KEY,
						Name TEXT NOT NULL,
						Description TEXT NOT NULL,
						IsActive BOOLEAN NOT NULL,
						CommanderUserID TEXT NOT NULL,
						TeamID TEXT NOT NULL,
						ChannelID TEXT NOT NULL UNIQUE,
						CreateAt BIGINT NOT NULL,
						EndAt BIGINT NOT NULL DEFAULT 0,
						DeleteAt BIGINT NOT NULL DEFAULT 0,
						ActiveStage BIGINT NOT NULL,
						PostID TEXT NOT NULL DEFAULT '',
						PlaybookID TEXT NOT NULL DEFAULT '',
						ChecklistsJSON JSON NOT NULL
					);
				`); err != nil {
					return errors.Wrapf(err, "failed creating table IR_Incident")
				}

				if _, err := e.Exec(`
					CREATE TABLE IF NOT EXISTS IR_Playbook (
						ID TEXT PRIMARY KEY,
						Title TEXT NOT NULL,
						Description TEXT NOT NULL,
						TeamID TEXT NOT NULL,
						CreatePublicIncident BOOLEAN NOT NULL,
						CreateAt BIGINT NOT NULL,
						DeleteAt BIGINT NOT NULL DEFAULT 0,
						ChecklistsJSON JSON NOT NULL,
						NumStages BIGINT NOT NULL DEFAULT 0,
						NumSteps BIGINT NOT NULL DEFAULT 0
					);
				`); err != nil {
					return errors.Wrapf(err, "failed creating table IR_Playbook")
				}

				if _, err := e.Exec(`
					CREATE TABLE IF NOT EXISTS IR_PlaybookMember (
						PlaybookID TEXT NOT NULL REFERENCES IR_Playbook(ID),
						MemberID TEXT NOT NULL,
						UNIQUE (PlaybookID, MemberID)
					);
				`); err != nil {
					return errors.Wrapf(err, "failed creating table IR_PlaybookMember")
				}

				if _, err := e.Exec(createPGIndex("IR_Incident_TeamID", "IR_Incident", "TeamID")); err != nil {
					return errors.Wrapf(err, "failed creating index IR_Incident_TeamID")
				}

				if _, err := e.Exec(createPGIndex("IR_Incident_TeamID_CommanderUserID", "IR_Incident", "TeamID, CommanderUserID")); err != nil {
					return errors.Wrapf(err, "failed creating index IR_Incident_TeamID_CommanderUserID")
				}

				if _, err := e.Exec(createPGIndex("IR_Incident_ChannelID", "IR_Incident", "ChannelID")); err != nil {
					return errors.Wrapf(err, "failed creating index IR_Incident_ChannelID")
				}

				if _, err := e.Exec(createPGIndex("IR_Playbook_TeamID", "IR_Playbook", "TeamID")); err != nil {
					return errors.Wrapf(err, "failed creating index IR_Playbook_TeamID")
				}

				if _, err := e.Exec(createPGIndex("IR_PlaybookMember_PlaybookID", "IR_PlaybookMember", "PlaybookID")); err != nil {
					return errors.Wrapf(err, "failed creating index IR_PlaybookMember_PlaybookID")
				}

				if _, err := e.Exec(createPGIndex("IR_PlaybookMember_MemberID", "IR_PlaybookMember", "MemberID")); err != nil {
					return errors.Wrapf(err, "failed creating index IR_PlaybookMember_MemberID ")
				}
			}

			return nil
		},
	},
	{
		fromVersion: semver.MustParse("0.1.0"),
		toVersion:   semver.MustParse("0.2.0"),
		migrationFunc: func(e sqlx.Ext, sqlStore *SQLStore) error {
			// prior to v1.0.0 of the plugin, this migration was used to trigger the data migration from the kvstore
			return nil
		},
	},
	{
		fromVersion: semver.MustParse("0.2.0"),
		toVersion:   semver.MustParse("0.3.0"),
		migrationFunc: func(e sqlx.Ext, sqlStore *SQLStore) error {
			if e.DriverName() == model.DATABASE_DRIVER_MYSQL {
				if err := addColumnToMySQLTable(e, "IR_Incident", "ActiveStageTitle", "VARCHAR(1024) DEFAULT ''"); err != nil {
					return errors.Wrapf(err, "failed adding column ActiveStageTitle to table IR_Incident")
				}

			} else {
				if err := addColumnToPGTable(e, "IR_Incident", "ActiveStageTitle", "TEXT DEFAULT ''"); err != nil {
					return errors.Wrapf(err, "failed adding column ActiveStageTitle to table IR_Incident")
				}
			}

			getIncidentsQuery := sqlStore.builder.
				Select("ID", "ActiveStage", "ChecklistsJSON").
				From("IR_Incident")

			var incidents []struct {
				ID             string
				ActiveStage    int
				ChecklistsJSON json.RawMessage
			}
			if err := sqlStore.selectBuilder(e, &incidents, getIncidentsQuery); err != nil {
				return errors.Wrapf(err, "failed getting incidents to update their ActiveStageTitle")
			}

			for _, theIncident := range incidents {
				var checklists []playbook.Checklist
				if err := json.Unmarshal(theIncident.ChecklistsJSON, &checklists); err != nil {
					return errors.Wrapf(err, "failed to unmarshal checklists json for incident id: '%s'", theIncident.ID)
				}

				numChecklists := len(checklists)
				if numChecklists == 0 {
					continue
				}

				if theIncident.ActiveStage < 0 || theIncident.ActiveStage >= numChecklists {
					sqlStore.log.Warnf("index %d out of bounds, incident '%s' has %d stages: setting ActiveStageTitle to the empty string", theIncident.ActiveStage, theIncident.ID, numChecklists)
					continue
				}

				incidentUpdate := sqlStore.builder.
					Update("IR_Incident").
					Set("ActiveStageTitle", checklists[theIncident.ActiveStage].Title).
					Where(sq.Eq{"ID": theIncident.ID})

				if _, err := sqlStore.execBuilder(e, incidentUpdate); err != nil {
					return errors.Errorf("failed updating the ActiveStageTitle field of incident '%s'", theIncident.ID)
				}
			}

			return nil
		},
	},
	{
		fromVersion: semver.MustParse("0.3.0"),
		toVersion:   semver.MustParse("0.4.0"),
		migrationFunc: func(e sqlx.Ext, sqlStore *SQLStore) error {

			if e.DriverName() == model.DATABASE_DRIVER_MYSQL {
				if _, err := e.Exec(`
					CREATE TABLE IF NOT EXISTS IR_StatusPosts (
						IncidentID VARCHAR(26) NOT NULL REFERENCES IR_Incident(ID),
						PostID VARCHAR(26) NOT NULL,
						CONSTRAINT posts_unique UNIQUE (IncidentID, PostID),
						INDEX IR_StatusPosts_IncidentID (IncidentID),
						INDEX IR_StatusPosts_PostID (PostID)
					)
				` + MySQLCharset); err != nil {
					return errors.Wrapf(err, "failed creating table IR_StatusPosts")
				}

				if err := addColumnToMySQLTable(e, "IR_Incident", "ReminderPostID", "VARCHAR(26)"); err != nil {
					return errors.Wrapf(err, "failed adding column ReminderPostID to table IR_Incident")
				}

				if err := addColumnToMySQLTable(e, "IR_Incident", "BroadcastChannelID", "VARCHAR(26) DEFAULT ''"); err != nil {
					return errors.Wrapf(err, "failed adding column BroadcastChannelID to table IR_Incident")
				}

				if err := addColumnToMySQLTable(e, "IR_Playbook", "BroadcastChannelID", "VARCHAR(26) DEFAULT ''"); err != nil {
					return errors.Wrapf(err, "failed adding column BroadcastChannelID to table IR_Playbook")
				}

			} else {
				if _, err := e.Exec(`
					CREATE TABLE IF NOT EXISTS IR_StatusPosts (
						IncidentID TEXT NOT NULL REFERENCES IR_Incident(ID),
						PostID TEXT NOT NULL,
						UNIQUE (IncidentID, PostID)
					);
				`); err != nil {
					return errors.Wrapf(err, "failed creating table IR_StatusPosts")
				}

				if _, err := e.Exec(createPGIndex("IR_StatusPosts_IncidentID", "IR_StatusPosts", "IncidentID")); err != nil {
					return errors.Wrapf(err, "failed creating index IR_StatusPosts_IncidentID")
				}

				if _, err := e.Exec(createPGIndex("IR_StatusPosts_PostID", "IR_StatusPosts", "PostID")); err != nil {
					return errors.Wrapf(err, "failed creating index IR_StatusPosts_PostID ")
				}

				if err := addColumnToPGTable(e, "IR_Incident", "ReminderPostID", "TEXT"); err != nil {
					return errors.Wrapf(err, "failed adding column ReminderPostID to table IR_Incident")
				}

				if err := addColumnToPGTable(e, "IR_Incident", "BroadcastChannelID", "TEXT DEFAULT ''"); err != nil {
					return errors.Wrapf(err, "failed adding column BroadcastChannelID to table IR_Incident")
				}

				if err := addColumnToPGTable(e, "IR_Playbook", "BroadcastChannelID", "TEXT DEFAULT ''"); err != nil {
					return errors.Wrapf(err, "failed adding column BroadcastChannelID to table IR_Playbook")
				}
			}

			return nil
		},
	},
	{
		fromVersion: semver.MustParse("0.4.0"),
		toVersion:   semver.MustParse("0.5.0"),
		migrationFunc: func(e sqlx.Ext, sqlStore *SQLStore) error {
			if e.DriverName() == model.DATABASE_DRIVER_MYSQL {
				if err := addColumnToMySQLTable(e, "IR_Incident", "PreviousReminder", "BIGINT NOT NULL DEFAULT 0"); err != nil {
					return errors.Wrapf(err, "failed adding column PreviousReminder to table IR_Incident")
				}
				if err := addColumnToMySQLTable(e, "IR_Playbook", "ReminderMessageTemplate", "TEXT"); err != nil {
					return errors.Wrapf(err, "failed adding column ReminderMessageTemplate to table IR_Playbook")
				}
				if _, err := e.Exec("UPDATE IR_Playbook SET ReminderMessageTemplate = '' WHERE ReminderMessageTemplate IS NULL"); err != nil {
					return errors.Wrapf(err, "failed adding column ReminderMessageTemplate to table IR_Playbook")
				}
				if err := addColumnToMySQLTable(e, "IR_Incident", "ReminderMessageTemplate", "TEXT"); err != nil {
					return errors.Wrapf(err, "failed adding column ReminderMessageTemplate to table IR_Playbook")
				}
				if _, err := e.Exec("UPDATE IR_Incident SET ReminderMessageTemplate = '' WHERE ReminderMessageTemplate IS NULL"); err != nil {
					return errors.Wrapf(err, "failed adding column ReminderMessageTemplate to table IR_Incident")
				}
				if err := addColumnToMySQLTable(e, "IR_Playbook", "ReminderTimerDefaultSeconds", "BIGINT NOT NULL DEFAULT 0"); err != nil {
					return errors.Wrapf(err, "failed adding column ReminderTimerDefaultSeconds to table IR_Playbook")
				}
			} else {
				if err := addColumnToPGTable(e, "IR_Incident", "PreviousReminder", "BIGINT NOT NULL DEFAULT 0"); err != nil {
					return errors.Wrapf(err, "failed adding column PreviousReminder to table IR_Incident")
				}
				if err := addColumnToPGTable(e, "IR_Playbook", "ReminderMessageTemplate", "TEXT DEFAULT ''"); err != nil {
					return errors.Wrapf(err, "failed adding column ReminderMessageTemplate to table IR_Playbook")
				}
				if err := addColumnToPGTable(e, "IR_Incident", "ReminderMessageTemplate", "TEXT DEFAULT ''"); err != nil {
					return errors.Wrapf(err, "failed adding column ReminderMessageTemplate to table IR_Playbook")
				}
				if err := addColumnToPGTable(e, "IR_Playbook", "ReminderTimerDefaultSeconds", "BIGINT NOT NULL DEFAULT 0"); err != nil {
					return errors.Wrapf(err, "failed adding column ReminderTimerDefaultSeconds to table IR_Playbook")
				}
			}
			return nil
		},
	},
	{
		fromVersion: semver.MustParse("0.5.0"),
		toVersion:   semver.MustParse("0.6.0"),
		migrationFunc: func(e sqlx.Ext, sqlStore *SQLStore) error {
			if e.DriverName() == model.DATABASE_DRIVER_MYSQL {
				if err := addColumnToMySQLTable(e, "IR_Incident", "CurrentStatus", "VARCHAR(1024) NOT NULL DEFAULT 'Active'"); err != nil {
					return errors.Wrapf(err, "failed adding column CurrentStatus to table IR_Incident")
				}
				if err := addColumnToMySQLTable(e, "IR_StatusPosts", "Status", "VARCHAR(1024) NOT NULL DEFAULT ''"); err != nil {
					return errors.Wrapf(err, "failed adding column Status to table IR_StatusPosts")
				}
			} else {
				if err := addColumnToPGTable(e, "IR_Incident", "CurrentStatus", "TEXT NOT NULL DEFAULT 'Active'"); err != nil {
					return errors.Wrapf(err, "failed adding column CurrentStatus to table IR_Incident")
				}
				if err := addColumnToPGTable(e, "IR_StatusPosts", "Status", "TEXT NOT NULL DEFAULT ''"); err != nil {
					return errors.Wrapf(err, "failed adding column Status to table IR_StatusPosts")
				}
			}
			if _, err := e.Exec("UPDATE IR_Incident SET CurrentStatus = 'Resolved' WHERE EndAt != 0"); err != nil {
				return errors.Wrapf(err, "failed adding column ReminderMessageTemplate to table IR_Incident")
			}
			return nil
		},
	},
	{
		fromVersion: semver.MustParse("0.6.0"),
		toVersion:   semver.MustParse("0.7.0"),
		migrationFunc: func(e sqlx.Ext, sqlStore *SQLStore) error {
<<<<<<< HEAD
			if e.DriverName() == model.DATABASE_DRIVER_MYSQL {
				if err := addColumnToMySQLTable(e, "IR_Incident", "ReporterUserID", "varchar(26) NOT NULL DEFAULT ''"); err != nil {
					return errors.Wrapf(err, "failed adding column ReporterUserID to table IR_Incident")
				}
			} else {
				if err := addColumnToPGTable(e, "IR_Incident", "ReporterUserID", "TEXT NOT NULL DEFAULT ''"); err != nil {
					return errors.Wrapf(err, "failed adding column ReporterUserID to table IR_Incident")
				}
			}
			if _, err := e.Exec(`UPDATE IR_Incident SET ReporterUserID = CommanderUserID WHERE ReporterUserID = ''`); err != nil {
				return errors.Wrapf(err, "Failed to migrate ReporterUserID")
			}
=======

			if e.DriverName() == model.DATABASE_DRIVER_MYSQL {
				if _, err := e.Exec(`
					CREATE TABLE IF NOT EXISTS IR_TimelineEvent
					(
						ID            VARCHAR(26)   NOT NULL,
						IncidentID    VARCHAR(26)   NOT NULL REFERENCES IR_Incident(ID),
						CreateAt      BIGINT        NOT NULL,
						DeleteAt      BIGINT        NOT NULL DEFAULT 0,
						EventAt       BIGINT        NOT NULL,
						EventType     VARCHAR(32)   NOT NULL DEFAULT '',
						Summary       VARCHAR(256)  NOT NULL DEFAULT '',
						Details       VARCHAR(4096) NOT NULL DEFAULT '',
						PostID        VARCHAR(26)   NOT NULL DEFAULT '',
						SubjectUserID VARCHAR(26)   NOT NULL DEFAULT '',
						CreatorUserID VARCHAR(26)   NOT NULL DEFAULT '',
						INDEX IR_TimelineEvent_ID (ID),
						INDEX IR_TimelineEvent_IncidentID (IncidentID)
					)
				` + MySQLCharset); err != nil {
					return errors.Wrapf(err, "failed creating table IR_TimelineEvent")
				}

			} else {
				if _, err := e.Exec(`
					CREATE TABLE IF NOT EXISTS IR_TimelineEvent
					(
						ID            TEXT   NOT NULL,
						IncidentID    TEXT   NOT NULL REFERENCES IR_Incident(ID),
						CreateAt      BIGINT NOT NULL,
					    DeleteAt      BIGINT NOT NULL DEFAULT 0,
						EventAt       BIGINT NOT NULL,
						EventType     TEXT   NOT NULL DEFAULT '',
						Summary       TEXT   NOT NULL DEFAULT '',
						Details       TEXT   NOT NULL DEFAULT '',
						PostID        TEXT   NOT NULL DEFAULT '',
					    SubjectUserID TEXT   NOT NULL DEFAULT '',
					    CreatorUserID TEXT   NOT NULL DEFAULT ''
					)
				`); err != nil {
					return errors.Wrapf(err, "failed creating table IR_TimelineEvent")
				}

				if _, err := e.Exec(createPGIndex("IR_TimelineEvent_ID", "IR_TimelineEvent", "ID")); err != nil {
					return errors.Wrapf(err, "failed creating index IR_TimelineEvent_ID")
				}
				if _, err := e.Exec(createPGIndex("IR_TimelineEvent_IncidentID", "IR_TimelineEvent", "IncidentID")); err != nil {
					return errors.Wrapf(err, "failed creating index IR_TimelineEvent_IncidentID")
				}
			}

>>>>>>> d3026a6f
			return nil
		},
	},
}<|MERGE_RESOLUTION|>--- conflicted
+++ resolved
@@ -364,21 +364,6 @@
 		fromVersion: semver.MustParse("0.6.0"),
 		toVersion:   semver.MustParse("0.7.0"),
 		migrationFunc: func(e sqlx.Ext, sqlStore *SQLStore) error {
-<<<<<<< HEAD
-			if e.DriverName() == model.DATABASE_DRIVER_MYSQL {
-				if err := addColumnToMySQLTable(e, "IR_Incident", "ReporterUserID", "varchar(26) NOT NULL DEFAULT ''"); err != nil {
-					return errors.Wrapf(err, "failed adding column ReporterUserID to table IR_Incident")
-				}
-			} else {
-				if err := addColumnToPGTable(e, "IR_Incident", "ReporterUserID", "TEXT NOT NULL DEFAULT ''"); err != nil {
-					return errors.Wrapf(err, "failed adding column ReporterUserID to table IR_Incident")
-				}
-			}
-			if _, err := e.Exec(`UPDATE IR_Incident SET ReporterUserID = CommanderUserID WHERE ReporterUserID = ''`); err != nil {
-				return errors.Wrapf(err, "Failed to migrate ReporterUserID")
-			}
-=======
-
 			if e.DriverName() == model.DATABASE_DRIVER_MYSQL {
 				if _, err := e.Exec(`
 					CREATE TABLE IF NOT EXISTS IR_TimelineEvent
@@ -429,8 +414,25 @@
 				}
 			}
 
->>>>>>> d3026a6f
-			return nil
+			return nil
+		},
+	},
+	{
+		fromVersion: semver.MustParse("0.7.0"),
+		toVersion:   semver.MustParse("0.8.0"),
+		migrationFunc: func(e sqlx.Ext, sqlStore *SQLStore) error {
+			if e.DriverName() == model.DATABASE_DRIVER_MYSQL {
+				if err := addColumnToMySQLTable(e, "IR_Incident", "ReporterUserID", "varchar(26) NOT NULL DEFAULT ''"); err != nil {
+					return errors.Wrapf(err, "failed adding column ReporterUserID to table IR_Incident")
+				}
+			} else {
+				if err := addColumnToPGTable(e, "IR_Incident", "ReporterUserID", "TEXT NOT NULL DEFAULT ''"); err != nil {
+					return errors.Wrapf(err, "failed adding column ReporterUserID to table IR_Incident")
+				}
+			}
+			if _, err := e.Exec(`UPDATE IR_Incident SET ReporterUserID = CommanderUserID WHERE ReporterUserID = ''`); err != nil {
+				return errors.Wrapf(err, "Failed to migrate ReporterUserID")
+			}
 		},
 	},
 }