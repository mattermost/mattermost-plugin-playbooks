package sqlstore

import (
	"encoding/json"
	"fmt"
	"strings"
	"time"

	sq "github.com/Masterminds/squirrel"
	"github.com/blang/semver"
	"github.com/go-sql-driver/mysql"
	"github.com/jmoiron/sqlx"
	"github.com/mattermost/mattermost-plugin-playbooks/server/app"
	"github.com/mattermost/mattermost-server/v6/model"
	"github.com/pkg/errors"
	"github.com/sirupsen/logrus"
)

type Migration struct {
	fromVersion   semver.Version
	toVersion     semver.Version
	migrationFunc func(sqlx.Ext, *SQLStore) error
}

const MySQLCharset = "DEFAULT CHARACTER SET utf8mb4"

var migrations = []Migration{
	{
		fromVersion: semver.MustParse("0.0.0"),
		toVersion:   semver.MustParse("0.1.0"),
		migrationFunc: func(e sqlx.Ext, sqlStore *SQLStore) error {
			if e.DriverName() == model.DatabaseDriverMysql {
				if _, err := e.Exec(`
					CREATE TABLE IF NOT EXISTS IR_System (
						SKey VARCHAR(64) PRIMARY KEY,
						SValue VARCHAR(1024) NULL
					)
				` + MySQLCharset); err != nil {
					return errors.Wrapf(err, "failed creating table IR_System")
				}

				if _, err := e.Exec(`
					CREATE TABLE IF NOT EXISTS IR_Incident (
						ID VARCHAR(26) PRIMARY KEY,
						Name VARCHAR(1024) NOT NULL,
						Description VARCHAR(4096) NOT NULL,
						IsActive BOOLEAN NOT NULL,
						CommanderUserID VARCHAR(26) NOT NULL,
						TeamID VARCHAR(26) NOT NULL,
						ChannelID VARCHAR(26) NOT NULL UNIQUE,
						CreateAt BIGINT NOT NULL,
						EndAt BIGINT NOT NULL DEFAULT 0,
						DeleteAt BIGINT NOT NULL DEFAULT 0,
						ActiveStage BIGINT NOT NULL,
						PostID VARCHAR(26) NOT NULL DEFAULT '',
						PlaybookID VARCHAR(26) NOT NULL DEFAULT '',
						ChecklistsJSON TEXT NOT NULL,
						INDEX IR_Incident_TeamID (TeamID),
						INDEX IR_Incident_TeamID_CommanderUserID (TeamID, CommanderUserID),
						INDEX IR_Incident_ChannelID (ChannelID)
					)
				` + MySQLCharset); err != nil {
					return errors.Wrapf(err, "failed creating table IR_Incident")
				}

				if _, err := e.Exec(`
					CREATE TABLE IF NOT EXISTS IR_Playbook (
						ID VARCHAR(26) PRIMARY KEY,
						Title VARCHAR(1024) NOT NULL,
						Description VARCHAR(4096) NOT NULL,
						TeamID VARCHAR(26) NOT NULL,
						CreatePublicIncident BOOLEAN NOT NULL,
						CreateAt BIGINT NOT NULL,
						DeleteAt BIGINT NOT NULL DEFAULT 0,
						ChecklistsJSON TEXT NOT NULL,
						NumStages BIGINT NOT NULL DEFAULT 0,
						NumSteps BIGINT NOT NULL DEFAULT 0,
						INDEX IR_Playbook_TeamID (TeamID),
						INDEX IR_PlaybookMember_PlaybookID (ID)
					)
				` + MySQLCharset); err != nil {
					return errors.Wrapf(err, "failed creating table IR_Playbook")
				}

				if _, err := e.Exec(`
					CREATE TABLE IF NOT EXISTS IR_PlaybookMember (
						PlaybookID VARCHAR(26) NOT NULL REFERENCES IR_Playbook(ID),
						MemberID VARCHAR(26) NOT NULL,
						INDEX IR_PlaybookMember_PlaybookID (PlaybookID),
						INDEX IR_PlaybookMember_MemberID (MemberID)
					)
				` + MySQLCharset); err != nil {
					return errors.Wrapf(err, "failed creating table IR_PlaybookMember")
				}
			} else {
				if _, err := e.Exec(`
					CREATE TABLE IF NOT EXISTS IR_System (
						SKey VARCHAR(64) PRIMARY KEY,
						SValue VARCHAR(1024) NULL
					);
				`); err != nil {
					return errors.Wrapf(err, "failed creating table IR_System")
				}

				if _, err := e.Exec(`
					CREATE TABLE IF NOT EXISTS IR_Incident (
						ID TEXT PRIMARY KEY,
						Name TEXT NOT NULL,
						Description TEXT NOT NULL,
						IsActive BOOLEAN NOT NULL,
						CommanderUserID TEXT NOT NULL,
						TeamID TEXT NOT NULL,
						ChannelID TEXT NOT NULL UNIQUE,
						CreateAt BIGINT NOT NULL,
						EndAt BIGINT NOT NULL DEFAULT 0,
						DeleteAt BIGINT NOT NULL DEFAULT 0,
						ActiveStage BIGINT NOT NULL,
						PostID TEXT NOT NULL DEFAULT '',
						PlaybookID TEXT NOT NULL DEFAULT '',
						ChecklistsJSON JSON NOT NULL
					);
				`); err != nil {
					return errors.Wrapf(err, "failed creating table IR_Incident")
				}

				if _, err := e.Exec(`
					CREATE TABLE IF NOT EXISTS IR_Playbook (
						ID TEXT PRIMARY KEY,
						Title TEXT NOT NULL,
						Description TEXT NOT NULL,
						TeamID TEXT NOT NULL,
						CreatePublicIncident BOOLEAN NOT NULL,
						CreateAt BIGINT NOT NULL,
						DeleteAt BIGINT NOT NULL DEFAULT 0,
						ChecklistsJSON JSON NOT NULL,
						NumStages BIGINT NOT NULL DEFAULT 0,
						NumSteps BIGINT NOT NULL DEFAULT 0
					);
				`); err != nil {
					return errors.Wrapf(err, "failed creating table IR_Playbook")
				}

				if _, err := e.Exec(`
					CREATE TABLE IF NOT EXISTS IR_PlaybookMember (
						PlaybookID TEXT NOT NULL REFERENCES IR_Playbook(ID),
						MemberID TEXT NOT NULL,
						UNIQUE (PlaybookID, MemberID)
					);
				`); err != nil {
					return errors.Wrapf(err, "failed creating table IR_PlaybookMember")
				}

				if _, err := e.Exec(createPGIndex("IR_Incident_TeamID", "IR_Incident", "TeamID")); err != nil {
					return errors.Wrapf(err, "failed creating index IR_Incident_TeamID")
				}

				if _, err := e.Exec(createPGIndex("IR_Incident_TeamID_CommanderUserID", "IR_Incident", "TeamID, CommanderUserID")); err != nil {
					return errors.Wrapf(err, "failed creating index IR_Incident_TeamID_CommanderUserID")
				}

				if _, err := e.Exec(createPGIndex("IR_Incident_ChannelID", "IR_Incident", "ChannelID")); err != nil {
					return errors.Wrapf(err, "failed creating index IR_Incident_ChannelID")
				}

				if _, err := e.Exec(createPGIndex("IR_Playbook_TeamID", "IR_Playbook", "TeamID")); err != nil {
					return errors.Wrapf(err, "failed creating index IR_Playbook_TeamID")
				}

				if _, err := e.Exec(createPGIndex("IR_PlaybookMember_PlaybookID", "IR_PlaybookMember", "PlaybookID")); err != nil {
					return errors.Wrapf(err, "failed creating index IR_PlaybookMember_PlaybookID")
				}

				if _, err := e.Exec(createPGIndex("IR_PlaybookMember_MemberID", "IR_PlaybookMember", "MemberID")); err != nil {
					return errors.Wrapf(err, "failed creating index IR_PlaybookMember_MemberID ")
				}
			}

			return nil
		},
	},
	{
		fromVersion: semver.MustParse("0.1.0"),
		toVersion:   semver.MustParse("0.2.0"),
		migrationFunc: func(e sqlx.Ext, sqlStore *SQLStore) error {
			// prior to v1.0.0 of the plugin, this migration was used to trigger the data migration from the kvstore
			return nil
		},
	},
	{
		fromVersion: semver.MustParse("0.2.0"),
		toVersion:   semver.MustParse("0.3.0"),
		migrationFunc: func(e sqlx.Ext, sqlStore *SQLStore) error {
			if e.DriverName() == model.DatabaseDriverMysql {
				if err := addColumnToMySQLTable(e, "IR_Incident", "ActiveStageTitle", "VARCHAR(1024) DEFAULT ''"); err != nil {
					return errors.Wrapf(err, "failed adding column ActiveStageTitle to table IR_Incident")
				}

			} else {
				if err := addColumnToPGTable(e, "IR_Incident", "ActiveStageTitle", "TEXT DEFAULT ''"); err != nil {
					return errors.Wrapf(err, "failed adding column ActiveStageTitle to table IR_Incident")
				}
			}

			getPlaybookRunsQuery := sqlStore.builder.
				Select("ID", "ActiveStage", "ChecklistsJSON").
				From("IR_Incident")

			var playbookRuns []struct {
				ID             string
				ActiveStage    int
				ChecklistsJSON json.RawMessage
			}
			if err := sqlStore.selectBuilder(e, &playbookRuns, getPlaybookRunsQuery); err != nil {
				return errors.Wrapf(err, "failed getting playbook runs to update their ActiveStageTitle")
			}

			for _, playbookRun := range playbookRuns {
				var checklists []app.Checklist
				if err := json.Unmarshal(playbookRun.ChecklistsJSON, &checklists); err != nil {
					return errors.Wrapf(err, "failed to unmarshal checklists json for playbook run id: '%s'", playbookRun.ID)
				}

				numChecklists := len(checklists)
				if numChecklists == 0 {
					continue
				}

				if playbookRun.ActiveStage < 0 || playbookRun.ActiveStage >= numChecklists {
					logrus.WithFields(logrus.Fields{
						"active_stage":    playbookRun.ActiveStage,
						"playbook_run_id": playbookRun.ID,
						"num_checklists":  numChecklists,
					}).Warn("index out of bounds: setting ActiveStageTitle to the empty string", playbookRun.ActiveStage, playbookRun.ID, numChecklists)
					continue
				}

				playbookRunUpdate := sqlStore.builder.
					Update("IR_Incident").
					Set("ActiveStageTitle", checklists[playbookRun.ActiveStage].Title).
					Where(sq.Eq{"ID": playbookRun.ID})

				if _, err := sqlStore.execBuilder(e, playbookRunUpdate); err != nil {
					return errors.Errorf("failed updating the ActiveStageTitle field of playbook run '%s'", playbookRun.ID)
				}
			}

			return nil
		},
	},
	{
		fromVersion: semver.MustParse("0.3.0"),
		toVersion:   semver.MustParse("0.4.0"),
		migrationFunc: func(e sqlx.Ext, sqlStore *SQLStore) error {

			if e.DriverName() == model.DatabaseDriverMysql {
				if _, err := e.Exec(`
					CREATE TABLE IF NOT EXISTS IR_StatusPosts (
						IncidentID VARCHAR(26) NOT NULL REFERENCES IR_Incident(ID),
						PostID VARCHAR(26) NOT NULL,
						CONSTRAINT posts_unique UNIQUE (IncidentID, PostID),
						INDEX IR_StatusPosts_IncidentID (IncidentID),
						INDEX IR_StatusPosts_PostID (PostID)
					)
				` + MySQLCharset); err != nil {
					return errors.Wrapf(err, "failed creating table IR_StatusPosts")
				}

				if err := addColumnToMySQLTable(e, "IR_Incident", "ReminderPostID", "VARCHAR(26)"); err != nil {
					return errors.Wrapf(err, "failed adding column ReminderPostID to table IR_Incident")
				}

				if err := addColumnToMySQLTable(e, "IR_Incident", "BroadcastChannelID", "VARCHAR(26) DEFAULT ''"); err != nil {
					return errors.Wrapf(err, "failed adding column BroadcastChannelID to table IR_Incident")
				}

				if err := addColumnToMySQLTable(e, "IR_Playbook", "BroadcastChannelID", "VARCHAR(26) DEFAULT ''"); err != nil {
					return errors.Wrapf(err, "failed adding column BroadcastChannelID to table IR_Playbook")
				}

			} else {
				if _, err := e.Exec(`
					CREATE TABLE IF NOT EXISTS IR_StatusPosts (
						IncidentID TEXT NOT NULL REFERENCES IR_Incident(ID),
						PostID TEXT NOT NULL,
						UNIQUE (IncidentID, PostID)
					);
				`); err != nil {
					return errors.Wrapf(err, "failed creating table IR_StatusPosts")
				}

				if _, err := e.Exec(createPGIndex("IR_StatusPosts_IncidentID", "IR_StatusPosts", "IncidentID")); err != nil {
					return errors.Wrapf(err, "failed creating index IR_StatusPosts_IncidentID")
				}

				if _, err := e.Exec(createPGIndex("IR_StatusPosts_PostID", "IR_StatusPosts", "PostID")); err != nil {
					return errors.Wrapf(err, "failed creating index IR_StatusPosts_PostID ")
				}

				if err := addColumnToPGTable(e, "IR_Incident", "ReminderPostID", "TEXT"); err != nil {
					return errors.Wrapf(err, "failed adding column ReminderPostID to table IR_Incident")
				}

				if err := addColumnToPGTable(e, "IR_Incident", "BroadcastChannelID", "TEXT DEFAULT ''"); err != nil {
					return errors.Wrapf(err, "failed adding column BroadcastChannelID to table IR_Incident")
				}

				if err := addColumnToPGTable(e, "IR_Playbook", "BroadcastChannelID", "TEXT DEFAULT ''"); err != nil {
					return errors.Wrapf(err, "failed adding column BroadcastChannelID to table IR_Playbook")
				}
			}

			return nil
		},
	},
	{
		fromVersion: semver.MustParse("0.4.0"),
		toVersion:   semver.MustParse("0.5.0"),
		migrationFunc: func(e sqlx.Ext, sqlStore *SQLStore) error {
			if e.DriverName() == model.DatabaseDriverMysql {
				if err := addColumnToMySQLTable(e, "IR_Incident", "PreviousReminder", "BIGINT NOT NULL DEFAULT 0"); err != nil {
					return errors.Wrapf(err, "failed adding column PreviousReminder to table IR_Incident")
				}
				if err := addColumnToMySQLTable(e, "IR_Playbook", "ReminderMessageTemplate", "TEXT"); err != nil {
					return errors.Wrapf(err, "failed adding column ReminderMessageTemplate to table IR_Playbook")
				}
				if _, err := e.Exec("UPDATE IR_Playbook SET ReminderMessageTemplate = '' WHERE ReminderMessageTemplate IS NULL"); err != nil {
					return errors.Wrapf(err, "failed adding column ReminderMessageTemplate to table IR_Playbook")
				}
				if err := addColumnToMySQLTable(e, "IR_Incident", "ReminderMessageTemplate", "TEXT"); err != nil {
					return errors.Wrapf(err, "failed adding column ReminderMessageTemplate to table IR_Playbook")
				}
				if _, err := e.Exec("UPDATE IR_Incident SET ReminderMessageTemplate = '' WHERE ReminderMessageTemplate IS NULL"); err != nil {
					return errors.Wrapf(err, "failed adding column ReminderMessageTemplate to table IR_Incident")
				}
				if err := addColumnToMySQLTable(e, "IR_Playbook", "ReminderTimerDefaultSeconds", "BIGINT NOT NULL DEFAULT 0"); err != nil {
					return errors.Wrapf(err, "failed adding column ReminderTimerDefaultSeconds to table IR_Playbook")
				}
			} else {
				if err := addColumnToPGTable(e, "IR_Incident", "PreviousReminder", "BIGINT NOT NULL DEFAULT 0"); err != nil {
					return errors.Wrapf(err, "failed adding column PreviousReminder to table IR_Incident")
				}
				if err := addColumnToPGTable(e, "IR_Playbook", "ReminderMessageTemplate", "TEXT DEFAULT ''"); err != nil {
					return errors.Wrapf(err, "failed adding column ReminderMessageTemplate to table IR_Playbook")
				}
				if err := addColumnToPGTable(e, "IR_Incident", "ReminderMessageTemplate", "TEXT DEFAULT ''"); err != nil {
					return errors.Wrapf(err, "failed adding column ReminderMessageTemplate to table IR_Playbook")
				}
				if err := addColumnToPGTable(e, "IR_Playbook", "ReminderTimerDefaultSeconds", "BIGINT NOT NULL DEFAULT 0"); err != nil {
					return errors.Wrapf(err, "failed adding column ReminderTimerDefaultSeconds to table IR_Playbook")
				}
			}
			return nil
		},
	},
	{
		fromVersion: semver.MustParse("0.5.0"),
		toVersion:   semver.MustParse("0.6.0"),
		migrationFunc: func(e sqlx.Ext, sqlStore *SQLStore) error {
			if e.DriverName() == model.DatabaseDriverMysql {
				if err := addColumnToMySQLTable(e, "IR_Incident", "CurrentStatus", "VARCHAR(1024) NOT NULL DEFAULT 'Active'"); err != nil {
					return errors.Wrapf(err, "failed adding column CurrentStatus to table IR_Incident")
				}
				if err := addColumnToMySQLTable(e, "IR_StatusPosts", "Status", "VARCHAR(1024) NOT NULL DEFAULT ''"); err != nil {
					return errors.Wrapf(err, "failed adding column Status to table IR_StatusPosts")
				}
			} else {
				if err := addColumnToPGTable(e, "IR_Incident", "CurrentStatus", "TEXT NOT NULL DEFAULT 'Active'"); err != nil {
					return errors.Wrapf(err, "failed adding column CurrentStatus to table IR_Incident")
				}
				if err := addColumnToPGTable(e, "IR_StatusPosts", "Status", "TEXT NOT NULL DEFAULT ''"); err != nil {
					return errors.Wrapf(err, "failed adding column Status to table IR_StatusPosts")
				}
			}
			if _, err := e.Exec("UPDATE IR_Incident SET CurrentStatus = 'Resolved' WHERE EndAt != 0"); err != nil {
				return errors.Wrapf(err, "failed adding column ReminderMessageTemplate to table IR_Incident")
			}
			return nil
		},
	},
	{
		fromVersion: semver.MustParse("0.6.0"),
		toVersion:   semver.MustParse("0.7.0"),
		migrationFunc: func(e sqlx.Ext, sqlStore *SQLStore) error {
			if e.DriverName() == model.DatabaseDriverMysql {
				if _, err := e.Exec(`
					CREATE TABLE IF NOT EXISTS IR_TimelineEvent
					(
						ID            VARCHAR(26)   NOT NULL,
						IncidentID    VARCHAR(26)   NOT NULL REFERENCES IR_Incident(ID),
						CreateAt      BIGINT        NOT NULL,
						DeleteAt      BIGINT        NOT NULL DEFAULT 0,
						EventAt       BIGINT        NOT NULL,
						EventType     VARCHAR(32)   NOT NULL DEFAULT '',
						Summary       VARCHAR(256)  NOT NULL DEFAULT '',
						Details       VARCHAR(4096) NOT NULL DEFAULT '',
						PostID        VARCHAR(26)   NOT NULL DEFAULT '',
						SubjectUserID VARCHAR(26)   NOT NULL DEFAULT '',
						CreatorUserID VARCHAR(26)   NOT NULL DEFAULT '',
						INDEX IR_TimelineEvent_ID (ID),
						INDEX IR_TimelineEvent_IncidentID (IncidentID)
					)
				` + MySQLCharset); err != nil {
					return errors.Wrapf(err, "failed creating table IR_TimelineEvent")
				}

			} else {
				if _, err := e.Exec(`
					CREATE TABLE IF NOT EXISTS IR_TimelineEvent
					(
						ID            TEXT   NOT NULL,
						IncidentID    TEXT   NOT NULL REFERENCES IR_Incident(ID),
						CreateAt      BIGINT NOT NULL,
					    DeleteAt      BIGINT NOT NULL DEFAULT 0,
						EventAt       BIGINT NOT NULL,
						EventType     TEXT   NOT NULL DEFAULT '',
						Summary       TEXT   NOT NULL DEFAULT '',
						Details       TEXT   NOT NULL DEFAULT '',
						PostID        TEXT   NOT NULL DEFAULT '',
					    SubjectUserID TEXT   NOT NULL DEFAULT '',
					    CreatorUserID TEXT   NOT NULL DEFAULT ''
					)
				`); err != nil {
					return errors.Wrapf(err, "failed creating table IR_TimelineEvent")
				}

				if _, err := e.Exec(createPGIndex("IR_TimelineEvent_ID", "IR_TimelineEvent", "ID")); err != nil {
					return errors.Wrapf(err, "failed creating index IR_TimelineEvent_ID")
				}
				if _, err := e.Exec(createPGIndex("IR_TimelineEvent_IncidentID", "IR_TimelineEvent", "IncidentID")); err != nil {
					return errors.Wrapf(err, "failed creating index IR_TimelineEvent_IncidentID")
				}
			}

			return nil
		},
	},
	{
		fromVersion: semver.MustParse("0.7.0"),
		toVersion:   semver.MustParse("0.8.0"),
		migrationFunc: func(e sqlx.Ext, sqlStore *SQLStore) error {
			if e.DriverName() == model.DatabaseDriverMysql {
				if err := addColumnToMySQLTable(e, "IR_Incident", "ReporterUserID", "varchar(26) NOT NULL DEFAULT ''"); err != nil {
					return errors.Wrapf(err, "failed adding column ReporterUserID to table IR_Incident")
				}
			} else {
				if err := addColumnToPGTable(e, "IR_Incident", "ReporterUserID", "TEXT NOT NULL DEFAULT ''"); err != nil {
					return errors.Wrapf(err, "failed adding column ReporterUserID to table IR_Incident")
				}
			}
			if _, err := e.Exec(`UPDATE IR_Incident SET ReporterUserID = CommanderUserID WHERE ReporterUserID = ''`); err != nil {
				return errors.Wrapf(err, "Failed to migrate ReporterUserID")
			}

			return nil
		},
	},
	{
		fromVersion: semver.MustParse("0.8.0"),
		toVersion:   semver.MustParse("0.9.0"),
		migrationFunc: func(e sqlx.Ext, sqlStore *SQLStore) error {
			if e.DriverName() == model.DatabaseDriverMysql {
				if err := addColumnToMySQLTable(e, "IR_Incident", "ConcatenatedInvitedUserIDs", "TEXT"); err != nil {
					return errors.Wrapf(err, "failed adding column ConcatenatedInvitedUserIDs to table IR_Incident")
				}
				if _, err := e.Exec("UPDATE IR_Incident SET ConcatenatedInvitedUserIDs = '' WHERE ConcatenatedInvitedUserIDs IS NULL"); err != nil {
					return errors.Wrapf(err, "failed setting default value in column ConcatenatedInvitedUserIDs of table IR_Incident")
				}

				if err := addColumnToMySQLTable(e, "IR_Playbook", "ConcatenatedInvitedUserIDs", "TEXT"); err != nil {
					return errors.Wrapf(err, "failed adding column ConcatenatedInvitedUserIDs to table IR_Playbook")
				}
				if _, err := e.Exec("UPDATE IR_Playbook SET ConcatenatedInvitedUserIDs = '' WHERE ConcatenatedInvitedUserIDs IS NULL"); err != nil {
					return errors.Wrapf(err, "failed setting default value in column ConcatenatedInvitedUserIDs of table IR_Playbook")
				}

				if err := addColumnToMySQLTable(e, "IR_Playbook", "InviteUsersEnabled", "BOOLEAN DEFAULT FALSE"); err != nil {
					return errors.Wrapf(err, "failed adding column InviteUsersEnabled to table IR_Playbook")
				}
			} else {
				if err := addColumnToPGTable(e, "IR_Incident", "ConcatenatedInvitedUserIDs", "TEXT DEFAULT ''"); err != nil {
					return errors.Wrapf(err, "failed adding column ConcatenatedInvitedUserIDs to table IR_Incident")
				}
				if err := addColumnToPGTable(e, "IR_Playbook", "ConcatenatedInvitedUserIDs", "TEXT DEFAULT ''"); err != nil {
					return errors.Wrapf(err, "failed adding column ConcatenatedInvitedUserIDs to table IR_Playbook")
				}
				if err := addColumnToPGTable(e, "IR_Playbook", "InviteUsersEnabled", "BOOLEAN DEFAULT FALSE"); err != nil {
					return errors.Wrapf(err, "failed adding column InviteUsersEnabled to table IR_Playbook")
				}
			}

			return nil
		},
	},
	{
		fromVersion: semver.MustParse("0.9.0"),
		toVersion:   semver.MustParse("0.10.0"),
		migrationFunc: func(e sqlx.Ext, sqlStore *SQLStore) error {
			if e.DriverName() == model.DatabaseDriverMysql {
				if err := addColumnToMySQLTable(e, "IR_Incident", "DefaultCommanderID", "VARCHAR(26) DEFAULT ''"); err != nil {
					return errors.Wrapf(err, "failed adding column DefaultCommanderID to table IR_Incident")
				}

				if err := addColumnToMySQLTable(e, "IR_Playbook", "DefaultCommanderID", "VARCHAR(26) DEFAULT ''"); err != nil {
					return errors.Wrapf(err, "failed adding column DefaultCommanderID to table IR_Playbook")
				}

				if err := addColumnToMySQLTable(e, "IR_Playbook", "DefaultCommanderEnabled", "BOOLEAN DEFAULT FALSE"); err != nil {
					return errors.Wrapf(err, "failed adding column DefaultCommanderEnabled to table IR_Playbook")
				}
			} else {
				if err := addColumnToPGTable(e, "IR_Incident", "DefaultCommanderID", "TEXT DEFAULT ''"); err != nil {
					return errors.Wrapf(err, "failed adding column DefaultCommanderID to table IR_Incident")
				}

				if err := addColumnToPGTable(e, "IR_Playbook", "DefaultCommanderID", "TEXT DEFAULT ''"); err != nil {
					return errors.Wrapf(err, "failed adding column DefaultCommanderID to table IR_Playbook")
				}

				if err := addColumnToPGTable(e, "IR_Playbook", "DefaultCommanderEnabled", "BOOLEAN DEFAULT FALSE"); err != nil {
					return errors.Wrapf(err, "failed adding column DefaultCommanderEnabled to table IR_Playbook")
				}
			}

			return nil
		},
	},
	{
		fromVersion: semver.MustParse("0.10.0"),
		toVersion:   semver.MustParse("0.11.0"),
		migrationFunc: func(e sqlx.Ext, sqlStore *SQLStore) error {
			if e.DriverName() == model.DatabaseDriverMysql {
				if _, err := e.Exec(`
					UPDATE IR_Incident
					INNER JOIN Channels ON IR_Incident.ChannelID = Channels.ID
					SET IR_Incident.CreateAt = Channels.CreateAt,
						IR_Incident.DeleteAt = Channels.DeleteAt
					WHERE IR_Incident.CreateAt = 0
						AND IR_Incident.DeleteAt = 0
						AND IR_Incident.ChannelID = Channels.ID
				`); err != nil {
					return errors.Wrap(err, "failed updating table IR_Incident with Channels' CreateAt and DeleteAt values")
				}
			} else {
				if _, err := e.Exec(`
					UPDATE IR_Incident
					SET CreateAt = Channels.CreateAt,
						DeleteAt = Channels.DeleteAt
					FROM Channels
					WHERE IR_Incident.CreateAt = 0
						AND IR_Incident.DeleteAt = 0
						AND IR_Incident.ChannelID = Channels.ID
				`); err != nil {
					return errors.Wrap(err, "failed updating table IR_Incident with Channels' CreateAt and DeleteAt values")
				}
			}

			return nil
		},
	},
	{
		fromVersion: semver.MustParse("0.11.0"),
		toVersion:   semver.MustParse("0.12.0"),
		migrationFunc: func(e sqlx.Ext, sqlStore *SQLStore) error {
			if e.DriverName() == model.DatabaseDriverMysql {
				if err := addColumnToMySQLTable(e, "IR_Incident", "AnnouncementChannelID", "VARCHAR(26) DEFAULT ''"); err != nil {
					return errors.Wrapf(err, "failed adding column AnnouncementChannelID to table IR_Incident")
				}

				if err := addColumnToMySQLTable(e, "IR_Playbook", "AnnouncementChannelID", "VARCHAR(26) DEFAULT ''"); err != nil {
					return errors.Wrapf(err, "failed adding column AnnouncementChannelID to table IR_Playbook")
				}

				if err := addColumnToMySQLTable(e, "IR_Playbook", "AnnouncementChannelEnabled", "BOOLEAN DEFAULT FALSE"); err != nil {
					return errors.Wrapf(err, "failed adding column AnnouncementChannelEnabled to table IR_Playbook")
				}
			} else {
				if err := addColumnToPGTable(e, "IR_Incident", "AnnouncementChannelID", "TEXT DEFAULT ''"); err != nil {
					return errors.Wrapf(err, "failed adding column AnnouncementChannelID to table IR_Incident")
				}

				if err := addColumnToPGTable(e, "IR_Playbook", "AnnouncementChannelID", "TEXT DEFAULT ''"); err != nil {
					return errors.Wrapf(err, "failed adding column AnnouncementChannelID to table IR_Playbook")
				}

				if err := addColumnToPGTable(e, "IR_Playbook", "AnnouncementChannelEnabled", "BOOLEAN DEFAULT FALSE"); err != nil {
					return errors.Wrapf(err, "failed adding column AnnouncementChannelEnabled to table IR_Playbook")
				}
			}

			return nil
		},
	},
	{
		fromVersion: semver.MustParse("0.12.0"),
		toVersion:   semver.MustParse("0.13.0"),
		migrationFunc: func(e sqlx.Ext, sqlStore *SQLStore) error {
			if e.DriverName() == model.DatabaseDriverMysql {
				if err := addColumnToMySQLTable(e, "IR_Incident", "WebhookOnCreationURL", "TEXT"); err != nil {
					return errors.Wrapf(err, "failed adding column WebhookOnCreationURL to table IR_Incident")
				}
				if _, err := e.Exec("UPDATE IR_Incident SET WebhookOnCreationURL = '' WHERE WebhookOnCreationURL IS NULL"); err != nil {
					return errors.Wrapf(err, "failed setting default value in column WebhookOnCreationURL of table IR_Incident")
				}

				if err := addColumnToMySQLTable(e, "IR_Playbook", "WebhookOnCreationURL", "TEXT"); err != nil {
					return errors.Wrapf(err, "failed adding column WebhookOnCreationURL to table IR_Playbook")
				}
				if _, err := e.Exec("UPDATE IR_Playbook SET WebhookOnCreationURL = '' WHERE WebhookOnCreationURL IS NULL"); err != nil {
					return errors.Wrapf(err, "failed setting default value in column WebhookOnCreationURL of table IR_Playbook")
				}

				if err := addColumnToMySQLTable(e, "IR_Playbook", "WebhookOnCreationEnabled", "BOOLEAN DEFAULT FALSE"); err != nil {
					return errors.Wrapf(err, "failed adding column WebhookOnCreationEnabled to table IR_Playbook")
				}
			} else {
				if err := addColumnToPGTable(e, "IR_Incident", "WebhookOnCreationURL", "TEXT DEFAULT ''"); err != nil {
					return errors.Wrapf(err, "failed adding column WebhookOnCreationURL to table IR_Incident")
				}

				if err := addColumnToPGTable(e, "IR_Playbook", "WebhookOnCreationURL", "TEXT DEFAULT ''"); err != nil {
					return errors.Wrapf(err, "failed adding column WebhookOnCreationURL to table IR_Playbook")
				}

				if err := addColumnToPGTable(e, "IR_Playbook", "WebhookOnCreationEnabled", "BOOLEAN DEFAULT FALSE"); err != nil {
					return errors.Wrapf(err, "failed adding column WebhookOnCreationEnabled to table IR_Playbook")
				}
			}

			return nil
		},
	},
	{
		fromVersion: semver.MustParse("0.13.0"),
		toVersion:   semver.MustParse("0.14.0"),
		migrationFunc: func(e sqlx.Ext, sqlStore *SQLStore) error {
			if e.DriverName() == model.DatabaseDriverMysql {
				if err := addColumnToMySQLTable(e, "IR_Incident", "ConcatenatedInvitedGroupIDs", "TEXT"); err != nil {
					return errors.Wrapf(err, "failed adding column ConcatenatedInvitedGroupIDs to table IR_Incident")
				}
				if _, err := e.Exec("UPDATE IR_Incident SET ConcatenatedInvitedGroupIDs = '' WHERE ConcatenatedInvitedGroupIDs IS NULL"); err != nil {
					return errors.Wrapf(err, "failed setting default value in column ConcatenatedInvitedGroupIDs of table IR_Incident")
				}

				if err := addColumnToMySQLTable(e, "IR_Playbook", "ConcatenatedInvitedGroupIDs", "TEXT"); err != nil {
					return errors.Wrapf(err, "failed adding column ConcatenatedInvitedGroupIDs to table IR_Playbook")
				}
				if _, err := e.Exec("UPDATE IR_Playbook SET ConcatenatedInvitedGroupIDs = '' WHERE ConcatenatedInvitedGroupIDs IS NULL"); err != nil {
					return errors.Wrapf(err, "failed setting default value in column ConcatenatedInvitedGroupIDs of table IR_Playbook")
				}
			} else {
				if err := addColumnToPGTable(e, "IR_Incident", "ConcatenatedInvitedGroupIDs", "TEXT DEFAULT ''"); err != nil {
					return errors.Wrapf(err, "failed adding column ConcatenatedInvitedGroupIDs to table IR_Incident")
				}
				if err := addColumnToPGTable(e, "IR_Playbook", "ConcatenatedInvitedGroupIDs", "TEXT DEFAULT ''"); err != nil {
					return errors.Wrapf(err, "failed adding column ConcatenatedInvitedGroupIDs to table IR_Playbook")
				}
			}

			return nil
		},
	},
	{
		fromVersion: semver.MustParse("0.14.0"),
		toVersion:   semver.MustParse("0.15.0"),
		migrationFunc: func(e sqlx.Ext, sqlStore *SQLStore) error {
			if e.DriverName() == model.DatabaseDriverMysql {
				if err := addColumnToMySQLTable(e, "IR_Incident", "Retrospective", "TEXT"); err != nil {
					return errors.Wrapf(err, "failed adding column Retrospective to table IR_Incident")
				}
				if _, err := e.Exec("UPDATE IR_Incident SET Retrospective = '' WHERE Retrospective IS NULL"); err != nil {
					return errors.Wrapf(err, "failed setting default value in column Retrospective of table IR_Incident")
				}
			} else {
				if err := addColumnToPGTable(e, "IR_Incident", "Retrospective", "TEXT DEFAULT ''"); err != nil {
					return errors.Wrapf(err, "failed adding column Retrospective to table IR_Incident")
				}
			}

			return nil
		},
	},
	{
		fromVersion: semver.MustParse("0.15.0"),
		toVersion:   semver.MustParse("0.16.0"),
		migrationFunc: func(e sqlx.Ext, sqlStore *SQLStore) error {
			if e.DriverName() == model.DatabaseDriverMysql {
				if err := addColumnToMySQLTable(e, "IR_Playbook", "MessageOnJoin", "TEXT"); err != nil {
					return errors.Wrapf(err, "failed adding column MessageOnJoin to table IR_Playbook")
				}

				if _, err := e.Exec("UPDATE IR_Playbook SET MessageOnJoin = '' WHERE MessageOnJoin IS NULL"); err != nil {
					return errors.Wrapf(err, "failed setting default value in column MessageOnJoin of table IR_Playbook")
				}

				if err := addColumnToMySQLTable(e, "IR_Playbook", "MessageOnJoinEnabled", "BOOLEAN DEFAULT FALSE"); err != nil {
					return errors.Wrapf(err, "failed adding column MessageOnJoinEnabled to table IR_Playbook")
				}

				if err := addColumnToMySQLTable(e, "IR_Incident", "MessageOnJoin", "TEXT"); err != nil {
					return errors.Wrapf(err, "failed adding column MessageOnJoin to table IR_Incident")
				}

				if _, err := e.Exec("UPDATE IR_Incident SET MessageOnJoin = '' WHERE MessageOnJoin IS NULL"); err != nil {
					return errors.Wrapf(err, "failed setting default value in column MessageOnJoin of table IR_Incident")
				}

				if _, err := e.Exec(`
					CREATE TABLE IF NOT EXISTS IR_ViewedChannel
					(
						ChannelID     VARCHAR(26) NOT NULL,
						UserID        VARCHAR(26) NOT NULL,
						UNIQUE INDEX  IR_ViewedChannel_ChannelID_UserID (ChannelID, UserID)
					)
				` + MySQLCharset); err != nil {
					return errors.Wrapf(err, "failed creating table IR_ViewedChannel")
				}
			} else {
				if err := addColumnToPGTable(e, "IR_Playbook", "MessageOnJoin", "TEXT DEFAULT ''"); err != nil {
					return errors.Wrapf(err, "failed adding column MessageOnJoin to table IR_Playbook")
				}

				if err := addColumnToPGTable(e, "IR_Playbook", "MessageOnJoinEnabled", "BOOLEAN DEFAULT FALSE"); err != nil {
					return errors.Wrapf(err, "failed adding column MessageOnJoinEnabled to table IR_Playbook")
				}

				if err := addColumnToPGTable(e, "IR_Incident", "MessageOnJoin", "TEXT DEFAULT ''"); err != nil {
					return errors.Wrapf(err, "failed adding column MessageOnJoin to table IR_Incident")
				}

				if _, err := e.Exec(`
					CREATE TABLE IF NOT EXISTS IR_ViewedChannel
					(
						ChannelID TEXT NOT NULL,
						UserID    TEXT NOT NULL
					)
				`); err != nil {
					return errors.Wrapf(err, "failed creating table IR_ViewedChannel")
				}

				if _, err := e.Exec(createUniquePGIndex("IR_ViewedChannel_ChannelID_UserID", "IR_ViewedChannel", "ChannelID, UserID")); err != nil {
					return errors.Wrapf(err, "failed creating index IR_ViewedChannel_ChannelID_UserID")
				}
			}

			return nil
		},
	},
	{
		fromVersion: semver.MustParse("0.16.0"),
		toVersion:   semver.MustParse("0.17.0"),
		migrationFunc: func(e sqlx.Ext, sqlStore *SQLStore) error {
			if e.DriverName() == model.DatabaseDriverMysql {
				if err := addColumnToMySQLTable(e, "IR_Incident", "RetrospectivePublishedAt", "BIGINT NOT NULL DEFAULT 0"); err != nil {
					return errors.Wrapf(err, "failed adding column RetrospectivePublishedAt to table IR_Incident")
				}
			} else {
				if err := addColumnToPGTable(e, "IR_Incident", "RetrospectivePublishedAt", "BIGINT NOT NULL DEFAULT 0"); err != nil {
					return errors.Wrapf(err, "failed adding column RetrospectivePublishedAt to table IR_Incident")
				}
			}
			return nil
		},
	},
	{
		fromVersion: semver.MustParse("0.17.0"),
		toVersion:   semver.MustParse("0.18.0"),
		migrationFunc: func(e sqlx.Ext, sqlStore *SQLStore) error {
			if e.DriverName() == model.DatabaseDriverMysql {
				if err := addColumnToMySQLTable(e, "IR_Incident", "RetrospectiveReminderIntervalSeconds", "BIGINT NOT NULL DEFAULT 0"); err != nil {
					return errors.Wrapf(err, "failed adding column RetrospectiveReminderIntervalSeconds to table IR_Incident")
				}
				if err := addColumnToMySQLTable(e, "IR_Playbook", "RetrospectiveReminderIntervalSeconds", "BIGINT NOT NULL DEFAULT 0"); err != nil {
					return errors.Wrapf(err, "failed adding column RetrospectiveReminderIntervalSeconds to table IR_Playbook")
				}
				if err := addColumnToMySQLTable(e, "IR_Incident", "RetrospectiveWasCanceled", "BOOLEAN DEFAULT FALSE"); err != nil {
					return errors.Wrapf(err, "failed adding column RetrospectiveWasCanceled to table IR_Incident")
				}
			} else {
				if err := addColumnToPGTable(e, "IR_Incident", "RetrospectiveReminderIntervalSeconds", "BIGINT NOT NULL DEFAULT 0"); err != nil {
					return errors.Wrapf(err, "failed adding column RetrospectiveReminderIntervalSeconds to table IR_Incident")
				}
				if err := addColumnToPGTable(e, "IR_Playbook", "RetrospectiveReminderIntervalSeconds", "BIGINT NOT NULL DEFAULT 0"); err != nil {
					return errors.Wrapf(err, "failed adding column RetrospectiveReminderIntervalSeconds to table IR_Playbook")
				}
				if err := addColumnToPGTable(e, "IR_Incident", "RetrospectiveWasCanceled", "BOOLEAN DEFAULT FALSE"); err != nil {
					return errors.Wrapf(err, "failed adding column RetrospectiveWasCanceled to table IR_Incident")
				}
			}
			return nil
		},
	},
	{
		fromVersion: semver.MustParse("0.18.0"),
		toVersion:   semver.MustParse("0.19.0"),
		migrationFunc: func(e sqlx.Ext, sqlStore *SQLStore) error {
			if e.DriverName() == model.DatabaseDriverMysql {
				if err := addColumnToMySQLTable(e, "IR_Playbook", "RetrospectiveTemplate", "TEXT"); err != nil {
					return errors.Wrapf(err, "failed adding column RetrospectiveReminderIntervalSeconds to table IR_Playbook")
				}

			} else {
				if err := addColumnToPGTable(e, "IR_Playbook", "RetrospectiveTemplate", "TEXT"); err != nil {
					return errors.Wrapf(err, "failed adding column RetrospectiveReminderIntervalSeconds to table IR_Playbook")
				}
			}

			if _, err := e.Exec("UPDATE IR_Playbook SET RetrospectiveTemplate = '' WHERE RetrospectiveTemplate IS NULL"); err != nil {
				return errors.Wrapf(err, "failed setting default value in column RetrospectiveTemplate of table IR_Playbook")
			}

			return nil
		},
	},
	{
		fromVersion: semver.MustParse("0.19.0"),
		toVersion:   semver.MustParse("0.20.0"),
		migrationFunc: func(e sqlx.Ext, sqlStore *SQLStore) error {
			if e.DriverName() == model.DatabaseDriverMysql {
				if err := addColumnToMySQLTable(e, "IR_Playbook", "WebhookOnStatusUpdateURL", "TEXT"); err != nil {
					return errors.Wrapf(err, "failed adding column WebhookOnStatusUpdateURL to table IR_Playbook")
				}
				if _, err := e.Exec("UPDATE IR_Playbook SET WebhookOnStatusUpdateURL = '' WHERE WebhookOnStatusUpdateURL IS NULL"); err != nil {
					return errors.Wrapf(err, "failed setting default value in column WebhookOnStatusUpdateURL of table IR_Playbook")
				}

				if err := addColumnToMySQLTable(e, "IR_Playbook", "WebhookOnStatusUpdateEnabled", "BOOLEAN DEFAULT FALSE"); err != nil {
					return errors.Wrapf(err, "failed adding column WebhookOnStatusUpdateEnabled to table IR_Playbook")
				}

				if err := addColumnToMySQLTable(e, "IR_Incident", "WebhookOnStatusUpdateURL", "TEXT"); err != nil {
					return errors.Wrapf(err, "failed adding column WebhookOnStatusUpdateURL to table IR_Incident")
				}
				if _, err := e.Exec("UPDATE IR_Incident SET WebhookOnStatusUpdateURL = '' WHERE WebhookOnStatusUpdateURL IS NULL"); err != nil {
					return errors.Wrapf(err, "failed setting default value in column WebhookOnStatusUpdateURL of table IR_Incident")
				}
			} else {
				if err := addColumnToPGTable(e, "IR_Playbook", "WebhookOnStatusUpdateURL", "TEXT DEFAULT ''"); err != nil {
					return errors.Wrapf(err, "failed adding column WebhookOnStatusUpdateURL to table IR_Playbook")
				}

				if err := addColumnToPGTable(e, "IR_Playbook", "WebhookOnStatusUpdateEnabled", "BOOLEAN DEFAULT FALSE"); err != nil {
					return errors.Wrapf(err, "failed adding column WebhookOnStatusUpdateEnabled to table IR_Playbook")
				}

				if err := addColumnToPGTable(e, "IR_Incident", "WebhookOnStatusUpdateURL", "TEXT DEFAULT ''"); err != nil {
					return errors.Wrapf(err, "failed adding column WebhookOnStatusUpdateURL to table IR_Incident")
				}
			}

			return nil
		},
	},
	{
		fromVersion: semver.MustParse("0.20.0"),
		toVersion:   semver.MustParse("0.21.0"),
		migrationFunc: func(e sqlx.Ext, sqlStore *SQLStore) error {
			if e.DriverName() == model.DatabaseDriverMysql {
				if err := addColumnToMySQLTable(e, "IR_Playbook", "ConcatenatedSignalAnyKeywords", "TEXT"); err != nil {
					return errors.Wrapf(err, "failed adding column ConcatenatedSignalAnyKeywords to table IR_Playbook")
				}
				if _, err := e.Exec("UPDATE IR_Playbook SET ConcatenatedSignalAnyKeywords = '' WHERE ConcatenatedSignalAnyKeywords IS NULL"); err != nil {
					return errors.Wrapf(err, "failed setting default value in column ConcatenatedSignalAnyKeywords of table IR_Playbook")
				}

				if err := addColumnToMySQLTable(e, "IR_Playbook", "SignalAnyKeywordsEnabled", "BOOLEAN DEFAULT FALSE"); err != nil {
					return errors.Wrapf(err, "failed adding column SignalAnyKeywordsEnabled to table IR_Playbook")
				}

				if err := addColumnToMySQLTable(e, "IR_Playbook", "UpdateAt", "BIGINT NOT NULL DEFAULT 0"); err != nil {
					return errors.Wrapf(err, "failed adding column UpdateAt to table IR_Playbook")
				}
				if _, err := e.Exec("UPDATE IR_Playbook SET UpdateAt = CreateAt"); err != nil {
					return errors.Wrapf(err, "failed setting default value in column UpdateAt of table IR_Playbook")
				}
				if _, err := e.Exec(`ALTER TABLE IR_Playbook ADD INDEX IR_Playbook_UpdateAt (UpdateAt)`); err != nil {
					me, ok := err.(*mysql.MySQLError)
					if !ok || me.Number != 1061 { // not a Duplicate key name error
						return errors.Wrapf(err, "failed creating index IR_Playbook_UpdateAt")
					}
				}
			} else {
				if err := addColumnToPGTable(e, "IR_Playbook", "ConcatenatedSignalAnyKeywords", "TEXT DEFAULT ''"); err != nil {
					return errors.Wrapf(err, "failed adding column ConcatenatedSignalAnyKeywords to table IR_Playbook")
				}

				if err := addColumnToPGTable(e, "IR_Playbook", "SignalAnyKeywordsEnabled", "BOOLEAN DEFAULT FALSE"); err != nil {
					return errors.Wrapf(err, "failed adding column SignalAnyKeywordsEnabled to table IR_Playbook")
				}

				if err := addColumnToPGTable(e, "IR_Playbook", "UpdateAt", "BIGINT NOT NULL DEFAULT 0"); err != nil {
					return errors.Wrapf(err, "failed adding column UpdateAt to table IR_Playbook")
				}
				if _, err := e.Exec("UPDATE IR_Playbook SET UpdateAt = CreateAt"); err != nil {
					return errors.Wrapf(err, "failed setting default value in column UpdateAt of table IR_Playbook")
				}
				if _, err := e.Exec(createPGIndex("IR_Playbook_UpdateAt", "IR_Playbook", "UpdateAt")); err != nil {
					return errors.Wrapf(err, "failed creating index IR_Playbook_UpdateAt")
				}
			}

			return nil
		},
	},
	{
		fromVersion: semver.MustParse("0.21.0"),
		toVersion:   semver.MustParse("0.22.0"),
		migrationFunc: func(e sqlx.Ext, sqlStore *SQLStore) error {
			if e.DriverName() == model.DatabaseDriverMysql {
				if err := addColumnToMySQLTable(e, "IR_Incident", "LastStatusUpdateAt", "BIGINT DEFAULT 0"); err != nil {
					return errors.Wrapf(err, "failed adding column LastStatusUpdateAt to table IR_Incident")
				}
			} else {
				if err := addColumnToPGTable(e, "IR_Incident", "LastStatusUpdateAt", "BIGINT DEFAULT 0"); err != nil {
					return errors.Wrapf(err, "failed adding column LastStatusUpdateAt to table IR_Incident")
				}
			}

			var lastUpdateAts []struct {
				ID                 string
				LastStatusUpdateAt int64
			}

			// Fill in the LastStatusUpdateAt column as either the most recent status post, or
			// if no posts: the playbook run's CreateAt.
			lastUpdateAtSelect := sqlStore.builder.
				Select("i.Id as ID", "COALESCE(MAX(p.CreateAt), i.CreateAt) as LastStatusUpdateAt").
				From("IR_Incident as i").
				LeftJoin("IR_StatusPosts as sp on i.Id = sp.IncidentId").
				LeftJoin("Posts as p on sp.PostId = p.Id").
				GroupBy("i.Id")

			if err := sqlStore.selectBuilder(e, &lastUpdateAts, lastUpdateAtSelect); err != nil {
				return errors.Wrapf(err, "failed getting incidents to update their LastStatusUpdateAt")
			}

			for _, row := range lastUpdateAts {
				incidentUpdate := sqlStore.builder.
					Update("IR_Incident").
					Set("LastStatusUpdateAt", row.LastStatusUpdateAt).
					Where(sq.Eq{"ID": row.ID})

				if _, err := sqlStore.execBuilder(e, incidentUpdate); err != nil {
					return errors.Wrapf(err, "failed to update incident's LastStatusUpdateAt for id: %s", row.ID)
				}
			}

			return nil
		},
	},
	{

		fromVersion: semver.MustParse("0.22.0"),
		toVersion:   semver.MustParse("0.23.0"),
		migrationFunc: func(e sqlx.Ext, sqlStore *SQLStore) error {
			if e.DriverName() == model.DatabaseDriverMysql {

				if err := addColumnToMySQLTable(e, "IR_Playbook", "ExportChannelOnArchiveEnabled", "BOOLEAN NOT NULL DEFAULT FALSE"); err != nil {
					return errors.Wrapf(err, "failed adding column ExportChannelOnArchiveEnabled to table IR_Playbook")
				}
				if err := addColumnToMySQLTable(e, "IR_Incident", "ExportChannelOnArchiveEnabled", "BOOLEAN NOT NULL DEFAULT FALSE"); err != nil {
					return errors.Wrapf(err, "failed adding column ExportChannelOnArchiveEnabled to table IR_Incident")
				}
			} else {
				if err := addColumnToPGTable(e, "IR_Playbook", "ExportChannelOnArchiveEnabled", "BOOLEAN NOT NULL DEFAULT FALSE"); err != nil {
					return errors.Wrapf(err, "failed adding column ExportChannelOnArchiveEnabled to table IR_Playbook")
				}
				if err := addColumnToPGTable(e, "IR_Incident", "ExportChannelOnArchiveEnabled", "BOOLEAN NOT NULL DEFAULT FALSE"); err != nil {
					return errors.Wrapf(err, "failed adding column ExportChannelOnArchiveEnabled to table IR_Incident")
				}
			}

			return nil
		},
	},
	{
		fromVersion: semver.MustParse("0.23.0"),
		toVersion:   semver.MustParse("0.24.0"),
		migrationFunc: func(e sqlx.Ext, sqlStore *SQLStore) error {
			if e.DriverName() == model.DatabaseDriverMysql {
				if err := addColumnToMySQLTable(e, "IR_Playbook", "CategorizeChannelEnabled", "BOOLEAN DEFAULT FALSE"); err != nil {
					return errors.Wrapf(err, "failed adding column CategorizeChannelEnabled to table IR_Playbook")
				}

				if err := addColumnToMySQLTable(e, "IR_Incident", "CategorizeChannelEnabled", "BOOLEAN DEFAULT FALSE"); err != nil {
					return errors.Wrapf(err, "failed adding column CategorizeChannelEnabled to table IR_Incident")
				}
			} else {
				if err := addColumnToPGTable(e, "IR_Playbook", "CategorizeChannelEnabled", "BOOLEAN DEFAULT FALSE"); err != nil {
					return errors.Wrapf(err, "failed adding column CategorizeChannelEnabled to table IR_Playbook")
				}

				if err := addColumnToPGTable(e, "IR_Incident", "CategorizeChannelEnabled", "BOOLEAN DEFAULT FALSE"); err != nil {
					return errors.Wrapf(err, "failed adding column CategorizeChannelEnabled to table IR_Incident")
				}
			}
			return nil
		},
	},
	{
		fromVersion: semver.MustParse("0.24.0"),
		toVersion:   semver.MustParse("0.25.0"),
		migrationFunc: func(e sqlx.Ext, sqlStore *SQLStore) error {
			if e.DriverName() == model.DatabaseDriverMysql {
				if err := renameColumnMySQL(e, "IR_Playbook", "ExportChannelOnArchiveEnabled", "ExportChannelOnFinishedEnabled", "BOOLEAN NOT NULL DEFAULT FALSE"); err != nil {
					return errors.Wrap(err, "failed changing column ExportChannelOnArchiveEnabled to ExportChannelOnFinishedEnabled in table IR_Playbook")
				}

				if err := renameColumnMySQL(e, "IR_Incident", "ExportChannelOnArchiveEnabled", "ExportChannelOnFinishedEnabled", "BOOLEAN NOT NULL DEFAULT FALSE"); err != nil {
					return errors.Wrap(err, "failed changing column ExportChannelOnArchiveEnabled to ExportChannelOnFinishedEnabled in table IR_Incident")
				}

				if err := dropColumnMySQL(e, "IR_StatusPosts", "Status"); err != nil {
					return errors.Wrap(err, "failed dropping column Status in table IR_StatusPosts")
				}
			} else {
				if err := renameColumnPG(e, "IR_Playbook", "ExportChannelOnArchiveEnabled", "ExportChannelOnFinishedEnabled"); err != nil {
					return errors.Wrap(err, "failed changing column ExportChannelOnArchiveEnabled to ExportChannelOnFinishedEnabled in table IR_Playbook")
				}

				if err := renameColumnPG(e, "IR_Incident", "ExportChannelOnArchiveEnabled", "ExportChannelOnFinishedEnabled"); err != nil {
					return errors.Wrap(err, "failed changing column ExportChannelOnArchiveEnabled to ExportChannelOnFinishedEnabled in table IR_Incident")
				}

				if err := dropColumnPG(e, "IR_StatusPosts", "Status"); err != nil {
					return errors.Wrap(err, "failed dropping column Status in table IR_StatusPosts")
				}
			}

			if _, err := e.Exec(`
				UPDATE IR_Incident
				SET CurrentStatus =
						CASE
							WHEN CurrentStatus = 'Archived'
								THEN 'Finished'
							ELSE 'InProgress'
							END;
				`); err != nil {
				return errors.Wrap(err, "failed changing CurrentStatus to Archived or InProgress in table IR_Incident")
			}

			return nil
		},
	},
	{
		fromVersion: semver.MustParse("0.25.0"),
		toVersion:   semver.MustParse("0.26.0"),
		migrationFunc: func(e sqlx.Ext, sqlStore *SQLStore) error {
			if e.DriverName() == model.DatabaseDriverMysql {
				if err := addColumnToMySQLTable(e, "IR_Playbook", "CategoryName", "TEXT"); err != nil {
					return errors.Wrapf(err, "failed adding column CategoryName to table IR_Playbook")
				}

				if _, err := e.Exec("UPDATE IR_Playbook SET CategoryName = 'Playbook Runs' WHERE CategorizeChannelEnabled=1"); err != nil {
					return errors.Wrapf(err, "failed setting default value in column CategoryName of table IR_Playbook")
				}

				if err := addColumnToMySQLTable(e, "IR_Incident", "CategoryName", "TEXT"); err != nil {
					return errors.Wrapf(err, "failed adding column CategoryName to table IR_Incident")
				}

				if _, err := e.Exec("UPDATE IR_Incident SET CategoryName = 'Playbook Runs' WHERE CategorizeChannelEnabled=1"); err != nil {
					return errors.Wrapf(err, "failed setting default value in column CategoryName of table IR_Incident")
				}
			} else {
				if err := addColumnToPGTable(e, "IR_Playbook", "CategoryName", "TEXT DEFAULT ''"); err != nil {
					return errors.Wrapf(err, "failed adding column CategoryName to table IR_Playbook")
				}

				if _, err := e.Exec("UPDATE IR_Playbook SET CategoryName = 'Playbook Runs' WHERE CategorizeChannelEnabled"); err != nil {
					return errors.Wrapf(err, "failed setting default value in column CategoryName of table IR_Playbook")
				}

				if err := addColumnToPGTable(e, "IR_Incident", "CategoryName", "TEXT DEFAULT ''"); err != nil {
					return errors.Wrapf(err, "failed adding column CategoryName to table IR_Incident")
				}

				if _, err := e.Exec("UPDATE IR_Incident SET CategoryName = 'Playbook Runs' WHERE CategorizeChannelEnabled"); err != nil {
					return errors.Wrapf(err, "failed setting default value in column CategoryName of table IR_Incident")
				}
			}
			return nil
		},
	},
	{
		fromVersion: semver.MustParse("0.26.0"),
		toVersion:   semver.MustParse("0.27.0"),
		// This deprecates columns BroadcastChannelID (in singular), AnnouncementChannelID and AnnouncementChannelEnabled
		migrationFunc: func(e sqlx.Ext, sqlStore *SQLStore) error {
			updateIncidentTableQuery := `
				UPDATE IR_Incident SET
					ConcatenatedBroadcastChannelIds = (
						COALESCE(
							CONCAT_WS(
								',',
								CASE WHEN AnnouncementChannelID = '' THEN NULL ELSE AnnouncementChannelID END,
								CASE WHEN BroadcastChannelID = ''  OR BroadcastChannelID = AnnouncementChannelID THEN NULL ELSE BroadcastChannelID END
							),
						'')
					)
			`

			updatePlaybookTableQuery := `
				UPDATE IR_Playbook SET
					ConcatenatedBroadcastChannelIds = (
						COALESCE(
							CONCAT_WS(
								',',
								CASE WHEN AnnouncementChannelID = '' THEN NULL ELSE AnnouncementChannelID END,
								CASE WHEN BroadcastChannelID = ''  OR BroadcastChannelID = AnnouncementChannelID THEN NULL ELSE BroadcastChannelID END
							),
						'')
					)
				, BroadcastEnabled = (CASE
					WHEN BroadcastChannelID != '' THEN TRUE
					WHEN AnnouncementChannelEnabled = TRUE THEN TRUE
					ELSE FALSE
				END)
			`

			if e.DriverName() == model.DatabaseDriverMysql {
				if err := addColumnToMySQLTable(e, "IR_Incident", "ConcatenatedBroadcastChannelIds", "TEXT"); err != nil {
					return errors.Wrapf(err, "failed adding column ConcatenatedBroadcastChannelIds to table IR_Incident")
				}

				if _, err := e.Exec(updateIncidentTableQuery); err != nil {
					return errors.Wrapf(err, "failed setting value in column ConcatenatedBroadcastChannelIds of table IR_Incident")
				}

				if err := addColumnToMySQLTable(e, "IR_Playbook", "ConcatenatedBroadcastChannelIds", "TEXT"); err != nil {
					return errors.Wrapf(err, "failed adding column ConcatenatedBroadcastChannelIds to table IR_Playbook")
				}

				if err := addColumnToMySQLTable(e, "IR_Playbook", "BroadcastEnabled", "BOOLEAN DEFAULT FALSE"); err != nil {
					return errors.Wrapf(err, "failed adding column BroadcastEnabled to table IR_Playbook")
				}

				if _, err := e.Exec(updatePlaybookTableQuery); err != nil {
					return errors.Wrapf(err, "failed setting value in columns ConcatenatedBroadcastChannelIds and BroadcastEnabled of table IR_Playbook")
				}

			} else {
				if err := addColumnToPGTable(e, "IR_Incident", "ConcatenatedBroadcastChannelIds", "TEXT"); err != nil {
					return errors.Wrapf(err, "failed adding column ConcatenatedBroadcastChannelIds to table IR_Incident")
				}

				if _, err := e.Exec(updateIncidentTableQuery); err != nil {
					return errors.Wrapf(err, "failed setting value in column ConcatenatedBroadcastChannelIds of table IR_Incident")
				}

				if err := addColumnToPGTable(e, "IR_Playbook", "ConcatenatedBroadcastChannelIds", "TEXT"); err != nil {
					return errors.Wrapf(err, "failed adding column ConcatenatedBroadcastChannelIds to table IR_Playbook")
				}

				if err := addColumnToPGTable(e, "IR_Playbook", "BroadcastEnabled", "BOOLEAN DEFAULT FALSE"); err != nil {
					return errors.Wrapf(err, "failed adding column BroadcastEnabled to table IR_Playbook")
				}

				if _, err := e.Exec(updatePlaybookTableQuery); err != nil {
					return errors.Wrapf(err, "failed setting value in columns ConcatenatedBroadcastChannelIds and BroadcastEnabled of table IR_Playbook")
				}
			}
			return nil
		},
	},
	{
		fromVersion: semver.MustParse("0.27.0"),
		toVersion:   semver.MustParse("0.28.0"),
		migrationFunc: func(e sqlx.Ext, sqlStore *SQLStore) error {
			if e.DriverName() == model.DatabaseDriverMysql {
				if err := addColumnToMySQLTable(e, "IR_Incident", "ChannelIDToRootID", "TEXT"); err != nil {
					return errors.Wrapf(err, "failed adding column ChannelIDToRootID to table IR_Incident")
				}
			} else {
				if err := addColumnToPGTable(e, "IR_Incident", "ChannelIDToRootID", "TEXT DEFAULT ''"); err != nil {
					return errors.Wrapf(err, "failed adding column ChannelIDToRootID to table IR_Incident")
				}
			}

			return nil
		},
	},
	{
		fromVersion: semver.MustParse("0.28.0"),
		toVersion:   semver.MustParse("0.29.0"),
		migrationFunc: func(e sqlx.Ext, sqlStore *SQLStore) error {
			if e.DriverName() == model.DatabaseDriverMysql {
				if _, err := e.Exec(`ALTER TABLE IR_System CONVERT TO CHARACTER SET utf8mb4`); err != nil {
					return errors.Wrapf(err, "failed to migrate character set")
				}
			}

			return nil
		},
	},
	{
		fromVersion: semver.MustParse("0.29.0"),
		toVersion:   semver.MustParse("0.30.0"),
		migrationFunc: func(e sqlx.Ext, sqlStore *SQLStore) error {
			if e.DriverName() == model.DatabaseDriverMysql {
				if err := addPrimaryKey(e, sqlStore, "IR_PlaybookMember", "(MemberID, PlaybookID)"); err != nil {
					return err
				}
				if err := dropIndexIfExists(e, sqlStore, "IR_StatusPosts", "posts_unique"); err != nil {
					return err
				}
				if err := addPrimaryKey(e, sqlStore, "IR_StatusPosts", "(IncidentID, PostID)"); err != nil {
					return err
				}
				if err := addPrimaryKey(e, sqlStore, "IR_TimelineEvent", "(ID)"); err != nil {
					return err
				}
				if err := dropIndexIfExists(e, sqlStore, "IR_ViewedChannel", "IR_ViewedChannel_ChannelID_UserID"); err != nil {
					return err
				}
				if err := addPrimaryKey(e, sqlStore, "IR_ViewedChannel", "(ChannelID, UserID)"); err != nil {
					return err
				}
			} else {
				if err := addPrimaryKey(e, sqlStore, "ir_playbookmember", "(MemberID, PlaybookID)"); err != nil {
					return err
				}
				if err := addPrimaryKey(e, sqlStore, "ir_statusposts", "(IncidentID, PostID)"); err != nil {
					return err
				}
				if err := addPrimaryKey(e, sqlStore, "ir_timelineevent", "(ID)"); err != nil {
					return err
				}
				if err := addPrimaryKey(e, sqlStore, "ir_viewedchannel", "(ChannelID, UserID)"); err != nil {
					return err
				}
			}

			return nil
		},
	},
	{
		fromVersion: semver.MustParse("0.30.0"),
		toVersion:   semver.MustParse("0.31.0"),
		migrationFunc: func(e sqlx.Ext, sqlStore *SQLStore) error {
			// Best effort migration so we just log the error to avoid killing the plugin.
			if e.DriverName() == model.DatabaseDriverMysql {
				if _, err := e.Exec("UPDATE IGNORE PluginKeyValueStore SET PluginId='playbooks' WHERE PluginId='com.mattermost.plugin-incident-management'"); err != nil {
					logrus.WithError(err).Error("failed to migrate KV store plugin id")
				}
			} else {

				if _, err := e.Exec("UPDATE PluginKeyValueStore k SET PluginId='playbooks' WHERE PluginId='com.mattermost.plugin-incident-management' AND NOT EXISTS ( SELECT 1 FROM PluginKeyValueStore WHERE PluginId='playbooks' AND PKey = k.PKey )"); err != nil {
					logrus.WithError(err).Error("failed to migrate KV store plugin id")
				}
			}

			return nil
		},
	},
	{
		fromVersion: semver.MustParse("0.31.0"),
		toVersion:   semver.MustParse("0.32.0"),
		migrationFunc: func(e sqlx.Ext, sqlStore *SQLStore) error {
			if e.DriverName() == model.DatabaseDriverMysql {
				if err := addColumnToMySQLTable(e, "IR_Incident", "ReminderTimerDefaultSeconds", "BIGINT NOT NULL DEFAULT 0"); err != nil {
					return errors.Wrapf(err, "failed adding column ReminderTimerDefaultSeconds to table IR_Incident")
				}
			} else {
				if err := addColumnToPGTable(e, "IR_Incident", "ReminderTimerDefaultSeconds", "BIGINT NOT NULL DEFAULT 0"); err != nil {
					return errors.Wrapf(err, "failed adding column ReminderTimerDefaultSeconds to table IR_Incident")
				}
			}
			return nil
		},
	},
	{
		fromVersion: semver.MustParse("0.32.0"),
		toVersion:   semver.MustParse("0.33.0"),
		migrationFunc: func(e sqlx.Ext, sqlStore *SQLStore) error {
			if e.DriverName() == model.DatabaseDriverMysql {
				if err := renameColumnMySQL(e, "IR_Playbook", "WebhookOnCreationURL", "ConcatenatedWebhookOnCreationURLs", "TEXT"); err != nil {
					return errors.Wrapf(err, "failed renaming column WebhookOnCreationURL to ConcatenatedWebhookOnCreationURLs in table IR_Playbook")
				}

				if err := renameColumnMySQL(e, "IR_Playbook", "WebhookOnStatusUpdateURL", "ConcatenatedWebhookOnStatusUpdateURLs", "TEXT"); err != nil {
					return errors.Wrapf(err, "failed renaming column WebhookOnStatusUpdateURL to ConcatenatedWebhookOnStatusUpdateURLs in table IR_Playbook")
				}

				if err := renameColumnMySQL(e, "IR_Incident", "WebhookOnCreationURL", "ConcatenatedWebhookOnCreationURLs", "TEXT"); err != nil {
					return errors.Wrapf(err, "failed renaming column WebhookOnCreationURL to ConcatenatedWebhookOnCreationURLs in table IR_Incident")
				}

				if err := renameColumnMySQL(e, "IR_Incident", "WebhookOnStatusUpdateURL", "ConcatenatedWebhookOnStatusUpdateURLs", "TEXT"); err != nil {
					return errors.Wrapf(err, "failed renaming column WebhookOnStatusUpdateURL to ConcatenatedWebhookOnStatusUpdateURLs in table IR_Incident")
				}
			} else {
				if err := renameColumnPG(e, "IR_Playbook", "WebhookOnCreationURL", "ConcatenatedWebhookOnCreationURLs"); err != nil {
					return errors.Wrapf(err, "failed renaming column WebhookOnCreationURL to ConcatenatedWebhookOnCreationURLs in table IR_Playbook")
				}

				if err := renameColumnPG(e, "IR_Playbook", "WebhookOnStatusUpdateURL", "ConcatenatedWebhookOnStatusUpdateURLs"); err != nil {
					return errors.Wrapf(err, "failed renaming column WebhookOnStatusUpdateURL to ConcatenatedWebhookOnStatusUpdateURLs in table IR_Playbook")
				}

				if err := renameColumnPG(e, "IR_Incident", "WebhookOnCreationURL", "ConcatenatedWebhookOnCreationURLs"); err != nil {
					return errors.Wrapf(err, "failed renaming column WebhookOnCreationURL to ConcatenatedWebhookOnCreationURLs in table IR_Incident")
				}

				if err := renameColumnPG(e, "IR_Incident", "WebhookOnStatusUpdateURL", "ConcatenatedWebhookOnStatusUpdateURLs"); err != nil {
					return errors.Wrapf(err, "failed renaming column WebhookOnStatusUpdateURL to ConcatenatedWebhookOnStatusUpdateURLs in table IR_Incident")
				}

			}
			return nil
		},
	},
	{
		fromVersion: semver.MustParse("0.33.0"),
		toVersion:   semver.MustParse("0.34.0"),
		migrationFunc: func(e sqlx.Ext, sqlStore *SQLStore) error {
			if e.DriverName() == model.DatabaseDriverMysql {
				if _, err := e.Exec(`
					CREATE TABLE IF NOT EXISTS IR_UserInfo
					(
						ID                VARCHAR(26) PRIMARY KEY,
						LastDailyTodoDMAt BIGINT
					)
				` + MySQLCharset); err != nil {
					return errors.Wrapf(err, "failed creating table IR_UserInfo")
				}
			} else {
				if _, err := e.Exec(`
					CREATE TABLE IF NOT EXISTS IR_UserInfo
					(
						ID                TEXT PRIMARY KEY,
						LastDailyTodoDMAt BIGINT
					)
				`); err != nil {
					return errors.Wrapf(err, "failed creating table IR_UserInfo")
				}
			}
			return nil
		},
	},
	{
		fromVersion: semver.MustParse("0.34.0"),
		toVersion:   semver.MustParse("0.35.0"),
		migrationFunc: func(e sqlx.Ext, sqlStore *SQLStore) error {
			if e.DriverName() == model.DatabaseDriverMysql {
				if err := addColumnToMySQLTable(e, "IR_UserInfo", "DigestNotificationSettingsJSON", "JSON"); err != nil {
					return errors.Wrapf(err, "failed adding column DigestNotificationSettings to table IR_UserInfo")
				}
			} else {
				if err := addColumnToPGTable(e, "IR_UserInfo", "DigestNotificationSettingsJSON", "JSON"); err != nil {
					return errors.Wrapf(err, "failed adding column DigestNotificationSettings to table IR_UserInfo")
				}
			}
			return nil
		},
	},
	{
		fromVersion: semver.MustParse("0.35.0"),
		toVersion:   semver.MustParse("0.36.0"),
		migrationFunc: func(e sqlx.Ext, sqlStore *SQLStore) error {
			if err := dropIndexIfExists(e, sqlStore, "IR_StatusPosts", "posts_unique"); err != nil {
				return err
			}

			return dropIndexIfExists(e, sqlStore, "IR_ViewedChannel", "IR_ViewedChannel_ChannelID_UserID")
		},
	},
	{
		fromVersion: semver.MustParse("0.36.0"),
		toVersion:   semver.MustParse("0.37.0"),
		migrationFunc: func(e sqlx.Ext, sqlStore *SQLStore) error {
			// Existing runs without a reminder need to have a reminder set; use 1 week from now.
			oneWeek := 7 * 24 * time.Hour

			// Get overdue runs
			overdueQuery := sqlStore.builder.
				Select("ID").
				From("IR_Incident").
				Where(sq.Eq{"CurrentStatus": app.StatusInProgress}).
				Where(sq.NotEq{"PreviousReminder": 0})
			if sqlStore.db.DriverName() == model.DatabaseDriverMysql {
				overdueQuery = overdueQuery.Where(sq.Expr("(PreviousReminder / 1e6 + LastStatusUpdateAt) <= FLOOR(UNIX_TIMESTAMP() * 1000)"))
			} else {
				overdueQuery = overdueQuery.Where(sq.Expr("(PreviousReminder / 1e6 + LastStatusUpdateAt) <= FLOOR(EXTRACT (EPOCH FROM now())::float*1000)"))
			}

			var runIDs []string
			if err := sqlStore.selectBuilder(sqlStore.db, &runIDs, overdueQuery); err != nil {
				return errors.Wrap(err, "failed to query for overdue runs")
			}

			// Get runs that never had a status update set
			otherQuery := sqlStore.builder.
				Select("ID").
				From("IR_Incident").
				Where(sq.Eq{"CurrentStatus": app.StatusInProgress}).
				Where(sq.Eq{"PreviousReminder": 0})

			var otherRunIDs []string
			if err := sqlStore.selectBuilder(sqlStore.db, &otherRunIDs, otherQuery); err != nil {
				return errors.Wrap(err, "failed to query for overdue runs")
			}

			// Set the new reminders
			runIDs = append(runIDs, otherRunIDs...)
			for _, ID := range runIDs {
				// Just in case (so we don't crash out during the migration) remove any old reminders
				sqlStore.scheduler.Cancel(ID)

				if _, err := sqlStore.scheduler.ScheduleOnce(ID, time.Now().Add(oneWeek)); err != nil {
					return errors.Wrapf(err, "failed to set new schedule for run id: %s", ID)
				}

				// Set the PreviousReminder, and pretend that this was a LastStatusUpdateAt so that
				// the reminder timers will show the correct time for when a status update is due.
				updatePrevReminderAndLastUpdateAt := sqlStore.builder.
					Update("IR_Incident").
					SetMap(map[string]interface{}{
						"PreviousReminder":   oneWeek,
						"LastStatusUpdateAt": model.GetMillis(),
					}).
					Where(sq.Eq{"ID": ID})
				if _, err := sqlStore.execBuilder(sqlStore.db, updatePrevReminderAndLastUpdateAt); err != nil {
					return errors.Wrap(err, "failed to update new PreviousReminder and LastStatusUpdateAt")
				}
			}

			return nil
		},
	},
	{
		fromVersion: semver.MustParse("0.37.0"),
		toVersion:   semver.MustParse("0.38.0"),
		migrationFunc: func(e sqlx.Ext, sqlStore *SQLStore) error {
			if e.DriverName() == model.DatabaseDriverMysql {
				if _, err := e.Exec(`
					CREATE TABLE IF NOT EXISTS IR_Run_Participants (
						IncidentID VARCHAR(26) NULL REFERENCES IR_Incident(ID),
						UserID VARCHAR(26) NOT NULL,
						IsFollower BOOLEAN NOT NULL,
						INDEX IR_Run_Participants_UserID (UserID),
						INDEX IR_Run_Participants_IncidentID (IncidentID)
					)
				` + MySQLCharset); err != nil {
					return errors.Wrapf(err, "failed creating table IR_Run_Participants")
				}
				if err := addPrimaryKey(e, sqlStore, "IR_Run_Participants", "(IncidentID, UserID)"); err != nil {
					return errors.Wrapf(err, "failed creating primary key for IR_Run_Participants")
				}
			} else {
				if _, err := e.Exec(`
				CREATE TABLE IF NOT EXISTS IR_Run_Participants (
					UserID TEXT NOT NULL,
					IncidentID TEXT NULL REFERENCES IR_Incident(ID),
					IsFollower BOOLEAN NOT NULL
				);
			`); err != nil {
					return errors.Wrapf(err, "failed creating table IR_Run_Participants")
				}

				if err := addPrimaryKey(e, sqlStore, "ir_run_participants", "(IncidentID, UserID)"); err != nil {
					return errors.Wrapf(err, "failed creating primary key for ir_run_participants")
				}

				if _, err := e.Exec(createPGIndex("IR_Run_Participants_UserID", "IR_Run_Participants", "UserID")); err != nil {
					return errors.Wrapf(err, "failed creating index IR_Run_Participants_UserID")
				}

				if _, err := e.Exec(createPGIndex("IR_Run_Participants_IncidentID", "IR_Run_Participants", "IncidentID")); err != nil {
					return errors.Wrapf(err, "failed creating index IR_Run_Participants_IncidentID")
				}
			}
			return nil
		},
	},
	{
		fromVersion: semver.MustParse("0.38.0"),
		toVersion:   semver.MustParse("0.39.0"),
		migrationFunc: func(e sqlx.Ext, sqlStore *SQLStore) error {
			if e.DriverName() == model.DatabaseDriverMysql {
				if err := addColumnToMySQLTable(e, "IR_Playbook", "RunSummaryTemplate", "TEXT"); err != nil {
					return errors.Wrapf(err, "failed adding column RunSummaryTemplate to table IR_Playbook")
				}
				if _, err := e.Exec("UPDATE IR_Playbook SET RunSummaryTemplate = '' WHERE RunSummaryTemplate IS NULL"); err != nil {
					return errors.Wrapf(err, "failed updating default value of column RunSummaryTemplate from table IR_Playbook")
				}
			} else {
				if err := addColumnToPGTable(e, "IR_Playbook", "RunSummaryTemplate", "TEXT DEFAULT ''"); err != nil {
					return errors.Wrapf(err, "failed adding column RunSummaryTemplate to table IR_Playbook")
				}
			}

			// Copy the values from the Description column, historically used for the run summary template, into the new RunSummaryTemplate column
			if _, err := e.Exec("UPDATE IR_Playbook SET RunSummaryTemplate = Description, Description = '' WHERE Description <> ''"); err != nil {
				return errors.Wrapf(err, "failed updating default value of column RunSummaryTemplate from table IR_Playbook")
			}

			return nil
		},
	},
	{
		fromVersion: semver.MustParse("0.39.0"),
		toVersion:   semver.MustParse("0.40.0"),
		migrationFunc: func(e sqlx.Ext, sqlStore *SQLStore) error {
			if e.DriverName() == model.DatabaseDriverMysql {
				if _, err := e.Exec(`
					CREATE TABLE IF NOT EXISTS IR_PlaybookAutoFollow (
						PlaybookID VARCHAR(26) NULL REFERENCES IR_Playbook(ID),
						UserID VARCHAR(26) NOT NULL
					)
				` + MySQLCharset); err != nil {
					return errors.Wrapf(err, "failed creating table IR_PlaybookAutoFollow")
				}
				if err := addPrimaryKey(e, sqlStore, "IR_PlaybookAutoFollow", "(PlaybookID, UserID)"); err != nil {
					return errors.Wrapf(err, "failed creating primary key for IR_PlaybookAutoFollow")
				}
			} else {
				if _, err := e.Exec(`
				CREATE TABLE IF NOT EXISTS IR_PlaybookAutoFollow (
					PlaybookID TEXT NULL REFERENCES IR_Playbook(ID),
					UserID TEXT NOT NULL
				);
			`); err != nil {
					return errors.Wrapf(err, "failed creating table IR_PlaybookAutoFollow")
				}

				if err := addPrimaryKey(e, sqlStore, "ir_playbookautofollow", "(PlaybookID, UserID)"); err != nil {
					return errors.Wrapf(err, "failed creating primary key for IR_PlaybookAutoFollow")
				}
			}

			return nil
		},
	},
	{
		fromVersion: semver.MustParse("0.40.0"),
		toVersion:   semver.MustParse("0.41.0"),
		migrationFunc: func(e sqlx.Ext, sqlStore *SQLStore) error {
			if e.DriverName() == model.DatabaseDriverMysql {
				if err := addColumnToMySQLTable(e, "IR_Playbook", "ChannelNameTemplate", "TEXT"); err != nil {
					return errors.Wrapf(err, "failed adding column ChannelNameTemplate to table IR_Playbook")
				}
			} else {
				if err := addColumnToPGTable(e, "IR_Playbook", "ChannelNameTemplate", "TEXT DEFAULT ''"); err != nil {
					return errors.Wrapf(err, "failed adding column ChannelNameTemplate to table IR_Playbook")
				}
			}
			return nil
		},
	},
	{
		fromVersion: semver.MustParse("0.41.0"),
		toVersion:   semver.MustParse("0.42.0"),
		migrationFunc: func(e sqlx.Ext, sqlStore *SQLStore) error {
			if e.DriverName() == model.DatabaseDriverMysql {
				if err := addColumnToMySQLTable(e, "IR_Playbook", "StatusUpdateEnabled", "BOOLEAN DEFAULT TRUE"); err != nil {
					return errors.Wrapf(err, "failed adding column StatusUpdateEnabled to table IR_Playbook")
				}
				if err := addColumnToMySQLTable(e, "IR_Incident", "StatusUpdateEnabled", "BOOLEAN DEFAULT TRUE"); err != nil {
					return errors.Wrapf(err, "failed adding column StatusUpdateEnabled to table IR_Incident")
				}
			} else {
				if err := addColumnToPGTable(e, "IR_Playbook", "StatusUpdateEnabled", "BOOLEAN DEFAULT TRUE"); err != nil {
					return errors.Wrapf(err, "failed adding column StatusUpdateEnabled to table IR_Playbook")
				}
				if err := addColumnToPGTable(e, "IR_Incident", "StatusUpdateEnabled", "BOOLEAN DEFAULT TRUE"); err != nil {
					return errors.Wrapf(err, "failed adding column StatusUpdateEnabled to table IR_Incident")
				}
			}
			return nil
		},
	},
	{
		fromVersion: semver.MustParse("0.42.0"),
		toVersion:   semver.MustParse("0.43.0"),
		migrationFunc: func(e sqlx.Ext, sqlStore *SQLStore) error {
			if e.DriverName() == model.DatabaseDriverMysql {
				if err := addColumnToMySQLTable(e, "IR_Playbook", "RetrospectiveEnabled", "BOOLEAN DEFAULT TRUE"); err != nil {
					return errors.Wrapf(err, "failed adding column RetrospectiveEnabled to table IR_Playbook")
				}
				if err := addColumnToMySQLTable(e, "IR_Incident", "RetrospectiveEnabled", "BOOLEAN DEFAULT TRUE"); err != nil {
					return errors.Wrapf(err, "failed adding column RetrospectiveEnabled to table IR_Incident")
				}
			} else {
				if err := addColumnToPGTable(e, "IR_Playbook", "RetrospectiveEnabled", "BOOLEAN DEFAULT TRUE"); err != nil {
					return errors.Wrapf(err, "failed adding column RetrospectiveEnabled to table IR_Playbook")
				}
				if err := addColumnToPGTable(e, "IR_Incident", "RetrospectiveEnabled", "BOOLEAN DEFAULT TRUE"); err != nil {
					return errors.Wrapf(err, "failed adding column RetrospectiveEnabled to table IR_Incident")
				}
			}
			return nil
		},
	},
	{
		fromVersion: semver.MustParse("0.43.0"),
		toVersion:   semver.MustParse("0.44.0"),
		migrationFunc: func(e sqlx.Ext, sqlStore *SQLStore) error {
			if e.DriverName() == model.DatabaseDriverMysql {
				if err := addColumnToMySQLTable(e, "IR_PlaybookMember", "Roles", "TEXT"); err != nil {
					return errors.Wrapf(err, "failed adding column Roles to table IR_Playbook")
				}
				if err := addColumnToMySQLTable(e, "IR_Playbook", "Public", "BOOLEAN DEFAULT FALSE"); err != nil {
					return errors.Wrapf(err, "failed adding column Roles to table IR_Playbook")
				}
			} else {
				if err := addColumnToPGTable(e, "IR_PlaybookMember", "Roles", "TEXT"); err != nil {
					return errors.Wrapf(err, "failed adding column Roles to table IR_Playbook")
				}
				if err := addColumnToPGTable(e, "IR_Playbook", "Public", "BOOLEAN DEFAULT FALSE"); err != nil {
					return errors.Wrapf(err, "failed adding column Roles to table IR_Playbook")
				}
			}

			// Set all existing members to admins
			if _, err := e.Exec("UPDATE IR_PlaybookMember SET Roles = 'playbook_member playbook_admin' WHERE Roles IS NULL"); err != nil {
				return errors.Wrapf(err, "failed setting default value in column Roles of table IR_Playbook")
			}

			// Set all playbooks with no members as public
			if _, err := e.Exec("UPDATE IR_Playbook p SET Public = true WHERE NOT EXISTS(SELECT 1 FROM IR_PlaybookMember as pm WHERE pm.PlaybookID = p.ID)"); err != nil {
				return errors.Wrapf(err, "failed setting default value in column ConcatenatedSignalAnyKeywords of table IR_Playbook")
			}

			return nil
		},
	},
	{
		fromVersion: semver.MustParse("0.44.0"),
		toVersion:   semver.MustParse("0.45.0"),
		migrationFunc: func(e sqlx.Ext, sqlStore *SQLStore) error {
			// Existing runs without a reminder need to have a reminder set; use 1 week from now.
			oneWeek := 7 * 24 * time.Hour

			// Get runs whose reminder was dismissed (PreviousReminder was set to 0), but only for those
			// that have status updates enabled (or else they can't fix an overdue status update)
			dimissedQuery := sqlStore.builder.
				Select("ID").
				From("IR_Incident").
				Where(sq.Eq{"CurrentStatus": app.StatusInProgress}).
				Where(sq.Eq{"PreviousReminder": 0}).
				Where(sq.Eq{"StatusUpdateEnabled": true})

			var runIDs []string
			if err := sqlStore.selectBuilder(sqlStore.db, &runIDs, dimissedQuery); err != nil {
				return errors.Wrap(err, "failed to query for overdue runs")
			}

			// Set the new reminders
			for _, ID := range runIDs {
				// Just in case (so we don't crash out during the migration) remove any old reminders
				sqlStore.scheduler.Cancel(ID)

				if _, err := sqlStore.scheduler.ScheduleOnce(ID, time.Now().Add(oneWeek)); err != nil {
					return errors.Wrapf(err, "failed to set new schedule for run id: %s", ID)
				}

				// Set the PreviousReminder, and pretend that this was a LastStatusUpdateAt so that
				// the reminder timers will show the correct time for when a status update is due.
				updatePrevReminderAndLastUpdateAt := sqlStore.builder.
					Update("IR_Incident").
					SetMap(map[string]interface{}{
						"PreviousReminder":   oneWeek,
						"LastStatusUpdateAt": model.GetMillis(),
					}).
					Where(sq.Eq{"ID": ID})
				if _, err := sqlStore.execBuilder(sqlStore.db, updatePrevReminderAndLastUpdateAt); err != nil {
					return errors.Wrap(err, "failed to update new PreviousReminder and LastStatusUpdateAt")
				}
			}

			return nil
		},
	},
	{
		fromVersion: semver.MustParse("0.45.0"),
		toVersion:   semver.MustParse("0.46.0"),
		migrationFunc: func(e sqlx.Ext, sqlStore *SQLStore) error {
			if e.DriverName() == model.DatabaseDriverMysql {
				if err := addColumnToMySQLTable(e, "IR_Playbook", "RunSummaryTemplateEnabled", "BOOLEAN DEFAULT TRUE"); err != nil {
					return errors.Wrapf(err, "failed adding column RunSummaryTemplateEnabled to table IR_Playbook")
				}
			} else {
				if err := addColumnToPGTable(e, "IR_Playbook", "RunSummaryTemplateEnabled", "BOOLEAN DEFAULT TRUE"); err != nil {
					return errors.Wrapf(err, "failed adding column RunSummaryTemplateEnabled to table IR_Playbook")
				}
			}

			// All playbooks that have an empty run summary should have their run summary disabled (it defaults to enabled)
			playbookUpdate := sqlStore.builder.
				Update("IR_Playbook").
				Set("RunSummaryTemplateEnabled", false).
				Where(sq.Eq{"RunSummaryTemplate": ""})

			if _, err := sqlStore.execBuilder(e, playbookUpdate); err != nil {
				return errors.Wrap(err, "failed updating RunSummaryTemplateEnabled")
			}

			return nil
		},
	},
	{
		fromVersion: semver.MustParse("0.46.0"),
		toVersion:   semver.MustParse("0.47.0"),
		migrationFunc: func(e sqlx.Ext, sqlStore *SQLStore) error {
			// set CurrentStatus = Finished for runs with EndAt > 0 || IsActive == false
			updateOldStatuses := sqlStore.builder.
				Update("IR_Incident").
				Set("CurrentStatus", app.StatusFinished).
				Where(sq.Or{
					sq.Gt{"EndAt": 0},
					sq.Eq{"IsActive": false},
				})

			if _, err := sqlStore.execBuilder(sqlStore.db, updateOldStatuses); err != nil {
				return errors.Wrap(err, "failed to update new CurrentStatus for old runs")
			}

			return nil
		},
	},
	{
		fromVersion: semver.MustParse("0.47.0"),
		toVersion:   semver.MustParse("0.48.0"),
		migrationFunc: func(e sqlx.Ext, sqlStore *SQLStore) error {
			if e.DriverName() == model.DatabaseDriverMysql {
				if _, err := e.Exec(`
					CREATE TABLE IF NOT EXISTS IR_MetricConfig (
					   ID VARCHAR(26) PRIMARY KEY,
					   PlaybookID VARCHAR(26) NOT NULL REFERENCES IR_Playbook(ID),
					   Title VARCHAR(512) NOT NULL,
					   Description VARCHAR(4096) NOT NULL,
					   Type VARCHAR(32) NOT NULL,
					   Target BIGINT NOT NULL,
					   Ordering TINYINT NOT NULL DEFAULT 0,
					   DeleteAt BIGINT NOT NULL DEFAULT 0,
					   INDEX IR_MetricConfig_PlaybookID (PlaybookID)
					)
				` + MySQLCharset); err != nil {
					return errors.Wrapf(err, "failed creating table IR_MetricConfig")
				}

				if _, err := e.Exec(`
					CREATE TABLE IF NOT EXISTS IR_Metric (
						IncidentID VARCHAR(26) NOT NULL REFERENCES IR_Incident(ID),
						MetricConfigID VARCHAR(26) NOT NULL REFERENCES IR_MetricConfig(ID),
						Value BIGINT NOT NULL,
						Published BOOLEAN NOT NULL,
						INDEX IR_Metric_IncidentID (IncidentID),
						INDEX IR_Metric_MetricConfigID (MetricConfigID)
				 	)
				` + MySQLCharset); err != nil {
					return errors.Wrapf(err, "failed creating table IR_Metric")
				}

				if err := addPrimaryKey(e, sqlStore, "IR_Metric", "(IncidentID, MetricConfigID)"); err != nil {
					return errors.Wrapf(err, "failed creating primary key for IR_Metric")
				}
			} else {
				if _, err := e.Exec(`
					CREATE TABLE IF NOT EXISTS IR_MetricConfig (
						ID TEXT PRIMARY KEY,
						PlaybookID TEXT NOT NULL REFERENCES IR_Playbook(ID),
						Title TEXT NOT NULL,
						Description TEXT NOT NULL,
						Type TEXT NOT NULL,
						Target BIGINT NOT NULL,
						Ordering SMALLINT NOT NULL DEFAULT 0,
						DeleteAt BIGINT NOT NULL DEFAULT 0
					)
				`); err != nil {
					return errors.Wrapf(err, "failed creating table IR_MetricConfig")
				}

				if _, err := e.Exec(createPGIndex("IR_MetricConfig_PlaybookID", "IR_MetricConfig", "PlaybookID")); err != nil {
					return errors.Wrapf(err, "failed creating index IR_MetricConfig_PlaybookID")
				}

				if _, err := e.Exec(`
					CREATE TABLE IF NOT EXISTS IR_Metric (
						IncidentID TEXT NOT NULL REFERENCES IR_Incident(ID),
						MetricConfigID TEXT NOT NULL REFERENCES IR_MetricConfig(ID),
						Value BIGINT NOT NULL,
						Published BOOLEAN NOT NULL
					)
				`); err != nil {
					return errors.Wrapf(err, "failed creating table IR_Metric")
				}

				if err := addPrimaryKey(e, sqlStore, "ir_metric", "(IncidentID, MetricConfigID)"); err != nil {
					return errors.Wrapf(err, "failed creating primary key for IR_Metric")
				}

				if _, err := e.Exec(createPGIndex("IR_Metric_IncidentID", "IR_Metric", "IncidentID")); err != nil {
					return errors.Wrapf(err, "failed creating index IR_Metric_IncidentID")
				}
				if _, err := e.Exec(createPGIndex("IR_Metric_MetricConfigID", "IR_Metric", "MetricConfigID")); err != nil {
					return errors.Wrapf(err, "failed creating index IR_Metric_MetricConfigID")
				}
			}

			return nil
		},
	},
	{
		fromVersion: semver.MustParse("0.48.0"),
		toVersion:   semver.MustParse("0.49.0"),
		migrationFunc: func(e sqlx.Ext, sqlStore *SQLStore) error {
			if e.DriverName() == model.DatabaseDriverMysql {
				if _, err := e.Exec(`ALTER TABLE IR_MetricConfig MODIFY COLUMN Target BIGINT`); err != nil {
					return errors.Wrapf(err, "failed creating table IR_MetricConfig")
				}
				if _, err := e.Exec(`ALTER TABLE IR_Metric MODIFY COLUMN Value BIGINT`); err != nil {
					return errors.Wrapf(err, "failed creating table IR_MetricConfig")
				}
			} else {
				if _, err := e.Exec(`ALTER TABLE IR_MetricConfig ALTER COLUMN Target DROP NOT NULL`); err != nil {
					return errors.Wrapf(err, "failed creating table IR_MetricConfig")
				}
				if _, err := e.Exec(`ALTER TABLE IR_Metric ALTER COLUMN Value DROP NOT NULL`); err != nil {
					return errors.Wrapf(err, "failed creating table IR_MetricConfig")
				}
			}

			return nil
		},
	},
	{
		fromVersion: semver.MustParse("0.49.0"),
		toVersion:   semver.MustParse("0.50.0"),
		migrationFunc: func(e sqlx.Ext, sqlStore *SQLStore) error {
			if e.DriverName() == model.DatabaseDriverMysql {
				if _, err := e.Exec(`
					CREATE TABLE IF NOT EXISTS IR_ChannelAction (
						ID VARCHAR(26) PRIMARY KEY,
						ChannelID VARCHAR(26),
						Enabled BOOLEAN DEFAULT FALSE,
						DeleteAt BIGINT NOT NULL DEFAULT 0,
						ActionType TEXT NOT NULL,
						TriggerType TEXT NOT NULL,
						Payload JSON NOT NULL,
						INDEX IR_ChannelAction_ChannelID (ChannelID)
					)
				` + MySQLCharset); err != nil {
					return errors.Wrapf(err, "failed creating table IR_ChannelAction")
				}
			} else {
				if _, err := e.Exec(`
					CREATE TABLE IF NOT EXISTS IR_ChannelAction (
						ID TEXT PRIMARY KEY,
						ChannelID VARCHAR(26),
						Enabled BOOLEAN DEFAULT FALSE,
						DeleteAt BIGINT NOT NULL DEFAULT 0,
						ActionType TEXT NOT NULL,
						TriggerType TEXT NOT NULL,
						Payload JSON NOT NULL
					)
				`); err != nil {
					return errors.Wrapf(err, "failed creating table IR_ChannelAction")
				}

				if _, err := e.Exec(createPGIndex("IR_ChannelAction_ChannelID", "IR_ChannelAction", "ChannelID")); err != nil {
					return errors.Wrapf(err, "failed creating index IR_ChannelAction_ChannelID")
				}
			}

			// Retrieve the channel ID and welcome message of every run

			selectQuery := sqlStore.builder.
				Select("ChannelID", "MessageOnJoin").
				From("IR_Incident").
				Where(sq.And{
					sq.NotEq{"MessageOnJoin": ""},
				})

			var rows []struct {
				ChannelID     string
				MessageOnJoin string
			}

			if err := sqlStore.selectBuilder(e, &rows, selectQuery); err != nil {
				return errors.Wrapf(err, "failed to retrieve the ChannelID and MessageOnJoin from IR_Incident")
			}

			// Create a new action for every row returned before

			if len(rows) > 0 {
				insertQuery := sqlStore.builder.
					Insert("IR_ChannelAction").
					Columns("ID", "ChannelID", "Enabled", "ActionType", "TriggerType", "Payload")

				for _, row := range rows {
					payload := struct {
						Message string
					}{row.MessageOnJoin}

					payloadJSON, err := json.Marshal(payload)
					if err != nil {
						return errors.Wrapf(err, "failed to marshal welcome message payload: %v", payload)
					}

					insertQuery = insertQuery.Values(model.NewId(), row.ChannelID, true, "send_welcome_message", "new_member_joins", payloadJSON)
				}

				if _, err := sqlStore.execBuilder(e, insertQuery); err != nil {
					return errors.Wrapf(err, "failed to create the channel actions for the existing runs")
				}
			}

			return nil
		},
	},
	{
		fromVersion: semver.MustParse("0.50.0"),
		toVersion:   semver.MustParse("0.51.0"),
		migrationFunc: func(e sqlx.Ext, sqlStore *SQLStore) error {
			// Retrieve the channel ID and category name of every run

			selectQuery := sqlStore.builder.
				Select("ChannelID", "CategoryName").
				From("IR_Incident").
				Where(sq.NotEq{"CategoryName": ""})

			var rows []struct {
				ChannelID    string
				CategoryName string
			}

			if err := sqlStore.selectBuilder(e, &rows, selectQuery); err != nil {
				return errors.Wrapf(err, "failed to retrieve the ChannelID and CategoryName from IR_Incident")
			}

			// Create a new action for every row returned before

			if len(rows) > 0 {
				insertQuery := sqlStore.builder.
					Insert("IR_ChannelAction").
					Columns("ID", "ChannelID", "Enabled", "ActionType", "TriggerType", "Payload")

				for _, row := range rows {
					payload := struct {
						CategoryName string `json:"category_name"`
					}{row.CategoryName}

					payloadJSON, err := json.Marshal(payload)
					if err != nil {
						return errors.Wrapf(err, "failed to marshal category name payload: %v", payload)
					}

					insertQuery = insertQuery.Values(model.NewId(), row.ChannelID, true, "categorize_channel", "new_member_joins", payloadJSON)
				}

				if _, err := sqlStore.execBuilder(e, insertQuery); err != nil {
					return errors.Wrapf(err, "failed to create the channel actions for the existing runs")
				}
			}

			return nil
		},
	},
	{
		fromVersion: semver.MustParse("0.51.0"),
		toVersion:   semver.MustParse("0.52.0"),
		migrationFunc: func(e sqlx.Ext, sqlStore *SQLStore) error {
			// moved migration code to the next version to remove an unnecessary column
			return nil
		},
	},
	{
		fromVersion: semver.MustParse("0.52.0"),
		toVersion:   semver.MustParse("0.53.0"),
		migrationFunc: func(e sqlx.Ext, sqlStore *SQLStore) error {
			if e.DriverName() == model.DatabaseDriverMysql {
				if err := addColumnToMySQLTable(e, "IR_Incident", "StatusUpdateBroadcastChannelsEnabled", "BOOLEAN DEFAULT FALSE"); err != nil {
					return errors.Wrapf(err, "failed adding column StatusUpdateBroadcastChannelsEnabled to table IR_Incident")
				}
				if err := dropColumnMySQL(e, "IR_Incident", "StatusUpdateBroadcastFollowersEnabled"); err != nil {
					return errors.Wrapf(err, "failed dropping column StatusUpdateBroadcastFollowersEnabled from table IR_Incident")
				}
				if err := addColumnToMySQLTable(e, "IR_Incident", "StatusUpdateBroadcastWebhooksEnabled", "BOOLEAN DEFAULT FALSE"); err != nil {
					return errors.Wrapf(err, "failed adding column StatusUpdateBroadcastWebhooksEnabled to table IR_Incident")
				}
			} else {
				if err := addColumnToPGTable(e, "IR_Incident", "StatusUpdateBroadcastChannelsEnabled", "BOOLEAN DEFAULT FALSE"); err != nil {
					return errors.Wrapf(err, "failed adding column StatusUpdateBroadcastChannelsEnabled to table IR_Incident")
				}
				if err := dropColumnPG(e, "IR_Incident", "StatusUpdateBroadcastFollowersEnabled"); err != nil {
					return errors.Wrapf(err, "failed dropping column StatusUpdateBroadcastFollowersEnabled from table IR_Incident")
				}
				if err := addColumnToPGTable(e, "IR_Incident", "StatusUpdateBroadcastWebhooksEnabled", "BOOLEAN DEFAULT FALSE"); err != nil {
					return errors.Wrapf(err, "failed adding column StatusUpdateBroadcastWebhooksEnabled to table IR_Incident")
				}
			}

			// enable channels broadcast where channels ids list is not empty
			channelsBroadcast := sqlStore.builder.
				Update("IR_Incident").
				Set("StatusUpdateBroadcastChannelsEnabled", true).
				Where(sq.NotEq{"ConcatenatedBroadcastChannelIDs": ""})

			if _, err := sqlStore.execBuilder(e, channelsBroadcast); err != nil {
				return errors.Wrapf(err, "failed updating the StatusUpdateBroadcastChannelsEnabled column")
			}

			// enable webhooks broadcast where webhooks list is not empty
			webhooksBroadcast := sqlStore.builder.
				Update("IR_Incident").
				Set("StatusUpdateBroadcastWebhooksEnabled", true).
				Where(sq.NotEq{"ConcatenatedWebhookOnStatusUpdateURLs": ""})

			if _, err := sqlStore.execBuilder(e, webhooksBroadcast); err != nil {
				return errors.Wrapf(err, "failed updating the StatusUpdateBroadcastWebhooksEnabled column")
			}

			return nil
		},
	},
	{
		fromVersion: semver.MustParse("0.53.0"),
		toVersion:   semver.MustParse("0.54.0"),
		migrationFunc: func(e sqlx.Ext, sqlStore *SQLStore) error {
			if e.DriverName() == model.DatabaseDriverMysql {
				if err := addColumnToMySQLTable(e, "IR_Incident", "SummaryModifiedAt", "BIGINT NOT NULL DEFAULT 0"); err != nil {
					return errors.Wrapf(err, "failed adding column SummaryModifiedAt to table IR_Incident")
				}
			} else {
				if err := addColumnToPGTable(e, "IR_Incident", "SummaryModifiedAt", "BIGINT NOT NULL DEFAULT 0"); err != nil {
					return errors.Wrapf(err, "failed adding column SummaryModifiedAt to table IR_Incident")
				}
			}

			return nil
		},
	},
	{
		fromVersion: semver.MustParse("0.54.0"),
		toVersion:   semver.MustParse("0.55.0"),
		migrationFunc: func(e sqlx.Ext, sqlStore *SQLStore) error {
			if e.DriverName() == model.DatabaseDriverMysql {
				if _, err := e.Exec(`
					CREATE TABLE IF NOT EXISTS IR_Category (
						ID VARCHAR(26) PRIMARY KEY,
						Name VARCHAR(512) NOT NULL,
						TeamID VARCHAR(26) NOT NULL,
						UserID VARCHAR(26) NOT NULL,
						Collapsed BOOLEAN DEFAULT FALSE,
						CreateAt BIGINT NOT NULL,
						UpdateAt BIGINT NOT NULL DEFAULT 0,
						DeleteAt BIGINT NOT NULL DEFAULT 0,
						INDEX IR_Category_TeamID_UserID (TeamID, UserID)
					)
				` + MySQLCharset); err != nil {
					return errors.Wrapf(err, "failed creating table IR_Category")
				}

				if _, err := e.Exec(`
				CREATE TABLE IF NOT EXISTS IR_Category_Item (
					Type VARCHAR(1) NOT NULL,
					CategoryID VARCHAR(26) NOT NULL REFERENCES IR_Category(ID),
					ItemID VARCHAR(26) NOT NULL,
					INDEX IR_Category_Item_CategoryID (CategoryID)
				)
				` + MySQLCharset); err != nil {
					return errors.Wrapf(err, "failed creating table IR_Category_Item")
				}

				if err := addPrimaryKey(e, sqlStore, "IR_Category_Item", "(CategoryID, ItemID, Type)"); err != nil {
					return errors.Wrapf(err, "failed creating primary key for IR_Category_Item")
				}
			} else {
				if _, err := e.Exec(`
					CREATE TABLE IF NOT EXISTS IR_Category (
						ID TEXT PRIMARY KEY,
						Name TEXT NOT NULL,
						TeamID TEXT NOT NULL,
						UserID TEXT NOT NULL,
						Collapsed BOOLEAN DEFAULT FALSE,
						CreateAt BIGINT NOT NULL,
						UpdateAt BIGINT NOT NULL DEFAULT 0,
						DeleteAt BIGINT NOT NULL DEFAULT 0
					)
				`); err != nil {
					return errors.Wrapf(err, "failed creating table IR_Category")
				}

				if _, err := e.Exec(createPGIndex("IR_Category_TeamID_UserID", "IR_Category", "TeamID, UserID")); err != nil {
					return errors.Wrapf(err, "failed creating index IR_Category_TeamID_UserID")
				}

				if _, err := e.Exec(`
					CREATE TABLE IF NOT EXISTS IR_Category_Item (
						Type TEXT NOT NULL,
						CategoryID TEXT NOT NULL REFERENCES IR_Category(ID),
						ItemID TEXT NOT NULL
					)
				`); err != nil {
					return errors.Wrapf(err, "failed creating table IR_Category_Item")
				}

				if _, err := e.Exec(createPGIndex("IR_Category_Item_CategoryID", "IR_Category_Item", "CategoryID")); err != nil {
					return errors.Wrapf(err, "failed creating index IR_Category_Item_CategoryID")
				}

				if err := addPrimaryKey(e, sqlStore, "ir_category_item", "(CategoryID, ItemID, Type)"); err != nil {
					return errors.Wrapf(err, "failed creating primary key for IR_Category_Item")
				}
			}

			return nil
		},
	},
	{
		fromVersion: semver.MustParse("0.55.0"),
		toVersion:   semver.MustParse("0.56.0"),
		migrationFunc: func(e sqlx.Ext, sqlStore *SQLStore) error {
			// Find all users who are members of channels where runs have been created.
			// Add them as members of the playbook but only if it's a public playbook.
			if _, err := e.Exec(`
				INSERT INTO IR_PlaybookMember
					SELECT DISTINCT
						pb.ID as PlaybookID,
						cm.UserID as MemberID,
						'playbook_member' as Roles
					FROM IR_Playbook as pb
					JOIN IR_Incident as run on run.PlaybookID = pb.ID
					JOIN ChannelMembers as cm on cm.ChannelID = run.ChannelID
					LEFT JOIN IR_PlaybookMember as pm on pm.PlaybookID = pb.ID AND pm.MemberID = cm.UserID
					LEFT JOIN Bots as b ON b.UserID = cm.UserID
					WHERE
						pb.Public = true AND
						pb.DeleteAt = 0 AND
						pm.PlaybookID IS NULL AND
						b.UserId IS NULL
			`); err != nil {
				// Migration is optional so no failure just logging. (it will not try again)
				logrus.WithError(err).Warn("failed to add existing users as playbook members")
			}

			return nil
		},
	},
	{
		fromVersion: semver.MustParse("0.56.0"),
		toVersion:   semver.MustParse("0.57.0"),
		migrationFunc: func(e sqlx.Ext, sqlStore *SQLStore) error {
			if e.DriverName() == model.DatabaseDriverMysql {
				if err := addColumnToMySQLTable(e, "IR_Run_Participants", "IsParticipant", "BOOLEAN DEFAULT FALSE"); err != nil {
					return errors.Wrapf(err, "failed adding column SummaryModifiedAt to table IR_Incident")
				}
				if _, err := e.Exec(`ALTER TABLE IR_Run_Participants ALTER IsFollower SET DEFAULT FALSE`); err != nil {
					return errors.Wrapf(err, "failed to set new column default for IsFollower")
				}
			} else {
				if err := addColumnToPGTable(e, "IR_Run_Participants", "IsParticipant", "BOOLEAN DEFAULT FALSE"); err != nil {
					return errors.Wrapf(err, "failed adding column SummaryModifiedAt to table IR_Incident")
				}
				if _, err := e.Exec(`ALTER TABLE IR_Run_Participants ALTER COLUMN IsFollower SET DEFAULT FALSE`); err != nil {
					return errors.Wrapf(err, "failed to set new column default for IsFollower")
				}
			}

			return nil
		},
	},
	{
		fromVersion: semver.MustParse("0.57.0"),
		toVersion:   semver.MustParse("0.58.0"),
		migrationFunc: func(e sqlx.Ext, sqlStore *SQLStore) error {
			// Find all users who are members of channels where runs have been created and are followers of the run.
			// Update them to become members of the playbook run
			var err error
			if e.DriverName() == model.DatabaseDriverMysql {
				_, err = e.Exec(`
					UPDATE IR_Run_Participants
					INNER JOIN IR_Incident ON IR_Run_Participants.IncidentID = IR_Incident.ID
					INNER JOIN ChannelMembers ON ChannelMembers.ChannelID = IR_Incident.ChannelID
					SET IR_Run_Participants.IsParticipant = true
					WHERE
						IR_Run_Participants.UserID = ChannelMembers.UserID
				`)
			} else {
				_, err = e.Exec(`
					UPDATE IR_Run_Participants
					SET IsParticipant = true
					FROM IR_Incident
					INNER JOIN ChannelMembers ON ChannelMembers.ChannelID = IR_Incident.ChannelID
					WHERE
						IR_Run_Participants.UserID = ChannelMembers.UserID AND
						IR_Run_Participants.IncidentID = IR_Incident.ID;
				`)
			}
			if err != nil {
				// Migration is optional so no failure just logging. (it will not try again)
				logrus.WithError(err).Debug("failed to update existing users as playbook members")
			}

			// Find all users who are members of channels where runs have been created.
			// Add them as members of the playbook run
			if _, err := e.Exec(`
				INSERT INTO IR_Run_Participants (UserID, IncidentID, IsFollower, IsParticipant)
					SELECT DISTINCT
						cm.UserID as UserID,
						run.ID as IncidentID,
						false as IsFollower,
						true as IsParticipant
					FROM IR_Incident as run
					JOIN ChannelMembers as cm on cm.ChannelID = run.ChannelID
					LEFT JOIN IR_Run_Participants as rp on rp.IncidentID = run.ID AND rp.UserID = cm.UserID
					WHERE
						rp.IncidentID IS NULL
			`); err != nil {
				// Migration is optional so no failure just logging. (it will not try again)
				logrus.WithError(err).Debug("failed to add existing users as playbook members")
			}

			return nil
		},
	},
	{
		fromVersion: semver.MustParse("0.58.0"),
		toVersion:   semver.MustParse("0.59.0"),
		migrationFunc: func(e sqlx.Ext, sqlStore *SQLStore) error {

			type ColTypeChange struct {
				ColName string
				Size    uint32
			}

			// Migrations are only for postgres
			if e.DriverName() == model.DatabaseDriverMysql {
				return nil
			}

			errCollected := []string{}
			changes := map[string][]ColTypeChange{
				"ir_incident": {
					{"id", 26},
					{"name", 1024},
					{"description", 4096},
					{"commanderuserid", 26},
					{"teamid", 26},
					{"channelid", 26},
					{"postid", 26},
					{"playbookid", 26},
					{"activestagetitle", 1024},
					{"reminderpostid", 26},
					{"broadcastchannelid", 26},
					{"remindermessagetemplate", 65535},
					{"currentstatus", 1024},
					{"reporteruserid", 26},
					{"concatenatedinviteduserids", 65535},
					{"defaultcommanderid", 26},
					{"announcementchannelid", 26},
					{"concatenatedwebhookoncreationurls", 65535},
					{"concatenatedwebhookonstatusupdateurls", 65535},
					{"concatenatedinvitedgroupids", 65535},
					{"retrospective", 65535},
					{"messageonjoin", 65535},
					{"categoryname", 65535},
					{"concatenatedbroadcastchannelids", 65535},
					{"channelidtorootid", 65535},
				},
				"ir_playbook": {
					{"id", 26},
					{"title", 1024},
					{"description", 4096},
					{"teamid", 26},
					{"broadcastchannelid", 26},
					{"remindermessagetemplate", 65535},
					{"concatenatedinviteduserids", 65535},
					{"defaultcommanderid", 26},
					{"announcementchannelid", 26},
					{"concatenatedwebhookoncreationurls", 65535},
					{"concatenatedinvitedgroupids", 65535},
					{"messageonjoin", 65535},
					{"retrospectivetemplate", 65535},
					{"concatenatedwebhookonstatusupdateurls", 65535},
					{"concatenatedsignalanykeywords", 65535},
					{"categoryname", 65535},
					{"concatenatedbroadcastchannelids", 65535},
					{"runsummarytemplate", 65535},
					{"channelnametemplate", 65535},
				},
				"ir_statusposts": {
					{"incidentid", 26},
					{"postid", 26},
				},
				"ir_category": {
					{"id", 26},
					{"name", 512},
					{"teamid", 26},
					{"userid", 26},
				},
				"ir_category_item": {
					{"type", 1},
					{"categoryid", 26},
					{"itemid", 26},
				},
				"ir_channelaction": {
					{"id", 26},
					{"actiontype", 65535},
					{"triggertype", 65535},
				},
				"ir_metric": {
					{"incidentid", 26},
					{"metricconfigid", 26},
				},
				"ir_metricconfig": {
					{"id", 26},
					{"playbookid", 26},
					{"title", 512},
					{"description", 4096},
					{"type", 32},
				},
				"ir_playbookautofollow": {
					{"playbookid", 26},
					{"userid", 26},
				},
				"ir_playbookmember": {
					{"playbookid", 26},
					{"memberid", 26},
					{"roles", 65535},
				},
				"ir_run_participants": {
					{"userid", 26},
					{"incidentid", 26},
				},
				"ir_viewedchannel": {
					{"userid", 26},
					{"channelid", 26},
				},
				"ir_timelineevent": {
					{"id", 26},
					{"incidentid", 26},
					{"eventtype", 32},
					{"summary", 256},
					{"details", 4096},
					{"postid", 26},
					{"subjectuserid", 26},
					{"creatoruserid", 26},
				},
				"ir_userinfo": {
					{"id", 26},
				},
			}

			for table, cols := range changes {
				for _, col := range cols {
					err := changeColumnTypeToPGTable(e, table, col.ColName, fmt.Sprintf("varchar(%d)", col.Size))
					if err != nil {
						errCollected = append(errCollected, err.Error())
					}
				}
			}

			if len(errCollected) > 0 {
				return errors.New(strings.Join(errCollected, ",\n "))
			}

			return nil
		},
	},
	{
		fromVersion: semver.MustParse("0.59.0"),
		toVersion:   semver.MustParse("0.60.0"),
		migrationFunc: func(e sqlx.Ext, sqlStore *SQLStore) error {
			if e.DriverName() == model.DatabaseDriverMysql {
				if err := addColumnToMySQLTable(e, "IR_Playbook", "CreateChannelMemberOnNewParticipant", "BOOLEAN DEFAULT TRUE"); err != nil {
					return errors.Wrapf(err, "failed adding column CreateChannelMemberOnNewParticipant to table IR_Playbook")
				}
				if err := addColumnToMySQLTable(e, "IR_Incident", "CreateChannelMemberOnNewParticipant", "BOOLEAN DEFAULT TRUE"); err != nil {
					return errors.Wrapf(err, "failed adding column CreateChannelMemberOnNewParticipant to table IR_Incident")
				}
				if err := addColumnToMySQLTable(e, "IR_Playbook", "RemoveChannelMemberOnRemovedParticipant", "BOOLEAN DEFAULT TRUE"); err != nil {
					return errors.Wrapf(err, "failed adding column RemoveChannelMemberOnRemovedParticipant to table IR_Playbook")
				}
				if err := addColumnToMySQLTable(e, "IR_Incident", "RemoveChannelMemberOnRemovedParticipant", "BOOLEAN DEFAULT TRUE"); err != nil {
					return errors.Wrapf(err, "failed adding column RemoveChannelMemberOnRemovedParticipant to table IR_Incident")
				}
			} else {
				if err := addColumnToPGTable(e, "IR_Playbook", "CreateChannelMemberOnNewParticipant", "BOOLEAN DEFAULT TRUE"); err != nil {
					return errors.Wrapf(err, "failed adding column CreateChannelMemberOnNewParticipant to table IR_Playbook")
				}
				if err := addColumnToPGTable(e, "IR_Incident", "CreateChannelMemberOnNewParticipant", "BOOLEAN DEFAULT TRUE"); err != nil {
					return errors.Wrapf(err, "failed adding column CreateChannelMemberOnNewParticipant to table IR_Incident")
				}
				if err := addColumnToPGTable(e, "IR_Playbook", "RemoveChannelMemberOnRemovedParticipant", "BOOLEAN DEFAULT TRUE"); err != nil {
					return errors.Wrapf(err, "failed adding column RemoveChannelMemberOnRemovedParticipant to table IR_Playbook")
				}
				if err := addColumnToPGTable(e, "IR_Incident", "RemoveChannelMemberOnRemovedParticipant", "BOOLEAN DEFAULT TRUE"); err != nil {
					return errors.Wrapf(err, "failed adding column RemoveChannelMemberOnRemovedParticipant to table IR_Incident")
				}
			}
			return nil
		},
	},
	{
		fromVersion: semver.MustParse("0.60.0"),
		toVersion:   semver.MustParse("0.61.0"),
		migrationFunc: func(e sqlx.Ext, sqlStore *SQLStore) error {
			if e.DriverName() == model.DatabaseDriverMysql {
<<<<<<< HEAD
				if _, err := e.Exec(`
					UPDATE IR_UserInfo
					SET DigestNotificationSettingsJSON =
						JSON_SET(DigestNotificationSettingsJSON, '$.disable_weekly_digest',
							JSON_EXTRACT(DigestNotificationSettingsJSON, '$.disable_daily_digest'));
				`); err != nil {
					return errors.Wrapf(err, "failed adding disable_weekly_digest field to IR_UserInfo DigestNotificationSettingsJSON")
				}
			} else {
				if _, err := e.Exec(`
					UPDATE IR_UserInfo
					SET DigestNotificationSettingsJSON = (DigestNotificationSettingsJSON::jsonb ||
						jsonb_build_object('disable_weekly_digest', (DigestNotificationSettingsJSON::jsonb->>'disable_daily_digest')::boolean))::json;

				`); err != nil {
					return errors.Wrapf(err, "failed adding disable_weekly_digest field to IR_UserInfo DigestNotificationSettingsJSON")
=======
				if err := addColumnToMySQLTable(e, "IR_Playbook", "ChannelID", "VARCHAR(26) DEFAULT ''"); err != nil {
					return errors.Wrapf(err, "failed adding column ChannelID to table IR_Playbook")
				}
				if err := addColumnToMySQLTable(e, "IR_Playbook", "ChannelMode", "VARCHAR(32) DEFAULT 'create_new_channel'"); err != nil {
					return errors.Wrapf(err, "failed adding column ChannelMode to table IR_Incident")
				}
				// We drop entirely the unique index for MySQL, there's an additional index on ChannelID that is kept
				if err := dropIndexIfExists(e, sqlStore, "IR_Incident", "ChannelID"); err != nil {
					return errors.Wrapf(err, "failed to drop ir_incident_channelid_key index on table ir_incident")
				}
				if _, err := e.Exec("UPDATE IR_Incident i JOIN Channels c ON c.id=i.ChannelID AND i.Name='' SET i.name=c.DisplayName"); err != nil {
					return errors.Wrapf(err, "failed to update all old run names from channel names")
				}
			} else {
				if err := addColumnToPGTable(e, "IR_Playbook", "ChannelID", "VARCHAR(26) DEFAULT ''"); err != nil {
					return errors.Wrapf(err, "failed adding column ChannelID to table IR_Playbook")
				}
				if err := addColumnToPGTable(e, "IR_Playbook", "ChannelMode", "VARCHAR(32) DEFAULT 'create_new_channel'"); err != nil {
					return errors.Wrapf(err, "failed adding column ChannelMode to table IR_Incident")
				}
				// Unique constraint is dropped but index is kept
				if _, err := e.Exec("ALTER TABLE IR_Incident DROP CONSTRAINT IF EXISTS ir_incident_channelid_key"); err != nil {
					return errors.Wrapf(err, "failed to drop constraint ir_incident_channelid_key on table ir_incident")
				}
				if _, err := e.Exec("UPDATE IR_Incident i SET name=c.DisplayName FROM Channels c WHERE  c.id=i.ChannelID AND i.Name=''"); err != nil {
					return errors.Wrapf(err, "failed to update all old run names from channel names")
>>>>>>> 9b0d5489
				}
			}
			return nil
		},
	},
}<|MERGE_RESOLUTION|>--- conflicted
+++ resolved
@@ -2398,24 +2398,6 @@
 		toVersion:   semver.MustParse("0.61.0"),
 		migrationFunc: func(e sqlx.Ext, sqlStore *SQLStore) error {
 			if e.DriverName() == model.DatabaseDriverMysql {
-<<<<<<< HEAD
-				if _, err := e.Exec(`
-					UPDATE IR_UserInfo
-					SET DigestNotificationSettingsJSON =
-						JSON_SET(DigestNotificationSettingsJSON, '$.disable_weekly_digest',
-							JSON_EXTRACT(DigestNotificationSettingsJSON, '$.disable_daily_digest'));
-				`); err != nil {
-					return errors.Wrapf(err, "failed adding disable_weekly_digest field to IR_UserInfo DigestNotificationSettingsJSON")
-				}
-			} else {
-				if _, err := e.Exec(`
-					UPDATE IR_UserInfo
-					SET DigestNotificationSettingsJSON = (DigestNotificationSettingsJSON::jsonb ||
-						jsonb_build_object('disable_weekly_digest', (DigestNotificationSettingsJSON::jsonb->>'disable_daily_digest')::boolean))::json;
-
-				`); err != nil {
-					return errors.Wrapf(err, "failed adding disable_weekly_digest field to IR_UserInfo DigestNotificationSettingsJSON")
-=======
 				if err := addColumnToMySQLTable(e, "IR_Playbook", "ChannelID", "VARCHAR(26) DEFAULT ''"); err != nil {
 					return errors.Wrapf(err, "failed adding column ChannelID to table IR_Playbook")
 				}
@@ -2442,7 +2424,32 @@
 				}
 				if _, err := e.Exec("UPDATE IR_Incident i SET name=c.DisplayName FROM Channels c WHERE  c.id=i.ChannelID AND i.Name=''"); err != nil {
 					return errors.Wrapf(err, "failed to update all old run names from channel names")
->>>>>>> 9b0d5489
+				}
+			}
+			return nil
+		},
+	},
+	{
+		fromVersion: semver.MustParse("0.61.0"),
+		toVersion:   semver.MustParse("0.62.0"),
+		migrationFunc: func(e sqlx.Ext, sqlStore *SQLStore) error {
+			if e.DriverName() == model.DatabaseDriverMysql {
+				if _, err := e.Exec(`
+						UPDATE IR_UserInfo
+						SET DigestNotificationSettingsJSON =
+						JSON_SET(DigestNotificationSettingsJSON, '$.disable_weekly_digest',
+							JSON_EXTRACT(DigestNotificationSettingsJSON, '$.disable_daily_digest'));
+					`); err != nil {
+					return errors.Wrapf(err, "failed adding disable_weekly_digest field to IR_UserInfo DigestNotificationSettingsJSON")
+				}
+			} else {
+				if _, err := e.Exec(`
+						UPDATE IR_UserInfo
+						SET DigestNotificationSettingsJSON = (DigestNotificationSettingsJSON::jsonb ||
+							jsonb_build_object('disable_weekly_digest', (DigestNotificationSettingsJSON::jsonb->>'disable_daily_digest')::boolean))::json;
+						
+					`); err != nil {
+					return errors.Wrapf(err, "failed adding disable_weekly_digest field to IR_UserInfo DigestNotificationSettingsJSON")
 				}
 			}
 			return nil
