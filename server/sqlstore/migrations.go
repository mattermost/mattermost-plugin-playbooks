--- conflicted
+++ resolved
@@ -1695,7 +1695,26 @@
 		fromVersion: semver.MustParse("0.46.0"),
 		toVersion:   semver.MustParse("0.47.0"),
 		migrationFunc: func(e sqlx.Ext, sqlStore *SQLStore) error {
-<<<<<<< HEAD
+			// set CurrentStatus = Finished for runs with EndAt > 0 || IsActive == false
+			updateOldStatuses := sqlStore.builder.
+				Update("IR_Incident").
+				Set("CurrentStatus", app.StatusFinished).
+				Where(sq.Or{
+					sq.Gt{"EndAt": 0},
+					sq.Eq{"IsActive": false},
+				})
+
+			if _, err := sqlStore.execBuilder(sqlStore.db, updateOldStatuses); err != nil {
+				return errors.Wrap(err, "failed to update new CurrentStatus for old runs")
+			}
+
+			return nil
+		},
+	},
+	{
+		fromVersion: semver.MustParse("0.47.0"),
+		toVersion:   semver.MustParse("0.48.0"),
+		migrationFunc: func(e sqlx.Ext, sqlStore *SQLStore) error {
 			if e.DriverName() == model.DatabaseDriverMysql {
 				if _, err := e.Exec(`
 					CREATE TABLE IF NOT EXISTS IR_MetricConfig (
@@ -1768,19 +1787,6 @@
 				if _, err := e.Exec(createPGIndex("IR_Metric_MetricConfigID", "IR_Metric", "MetricConfigID")); err != nil {
 					return errors.Wrapf(err, "failed creating index IR_Metric_MetricConfigID")
 				}
-=======
-			// set CurrentStatus = Finished for runs with EndAt > 0 || IsActive == false
-			updateOldStatuses := sqlStore.builder.
-				Update("IR_Incident").
-				Set("CurrentStatus", app.StatusFinished).
-				Where(sq.Or{
-					sq.Gt{"EndAt": 0},
-					sq.Eq{"IsActive": false},
-				})
-
-			if _, err := sqlStore.execBuilder(sqlStore.db, updateOldStatuses); err != nil {
-				return errors.Wrap(err, "failed to update new CurrentStatus for old runs")
->>>>>>> 53da83c1
 			}
 
 			return nil
