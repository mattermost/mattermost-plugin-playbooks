package sqlstore

import (
	"encoding/json"

	sq "github.com/Masterminds/squirrel"
	"github.com/blang/semver"
	"github.com/jmoiron/sqlx"
	"github.com/mattermost/mattermost-plugin-incident-collaboration/server/playbook"
	"github.com/mattermost/mattermost-server/v5/model"
	"github.com/pkg/errors"
)

type Migration struct {
	fromVersion   semver.Version
	toVersion     semver.Version
	migrationFunc func(sqlx.Ext, *SQLStore) error
}

const MySQLCharset = "DEFAULT CHARACTER SET utf8mb4"

var migrations = []Migration{
	{
		fromVersion: semver.MustParse("0.0.0"),
		toVersion:   semver.MustParse("0.1.0"),
		migrationFunc: func(e sqlx.Ext, sqlStore *SQLStore) error {
			if _, err := e.Exec(`
				CREATE TABLE IF NOT EXISTS IR_System (
					SKey VARCHAR(64) PRIMARY KEY,
					SValue VARCHAR(1024) NULL
				);
			`); err != nil {
				return errors.Wrapf(err, "failed creating table IR_System")
			}

			if e.DriverName() == model.DATABASE_DRIVER_MYSQL {

				if _, err := e.Exec(`
					CREATE TABLE IF NOT EXISTS IR_Incident (
						ID VARCHAR(26) PRIMARY KEY,
						Name VARCHAR(1024) NOT NULL,
						Description VARCHAR(4096) NOT NULL,
						IsActive BOOLEAN NOT NULL,
						CommanderUserID VARCHAR(26) NOT NULL,
						TeamID VARCHAR(26) NOT NULL,
						ChannelID VARCHAR(26) NOT NULL UNIQUE,
						CreateAt BIGINT NOT NULL,
						EndAt BIGINT NOT NULL DEFAULT 0,
						DeleteAt BIGINT NOT NULL DEFAULT 0,
						ActiveStage BIGINT NOT NULL,
						PostID VARCHAR(26) NOT NULL DEFAULT '',
						PlaybookID VARCHAR(26) NOT NULL DEFAULT '',
						ChecklistsJSON TEXT NOT NULL,
						INDEX IR_Incident_TeamID (TeamID),
						INDEX IR_Incident_TeamID_CommanderUserID (TeamID, CommanderUserID),
						INDEX IR_Incident_ChannelID (ChannelID)
					)
				` + MySQLCharset); err != nil {
					return errors.Wrapf(err, "failed creating table IR_Incident")
				}

				if _, err := e.Exec(`
					CREATE TABLE IF NOT EXISTS IR_Playbook (
						ID VARCHAR(26) PRIMARY KEY,
						Title VARCHAR(1024) NOT NULL,
						Description VARCHAR(4096) NOT NULL,
						TeamID VARCHAR(26) NOT NULL,
						CreatePublicIncident BOOLEAN NOT NULL,
						CreateAt BIGINT NOT NULL,
						DeleteAt BIGINT NOT NULL DEFAULT 0,
						ChecklistsJSON TEXT NOT NULL,
						NumStages BIGINT NOT NULL DEFAULT 0,
						NumSteps BIGINT NOT NULL DEFAULT 0,
						INDEX IR_Playbook_TeamID (TeamID),
						INDEX IR_PlaybookMember_PlaybookID (ID)
					)
				` + MySQLCharset); err != nil {
					return errors.Wrapf(err, "failed creating table IR_Playbook")
				}

				if _, err := e.Exec(`
					CREATE TABLE IF NOT EXISTS IR_PlaybookMember (
						PlaybookID VARCHAR(26) NOT NULL REFERENCES IR_Playbook(ID),
						MemberID VARCHAR(26) NOT NULL,
						INDEX IR_PlaybookMember_PlaybookID (PlaybookID),
						INDEX IR_PlaybookMember_MemberID (MemberID)
					)
				` + MySQLCharset); err != nil {
					return errors.Wrapf(err, "failed creating table IR_PlaybookMember")
				}
			} else {
				if _, err := e.Exec(`
					CREATE TABLE IF NOT EXISTS IR_Incident (
						ID TEXT PRIMARY KEY,
						Name TEXT NOT NULL,
						Description TEXT NOT NULL,
						IsActive BOOLEAN NOT NULL,
						CommanderUserID TEXT NOT NULL,
						TeamID TEXT NOT NULL,
						ChannelID TEXT NOT NULL UNIQUE,
						CreateAt BIGINT NOT NULL,
						EndAt BIGINT NOT NULL DEFAULT 0,
						DeleteAt BIGINT NOT NULL DEFAULT 0,
						ActiveStage BIGINT NOT NULL,
						PostID TEXT NOT NULL DEFAULT '',
						PlaybookID TEXT NOT NULL DEFAULT '',
						ChecklistsJSON JSON NOT NULL
					);
				`); err != nil {
					return errors.Wrapf(err, "failed creating table IR_Incident")
				}

				if _, err := e.Exec(`
					CREATE TABLE IF NOT EXISTS IR_Playbook (
						ID TEXT PRIMARY KEY,
						Title TEXT NOT NULL,
						Description TEXT NOT NULL,
						TeamID TEXT NOT NULL,
						CreatePublicIncident BOOLEAN NOT NULL,
						CreateAt BIGINT NOT NULL,
						DeleteAt BIGINT NOT NULL DEFAULT 0,
						ChecklistsJSON JSON NOT NULL,
						NumStages BIGINT NOT NULL DEFAULT 0,
						NumSteps BIGINT NOT NULL DEFAULT 0
					);
				`); err != nil {
					return errors.Wrapf(err, "failed creating table IR_Playbook")
				}

				if _, err := e.Exec(`
					CREATE TABLE IF NOT EXISTS IR_PlaybookMember (
						PlaybookID TEXT NOT NULL REFERENCES IR_Playbook(ID),
						MemberID TEXT NOT NULL,
						UNIQUE (PlaybookID, MemberID)
					);
				`); err != nil {
					return errors.Wrapf(err, "failed creating table IR_PlaybookMember")
				}

				if _, err := e.Exec(createPGIndex("IR_Incident_TeamID", "IR_Incident", "TeamID")); err != nil {
					return errors.Wrapf(err, "failed creating index IR_Incident_TeamID")
				}

				if _, err := e.Exec(createPGIndex("IR_Incident_TeamID_CommanderUserID", "IR_Incident", "TeamID, CommanderUserID")); err != nil {
					return errors.Wrapf(err, "failed creating index IR_Incident_TeamID_CommanderUserID")
				}

				if _, err := e.Exec(createPGIndex("IR_Incident_ChannelID", "IR_Incident", "ChannelID")); err != nil {
					return errors.Wrapf(err, "failed creating index IR_Incident_ChannelID")
				}

				if _, err := e.Exec(createPGIndex("IR_Playbook_TeamID", "IR_Playbook", "TeamID")); err != nil {
					return errors.Wrapf(err, "failed creating index IR_Playbook_TeamID")
				}

				if _, err := e.Exec(createPGIndex("IR_PlaybookMember_PlaybookID", "IR_PlaybookMember", "PlaybookID")); err != nil {
					return errors.Wrapf(err, "failed creating index IR_PlaybookMember_PlaybookID")
				}

				if _, err := e.Exec(createPGIndex("IR_PlaybookMember_MemberID", "IR_PlaybookMember", "MemberID")); err != nil {
					return errors.Wrapf(err, "failed creating index IR_PlaybookMember_MemberID ")
				}
			}

			return nil
		},
	},
	{
		fromVersion: semver.MustParse("0.1.0"),
		toVersion:   semver.MustParse("0.2.0"),
		migrationFunc: func(e sqlx.Ext, sqlStore *SQLStore) error {
			// prior to v1.0.0 of the plugin, this migration was used to trigger the data migration from the kvstore
			return nil
		},
	},
	{
		fromVersion: semver.MustParse("0.2.0"),
		toVersion:   semver.MustParse("0.3.0"),
		migrationFunc: func(e sqlx.Ext, sqlStore *SQLStore) error {
			if e.DriverName() == model.DATABASE_DRIVER_MYSQL {
				if err := addColumnToMySQLTable(e, "IR_Incident", "ActiveStageTitle", "VARCHAR(1024) DEFAULT ''"); err != nil {
					return errors.Wrapf(err, "failed adding column ActiveStageTitle to table IR_Incident")
				}

			} else {
				if err := addColumnToPGTable(e, "IR_Incident", "ActiveStageTitle", "TEXT DEFAULT ''"); err != nil {
					return errors.Wrapf(err, "failed adding column ActiveStageTitle to table IR_Incident")
				}
			}

			getIncidentsQuery := sqlStore.builder.
				Select("ID", "ActiveStage", "ChecklistsJSON").
				From("IR_Incident")

			var incidents []struct {
				ID             string
				ActiveStage    int
				ChecklistsJSON json.RawMessage
			}
			if err := sqlStore.selectBuilder(e, &incidents, getIncidentsQuery); err != nil {
				return errors.Wrapf(err, "failed getting incidents to update their ActiveStageTitle")
			}

			for _, theIncident := range incidents {
				var checklists []playbook.Checklist
				if err := json.Unmarshal(theIncident.ChecklistsJSON, &checklists); err != nil {
					return errors.Wrapf(err, "failed to unmarshal checklists json for incident id: '%s'", theIncident.ID)
				}

				numChecklists := len(checklists)
				if numChecklists == 0 {
					continue
				}

				if theIncident.ActiveStage < 0 || theIncident.ActiveStage >= numChecklists {
					sqlStore.log.Warnf("index %d out of bounds, incident '%s' has %d stages: setting ActiveStageTitle to the empty string", theIncident.ActiveStage, theIncident.ID, numChecklists)
					continue
				}

				incidentUpdate := sqlStore.builder.
					Update("IR_Incident").
					Set("ActiveStageTitle", checklists[theIncident.ActiveStage].Title).
					Where(sq.Eq{"ID": theIncident.ID})

				if _, err := sqlStore.execBuilder(e, incidentUpdate); err != nil {
					return errors.Errorf("failed updating the ActiveStageTitle field of incident '%s'", theIncident.ID)
				}
			}

			return nil
		},
	},
	{
		fromVersion: semver.MustParse("0.3.0"),
		toVersion:   semver.MustParse("0.4.0"),
		migrationFunc: func(e sqlx.Ext, sqlStore *SQLStore) error {

			if e.DriverName() == model.DATABASE_DRIVER_MYSQL {
				if _, err := e.Exec(`
					CREATE TABLE IF NOT EXISTS IR_StatusPosts (
						IncidentID VARCHAR(26) NOT NULL REFERENCES IR_Incident(ID),
						PostID VARCHAR(26) NOT NULL,
						CONSTRAINT posts_unique UNIQUE (IncidentID, PostID),
						INDEX IR_StatusPosts_IncidentID (IncidentID),
						INDEX IR_StatusPosts_PostID (PostID)
					)
				` + MySQLCharset); err != nil {
					return errors.Wrapf(err, "failed creating table IR_StatusPosts")
				}

				if err := addColumnToMySQLTable(e, "IR_Incident", "ReminderPostID", "VARCHAR(26)"); err != nil {
					return errors.Wrapf(err, "failed adding column ReminderPostID to table IR_Incident")
				}

				if err := addColumnToMySQLTable(e, "IR_Incident", "BroadcastChannelID", "VARCHAR(26) DEFAULT ''"); err != nil {
					return errors.Wrapf(err, "failed adding column BroadcastChannelID to table IR_Incident")
				}

				if err := addColumnToMySQLTable(e, "IR_Playbook", "BroadcastChannelID", "VARCHAR(26) DEFAULT ''"); err != nil {
					return errors.Wrapf(err, "failed adding column BroadcastChannelID to table IR_Playbook")
				}

			} else {
				if _, err := e.Exec(`
					CREATE TABLE IF NOT EXISTS IR_StatusPosts (
						IncidentID TEXT NOT NULL REFERENCES IR_Incident(ID),
						PostID TEXT NOT NULL,
						UNIQUE (IncidentID, PostID)
					);
				`); err != nil {
					return errors.Wrapf(err, "failed creating table IR_StatusPosts")
				}

				if _, err := e.Exec(createPGIndex("IR_StatusPosts_IncidentID", "IR_StatusPosts", "IncidentID")); err != nil {
					return errors.Wrapf(err, "failed creating index IR_StatusPosts_IncidentID")
				}

				if _, err := e.Exec(createPGIndex("IR_StatusPosts_PostID", "IR_StatusPosts", "PostID")); err != nil {
					return errors.Wrapf(err, "failed creating index IR_StatusPosts_PostID ")
				}

				if err := addColumnToPGTable(e, "IR_Incident", "ReminderPostID", "TEXT"); err != nil {
					return errors.Wrapf(err, "failed adding column ReminderPostID to table IR_Incident")
				}

				if err := addColumnToPGTable(e, "IR_Incident", "BroadcastChannelID", "TEXT DEFAULT ''"); err != nil {
					return errors.Wrapf(err, "failed adding column BroadcastChannelID to table IR_Incident")
				}

				if err := addColumnToPGTable(e, "IR_Playbook", "BroadcastChannelID", "TEXT DEFAULT ''"); err != nil {
					return errors.Wrapf(err, "failed adding column BroadcastChannelID to table IR_Playbook")
				}
			}

			return nil
		},
	},
	{
		fromVersion: semver.MustParse("0.4.0"),
		toVersion:   semver.MustParse("0.5.0"),
		migrationFunc: func(e sqlx.Ext, sqlStore *SQLStore) error {
			if e.DriverName() == model.DATABASE_DRIVER_MYSQL {
				if err := addColumnToMySQLTable(e, "IR_Incident", "PreviousReminder", "BIGINT NOT NULL DEFAULT 0"); err != nil {
					return errors.Wrapf(err, "failed adding column PreviousReminder to table IR_Incident")
				}
				if err := addColumnToMySQLTable(e, "IR_Playbook", "ReminderMessageTemplate", "TEXT"); err != nil {
					return errors.Wrapf(err, "failed adding column ReminderMessageTemplate to table IR_Playbook")
				}
				if _, err := e.Exec("UPDATE IR_Playbook SET ReminderMessageTemplate = '' WHERE ReminderMessageTemplate IS NULL"); err != nil {
					return errors.Wrapf(err, "failed adding column ReminderMessageTemplate to table IR_Playbook")
				}
				if err := addColumnToMySQLTable(e, "IR_Incident", "ReminderMessageTemplate", "TEXT"); err != nil {
					return errors.Wrapf(err, "failed adding column ReminderMessageTemplate to table IR_Playbook")
				}
				if _, err := e.Exec("UPDATE IR_Incident SET ReminderMessageTemplate = '' WHERE ReminderMessageTemplate IS NULL"); err != nil {
					return errors.Wrapf(err, "failed adding column ReminderMessageTemplate to table IR_Incident")
				}
				if err := addColumnToMySQLTable(e, "IR_Playbook", "ReminderTimerDefaultSeconds", "BIGINT NOT NULL DEFAULT 0"); err != nil {
					return errors.Wrapf(err, "failed adding column ReminderTimerDefaultSeconds to table IR_Playbook")
				}
			} else {
				if err := addColumnToPGTable(e, "IR_Incident", "PreviousReminder", "BIGINT NOT NULL DEFAULT 0"); err != nil {
					return errors.Wrapf(err, "failed adding column PreviousReminder to table IR_Incident")
				}
				if err := addColumnToPGTable(e, "IR_Playbook", "ReminderMessageTemplate", "TEXT DEFAULT ''"); err != nil {
					return errors.Wrapf(err, "failed adding column ReminderMessageTemplate to table IR_Playbook")
				}
				if err := addColumnToPGTable(e, "IR_Incident", "ReminderMessageTemplate", "TEXT DEFAULT ''"); err != nil {
					return errors.Wrapf(err, "failed adding column ReminderMessageTemplate to table IR_Playbook")
				}
				if err := addColumnToPGTable(e, "IR_Playbook", "ReminderTimerDefaultSeconds", "BIGINT NOT NULL DEFAULT 0"); err != nil {
					return errors.Wrapf(err, "failed adding column ReminderTimerDefaultSeconds to table IR_Playbook")
				}
			}
			return nil
		},
	},
	{
		fromVersion: semver.MustParse("0.5.0"),
		toVersion:   semver.MustParse("0.6.0"),
		migrationFunc: func(e sqlx.Ext, sqlStore *SQLStore) error {
			if e.DriverName() == model.DATABASE_DRIVER_MYSQL {
				if err := addColumnToMySQLTable(e, "IR_Incident", "CurrentStatus", "VARCHAR(1024) NOT NULL DEFAULT 'Active'"); err != nil {
					return errors.Wrapf(err, "failed adding column CurrentStatus to table IR_Incident")
				}
				if err := addColumnToMySQLTable(e, "IR_StatusPosts", "Status", "VARCHAR(1024) NOT NULL DEFAULT ''"); err != nil {
					return errors.Wrapf(err, "failed adding column Status to table IR_StatusPosts")
				}
			} else {
				if err := addColumnToPGTable(e, "IR_Incident", "CurrentStatus", "TEXT NOT NULL DEFAULT 'Active'"); err != nil {
					return errors.Wrapf(err, "failed adding column CurrentStatus to table IR_Incident")
				}
				if err := addColumnToPGTable(e, "IR_StatusPosts", "Status", "TEXT NOT NULL DEFAULT ''"); err != nil {
					return errors.Wrapf(err, "failed adding column Status to table IR_StatusPosts")
				}
			}
			if _, err := e.Exec("UPDATE IR_Incident SET CurrentStatus = 'Resolved' WHERE EndAt != 0"); err != nil {
				return errors.Wrapf(err, "failed adding column ReminderMessageTemplate to table IR_Incident")
			}
			return nil
		},
	},
	{
		fromVersion: semver.MustParse("0.6.0"),
		toVersion:   semver.MustParse("0.7.0"),
		migrationFunc: func(e sqlx.Ext, sqlStore *SQLStore) error {
			if e.DriverName() == model.DATABASE_DRIVER_MYSQL {
				if _, err := e.Exec(`
					CREATE TABLE IF NOT EXISTS IR_TimelineEvent
					(
						ID            VARCHAR(26)   NOT NULL,
						IncidentID    VARCHAR(26)   NOT NULL REFERENCES IR_Incident(ID),
						CreateAt      BIGINT        NOT NULL,
						DeleteAt      BIGINT        NOT NULL DEFAULT 0,
						EventAt       BIGINT        NOT NULL,
						EventType     VARCHAR(32)   NOT NULL DEFAULT '',
						Summary       VARCHAR(256)  NOT NULL DEFAULT '',
						Details       VARCHAR(4096) NOT NULL DEFAULT '',
						PostID        VARCHAR(26)   NOT NULL DEFAULT '',
						SubjectUserID VARCHAR(26)   NOT NULL DEFAULT '',
						CreatorUserID VARCHAR(26)   NOT NULL DEFAULT '',
						INDEX IR_TimelineEvent_ID (ID),
						INDEX IR_TimelineEvent_IncidentID (IncidentID)
					)
				` + MySQLCharset); err != nil {
					return errors.Wrapf(err, "failed creating table IR_TimelineEvent")
				}

			} else {
				if _, err := e.Exec(`
					CREATE TABLE IF NOT EXISTS IR_TimelineEvent
					(
						ID            TEXT   NOT NULL,
						IncidentID    TEXT   NOT NULL REFERENCES IR_Incident(ID),
						CreateAt      BIGINT NOT NULL,
					    DeleteAt      BIGINT NOT NULL DEFAULT 0,
						EventAt       BIGINT NOT NULL,
						EventType     TEXT   NOT NULL DEFAULT '',
						Summary       TEXT   NOT NULL DEFAULT '',
						Details       TEXT   NOT NULL DEFAULT '',
						PostID        TEXT   NOT NULL DEFAULT '',
					    SubjectUserID TEXT   NOT NULL DEFAULT '',
					    CreatorUserID TEXT   NOT NULL DEFAULT ''
					)
				`); err != nil {
					return errors.Wrapf(err, "failed creating table IR_TimelineEvent")
				}

				if _, err := e.Exec(createPGIndex("IR_TimelineEvent_ID", "IR_TimelineEvent", "ID")); err != nil {
					return errors.Wrapf(err, "failed creating index IR_TimelineEvent_ID")
				}
				if _, err := e.Exec(createPGIndex("IR_TimelineEvent_IncidentID", "IR_TimelineEvent", "IncidentID")); err != nil {
					return errors.Wrapf(err, "failed creating index IR_TimelineEvent_IncidentID")
				}
			}

			return nil
		},
	},
	{
		fromVersion: semver.MustParse("0.7.0"),
		toVersion:   semver.MustParse("0.8.0"),
		migrationFunc: func(e sqlx.Ext, sqlStore *SQLStore) error {
			if e.DriverName() == model.DATABASE_DRIVER_MYSQL {
				if err := addColumnToMySQLTable(e, "IR_Incident", "ReporterUserID", "varchar(26) NOT NULL DEFAULT ''"); err != nil {
					return errors.Wrapf(err, "failed adding column ReporterUserID to table IR_Incident")
				}
			} else {
				if err := addColumnToPGTable(e, "IR_Incident", "ReporterUserID", "TEXT NOT NULL DEFAULT ''"); err != nil {
					return errors.Wrapf(err, "failed adding column ReporterUserID to table IR_Incident")
				}
			}
			if _, err := e.Exec(`UPDATE IR_Incident SET ReporterUserID = CommanderUserID WHERE ReporterUserID = ''`); err != nil {
				return errors.Wrapf(err, "Failed to migrate ReporterUserID")
			}

			return nil
		},
	},
	{
		fromVersion: semver.MustParse("0.8.0"),
		toVersion:   semver.MustParse("0.9.0"),
		migrationFunc: func(e sqlx.Ext, sqlStore *SQLStore) error {
			if e.DriverName() == model.DATABASE_DRIVER_MYSQL {
				if err := addColumnToMySQLTable(e, "IR_Incident", "ConcatenatedInvitedUserIDs", "TEXT"); err != nil {
					return errors.Wrapf(err, "failed adding column ConcatenatedInvitedUserIDs to table IR_Incident")
				}
				if _, err := e.Exec("UPDATE IR_Incident SET ConcatenatedInvitedUserIDs = '' WHERE ConcatenatedInvitedUserIDs IS NULL"); err != nil {
					return errors.Wrapf(err, "failed setting default value in column ConcatenatedInvitedUserIDs of table IR_Incident")
				}

				if err := addColumnToMySQLTable(e, "IR_Playbook", "ConcatenatedInvitedUserIDs", "TEXT"); err != nil {
					return errors.Wrapf(err, "failed adding column ConcatenatedInvitedUserIDs to table IR_Playbook")
				}
				if _, err := e.Exec("UPDATE IR_Playbook SET ConcatenatedInvitedUserIDs = '' WHERE ConcatenatedInvitedUserIDs IS NULL"); err != nil {
					return errors.Wrapf(err, "failed setting default value in column ConcatenatedInvitedUserIDs of table IR_Playbook")
				}

				if err := addColumnToMySQLTable(e, "IR_Playbook", "InviteUsersEnabled", "BOOLEAN DEFAULT FALSE"); err != nil {
					return errors.Wrapf(err, "failed adding column InviteUsersEnabled to table IR_Playbook")
				}
			} else {
				if err := addColumnToPGTable(e, "IR_Incident", "ConcatenatedInvitedUserIDs", "TEXT DEFAULT ''"); err != nil {
					return errors.Wrapf(err, "failed adding column ConcatenatedInvitedUserIDs to table IR_Incident")
				}
				if err := addColumnToPGTable(e, "IR_Playbook", "ConcatenatedInvitedUserIDs", "TEXT DEFAULT ''"); err != nil {
					return errors.Wrapf(err, "failed adding column ConcatenatedInvitedUserIDs to table IR_Playbook")
				}
				if err := addColumnToPGTable(e, "IR_Playbook", "InviteUsersEnabled", "BOOLEAN DEFAULT FALSE"); err != nil {
					return errors.Wrapf(err, "failed adding column InviteUsersEnabled to table IR_Playbook")
				}
			}

			return nil
		},
	},
	{
		fromVersion: semver.MustParse("0.9.0"),
		toVersion:   semver.MustParse("0.10.0"),
		migrationFunc: func(e sqlx.Ext, sqlStore *SQLStore) error {
			if e.DriverName() == model.DATABASE_DRIVER_MYSQL {
				if err := addColumnToMySQLTable(e, "IR_Incident", "DefaultCommanderID", "VARCHAR(26) DEFAULT ''"); err != nil {
					return errors.Wrapf(err, "failed adding column DefaultCommanderID to table IR_Incident")
				}

				if err := addColumnToMySQLTable(e, "IR_Playbook", "DefaultCommanderID", "VARCHAR(26) DEFAULT ''"); err != nil {
					return errors.Wrapf(err, "failed adding column DefaultCommanderID to table IR_Playbook")
				}

				if err := addColumnToMySQLTable(e, "IR_Playbook", "DefaultCommanderEnabled", "BOOLEAN DEFAULT FALSE"); err != nil {
					return errors.Wrapf(err, "failed adding column DefaultCommanderEnabled to table IR_Playbook")
				}
			} else {
				if err := addColumnToPGTable(e, "IR_Incident", "DefaultCommanderID", "TEXT DEFAULT ''"); err != nil {
					return errors.Wrapf(err, "failed adding column DefaultCommanderID to table IR_Incident")
				}

				if err := addColumnToPGTable(e, "IR_Playbook", "DefaultCommanderID", "TEXT DEFAULT ''"); err != nil {
					return errors.Wrapf(err, "failed adding column DefaultCommanderID to table IR_Playbook")
				}

				if err := addColumnToPGTable(e, "IR_Playbook", "DefaultCommanderEnabled", "BOOLEAN DEFAULT FALSE"); err != nil {
					return errors.Wrapf(err, "failed adding column DefaultCommanderEnabled to table IR_Playbook")
				}
			}

			return nil
		},
	},
	{
		fromVersion: semver.MustParse("0.10.0"),
		toVersion:   semver.MustParse("0.11.0"),
		migrationFunc: func(e sqlx.Ext, sqlStore *SQLStore) error {
			if e.DriverName() == model.DATABASE_DRIVER_MYSQL {
				if _, err := e.Exec(`
					UPDATE IR_Incident
					INNER JOIN Channels ON IR_Incident.ChannelID = Channels.ID
					SET IR_Incident.CreateAt = Channels.CreateAt,
						IR_Incident.DeleteAt = Channels.DeleteAt
					WHERE IR_Incident.CreateAt = 0
						AND IR_Incident.DeleteAt = 0
						AND IR_Incident.ChannelID = Channels.ID
				`); err != nil {
					return errors.Wrap(err, "failed updating table IR_Incident with Channels' CreateAt and DeleteAt values")
				}
			} else {
				if _, err := e.Exec(`
					UPDATE IR_Incident
					SET CreateAt = Channels.CreateAt,
						DeleteAt = Channels.DeleteAt
					FROM Channels
					WHERE IR_Incident.CreateAt = 0
						AND IR_Incident.DeleteAt = 0
						AND IR_Incident.ChannelID = Channels.ID
				`); err != nil {
					return errors.Wrap(err, "failed updating table IR_Incident with Channels' CreateAt and DeleteAt values")
				}
			}

			return nil
		},
	},
	{
		fromVersion: semver.MustParse("0.11.0"),
		toVersion:   semver.MustParse("0.12.0"),
		migrationFunc: func(e sqlx.Ext, sqlStore *SQLStore) error {
			if e.DriverName() == model.DATABASE_DRIVER_MYSQL {
				if err := addColumnToMySQLTable(e, "IR_Incident", "AnnouncementChannelID", "VARCHAR(26) DEFAULT ''"); err != nil {
					return errors.Wrapf(err, "failed adding column AnnouncementChannelID to table IR_Incident")
				}

				if err := addColumnToMySQLTable(e, "IR_Playbook", "AnnouncementChannelID", "VARCHAR(26) DEFAULT ''"); err != nil {
					return errors.Wrapf(err, "failed adding column AnnouncementChannelID to table IR_Playbook")
				}

				if err := addColumnToMySQLTable(e, "IR_Playbook", "AnnouncementChannelEnabled", "BOOLEAN DEFAULT FALSE"); err != nil {
					return errors.Wrapf(err, "failed adding column AnnouncementChannelEnabled to table IR_Playbook")
				}
			} else {
				if err := addColumnToPGTable(e, "IR_Incident", "AnnouncementChannelID", "TEXT DEFAULT ''"); err != nil {
					return errors.Wrapf(err, "failed adding column AnnouncementChannelID to table IR_Incident")
				}

				if err := addColumnToPGTable(e, "IR_Playbook", "AnnouncementChannelID", "TEXT DEFAULT ''"); err != nil {
					return errors.Wrapf(err, "failed adding column AnnouncementChannelID to table IR_Playbook")
				}

				if err := addColumnToPGTable(e, "IR_Playbook", "AnnouncementChannelEnabled", "BOOLEAN DEFAULT FALSE"); err != nil {
					return errors.Wrapf(err, "failed adding column AnnouncementChannelEnabled to table IR_Playbook")
				}
			}

			return nil
		},
	},
	{
		fromVersion: semver.MustParse("0.12.0"),
		toVersion:   semver.MustParse("0.13.0"),
		migrationFunc: func(e sqlx.Ext, sqlStore *SQLStore) error {
			if e.DriverName() == model.DATABASE_DRIVER_MYSQL {
<<<<<<< HEAD
				if err := addColumnToMySQLTable(e, "IR_Incident", "ConcatenatedInvitedGroupIDs", "TEXT"); err != nil {
					return errors.Wrapf(err, "failed adding column ConcatenatedInvitedGroupIDs to table IR_Incident")
				}
				if _, err := e.Exec("UPDATE IR_Incident SET ConcatenatedInvitedGroupIDs = '' WHERE ConcatenatedInvitedGroupIDs IS NULL"); err != nil {
					return errors.Wrapf(err, "failed setting default value in column ConcatenatedInvitedGroupIDs of table IR_Incident")
				}

				if err := addColumnToMySQLTable(e, "IR_Playbook", "ConcatenatedInvitedGroupIDs", "TEXT"); err != nil {
					return errors.Wrapf(err, "failed adding column ConcatenatedInvitedGroupIDs to table IR_Playbook")
				}
				if _, err := e.Exec("UPDATE IR_Playbook SET ConcatenatedInvitedGroupIDs = '' WHERE ConcatenatedInvitedGroupIDs IS NULL"); err != nil {
					return errors.Wrapf(err, "failed setting default value in column ConcatenatedInvitedGroupIDs of table IR_Playbook")
				}
			} else {
				if err := addColumnToPGTable(e, "IR_Incident", "ConcatenatedInvitedGroupIDs", "TEXT DEFAULT ''"); err != nil {
					return errors.Wrapf(err, "failed adding column ConcatenatedInvitedGroupIDs to table IR_Incident")
				}
				if err := addColumnToPGTable(e, "IR_Playbook", "ConcatenatedInvitedGroupIDs", "TEXT DEFAULT ''"); err != nil {
					return errors.Wrapf(err, "failed adding column ConcatenatedInvitedGroupIDs to table IR_Playbook")
=======
				if err := addColumnToMySQLTable(e, "IR_Incident", "WebhookOnCreationURL", "TEXT"); err != nil {
					return errors.Wrapf(err, "failed adding column WebhookOnCreationURL to table IR_Incident")
				}
				if _, err := e.Exec("UPDATE IR_Incident SET WebhookOnCreationURL = '' WHERE WebhookOnCreationURL IS NULL"); err != nil {
					return errors.Wrapf(err, "failed setting default value in column WebhookOnCreationURL of table IR_Incident")
				}

				if err := addColumnToMySQLTable(e, "IR_Playbook", "WebhookOnCreationURL", "TEXT"); err != nil {
					return errors.Wrapf(err, "failed adding column WebhookOnCreationURL to table IR_Playbook")
				}
				if _, err := e.Exec("UPDATE IR_Playbook SET WebhookOnCreationURL = '' WHERE WebhookOnCreationURL IS NULL"); err != nil {
					return errors.Wrapf(err, "failed setting default value in column WebhookOnCreationURL of table IR_Playbook")
				}

				if err := addColumnToMySQLTable(e, "IR_Playbook", "WebhookOnCreationEnabled", "BOOLEAN DEFAULT FALSE"); err != nil {
					return errors.Wrapf(err, "failed adding column WebhookOnCreationEnabled to table IR_Playbook")
				}
			} else {
				if err := addColumnToPGTable(e, "IR_Incident", "WebhookOnCreationURL", "TEXT DEFAULT ''"); err != nil {
					return errors.Wrapf(err, "failed adding column WebhookOnCreationURL to table IR_Incident")
				}

				if err := addColumnToPGTable(e, "IR_Playbook", "WebhookOnCreationURL", "TEXT DEFAULT ''"); err != nil {
					return errors.Wrapf(err, "failed adding column WebhookOnCreationURL to table IR_Playbook")
				}

				if err := addColumnToPGTable(e, "IR_Playbook", "WebhookOnCreationEnabled", "BOOLEAN DEFAULT FALSE"); err != nil {
					return errors.Wrapf(err, "failed adding column WebhookOnCreationEnabled to table IR_Playbook")
>>>>>>> 96c34998
				}
			}

			return nil
		},
	},
}<|MERGE_RESOLUTION|>--- conflicted
+++ resolved
@@ -578,7 +578,45 @@
 		toVersion:   semver.MustParse("0.13.0"),
 		migrationFunc: func(e sqlx.Ext, sqlStore *SQLStore) error {
 			if e.DriverName() == model.DATABASE_DRIVER_MYSQL {
-<<<<<<< HEAD
+				if err := addColumnToMySQLTable(e, "IR_Incident", "WebhookOnCreationURL", "TEXT"); err != nil {
+					return errors.Wrapf(err, "failed adding column WebhookOnCreationURL to table IR_Incident")
+				}
+				if _, err := e.Exec("UPDATE IR_Incident SET WebhookOnCreationURL = '' WHERE WebhookOnCreationURL IS NULL"); err != nil {
+					return errors.Wrapf(err, "failed setting default value in column WebhookOnCreationURL of table IR_Incident")
+				}
+
+				if err := addColumnToMySQLTable(e, "IR_Playbook", "WebhookOnCreationURL", "TEXT"); err != nil {
+					return errors.Wrapf(err, "failed adding column WebhookOnCreationURL to table IR_Playbook")
+				}
+				if _, err := e.Exec("UPDATE IR_Playbook SET WebhookOnCreationURL = '' WHERE WebhookOnCreationURL IS NULL"); err != nil {
+					return errors.Wrapf(err, "failed setting default value in column WebhookOnCreationURL of table IR_Playbook")
+				}
+
+				if err := addColumnToMySQLTable(e, "IR_Playbook", "WebhookOnCreationEnabled", "BOOLEAN DEFAULT FALSE"); err != nil {
+					return errors.Wrapf(err, "failed adding column WebhookOnCreationEnabled to table IR_Playbook")
+				}
+			} else {
+				if err := addColumnToPGTable(e, "IR_Incident", "WebhookOnCreationURL", "TEXT DEFAULT ''"); err != nil {
+					return errors.Wrapf(err, "failed adding column WebhookOnCreationURL to table IR_Incident")
+				}
+
+				if err := addColumnToPGTable(e, "IR_Playbook", "WebhookOnCreationURL", "TEXT DEFAULT ''"); err != nil {
+					return errors.Wrapf(err, "failed adding column WebhookOnCreationURL to table IR_Playbook")
+				}
+
+				if err := addColumnToPGTable(e, "IR_Playbook", "WebhookOnCreationEnabled", "BOOLEAN DEFAULT FALSE"); err != nil {
+					return errors.Wrapf(err, "failed adding column WebhookOnCreationEnabled to table IR_Playbook")
+				}
+			}
+
+			return nil
+		},
+	},
+	{
+		fromVersion: semver.MustParse("0.13.0"),
+		toVersion:   semver.MustParse("0.14.0"),
+		migrationFunc: func(e sqlx.Ext, sqlStore *SQLStore) error {
+			if e.DriverName() == model.DATABASE_DRIVER_MYSQL {
 				if err := addColumnToMySQLTable(e, "IR_Incident", "ConcatenatedInvitedGroupIDs", "TEXT"); err != nil {
 					return errors.Wrapf(err, "failed adding column ConcatenatedInvitedGroupIDs to table IR_Incident")
 				}
@@ -598,36 +636,6 @@
 				}
 				if err := addColumnToPGTable(e, "IR_Playbook", "ConcatenatedInvitedGroupIDs", "TEXT DEFAULT ''"); err != nil {
 					return errors.Wrapf(err, "failed adding column ConcatenatedInvitedGroupIDs to table IR_Playbook")
-=======
-				if err := addColumnToMySQLTable(e, "IR_Incident", "WebhookOnCreationURL", "TEXT"); err != nil {
-					return errors.Wrapf(err, "failed adding column WebhookOnCreationURL to table IR_Incident")
-				}
-				if _, err := e.Exec("UPDATE IR_Incident SET WebhookOnCreationURL = '' WHERE WebhookOnCreationURL IS NULL"); err != nil {
-					return errors.Wrapf(err, "failed setting default value in column WebhookOnCreationURL of table IR_Incident")
-				}
-
-				if err := addColumnToMySQLTable(e, "IR_Playbook", "WebhookOnCreationURL", "TEXT"); err != nil {
-					return errors.Wrapf(err, "failed adding column WebhookOnCreationURL to table IR_Playbook")
-				}
-				if _, err := e.Exec("UPDATE IR_Playbook SET WebhookOnCreationURL = '' WHERE WebhookOnCreationURL IS NULL"); err != nil {
-					return errors.Wrapf(err, "failed setting default value in column WebhookOnCreationURL of table IR_Playbook")
-				}
-
-				if err := addColumnToMySQLTable(e, "IR_Playbook", "WebhookOnCreationEnabled", "BOOLEAN DEFAULT FALSE"); err != nil {
-					return errors.Wrapf(err, "failed adding column WebhookOnCreationEnabled to table IR_Playbook")
-				}
-			} else {
-				if err := addColumnToPGTable(e, "IR_Incident", "WebhookOnCreationURL", "TEXT DEFAULT ''"); err != nil {
-					return errors.Wrapf(err, "failed adding column WebhookOnCreationURL to table IR_Incident")
-				}
-
-				if err := addColumnToPGTable(e, "IR_Playbook", "WebhookOnCreationURL", "TEXT DEFAULT ''"); err != nil {
-					return errors.Wrapf(err, "failed adding column WebhookOnCreationURL to table IR_Playbook")
-				}
-
-				if err := addColumnToPGTable(e, "IR_Playbook", "WebhookOnCreationEnabled", "BOOLEAN DEFAULT FALSE"); err != nil {
-					return errors.Wrapf(err, "failed adding column WebhookOnCreationEnabled to table IR_Playbook")
->>>>>>> 96c34998
 				}
 			}
 
