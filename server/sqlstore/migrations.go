--- conflicted
+++ resolved
@@ -2364,54 +2364,58 @@
 		toVersion:   semver.MustParse("0.60.0"),
 		migrationFunc: func(e sqlx.Ext, sqlStore *SQLStore) error {
 			if e.DriverName() == model.DatabaseDriverMysql {
-<<<<<<< HEAD
+				if err := addColumnToMySQLTable(e, "IR_Playbook", "CreateChannelMemberOnNewParticipant", "BOOLEAN DEFAULT TRUE"); err != nil {
+					return errors.Wrapf(err, "failed adding column CreateChannelMemberOnNewParticipant to table IR_Playbook")
+				}
+				if err := addColumnToMySQLTable(e, "IR_Incident", "CreateChannelMemberOnNewParticipant", "BOOLEAN DEFAULT TRUE"); err != nil {
+					return errors.Wrapf(err, "failed adding column CreateChannelMemberOnNewParticipant to table IR_Incident")
+				}
+				if err := addColumnToMySQLTable(e, "IR_Playbook", "RemoveChannelMemberOnRemovedParticipant", "BOOLEAN DEFAULT TRUE"); err != nil {
+					return errors.Wrapf(err, "failed adding column RemoveChannelMemberOnRemovedParticipant to table IR_Playbook")
+				}
+				if err := addColumnToMySQLTable(e, "IR_Incident", "RemoveChannelMemberOnRemovedParticipant", "BOOLEAN DEFAULT TRUE"); err != nil {
+					return errors.Wrapf(err, "failed adding column RemoveChannelMemberOnRemovedParticipant to table IR_Incident")
+				}
+			} else {
+				if err := addColumnToPGTable(e, "IR_Playbook", "CreateChannelMemberOnNewParticipant", "BOOLEAN DEFAULT TRUE"); err != nil {
+					return errors.Wrapf(err, "failed adding column CreateChannelMemberOnNewParticipant to table IR_Playbook")
+				}
+				if err := addColumnToPGTable(e, "IR_Incident", "CreateChannelMemberOnNewParticipant", "BOOLEAN DEFAULT TRUE"); err != nil {
+					return errors.Wrapf(err, "failed adding column CreateChannelMemberOnNewParticipant to table IR_Incident")
+				}
+				if err := addColumnToPGTable(e, "IR_Playbook", "RemoveChannelMemberOnRemovedParticipant", "BOOLEAN DEFAULT TRUE"); err != nil {
+					return errors.Wrapf(err, "failed adding column RemoveChannelMemberOnRemovedParticipant to table IR_Playbook")
+				}
+				if err := addColumnToPGTable(e, "IR_Incident", "RemoveChannelMemberOnRemovedParticipant", "BOOLEAN DEFAULT TRUE"); err != nil {
+					return errors.Wrapf(err, "failed adding column RemoveChannelMemberOnRemovedParticipant to table IR_Incident")
+				}
+			}
+			return nil
+		},
+	},
+	{
+		fromVersion: semver.MustParse("0.60.0"),
+		toVersion:   semver.MustParse("0.61.0"),
+		migrationFunc: func(e sqlx.Ext, sqlStore *SQLStore) error {
+			if e.DriverName() == model.DatabaseDriverMysql {
 				if _, err := e.Exec(`
 					UPDATE IR_UserInfo
 					SET DigestNotificationSettingsJSON =
 						JSON_SET(DigestNotificationSettingsJSON, '$.disable_weekly_digest',
-             				JSON_EXTRACT(DigestNotificationSettingsJSON, '$.disable_daily_digest'))
+							JSON_EXTRACT(DigestNotificationSettingsJSON, '$.disable_daily_digest'));
 				`); err != nil {
 					return errors.Wrapf(err, "failed adding disable_weekly_digest field to IR_UserInfo DigestNotificationSettingsJSON")
 				}
 			} else {
 				if _, err := e.Exec(`
-				    UPDATE IR_UserInfo
-				    SET DigestNotificationSettingsJSON = (DigestNotificationSettingsJSON::jsonb ||
-				    	jsonb_build_object('disable_weekly_digest', (DigestNotificationSettingsJSON::jsonb->>'disable_daily_digest')::boolean))::json
-				
+					UPDATE IR_UserInfo
+					SET DigestNotificationSettingsJSON = (DigestNotificationSettingsJSON::jsonb ||
+						jsonb_build_object('disable_weekly_digest', (DigestNotificationSettingsJSON::jsonb->>'disable_daily_digest')::boolean))::json;
+
 				`); err != nil {
 					return errors.Wrapf(err, "failed adding disable_weekly_digest field to IR_UserInfo DigestNotificationSettingsJSON")
 				}
 			}
-
-=======
-				if err := addColumnToMySQLTable(e, "IR_Playbook", "CreateChannelMemberOnNewParticipant", "BOOLEAN DEFAULT TRUE"); err != nil {
-					return errors.Wrapf(err, "failed adding column CreateChannelMemberOnNewParticipant to table IR_Playbook")
-				}
-				if err := addColumnToMySQLTable(e, "IR_Incident", "CreateChannelMemberOnNewParticipant", "BOOLEAN DEFAULT TRUE"); err != nil {
-					return errors.Wrapf(err, "failed adding column CreateChannelMemberOnNewParticipant to table IR_Incident")
-				}
-				if err := addColumnToMySQLTable(e, "IR_Playbook", "RemoveChannelMemberOnRemovedParticipant", "BOOLEAN DEFAULT TRUE"); err != nil {
-					return errors.Wrapf(err, "failed adding column RemoveChannelMemberOnRemovedParticipant to table IR_Playbook")
-				}
-				if err := addColumnToMySQLTable(e, "IR_Incident", "RemoveChannelMemberOnRemovedParticipant", "BOOLEAN DEFAULT TRUE"); err != nil {
-					return errors.Wrapf(err, "failed adding column RemoveChannelMemberOnRemovedParticipant to table IR_Incident")
-				}
-			} else {
-				if err := addColumnToPGTable(e, "IR_Playbook", "CreateChannelMemberOnNewParticipant", "BOOLEAN DEFAULT TRUE"); err != nil {
-					return errors.Wrapf(err, "failed adding column CreateChannelMemberOnNewParticipant to table IR_Playbook")
-				}
-				if err := addColumnToPGTable(e, "IR_Incident", "CreateChannelMemberOnNewParticipant", "BOOLEAN DEFAULT TRUE"); err != nil {
-					return errors.Wrapf(err, "failed adding column CreateChannelMemberOnNewParticipant to table IR_Incident")
-				}
-				if err := addColumnToPGTable(e, "IR_Playbook", "RemoveChannelMemberOnRemovedParticipant", "BOOLEAN DEFAULT TRUE"); err != nil {
-					return errors.Wrapf(err, "failed adding column RemoveChannelMemberOnRemovedParticipant to table IR_Playbook")
-				}
-				if err := addColumnToPGTable(e, "IR_Incident", "RemoveChannelMemberOnRemovedParticipant", "BOOLEAN DEFAULT TRUE"); err != nil {
-					return errors.Wrapf(err, "failed adding column RemoveChannelMemberOnRemovedParticipant to table IR_Incident")
-				}
-			}
->>>>>>> b1ec8874
 			return nil
 		},
 	},
