--- conflicted
+++ resolved
@@ -30,24 +30,6 @@
 
 // setSystemValue updates the IR_System table for the given key.
 func (sqlStore *SQLStore) setSystemValue(e queryExecer, key, value string) error {
-<<<<<<< HEAD
-	// MySQL reports 0 rows affected in the update below when the key and value
-	// already exist. We can use its native support for upsert instead. Postgres
-	// 9.4 does not have native support for upsert, but it reports 1 row
-	// affected even when the key and value are already present.
-	if sqlStore.db.DriverName() == DeprecatedDatabaseDriverMysql {
-		_, err := sqlStore.execBuilder(e,
-			sq.Insert("IR_System").
-				Columns("SKey", "SValue").
-				Values(key, value).
-				Suffix("ON DUPLICATE KEY UPDATE SValue = ?", value),
-		)
-
-		return err
-	}
-
-=======
->>>>>>> a7f889d1
 	result, err := sqlStore.execBuilder(e,
 		sq.Update("IR_System").
 			Set("SValue", value).
