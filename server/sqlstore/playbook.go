package sqlstore

import (
	"database/sql"
	"encoding/json"
	"fmt"
	"math"
	"strings"

	sq "github.com/Masterminds/squirrel"
	"github.com/mattermost/mattermost-plugin-incident-collaboration/server/app"
	"github.com/mattermost/mattermost-plugin-incident-collaboration/server/bot"
	"github.com/mattermost/mattermost-server/v5/model"
	"github.com/pkg/errors"
)

type sqlPlaybook struct {
	app.Playbook
	ChecklistsJSON                json.RawMessage
	ConcatenatedInvitedUserIDs    string
	ConcatenatedInvitedGroupIDs   string
	ConcatenatedSignalAnyKeywords string
}

// playbookStore is a sql store for playbooks. Use NewPlaybookStore to create it.
type playbookStore struct {
	pluginAPI       PluginAPIClient
	log             bot.Logger
	store           *SQLStore
	queryBuilder    sq.StatementBuilderType
	playbookSelect  sq.SelectBuilder
	memberIDsSelect sq.SelectBuilder
}

// Ensure playbookStore implements the playbook.Store interface.
var _ app.PlaybookStore = (*playbookStore)(nil)

type playbookMembers []struct {
	PlaybookID string
	MemberID   string
}

func applyPlaybookFilterOptionsSort(builder sq.SelectBuilder, options app.PlaybookFilterOptions) (sq.SelectBuilder, error) {
	var sort string
	switch options.Sort {
	case app.SortByID:
		sort = "ID"
	case app.SortByTitle:
		sort = "Title"
	case app.SortByStages:
		sort = "NumStages"
	case app.SortBySteps:
		sort = "NumSteps"
	case app.SortByRuns:
		sort = "NumRuns"
	case "":
		// Default to a stable sort if none explicitly provided.
		sort = "ID"
	default:
		return sq.SelectBuilder{}, errors.Errorf("unsupported sort parameter '%s'", options.Sort)
	}

	var direction string
	switch options.Direction {
	case app.DirectionAsc:
		direction = "ASC"
	case app.DirectionDesc:
		direction = "DESC"
	case "":
		// Default to an ascending sort if none explicitly provided.
		direction = "ASC"
	default:
		return sq.SelectBuilder{}, errors.Errorf("unsupported direction parameter '%s'", options.Direction)
	}

	builder = builder.OrderByClause(fmt.Sprintf("%s %s", sort, direction))

	page := options.Page
	perPage := options.PerPage
	if page < 0 {
		page = 0
	}
	if perPage < 0 {
		perPage = 0
	}

	builder = builder.
		Offset(uint64(page * perPage)).
		Limit(uint64(perPage))

	return builder, nil
}

// NewPlaybookStore creates a new store for playbook service.
func NewPlaybookStore(pluginAPI PluginAPIClient, log bot.Logger, sqlStore *SQLStore) app.PlaybookStore {
	playbookSelect := sqlStore.builder.
		Select(
			"ID",
			"Title",
			"Description",
			"TeamID",
			"CreatePublicIncident AS CreatePublicPlaybookRun",
			"CreateAt",
			"UpdateAt",
			"DeleteAt",
			"NumStages",
			"NumSteps",
			"BroadcastChannelID",
			"COALESCE(ReminderMessageTemplate, '') ReminderMessageTemplate",
			"ReminderTimerDefaultSeconds",
			"ConcatenatedInvitedUserIDs",
			"ConcatenatedInvitedGroupIDs",
			"InviteUsersEnabled",
			"DefaultCommanderID AS DefaultOwnerID",
			"DefaultCommanderEnabled AS DefaultOwnerEnabled",
			"AnnouncementChannelID",
			"AnnouncementChannelEnabled",
			"WebhookOnCreationURL",
			"WebhookOnCreationEnabled",
			"MessageOnJoin",
			"MessageOnJoinEnabled",
			"RetrospectiveReminderIntervalSeconds",
			"RetrospectiveTemplate",
			"WebhookOnStatusUpdateURL",
			"WebhookOnStatusUpdateEnabled",
			"ExportChannelOnArchiveEnabled",
<<<<<<< HEAD
			"ConcatenatedSignalAnyKeywords",
			"SignalAnyKeywordsEnabled",
		).
=======
			"ConcatenatedSignalAnyKeywords", "SignalAnyKeywordsEnabled",
			"CategorizeChannelEnabled").
>>>>>>> 36e2af5b
		From("IR_Playbook")

	memberIDsSelect := sqlStore.builder.
		Select("PlaybookID", "MemberID").
		From("IR_PlaybookMember")

	newStore := &playbookStore{
		pluginAPI:       pluginAPI,
		log:             log,
		store:           sqlStore,
		queryBuilder:    sqlStore.builder,
		playbookSelect:  playbookSelect,
		memberIDsSelect: memberIDsSelect,
	}
	return newStore
}

// Create creates a new playbook
func (p *playbookStore) Create(playbook app.Playbook) (id string, err error) {
	if playbook.ID != "" {
		return "", errors.New("ID should be empty")
	}
	playbook.ID = model.NewId()

	rawPlaybook, err := toSQLPlaybook(playbook)
	if err != nil {
		return "", err
	}

	tx, err := p.store.db.Beginx()
	if err != nil {
		return "", errors.Wrap(err, "could not begin transaction")
	}
	defer p.store.finalizeTransaction(tx)

	_, err = p.store.execBuilder(tx, sq.
		Insert("IR_Playbook").
		SetMap(map[string]interface{}{
			"ID":                                   rawPlaybook.ID,
			"Title":                                rawPlaybook.Title,
			"Description":                          rawPlaybook.Description,
			"TeamID":                               rawPlaybook.TeamID,
			"CreatePublicIncident":                 rawPlaybook.CreatePublicPlaybookRun,
			"CreateAt":                             rawPlaybook.CreateAt,
			"UpdateAt":                             rawPlaybook.UpdateAt,
			"DeleteAt":                             rawPlaybook.DeleteAt,
			"ChecklistsJSON":                       rawPlaybook.ChecklistsJSON,
			"NumStages":                            len(rawPlaybook.Checklists),
			"NumSteps":                             getSteps(rawPlaybook.Playbook),
			"BroadcastChannelID":                   rawPlaybook.BroadcastChannelID,
			"ReminderMessageTemplate":              rawPlaybook.ReminderMessageTemplate,
			"ReminderTimerDefaultSeconds":          rawPlaybook.ReminderTimerDefaultSeconds,
			"ConcatenatedInvitedUserIDs":           rawPlaybook.ConcatenatedInvitedUserIDs,
			"ConcatenatedInvitedGroupIDs":          rawPlaybook.ConcatenatedInvitedGroupIDs,
			"InviteUsersEnabled":                   rawPlaybook.InviteUsersEnabled,
			"DefaultCommanderID":                   rawPlaybook.DefaultOwnerID,
			"DefaultCommanderEnabled":              rawPlaybook.DefaultOwnerEnabled,
			"AnnouncementChannelID":                rawPlaybook.AnnouncementChannelID,
			"AnnouncementChannelEnabled":           rawPlaybook.AnnouncementChannelEnabled,
			"WebhookOnCreationURL":                 rawPlaybook.WebhookOnCreationURL,
			"WebhookOnCreationEnabled":             rawPlaybook.WebhookOnCreationEnabled,
			"MessageOnJoin":                        rawPlaybook.MessageOnJoin,
			"MessageOnJoinEnabled":                 rawPlaybook.MessageOnJoinEnabled,
			"RetrospectiveReminderIntervalSeconds": rawPlaybook.RetrospectiveReminderIntervalSeconds,
			"RetrospectiveTemplate":                rawPlaybook.RetrospectiveTemplate,
			"WebhookOnStatusUpdateURL":             rawPlaybook.WebhookOnStatusUpdateURL,
			"WebhookOnStatusUpdateEnabled":         rawPlaybook.WebhookOnStatusUpdateEnabled,
			"ExportChannelOnArchiveEnabled":        rawPlaybook.ExportChannelOnArchiveEnabled,
			"ConcatenatedSignalAnyKeywords":        rawPlaybook.ConcatenatedSignalAnyKeywords,
			"SignalAnyKeywordsEnabled":             rawPlaybook.SignalAnyKeywordsEnabled,
			"CategorizeChannelEnabled":             rawPlaybook.CategorizeChannelEnabled,
		}))
	if err != nil {
		return "", errors.Wrap(err, "failed to store new playbook")
	}

	if err = p.replacePlaybookMembers(tx, rawPlaybook.Playbook); err != nil {
		return "", errors.Wrap(err, "failed to replace playbook members")
	}

	if err = tx.Commit(); err != nil {
		return "", errors.Wrap(err, "could not commit transaction")
	}

	return rawPlaybook.ID, nil
}

// Get retrieves a playbook
func (p *playbookStore) Get(id string) (app.Playbook, error) {
	if id == "" {
		return app.Playbook{}, errors.New("ID cannot be empty")
	}

	tx, err := p.store.db.Beginx()
	if err != nil {
		return app.Playbook{}, errors.Wrap(err, "could not begin transaction")
	}
	defer p.store.finalizeTransaction(tx)

	withChecklistsSelect := p.playbookSelect.
		Columns("ChecklistsJSON").
		From("IR_Playbook")

	var rawPlaybook sqlPlaybook
	err = p.store.getBuilder(tx, &rawPlaybook, withChecklistsSelect.Where(sq.Eq{"ID": id}))
	if err == sql.ErrNoRows {
		return app.Playbook{}, errors.Wrapf(app.ErrNotFound, "playbook does not exist for id '%s'", id)
	} else if err != nil {
		return app.Playbook{}, errors.Wrapf(err, "failed to get playbook by id '%s'", id)
	}

	playbook, err := toPlaybook(rawPlaybook)
	if err != nil {
		return app.Playbook{}, err
	}

	var memberIDs playbookMembers
	err = p.store.selectBuilder(tx, &memberIDs, p.memberIDsSelect.Where(sq.Eq{"PlaybookID": id}))
	if err != nil && err != sql.ErrNoRows {
		return app.Playbook{}, errors.Wrapf(err, "failed to get memberIDs for playbook with id '%s'", id)
	}

	if err = tx.Commit(); err != nil {
		return app.Playbook{}, errors.Wrap(err, "could not commit transaction")
	}

	for _, m := range memberIDs {
		playbook.MemberIDs = append(playbook.MemberIDs, m.MemberID)
	}

	return playbook, nil
}

// GetPlaybooks retrieves all playbooks that are not deleted.
func (p *playbookStore) GetPlaybooks() ([]app.Playbook, error) {
	tx, err := p.store.db.Beginx()
	if err != nil {
		return nil, errors.Wrap(err, "could not begin transaction")
	}
	defer p.store.finalizeTransaction(tx)

	var playbooks []app.Playbook
	err = p.store.selectBuilder(tx, &playbooks, p.store.builder.
		Select(
			"p.ID",
			"p.Title",
			"p.Description",
			"p.TeamID",
			"p.CreatePublicIncident AS CreatePublicPlaybookRun",
			"p.CreateAt",
			"p.DeleteAt",
			"p.NumStages",
			"p.NumSteps",
			"COUNT(i.ID) AS NumRuns",
			"COALESCE(MAX(i.CreateAt), 0) AS LastRunAt",
			`(
				CASE WHEN p.InviteUsersEnabled THEN 1 ELSE 0 END +
				CASE WHEN p.DefaultCommanderEnabled THEN 1 ELSE 0 END +
				CASE WHEN p.AnnouncementChannelEnabled THEN 1 ELSE 0 END +
				CASE WHEN p.WebhookOnCreationEnabled THEN 1 ELSE 0 END +
				CASE WHEN p.MessageOnJoinEnabled THEN 1 ELSE 0 END +
				CASE WHEN p.WebhookOnStatusUpdateEnabled THEN 1 ELSE 0 END +
				CASE WHEN p.SignalAnyKeywordsEnabled THEN 1 ELSE 0 END
			) AS NumActions`,
		).
		From("IR_Playbook AS p").
		LeftJoin("IR_Incident AS i ON p.ID = i.PlaybookID").
		Where(sq.Eq{"p.DeleteAt": 0}).
		GroupBy("p.ID"))

	if err == sql.ErrNoRows {
		return nil, errors.Wrap(app.ErrNotFound, "no playbooks found")
	} else if err != nil {
		return nil, errors.Wrap(err, "failed to get playbooks")
	}

	var memberIDs playbookMembers
	err = p.store.selectBuilder(tx, &memberIDs, p.memberIDsSelect)
	if err != nil && err != sql.ErrNoRows {
		return nil, errors.Wrapf(err, "failed to get memberIDs")
	}

	if err = tx.Commit(); err != nil {
		return nil, errors.Wrap(err, "could not commit transaction")
	}

	addMembersToPlaybooks(memberIDs, playbooks)

	return playbooks, nil
}

// GetPlaybooksForTeam retrieves all playbooks on the specified team given the provided options.
func (p *playbookStore) GetPlaybooksForTeam(requesterInfo app.RequesterInfo, teamID string, opts app.PlaybookFilterOptions) (app.GetPlaybooksResults, error) {
	// Check that you are a playbook member or there are no restrictions.
	permissionsAndFilter := sq.Expr(`(
			EXISTS(SELECT 1
					FROM IR_PlaybookMember as pm
					WHERE pm.PlaybookID = p.ID
					AND pm.MemberID = ?)
			OR NOT EXISTS(SELECT 1
					FROM IR_PlaybookMember as pm
					WHERE pm.PlaybookID = p.ID)
		)`, requesterInfo.UserID)

	queryForResults := p.store.builder.
		Select(
			"p.ID",
			"p.Title",
			"p.Description",
			"p.TeamID",
			"p.CreatePublicIncident AS CreatePublicPlaybookRun",
			"p.CreateAt",
			"p.DeleteAt",
			"p.NumStages",
			"p.NumSteps",
			"COUNT(i.ID) AS NumRuns",
			"COALESCE(MAX(i.CreateAt), 0) AS LastRunAt",
			`(
				CASE WHEN p.InviteUsersEnabled THEN 1 ELSE 0 END +
				CASE WHEN p.DefaultCommanderEnabled THEN 1 ELSE 0 END +
				CASE WHEN p.AnnouncementChannelEnabled THEN 1 ELSE 0 END +
				CASE WHEN p.WebhookOnCreationEnabled THEN 1 ELSE 0 END +
				CASE WHEN p.MessageOnJoinEnabled THEN 1 ELSE 0 END +
				CASE WHEN p.WebhookOnStatusUpdateEnabled THEN 1 ELSE 0 END +
				CASE WHEN p.SignalAnyKeywordsEnabled THEN 1 ELSE 0 END
			) AS NumActions`,
		).
		From("IR_Playbook AS p").
		LeftJoin("IR_Incident AS i ON p.ID = i.PlaybookID").
		GroupBy("p.ID").
		Where(sq.Eq{"p.DeleteAt": 0}).
		Where(sq.Eq{"p.TeamID": teamID}).
		Where(permissionsAndFilter)

	queryForResults, err := applyPlaybookFilterOptionsSort(queryForResults, opts)
	if err != nil {
		return app.GetPlaybooksResults{}, errors.Wrap(err, "failed to apply sort options")
	}

	var playbooks []app.Playbook
	err = p.store.selectBuilder(p.store.db, &playbooks, queryForResults)
	if err == sql.ErrNoRows {
		return app.GetPlaybooksResults{}, errors.Wrap(app.ErrNotFound, "no playbooks found")
	} else if err != nil {
		return app.GetPlaybooksResults{}, errors.Wrap(err, "failed to get playbooks")
	}

	queryForTotal := p.store.builder.
		Select("COUNT(*)").
		From("IR_Playbook AS p").
		Where(sq.Eq{"DeleteAt": 0}).
		Where(sq.Eq{"TeamID": teamID}).
		Where(permissionsAndFilter)

	var total int
	if err = p.store.getBuilder(p.store.db, &total, queryForTotal); err != nil {
		return app.GetPlaybooksResults{}, errors.Wrap(err, "failed to get total count")
	}

	pageCount := 0
	if opts.PerPage > 0 {
		pageCount = int(math.Ceil(float64(total) / float64(opts.PerPage)))
	}
	hasMore := opts.Page+1 < pageCount

	return app.GetPlaybooksResults{
		TotalCount: total,
		PageCount:  pageCount,
		HasMore:    hasMore,
		Items:      playbooks,
	}, nil
}

func (p *playbookStore) GetNumPlaybooksForTeam(teamID string) (int, error) {
	query := p.store.builder.
		Select("COUNT(*)").
		From("IR_Playbook").
		Where(sq.Eq{"DeleteAt": 0}).
		Where(sq.Eq{"TeamID": teamID})

	var total int
	if err := p.store.getBuilder(p.store.db, &total, query); err != nil {
		return 0, errors.Wrap(err, "failed to get number of playbooks")
	}

	return total, nil
}

// GetPlaybooksWithKeywords retrieves all playbooks with keywords enabled
func (p *playbookStore) GetPlaybooksWithKeywords(opts app.PlaybookFilterOptions) ([]app.Playbook, error) {
	queryForResults := p.store.builder.
		Select("ID", "Title", "UpdateAt", "TeamID", "ConcatenatedSignalAnyKeywords").
		From("IR_Playbook AS p").
		Where(sq.Eq{"DeleteAt": 0}).
		Where(sq.Eq{"SignalAnyKeywordsEnabled": true}).
		Offset(uint64(opts.Page * opts.PerPage)).
		Limit(uint64(opts.PerPage))

	var rawPlaybooks []sqlPlaybook
	err := p.store.selectBuilder(p.store.db, &rawPlaybooks, queryForResults)
	if err == sql.ErrNoRows {
		return []app.Playbook{}, nil
	} else if err != nil {
		return []app.Playbook{}, errors.Wrap(err, "failed to get playbooks")
	}

	playbooks := make([]app.Playbook, 0, len(rawPlaybooks))
	for _, playbook := range rawPlaybooks {
		out, err := toPlaybook(playbook)
		if err != nil {
			return nil, errors.Wrapf(err, "can't convert raw playbook to playbook type")
		}
		playbooks = append(playbooks, out)
	}
	return playbooks, nil
}

// GetTimeLastUpdated retrieves time last playbook was updated at.
// Passed argument determins whether to include playbooks with
// SignalAnyKeywordsEnabled flag or not.
func (p *playbookStore) GetTimeLastUpdated(onlyPlaybooksWithKeywordsEnabled bool) (int64, error) {
	queryForResults := p.store.builder.
		Select("COALESCE(MAX(UpdateAt), 0)").
		From("IR_Playbook AS p").
		Where(sq.Eq{"DeleteAt": 0})
	if onlyPlaybooksWithKeywordsEnabled {
		queryForResults = queryForResults.Where(sq.Eq{"SignalAnyKeywordsEnabled": true})
	}

	var updateAt []int64
	err := p.store.selectBuilder(p.store.db, &updateAt, queryForResults)
	if err == sql.ErrNoRows {
		return 0, nil
	} else if err != nil {
		return 0, errors.Wrap(err, "failed to get playbooks")
	}
	return updateAt[0], nil
}

// GetPlaybookIDsForUser retrieves playbooks user can access
// Notice that method is not checking weather or not user is member of a team
func (p *playbookStore) GetPlaybookIDsForUser(userID string, teamID string) ([]string, error) {
	// Check that you are a playbook member or there are no restrictions.
	permissionsAndFilter := sq.Expr(`(
		EXISTS(SELECT 1
				FROM IR_PlaybookMember as pm
				WHERE pm.PlaybookID = p.ID
				AND pm.MemberID = ?)
		OR NOT EXISTS(SELECT 1
				FROM IR_PlaybookMember as pm
				WHERE pm.PlaybookID = p.ID)
	)`, userID)

	queryForResults := p.store.builder.
		Select("ID").
		From("IR_Playbook AS p").
		Where(sq.Eq{"DeleteAt": 0}).
		Where(sq.Eq{"TeamID": teamID}).
		Where(permissionsAndFilter)

	var playbookIDs []string

	err := p.store.selectBuilder(p.store.db, &playbookIDs, queryForResults)
	if err != nil && err != sql.ErrNoRows {
		return nil, errors.Wrapf(err, "failed to get playbookIDs for a user - %v", userID)
	}
	return playbookIDs, nil
}

// Update updates a playbook
func (p *playbookStore) Update(playbook app.Playbook) (err error) {
	if playbook.ID == "" {
		return errors.New("id should not be empty")
	}

	rawPlaybook, err := toSQLPlaybook(playbook)
	if err != nil {
		return err
	}

	tx, err := p.store.db.Beginx()
	if err != nil {
		return errors.Wrap(err, "could not begin transaction")
	}
	defer p.store.finalizeTransaction(tx)

	_, err = p.store.execBuilder(tx, sq.
		Update("IR_Playbook").
		SetMap(map[string]interface{}{
			"Title":                                rawPlaybook.Title,
			"Description":                          rawPlaybook.Description,
			"TeamID":                               rawPlaybook.TeamID,
			"CreatePublicIncident":                 rawPlaybook.CreatePublicPlaybookRun,
			"UpdateAt":                             rawPlaybook.UpdateAt,
			"DeleteAt":                             rawPlaybook.DeleteAt,
			"ChecklistsJSON":                       rawPlaybook.ChecklistsJSON,
			"NumStages":                            len(rawPlaybook.Checklists),
			"NumSteps":                             getSteps(rawPlaybook.Playbook),
			"BroadcastChannelID":                   rawPlaybook.BroadcastChannelID,
			"ReminderMessageTemplate":              rawPlaybook.ReminderMessageTemplate,
			"ReminderTimerDefaultSeconds":          rawPlaybook.ReminderTimerDefaultSeconds,
			"ConcatenatedInvitedUserIDs":           rawPlaybook.ConcatenatedInvitedUserIDs,
			"ConcatenatedInvitedGroupIDs":          rawPlaybook.ConcatenatedInvitedGroupIDs,
			"InviteUsersEnabled":                   rawPlaybook.InviteUsersEnabled,
			"DefaultCommanderID":                   rawPlaybook.DefaultOwnerID,
			"DefaultCommanderEnabled":              rawPlaybook.DefaultOwnerEnabled,
			"AnnouncementChannelID":                rawPlaybook.AnnouncementChannelID,
			"AnnouncementChannelEnabled":           rawPlaybook.AnnouncementChannelEnabled,
			"WebhookOnCreationURL":                 rawPlaybook.WebhookOnCreationURL,
			"WebhookOnCreationEnabled":             rawPlaybook.WebhookOnCreationEnabled,
			"MessageOnJoin":                        rawPlaybook.MessageOnJoin,
			"MessageOnJoinEnabled":                 rawPlaybook.MessageOnJoinEnabled,
			"RetrospectiveReminderIntervalSeconds": rawPlaybook.RetrospectiveReminderIntervalSeconds,
			"RetrospectiveTemplate":                rawPlaybook.RetrospectiveTemplate,
			"WebhookOnStatusUpdateURL":             rawPlaybook.WebhookOnStatusUpdateURL,
			"WebhookOnStatusUpdateEnabled":         rawPlaybook.WebhookOnStatusUpdateEnabled,
			"ExportChannelOnArchiveEnabled":        rawPlaybook.ExportChannelOnArchiveEnabled,
			"ConcatenatedSignalAnyKeywords":        rawPlaybook.ConcatenatedSignalAnyKeywords,
			"SignalAnyKeywordsEnabled":             rawPlaybook.SignalAnyKeywordsEnabled,
			"CategorizeChannelEnabled":             rawPlaybook.CategorizeChannelEnabled,
		}).
		Where(sq.Eq{"ID": rawPlaybook.ID}))

	if err != nil {
		return errors.Wrapf(err, "failed to update playbook with id '%s'", rawPlaybook.ID)
	}

	if err = p.replacePlaybookMembers(tx, rawPlaybook.Playbook); err != nil {
		return errors.Wrapf(err, "failed to replace playbook members for playbook with id '%s'", rawPlaybook.ID)
	}

	if err = tx.Commit(); err != nil {
		return errors.Wrap(err, "could not commit transaction")
	}

	return nil
}

// Delete deletes a playbook.
func (p *playbookStore) Delete(id string) error {
	if id == "" {
		return errors.New("ID cannot be empty")
	}

	_, err := p.store.execBuilder(p.store.db, sq.
		Update("IR_Playbook").
		Set("DeleteAt", model.GetMillis()).
		Where(sq.Eq{"ID": id}))

	if err != nil {
		return errors.Wrapf(err, "failed to delete playbook with id '%s'", id)
	}

	return nil
}

// replacePlaybookMembers replaces the members of a playbook
func (p *playbookStore) replacePlaybookMembers(q queryExecer, playbook app.Playbook) error {
	// Delete existing members who are not in the new playbook.MemberIDs list
	delBuilder := sq.Delete("IR_PlaybookMember").
		Where(sq.Eq{"PlaybookID": playbook.ID}).
		Where(sq.NotEq{"MemberID": playbook.MemberIDs})
	if _, err := p.store.execBuilder(q, delBuilder); err != nil {
		return err
	}

	if len(playbook.MemberIDs) == 0 {
		return nil
	}

	insertExpr := `
INSERT INTO IR_PlaybookMember(PlaybookID, MemberID)
    SELECT ?, ?
    WHERE NOT EXISTS (
        SELECT 1 FROM IR_PlaybookMember
            WHERE PlaybookID = ? AND MemberID = ?
    );`
	if p.store.db.DriverName() == model.DATABASE_DRIVER_MYSQL {
		insertExpr = `
INSERT INTO IR_PlaybookMember(PlaybookID, MemberID)
    SELECT ?, ? FROM DUAL
    WHERE NOT EXISTS (
        SELECT 1 FROM IR_PlaybookMember
            WHERE PlaybookID = ? AND MemberID = ?
    );`
	}

	for _, m := range playbook.MemberIDs {
		rawInsert := sq.Expr(insertExpr,
			playbook.ID, m, playbook.ID, m)

		if _, err := p.store.execBuilder(q, rawInsert); err != nil {
			return err
		}
	}

	return nil
}

func addMembersToPlaybooks(memberIDs playbookMembers, playbook []app.Playbook) {
	pToM := make(map[string][]string)
	for _, m := range memberIDs {
		pToM[m.PlaybookID] = append(pToM[m.PlaybookID], m.MemberID)
	}
	for i, p := range playbook {
		playbook[i].MemberIDs = pToM[p.ID]
	}
}

func getSteps(playbook app.Playbook) int {
	steps := 0
	for _, p := range playbook.Checklists {
		steps += len(p.Items)
	}

	return steps
}

func toSQLPlaybook(playbook app.Playbook) (*sqlPlaybook, error) {
	checklistsJSON, err := json.Marshal(playbook.Checklists)
	if err != nil {
		return nil, errors.Wrapf(err, "failed to marshal checklist json for playbook id: '%s'", playbook.ID)
	}

	return &sqlPlaybook{
		Playbook:                      playbook,
		ChecklistsJSON:                checklistsJSON,
		ConcatenatedInvitedUserIDs:    strings.Join(playbook.InvitedUserIDs, ","),
		ConcatenatedInvitedGroupIDs:   strings.Join(playbook.InvitedGroupIDs, ","),
		ConcatenatedSignalAnyKeywords: strings.Join(playbook.SignalAnyKeywords, ","),
	}, nil
}

func toPlaybook(rawPlaybook sqlPlaybook) (app.Playbook, error) {
	p := rawPlaybook.Playbook
	if len(rawPlaybook.ChecklistsJSON) > 0 {
		if err := json.Unmarshal(rawPlaybook.ChecklistsJSON, &p.Checklists); err != nil {
			return app.Playbook{}, errors.Wrapf(err, "failed to unmarshal checklists json for playbook id: '%s'", p.ID)
		}
	}

	p.InvitedUserIDs = []string(nil)
	if rawPlaybook.ConcatenatedInvitedUserIDs != "" {
		p.InvitedUserIDs = strings.Split(rawPlaybook.ConcatenatedInvitedUserIDs, ",")
	}

	p.InvitedGroupIDs = []string(nil)
	if rawPlaybook.ConcatenatedInvitedGroupIDs != "" {
		p.InvitedGroupIDs = strings.Split(rawPlaybook.ConcatenatedInvitedGroupIDs, ",")
	}

	p.SignalAnyKeywords = []string(nil)
	if rawPlaybook.ConcatenatedSignalAnyKeywords != "" {
		p.SignalAnyKeywords = strings.Split(rawPlaybook.ConcatenatedSignalAnyKeywords, ",")
	}
	return p, nil
}<|MERGE_RESOLUTION|>--- conflicted
+++ resolved
@@ -124,14 +124,10 @@
 			"WebhookOnStatusUpdateURL",
 			"WebhookOnStatusUpdateEnabled",
 			"ExportChannelOnArchiveEnabled",
-<<<<<<< HEAD
 			"ConcatenatedSignalAnyKeywords",
 			"SignalAnyKeywordsEnabled",
+			"CategorizeChannelEnabled",
 		).
-=======
-			"ConcatenatedSignalAnyKeywords", "SignalAnyKeywordsEnabled",
-			"CategorizeChannelEnabled").
->>>>>>> 36e2af5b
 		From("IR_Playbook")
 
 	memberIDsSelect := sqlStore.builder.
