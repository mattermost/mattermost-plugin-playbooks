package sqlstore

import (
	"database/sql"
	"encoding/json"
	"fmt"
	"math"
	"strings"

	sq "github.com/Masterminds/squirrel"
	"github.com/mattermost/mattermost-plugin-incident-collaboration/server/bot"
	"github.com/mattermost/mattermost-plugin-incident-collaboration/server/playbook"
	"github.com/mattermost/mattermost-server/v5/model"
	"github.com/pkg/errors"
)

type sqlPlaybook struct {
	playbook.Playbook
	ChecklistsJSON              json.RawMessage
	ConcatenatedInvitedUserIDs  string
	ConcatenatedInvitedGroupIDs string
}

// playbookStore is a sql store for playbooks. Use NewPlaybookStore to create it.
type playbookStore struct {
	pluginAPI       PluginAPIClient
	log             bot.Logger
	store           *SQLStore
	queryBuilder    sq.StatementBuilderType
	playbookSelect  sq.SelectBuilder
	memberIDsSelect sq.SelectBuilder
}

// Ensure playbookStore implements the playbook.Store interface.
var _ playbook.Store = (*playbookStore)(nil)

type playbookMembers []struct {
	PlaybookID string
	MemberID   string
}

// NewPlaybookStore creates a new store for playbook service.
func NewPlaybookStore(pluginAPI PluginAPIClient, log bot.Logger, sqlStore *SQLStore) playbook.Store {
	playbookSelect := sqlStore.builder.
		Select("ID", "Title", "Description", "TeamID", "CreatePublicIncident", "CreateAt",
			"DeleteAt", "NumStages", "NumSteps", "BroadcastChannelID",
			"COALESCE(ReminderMessageTemplate, '') ReminderMessageTemplate", "ReminderTimerDefaultSeconds",
			"ConcatenatedInvitedUserIDs", "ConcatenatedInvitedGroupIDs", "InviteUsersEnabled",
			"DefaultCommanderID", "DefaultCommanderEnabled",
			"AnnouncementChannelID", "AnnouncementChannelEnabled",
			"WebhookOnCreationURL", "WebhookOnCreationEnabled",
<<<<<<< HEAD
			"WebhookOnArchiveURL", "WebhookOnArchiveEnabled").
=======
			"MessageOnJoin", "MessageOnJoinEnabled").
>>>>>>> 01511830
		From("IR_Playbook")

	memberIDsSelect := sqlStore.builder.
		Select("PlaybookID", "MemberID").
		From("IR_PlaybookMember")

	newStore := &playbookStore{
		pluginAPI:       pluginAPI,
		log:             log,
		store:           sqlStore,
		queryBuilder:    sqlStore.builder,
		playbookSelect:  playbookSelect,
		memberIDsSelect: memberIDsSelect,
	}
	return newStore
}

// Create creates a new playbook
func (p *playbookStore) Create(pbook playbook.Playbook) (id string, err error) {
	if pbook.ID != "" {
		return "", errors.New("ID should be empty")
	}
	pbook.ID = model.NewId()

	rawPlaybook, err := toSQLPlaybook(pbook)
	if err != nil {
		return "", err
	}

	tx, err := p.store.db.Beginx()
	if err != nil {
		return "", errors.Wrap(err, "could not begin transaction")
	}
	defer p.store.finalizeTransaction(tx)

	_, err = p.store.execBuilder(tx, sq.
		Insert("IR_Playbook").
		SetMap(map[string]interface{}{
			"ID":                          rawPlaybook.ID,
			"Title":                       rawPlaybook.Title,
			"Description":                 rawPlaybook.Description,
			"TeamID":                      rawPlaybook.TeamID,
			"CreatePublicIncident":        rawPlaybook.CreatePublicIncident,
			"CreateAt":                    rawPlaybook.CreateAt,
			"DeleteAt":                    rawPlaybook.DeleteAt,
			"ChecklistsJSON":              rawPlaybook.ChecklistsJSON,
			"NumStages":                   len(rawPlaybook.Checklists),
			"NumSteps":                    getSteps(rawPlaybook.Playbook),
			"BroadcastChannelID":          rawPlaybook.BroadcastChannelID,
			"ReminderMessageTemplate":     rawPlaybook.ReminderMessageTemplate,
			"ReminderTimerDefaultSeconds": rawPlaybook.ReminderTimerDefaultSeconds,
			"ConcatenatedInvitedUserIDs":  rawPlaybook.ConcatenatedInvitedUserIDs,
			"ConcatenatedInvitedGroupIDs": rawPlaybook.ConcatenatedInvitedGroupIDs,
			"InviteUsersEnabled":          rawPlaybook.InviteUsersEnabled,
			"DefaultCommanderID":          rawPlaybook.DefaultCommanderID,
			"DefaultCommanderEnabled":     rawPlaybook.DefaultCommanderEnabled,
			"AnnouncementChannelID":       rawPlaybook.AnnouncementChannelID,
			"AnnouncementChannelEnabled":  rawPlaybook.AnnouncementChannelEnabled,
			"WebhookOnCreationURL":        rawPlaybook.WebhookOnCreationURL,
			"WebhookOnCreationEnabled":    rawPlaybook.WebhookOnCreationEnabled,
<<<<<<< HEAD
			"WebhookOnArchiveURL":         rawPlaybook.WebhookOnArchiveURL,
			"WebhookOnArchiveEnabled":     rawPlaybook.WebhookOnArchiveEnabled,
=======
			"MessageOnJoin":               rawPlaybook.MessageOnJoin,
			"MessageOnJoinEnabled":        rawPlaybook.MessageOnJoinEnabled,
>>>>>>> 01511830
		}))
	if err != nil {
		return "", errors.Wrap(err, "failed to store new playbook")
	}

	if err = p.replacePlaybookMembers(tx, rawPlaybook.Playbook); err != nil {
		return "", errors.Wrap(err, "failed to replace playbook members")
	}

	if err = tx.Commit(); err != nil {
		return "", errors.Wrap(err, "could not commit transaction")
	}

	return rawPlaybook.ID, nil
}

// Get retrieves a playbook
func (p *playbookStore) Get(id string) (out playbook.Playbook, err error) {
	if id == "" {
		return out, errors.New("ID cannot be empty")
	}

	tx, err := p.store.db.Beginx()
	if err != nil {
		return out, errors.Wrap(err, "could not begin transaction")
	}
	defer p.store.finalizeTransaction(tx)

	withChecklistsSelect := p.playbookSelect.
		Columns("ChecklistsJSON").
		From("IR_Playbook")

	var rawPlaybook sqlPlaybook
	err = p.store.getBuilder(tx, &rawPlaybook, withChecklistsSelect.Where(sq.Eq{"ID": id}))
	if err == sql.ErrNoRows {
		return out, errors.Wrapf(playbook.ErrNotFound, "playbook does not exist for id '%s'", id)
	} else if err != nil {
		return out, errors.Wrapf(err, "failed to get playbook by id '%s'", id)
	}

	if out, err = toPlaybook(rawPlaybook); err != nil {
		return out, err
	}

	var memberIDs playbookMembers
	err = p.store.selectBuilder(tx, &memberIDs, p.memberIDsSelect.Where(sq.Eq{"PlaybookID": id}))
	if err != nil && err != sql.ErrNoRows {
		return out, errors.Wrapf(err, "failed to get memberIDs for playbook with id '%s'", id)
	}

	if err = tx.Commit(); err != nil {
		return out, errors.Wrap(err, "could not commit transaction")
	}

	for _, m := range memberIDs {
		out.MemberIDs = append(out.MemberIDs, m.MemberID)
	}

	return out, nil
}

// GetPlaybooks retrieves all playbooks that are not deleted.
func (p *playbookStore) GetPlaybooks() ([]playbook.Playbook, error) {
	tx, err := p.store.db.Beginx()
	if err != nil {
		return nil, errors.Wrap(err, "could not begin transaction")
	}
	defer p.store.finalizeTransaction(tx)

	var out []playbook.Playbook
	err = p.store.selectBuilder(tx, &out, p.store.builder.
		Select("ID", "Title", "Description", "TeamID", "CreatePublicIncident", "CreateAt",
			"DeleteAt", "NumStages", "NumSteps").
		From("IR_Playbook AS p").
		Where(sq.Eq{"DeleteAt": 0}))

	if err == sql.ErrNoRows {
		return nil, errors.Wrap(playbook.ErrNotFound, "no playbooks found")
	} else if err != nil {
		return nil, errors.Wrap(err, "failed to get playbooks")
	}

	var memberIDs playbookMembers
	err = p.store.selectBuilder(tx, &memberIDs, p.memberIDsSelect)
	if err != nil && err != sql.ErrNoRows {
		return nil, errors.Wrapf(err, "failed to get memberIDs")
	}

	if err = tx.Commit(); err != nil {
		return nil, errors.Wrap(err, "could not commit transaction")
	}

	addMembersToPlaybooks(memberIDs, out)

	return out, nil
}

// GetPlaybooksForTeam retrieves all playbooks on the specified team given the provided options.
func (p *playbookStore) GetPlaybooksForTeam(requesterInfo playbook.RequesterInfo, teamID string, opts playbook.Options) (playbook.GetPlaybooksResults, error) {
	correctPaginationOpts(&opts)

	// Check that you are a playbook member or there are no restrictions.
	permissionsAndFilter := sq.Expr(`(
			EXISTS(SELECT 1
					FROM IR_PlaybookMember as pm
					WHERE pm.PlaybookID = p.ID
					AND pm.MemberID = ?)
			OR NOT EXISTS(SELECT 1
					FROM IR_PlaybookMember as pm
					WHERE pm.PlaybookID = p.ID)
		)`, requesterInfo.UserID)

	queryForResults := p.store.builder.
		Select("ID", "Title", "Description", "TeamID", "CreatePublicIncident", "CreateAt",
			"DeleteAt", "NumStages", "NumSteps").
		From("IR_Playbook AS p").
		Where(sq.Eq{"DeleteAt": 0}).
		Where(sq.Eq{"TeamID": teamID}).
		Where(permissionsAndFilter).
		Offset(uint64(opts.Page * opts.PerPage)).
		Limit(uint64(opts.PerPage))

	if playbook.IsValidSort(opts.Sort) && playbook.IsValidDirection(opts.Direction) {
		queryForResults = queryForResults.OrderBy(fmt.Sprintf("%s %s", sortOptionToSQL(opts.Sort), directionOptionToSQL(opts.Direction)))
	} else if playbook.IsValidSort(opts.Sort) {
		queryForResults = queryForResults.OrderBy(sortOptionToSQL(opts.Sort))
	}

	var playbooks []playbook.Playbook
	err := p.store.selectBuilder(p.store.db, &playbooks, queryForResults)
	if err == sql.ErrNoRows {
		return playbook.GetPlaybooksResults{}, errors.Wrap(playbook.ErrNotFound, "no playbooks found")
	} else if err != nil {
		return playbook.GetPlaybooksResults{}, errors.Wrap(err, "failed to get playbooks")
	}

	queryForTotal := p.store.builder.
		Select("COUNT(*)").
		From("IR_Playbook AS p").
		Where(sq.Eq{"DeleteAt": 0}).
		Where(sq.Eq{"TeamID": teamID}).
		Where(permissionsAndFilter)

	var total int
	if err = p.store.getBuilder(p.store.db, &total, queryForTotal); err != nil {
		return playbook.GetPlaybooksResults{}, errors.Wrap(err, "failed to get total count")
	}
	pageCount := int(math.Ceil(float64(total) / float64(opts.PerPage)))
	hasMore := opts.Page+1 < pageCount

	return playbook.GetPlaybooksResults{
		TotalCount: total,
		PageCount:  pageCount,
		HasMore:    hasMore,
		Items:      playbooks,
	}, nil
}

func (p *playbookStore) GetNumPlaybooksForTeam(teamID string) (int, error) {
	query := p.store.builder.
		Select("COUNT(*)").
		From("IR_Playbook").
		Where(sq.Eq{"DeleteAt": 0}).
		Where(sq.Eq{"TeamID": teamID})

	var total int
	if err := p.store.getBuilder(p.store.db, &total, query); err != nil {
		return 0, errors.Wrap(err, "failed to get number of playbooks")
	}

	return total, nil
}

// Update updates a playbook
func (p *playbookStore) Update(updated playbook.Playbook) (err error) {
	if updated.ID == "" {
		return errors.New("id should not be empty")
	}

	rawPlaybook, err := toSQLPlaybook(updated)
	if err != nil {
		return err
	}

	tx, err := p.store.db.Beginx()
	if err != nil {
		return errors.Wrap(err, "could not begin transaction")
	}
	defer p.store.finalizeTransaction(tx)

	_, err = p.store.execBuilder(tx, sq.
		Update("IR_Playbook").
		SetMap(map[string]interface{}{
			"Title":                       rawPlaybook.Title,
			"Description":                 rawPlaybook.Description,
			"TeamID":                      rawPlaybook.TeamID,
			"CreatePublicIncident":        rawPlaybook.CreatePublicIncident,
			"DeleteAt":                    rawPlaybook.DeleteAt,
			"ChecklistsJSON":              rawPlaybook.ChecklistsJSON,
			"NumStages":                   len(rawPlaybook.Checklists),
			"NumSteps":                    getSteps(rawPlaybook.Playbook),
			"BroadcastChannelID":          rawPlaybook.BroadcastChannelID,
			"ReminderMessageTemplate":     rawPlaybook.ReminderMessageTemplate,
			"ReminderTimerDefaultSeconds": rawPlaybook.ReminderTimerDefaultSeconds,
			"ConcatenatedInvitedUserIDs":  rawPlaybook.ConcatenatedInvitedUserIDs,
			"ConcatenatedInvitedGroupIDs": rawPlaybook.ConcatenatedInvitedGroupIDs,
			"InviteUsersEnabled":          rawPlaybook.InviteUsersEnabled,
			"DefaultCommanderID":          rawPlaybook.DefaultCommanderID,
			"DefaultCommanderEnabled":     rawPlaybook.DefaultCommanderEnabled,
			"AnnouncementChannelID":       rawPlaybook.AnnouncementChannelID,
			"AnnouncementChannelEnabled":  rawPlaybook.AnnouncementChannelEnabled,
			"WebhookOnCreationURL":        rawPlaybook.WebhookOnCreationURL,
			"WebhookOnCreationEnabled":    rawPlaybook.WebhookOnCreationEnabled,
<<<<<<< HEAD
			"WebhookOnArchiveURL":         rawPlaybook.WebhookOnArchiveURL,
			"WebhookOnArchiveEnabled":     rawPlaybook.WebhookOnArchiveEnabled,
=======
			"MessageOnJoin":               rawPlaybook.MessageOnJoin,
			"MessageOnJoinEnabled":        rawPlaybook.MessageOnJoinEnabled,
>>>>>>> 01511830
		}).
		Where(sq.Eq{"ID": rawPlaybook.ID}))

	if err != nil {
		return errors.Wrapf(err, "failed to update playbook with id '%s'", rawPlaybook.ID)
	}

	if err = p.replacePlaybookMembers(tx, rawPlaybook.Playbook); err != nil {
		return errors.Wrapf(err, "failed to replace playbook members for playbook with id '%s'", rawPlaybook.ID)
	}

	if err = tx.Commit(); err != nil {
		return errors.Wrap(err, "could not commit transaction")
	}

	return nil
}

// Delete deletes a playbook.
func (p *playbookStore) Delete(id string) error {
	if id == "" {
		return errors.New("ID cannot be empty")
	}

	_, err := p.store.execBuilder(p.store.db, sq.
		Update("IR_Playbook").
		Set("DeleteAt", model.GetMillis()).
		Where(sq.Eq{"ID": id}))

	if err != nil {
		return errors.Wrapf(err, "failed to delete playbook with id '%s'", id)
	}

	return nil
}

// replacePlaybookMembers replaces the members of a playbook
func (p *playbookStore) replacePlaybookMembers(q queryExecer, pbook playbook.Playbook) error {
	// Delete existing members who are not in the new pbook.MemberIDs list
	delBuilder := sq.Delete("IR_PlaybookMember").
		Where(sq.Eq{"PlaybookID": pbook.ID}).
		Where(sq.NotEq{"MemberID": pbook.MemberIDs})
	if _, err := p.store.execBuilder(q, delBuilder); err != nil {
		return err
	}

	if len(pbook.MemberIDs) == 0 {
		return nil
	}

	insertExpr := `
INSERT INTO IR_PlaybookMember(PlaybookID, MemberID)
    SELECT ?, ?
    WHERE NOT EXISTS (
        SELECT 1 FROM IR_PlaybookMember
            WHERE PlaybookID = ? AND MemberID = ?
    );`
	if p.store.db.DriverName() == model.DATABASE_DRIVER_MYSQL {
		insertExpr = `
INSERT INTO IR_PlaybookMember(PlaybookID, MemberID)
    SELECT ?, ? FROM DUAL
    WHERE NOT EXISTS (
        SELECT 1 FROM IR_PlaybookMember
            WHERE PlaybookID = ? AND MemberID = ?
    );`
	}

	for _, m := range pbook.MemberIDs {
		rawInsert := sq.Expr(insertExpr,
			pbook.ID, m, pbook.ID, m)

		if _, err := p.store.execBuilder(q, rawInsert); err != nil {
			return err
		}
	}

	return nil
}

func addMembersToPlaybooks(memberIDs playbookMembers, out []playbook.Playbook) {
	pToM := make(map[string][]string)
	for _, m := range memberIDs {
		pToM[m.PlaybookID] = append(pToM[m.PlaybookID], m.MemberID)
	}
	for i, p := range out {
		out[i].MemberIDs = pToM[p.ID]
	}
}

func getSteps(pbook playbook.Playbook) int {
	steps := 0
	for _, p := range pbook.Checklists {
		steps += len(p.Items)
	}

	return steps
}

func toSQLPlaybook(origPlaybook playbook.Playbook) (*sqlPlaybook, error) {
	checklistsJSON, err := json.Marshal(origPlaybook.Checklists)
	if err != nil {
		return nil, errors.Wrapf(err, "failed to marshal checklist json for incident id: '%s'", origPlaybook.ID)
	}

	return &sqlPlaybook{
		Playbook:                    origPlaybook,
		ChecklistsJSON:              checklistsJSON,
		ConcatenatedInvitedUserIDs:  strings.Join(origPlaybook.InvitedUserIDs, ","),
		ConcatenatedInvitedGroupIDs: strings.Join(origPlaybook.InvitedGroupIDs, ","),
	}, nil
}

func toPlaybook(rawPlaybook sqlPlaybook) (playbook.Playbook, error) {
	p := rawPlaybook.Playbook
	if err := json.Unmarshal(rawPlaybook.ChecklistsJSON, &p.Checklists); err != nil {
		return playbook.Playbook{}, errors.Wrapf(err, "failed to unmarshal checklists json for playbook id: '%s'", p.ID)
	}

	p.InvitedUserIDs = []string(nil)
	if rawPlaybook.ConcatenatedInvitedUserIDs != "" {
		p.InvitedUserIDs = strings.Split(rawPlaybook.ConcatenatedInvitedUserIDs, ",")
	}

	p.InvitedGroupIDs = []string(nil)
	if rawPlaybook.ConcatenatedInvitedGroupIDs != "" {
		p.InvitedGroupIDs = strings.Split(rawPlaybook.ConcatenatedInvitedGroupIDs, ",")
	}

	return p, nil
}

func sortOptionToSQL(sort playbook.SortField) string {
	switch sort {
	case playbook.SortByTitle, "":
		return "Title"
	case playbook.SortByStages:
		return "NumStages"
	case playbook.SortBySteps:
		return "NumSteps"
	default:
		return ""
	}
}

func directionOptionToSQL(direction playbook.SortDirection) string {
	switch direction {
	case playbook.DirectionAsc, "":
		return "ASC"
	case playbook.DirectionDesc:
		return "DESC"
	default:
		return ""
	}
}

func correctPaginationOpts(opts *playbook.Options) {
	if opts.PerPage <= 0 {
		opts.PerPage = 1000
	}
	if opts.Page < 0 {
		opts.Page = 0
	}
}<|MERGE_RESOLUTION|>--- conflicted
+++ resolved
@@ -49,11 +49,8 @@
 			"DefaultCommanderID", "DefaultCommanderEnabled",
 			"AnnouncementChannelID", "AnnouncementChannelEnabled",
 			"WebhookOnCreationURL", "WebhookOnCreationEnabled",
-<<<<<<< HEAD
-			"WebhookOnArchiveURL", "WebhookOnArchiveEnabled").
-=======
+      "WebhookOnArchiveURL", "WebhookOnArchiveEnabled",
 			"MessageOnJoin", "MessageOnJoinEnabled").
->>>>>>> 01511830
 		From("IR_Playbook")
 
 	memberIDsSelect := sqlStore.builder.
@@ -114,13 +111,10 @@
 			"AnnouncementChannelEnabled":  rawPlaybook.AnnouncementChannelEnabled,
 			"WebhookOnCreationURL":        rawPlaybook.WebhookOnCreationURL,
 			"WebhookOnCreationEnabled":    rawPlaybook.WebhookOnCreationEnabled,
-<<<<<<< HEAD
 			"WebhookOnArchiveURL":         rawPlaybook.WebhookOnArchiveURL,
 			"WebhookOnArchiveEnabled":     rawPlaybook.WebhookOnArchiveEnabled,
-=======
 			"MessageOnJoin":               rawPlaybook.MessageOnJoin,
 			"MessageOnJoinEnabled":        rawPlaybook.MessageOnJoinEnabled,
->>>>>>> 01511830
 		}))
 	if err != nil {
 		return "", errors.Wrap(err, "failed to store new playbook")
@@ -334,13 +328,10 @@
 			"AnnouncementChannelEnabled":  rawPlaybook.AnnouncementChannelEnabled,
 			"WebhookOnCreationURL":        rawPlaybook.WebhookOnCreationURL,
 			"WebhookOnCreationEnabled":    rawPlaybook.WebhookOnCreationEnabled,
-<<<<<<< HEAD
 			"WebhookOnArchiveURL":         rawPlaybook.WebhookOnArchiveURL,
 			"WebhookOnArchiveEnabled":     rawPlaybook.WebhookOnArchiveEnabled,
-=======
 			"MessageOnJoin":               rawPlaybook.MessageOnJoin,
 			"MessageOnJoinEnabled":        rawPlaybook.MessageOnJoinEnabled,
->>>>>>> 01511830
 		}).
 		Where(sq.Eq{"ID": rawPlaybook.ID}))
 
