package sqlstore

import (
	"database/sql"
	"encoding/json"
	"fmt"
	"math"
	"strings"

	sq "github.com/Masterminds/squirrel"
	"github.com/mattermost/mattermost-plugin-incident-collaboration/server/app"
	"github.com/mattermost/mattermost-plugin-incident-collaboration/server/bot"
	"github.com/mattermost/mattermost-server/v5/model"
	"github.com/pkg/errors"
)

type sqlPlaybook struct {
	app.Playbook
	ChecklistsJSON                json.RawMessage
	ConcatenatedInvitedUserIDs    string
	ConcatenatedInvitedGroupIDs   string
	ConcatenatedSignalAnyKeywords string
}

// playbookStore is a sql store for playbooks. Use NewPlaybookStore to create it.
type playbookStore struct {
	pluginAPI       PluginAPIClient
	log             bot.Logger
	store           *SQLStore
	queryBuilder    sq.StatementBuilderType
	playbookSelect  sq.SelectBuilder
	memberIDsSelect sq.SelectBuilder
}

// Ensure playbookStore implements the playbook.Store interface.
var _ app.PlaybookStore = (*playbookStore)(nil)

type playbookMembers []struct {
	PlaybookID string
	MemberID   string
}

func applyPlaybookFilterOptionsSort(builder sq.SelectBuilder, options app.PlaybookFilterOptions) (sq.SelectBuilder, error) {
	var sort string
	switch options.Sort {
	case app.SortByID:
		sort = "ID"
	case app.SortByTitle:
		sort = "Title"
	case app.SortByStages:
		sort = "NumStages"
	case app.SortBySteps:
		sort = "NumSteps"
	case "":
		// Default to a stable sort if none explicitly provided.
		sort = "ID"
	default:
		return sq.SelectBuilder{}, errors.Errorf("unsupported sort parameter '%s'", options.Sort)
	}

	var direction string
	switch options.Direction {
	case app.DirectionAsc:
		direction = "ASC"
	case app.DirectionDesc:
		direction = "DESC"
	case "":
		// Default to an ascending sort if none explicitly provided.
		direction = "ASC"
	default:
		return sq.SelectBuilder{}, errors.Errorf("unsupported direction parameter '%s'", options.Direction)
	}

	builder = builder.OrderByClause(fmt.Sprintf("%s %s", sort, direction))

	page := options.Page
	perPage := options.PerPage
	if page < 0 {
		page = 0
	}
	if perPage < 0 {
		perPage = 0
	}

	builder = builder.
		Offset(uint64(page * perPage)).
		Limit(uint64(perPage))

	return builder, nil
}

// NewPlaybookStore creates a new store for playbook service.
func NewPlaybookStore(pluginAPI PluginAPIClient, log bot.Logger, sqlStore *SQLStore) app.PlaybookStore {
	playbookSelect := sqlStore.builder.
<<<<<<< HEAD
		Select("ID", "Title", "Description", "TeamID", "CreatePublicIncident AS CreatePublicPlaybookRun", "CreateAt",
			"DeleteAt", "NumStages", "NumSteps", "BroadcastChannelID",
=======
		Select("ID", "Title", "Description", "TeamID", "CreatePublicIncident", "CreateAt",
			"UpdateAt", "DeleteAt", "NumStages", "NumSteps", "BroadcastChannelID",
>>>>>>> dcf2b9d3
			"COALESCE(ReminderMessageTemplate, '') ReminderMessageTemplate", "ReminderTimerDefaultSeconds",
			"ConcatenatedInvitedUserIDs", "ConcatenatedInvitedGroupIDs", "InviteUsersEnabled",
			"DefaultCommanderID AS DefaultOwnerID", "DefaultCommanderEnabled AS DefaultOwnerEnabled",
			"AnnouncementChannelID", "AnnouncementChannelEnabled",
			"WebhookOnCreationURL", "WebhookOnCreationEnabled",
			"MessageOnJoin", "MessageOnJoinEnabled",
			"RetrospectiveReminderIntervalSeconds",
			"RetrospectiveTemplate",
			"WebhookOnStatusUpdateURL",
			"WebhookOnStatusUpdateEnabled",
			"ConcatenatedSignalAnyKeywords", "SignalAnyKeywordsEnabled").
		From("IR_Playbook")

	memberIDsSelect := sqlStore.builder.
		Select("PlaybookID", "MemberID").
		From("IR_PlaybookMember")

	newStore := &playbookStore{
		pluginAPI:       pluginAPI,
		log:             log,
		store:           sqlStore,
		queryBuilder:    sqlStore.builder,
		playbookSelect:  playbookSelect,
		memberIDsSelect: memberIDsSelect,
	}
	return newStore
}

// Create creates a new playbook
func (p *playbookStore) Create(playbook app.Playbook) (id string, err error) {
	if playbook.ID != "" {
		return "", errors.New("ID should be empty")
	}
	playbook.ID = model.NewId()

	rawPlaybook, err := toSQLPlaybook(playbook)
	if err != nil {
		return "", err
	}

	tx, err := p.store.db.Beginx()
	if err != nil {
		return "", errors.Wrap(err, "could not begin transaction")
	}
	defer p.store.finalizeTransaction(tx)

	_, err = p.store.execBuilder(tx, sq.
		Insert("IR_Playbook").
		SetMap(map[string]interface{}{
			"ID":                                   rawPlaybook.ID,
			"Title":                                rawPlaybook.Title,
			"Description":                          rawPlaybook.Description,
			"TeamID":                               rawPlaybook.TeamID,
			"CreatePublicIncident":                 rawPlaybook.CreatePublicPlaybookRun,
			"CreateAt":                             rawPlaybook.CreateAt,
			"UpdateAt":                             rawPlaybook.UpdateAt,
			"DeleteAt":                             rawPlaybook.DeleteAt,
			"ChecklistsJSON":                       rawPlaybook.ChecklistsJSON,
			"NumStages":                            len(rawPlaybook.Checklists),
			"NumSteps":                             getSteps(rawPlaybook.Playbook),
			"BroadcastChannelID":                   rawPlaybook.BroadcastChannelID,
			"ReminderMessageTemplate":              rawPlaybook.ReminderMessageTemplate,
			"ReminderTimerDefaultSeconds":          rawPlaybook.ReminderTimerDefaultSeconds,
			"ConcatenatedInvitedUserIDs":           rawPlaybook.ConcatenatedInvitedUserIDs,
			"ConcatenatedInvitedGroupIDs":          rawPlaybook.ConcatenatedInvitedGroupIDs,
			"InviteUsersEnabled":                   rawPlaybook.InviteUsersEnabled,
			"DefaultCommanderID":                   rawPlaybook.DefaultOwnerID,
			"DefaultCommanderEnabled":              rawPlaybook.DefaultOwnerEnabled,
			"AnnouncementChannelID":                rawPlaybook.AnnouncementChannelID,
			"AnnouncementChannelEnabled":           rawPlaybook.AnnouncementChannelEnabled,
			"WebhookOnCreationURL":                 rawPlaybook.WebhookOnCreationURL,
			"WebhookOnCreationEnabled":             rawPlaybook.WebhookOnCreationEnabled,
			"MessageOnJoin":                        rawPlaybook.MessageOnJoin,
			"MessageOnJoinEnabled":                 rawPlaybook.MessageOnJoinEnabled,
			"RetrospectiveReminderIntervalSeconds": rawPlaybook.RetrospectiveReminderIntervalSeconds,
			"RetrospectiveTemplate":                rawPlaybook.RetrospectiveTemplate,
			"WebhookOnStatusUpdateURL":             rawPlaybook.WebhookOnStatusUpdateURL,
			"WebhookOnStatusUpdateEnabled":         rawPlaybook.WebhookOnStatusUpdateEnabled,
			"ConcatenatedSignalAnyKeywords":        rawPlaybook.ConcatenatedSignalAnyKeywords,
			"SignalAnyKeywordsEnabled":             rawPlaybook.SignalAnyKeywordsEnabled,
		}))
	if err != nil {
		return "", errors.Wrap(err, "failed to store new playbook")
	}

	if err = p.replacePlaybookMembers(tx, rawPlaybook.Playbook); err != nil {
		return "", errors.Wrap(err, "failed to replace playbook members")
	}

	if err = tx.Commit(); err != nil {
		return "", errors.Wrap(err, "could not commit transaction")
	}

	return rawPlaybook.ID, nil
}

// Get retrieves a playbook
func (p *playbookStore) Get(id string) (app.Playbook, error) {
	if id == "" {
		return app.Playbook{}, errors.New("ID cannot be empty")
	}

	tx, err := p.store.db.Beginx()
	if err != nil {
		return app.Playbook{}, errors.Wrap(err, "could not begin transaction")
	}
	defer p.store.finalizeTransaction(tx)

	withChecklistsSelect := p.playbookSelect.
		Columns("ChecklistsJSON").
		From("IR_Playbook")

	var rawPlaybook sqlPlaybook
	err = p.store.getBuilder(tx, &rawPlaybook, withChecklistsSelect.Where(sq.Eq{"ID": id}))
	if err == sql.ErrNoRows {
		return app.Playbook{}, errors.Wrapf(app.ErrNotFound, "playbook does not exist for id '%s'", id)
	} else if err != nil {
		return app.Playbook{}, errors.Wrapf(err, "failed to get playbook by id '%s'", id)
	}

	playbook, err := toPlaybook(rawPlaybook)
	if err != nil {
		return app.Playbook{}, err
	}

	var memberIDs playbookMembers
	err = p.store.selectBuilder(tx, &memberIDs, p.memberIDsSelect.Where(sq.Eq{"PlaybookID": id}))
	if err != nil && err != sql.ErrNoRows {
		return app.Playbook{}, errors.Wrapf(err, "failed to get memberIDs for playbook with id '%s'", id)
	}

	if err = tx.Commit(); err != nil {
		return app.Playbook{}, errors.Wrap(err, "could not commit transaction")
	}

	for _, m := range memberIDs {
		playbook.MemberIDs = append(playbook.MemberIDs, m.MemberID)
	}

	return playbook, nil
}

// GetPlaybooks retrieves all playbooks that are not deleted.
func (p *playbookStore) GetPlaybooks() ([]app.Playbook, error) {
	tx, err := p.store.db.Beginx()
	if err != nil {
		return nil, errors.Wrap(err, "could not begin transaction")
	}
	defer p.store.finalizeTransaction(tx)

	var playbooks []app.Playbook
	err = p.store.selectBuilder(tx, &playbooks, p.store.builder.
		Select("ID", "Title", "Description", "TeamID", "CreatePublicIncident AS CreatePublicPlaybookRun", "CreateAt",
			"DeleteAt", "NumStages", "NumSteps").
		From("IR_Playbook AS p").
		Where(sq.Eq{"DeleteAt": 0}))

	if err == sql.ErrNoRows {
		return nil, errors.Wrap(app.ErrNotFound, "no playbooks found")
	} else if err != nil {
		return nil, errors.Wrap(err, "failed to get playbooks")
	}

	var memberIDs playbookMembers
	err = p.store.selectBuilder(tx, &memberIDs, p.memberIDsSelect)
	if err != nil && err != sql.ErrNoRows {
		return nil, errors.Wrapf(err, "failed to get memberIDs")
	}

	if err = tx.Commit(); err != nil {
		return nil, errors.Wrap(err, "could not commit transaction")
	}

	addMembersToPlaybooks(memberIDs, playbooks)

	return playbooks, nil
}

// GetPlaybooksForTeam retrieves all playbooks on the specified team given the provided options.
func (p *playbookStore) GetPlaybooksForTeam(requesterInfo app.RequesterInfo, teamID string, opts app.PlaybookFilterOptions) (app.GetPlaybooksResults, error) {
	// Check that you are a playbook member or there are no restrictions.
	permissionsAndFilter := sq.Expr(`(
			EXISTS(SELECT 1
					FROM IR_PlaybookMember as pm
					WHERE pm.PlaybookID = p.ID
					AND pm.MemberID = ?)
			OR NOT EXISTS(SELECT 1
					FROM IR_PlaybookMember as pm
					WHERE pm.PlaybookID = p.ID)
		)`, requesterInfo.UserID)

	queryForResults := p.store.builder.
		Select("ID", "Title", "Description", "TeamID", "CreatePublicIncident AS CreatePublicPlaybookRun", "CreateAt",
			"DeleteAt", "NumStages", "NumSteps").
		From("IR_Playbook AS p").
		Where(sq.Eq{"DeleteAt": 0}).
		Where(sq.Eq{"TeamID": teamID}).
		Where(permissionsAndFilter)

	queryForResults, err := applyPlaybookFilterOptionsSort(queryForResults, opts)
	if err != nil {
		return app.GetPlaybooksResults{}, errors.Wrap(err, "failed to apply sort options")
	}

	var playbooks []app.Playbook
	err = p.store.selectBuilder(p.store.db, &playbooks, queryForResults)
	if err == sql.ErrNoRows {
		return app.GetPlaybooksResults{}, errors.Wrap(app.ErrNotFound, "no playbooks found")
	} else if err != nil {
		return app.GetPlaybooksResults{}, errors.Wrap(err, "failed to get playbooks")
	}

	queryForTotal := p.store.builder.
		Select("COUNT(*)").
		From("IR_Playbook AS p").
		Where(sq.Eq{"DeleteAt": 0}).
		Where(sq.Eq{"TeamID": teamID}).
		Where(permissionsAndFilter)

	var total int
	if err = p.store.getBuilder(p.store.db, &total, queryForTotal); err != nil {
		return app.GetPlaybooksResults{}, errors.Wrap(err, "failed to get total count")
	}
	pageCount := 0
	if opts.PerPage > 0 {
		pageCount = int(math.Ceil(float64(total) / float64(opts.PerPage)))
	}
	hasMore := opts.Page+1 < pageCount

	return app.GetPlaybooksResults{
		TotalCount: total,
		PageCount:  pageCount,
		HasMore:    hasMore,
		Items:      playbooks,
	}, nil
}

func (p *playbookStore) GetNumPlaybooksForTeam(teamID string) (int, error) {
	query := p.store.builder.
		Select("COUNT(*)").
		From("IR_Playbook").
		Where(sq.Eq{"DeleteAt": 0}).
		Where(sq.Eq{"TeamID": teamID})

	var total int
	if err := p.store.getBuilder(p.store.db, &total, query); err != nil {
		return 0, errors.Wrap(err, "failed to get number of playbooks")
	}

	return total, nil
}

// GetPlaybooksWithKeywords retrieves all playbooks with keywords enabled
func (p *playbookStore) GetPlaybooksWithKeywords(opts app.PlaybookFilterOptions) ([]app.Playbook, error) {
	queryForResults := p.store.builder.
		Select("ID", "Title", "UpdateAt", "TeamID", "ConcatenatedSignalAnyKeywords").
		From("IR_Playbook AS p").
		Where(sq.Eq{"DeleteAt": 0}).
		Where(sq.Eq{"SignalAnyKeywordsEnabled": true}).
		Offset(uint64(opts.Page * opts.PerPage)).
		Limit(uint64(opts.PerPage))

	var rawPlaybooks []sqlPlaybook
	err := p.store.selectBuilder(p.store.db, &rawPlaybooks, queryForResults)
	if err == sql.ErrNoRows {
		return []app.Playbook{}, nil
	} else if err != nil {
		return []app.Playbook{}, errors.Wrap(err, "failed to get playbooks")
	}

	playbooks := make([]app.Playbook, 0, len(rawPlaybooks))
	for _, playbook := range rawPlaybooks {
		out, err := toPlaybook(playbook)
		if err != nil {
			return nil, errors.Wrapf(err, "can't convert raw playbook to playbook type")
		}
		playbooks = append(playbooks, out)
	}
	return playbooks, nil
}

// GetTimeLastUpdated retrieves time last playbook was updated at.
// Passed argument determins whether to include playbooks with
// SignalAnyKeywordsEnabled flag or not.
func (p *playbookStore) GetTimeLastUpdated(onlyPlaybooksWithKeywordsEnabled bool) (int64, error) {
	queryForResults := p.store.builder.
		Select("COALESCE(MAX(UpdateAt), 0)").
		From("IR_Playbook AS p").
		Where(sq.Eq{"DeleteAt": 0})
	if onlyPlaybooksWithKeywordsEnabled {
		queryForResults = queryForResults.Where(sq.Eq{"SignalAnyKeywordsEnabled": true})
	}

	var updateAt []int64
	err := p.store.selectBuilder(p.store.db, &updateAt, queryForResults)
	if err == sql.ErrNoRows {
		return 0, nil
	} else if err != nil {
		return 0, errors.Wrap(err, "failed to get playbooks")
	}
	return updateAt[0], nil
}

// GetPlaybookIDsForUser retrieves playbooks user can access
// Notice that method is not checking weather or not user is member of a team
func (p *playbookStore) GetPlaybookIDsForUser(userID string, teamID string) ([]string, error) {
	// Check that you are a playbook member or there are no restrictions.
	permissionsAndFilter := sq.Expr(`(
		EXISTS(SELECT 1
				FROM IR_PlaybookMember as pm
				WHERE pm.PlaybookID = p.ID
				AND pm.MemberID = ?)
		OR NOT EXISTS(SELECT 1
				FROM IR_PlaybookMember as pm
				WHERE pm.PlaybookID = p.ID)
	)`, userID)

	queryForResults := p.store.builder.
		Select("ID").
		From("IR_Playbook AS p").
		Where(sq.Eq{"DeleteAt": 0}).
		Where(sq.Eq{"TeamID": teamID}).
		Where(permissionsAndFilter)

	var playbookIDs []string

	err := p.store.selectBuilder(p.store.db, &playbookIDs, queryForResults)
	if err != nil && err != sql.ErrNoRows {
		return nil, errors.Wrapf(err, "failed to get playbookIDs for a user - %v", userID)
	}
	return playbookIDs, nil
}

// Update updates a playbook
func (p *playbookStore) Update(playbook app.Playbook) (err error) {
	if playbook.ID == "" {
		return errors.New("id should not be empty")
	}

	rawPlaybook, err := toSQLPlaybook(playbook)
	if err != nil {
		return err
	}

	tx, err := p.store.db.Beginx()
	if err != nil {
		return errors.Wrap(err, "could not begin transaction")
	}
	defer p.store.finalizeTransaction(tx)

	_, err = p.store.execBuilder(tx, sq.
		Update("IR_Playbook").
		SetMap(map[string]interface{}{
			"Title":                                rawPlaybook.Title,
			"Description":                          rawPlaybook.Description,
			"TeamID":                               rawPlaybook.TeamID,
<<<<<<< HEAD
			"CreatePublicIncident":                 rawPlaybook.CreatePublicPlaybookRun,
=======
			"CreatePublicIncident":                 rawPlaybook.CreatePublicIncident,
			"UpdateAt":                             rawPlaybook.UpdateAt,
>>>>>>> dcf2b9d3
			"DeleteAt":                             rawPlaybook.DeleteAt,
			"ChecklistsJSON":                       rawPlaybook.ChecklistsJSON,
			"NumStages":                            len(rawPlaybook.Checklists),
			"NumSteps":                             getSteps(rawPlaybook.Playbook),
			"BroadcastChannelID":                   rawPlaybook.BroadcastChannelID,
			"ReminderMessageTemplate":              rawPlaybook.ReminderMessageTemplate,
			"ReminderTimerDefaultSeconds":          rawPlaybook.ReminderTimerDefaultSeconds,
			"ConcatenatedInvitedUserIDs":           rawPlaybook.ConcatenatedInvitedUserIDs,
			"ConcatenatedInvitedGroupIDs":          rawPlaybook.ConcatenatedInvitedGroupIDs,
			"InviteUsersEnabled":                   rawPlaybook.InviteUsersEnabled,
			"DefaultCommanderID":                   rawPlaybook.DefaultOwnerID,
			"DefaultCommanderEnabled":              rawPlaybook.DefaultOwnerEnabled,
			"AnnouncementChannelID":                rawPlaybook.AnnouncementChannelID,
			"AnnouncementChannelEnabled":           rawPlaybook.AnnouncementChannelEnabled,
			"WebhookOnCreationURL":                 rawPlaybook.WebhookOnCreationURL,
			"WebhookOnCreationEnabled":             rawPlaybook.WebhookOnCreationEnabled,
			"MessageOnJoin":                        rawPlaybook.MessageOnJoin,
			"MessageOnJoinEnabled":                 rawPlaybook.MessageOnJoinEnabled,
			"RetrospectiveReminderIntervalSeconds": rawPlaybook.RetrospectiveReminderIntervalSeconds,
			"RetrospectiveTemplate":                rawPlaybook.RetrospectiveTemplate,
			"WebhookOnStatusUpdateURL":             rawPlaybook.WebhookOnStatusUpdateURL,
			"WebhookOnStatusUpdateEnabled":         rawPlaybook.WebhookOnStatusUpdateEnabled,
			"ConcatenatedSignalAnyKeywords":        rawPlaybook.ConcatenatedSignalAnyKeywords,
			"SignalAnyKeywordsEnabled":             rawPlaybook.SignalAnyKeywordsEnabled,
		}).
		Where(sq.Eq{"ID": rawPlaybook.ID}))

	if err != nil {
		return errors.Wrapf(err, "failed to update playbook with id '%s'", rawPlaybook.ID)
	}

	if err = p.replacePlaybookMembers(tx, rawPlaybook.Playbook); err != nil {
		return errors.Wrapf(err, "failed to replace playbook members for playbook with id '%s'", rawPlaybook.ID)
	}

	if err = tx.Commit(); err != nil {
		return errors.Wrap(err, "could not commit transaction")
	}

	return nil
}

// Delete deletes a playbook.
func (p *playbookStore) Delete(id string) error {
	if id == "" {
		return errors.New("ID cannot be empty")
	}

	_, err := p.store.execBuilder(p.store.db, sq.
		Update("IR_Playbook").
		Set("DeleteAt", model.GetMillis()).
		Where(sq.Eq{"ID": id}))

	if err != nil {
		return errors.Wrapf(err, "failed to delete playbook with id '%s'", id)
	}

	return nil
}

// replacePlaybookMembers replaces the members of a playbook
func (p *playbookStore) replacePlaybookMembers(q queryExecer, playbook app.Playbook) error {
	// Delete existing members who are not in the new playbook.MemberIDs list
	delBuilder := sq.Delete("IR_PlaybookMember").
		Where(sq.Eq{"PlaybookID": playbook.ID}).
		Where(sq.NotEq{"MemberID": playbook.MemberIDs})
	if _, err := p.store.execBuilder(q, delBuilder); err != nil {
		return err
	}

	if len(playbook.MemberIDs) == 0 {
		return nil
	}

	insertExpr := `
INSERT INTO IR_PlaybookMember(PlaybookID, MemberID)
    SELECT ?, ?
    WHERE NOT EXISTS (
        SELECT 1 FROM IR_PlaybookMember
            WHERE PlaybookID = ? AND MemberID = ?
    );`
	if p.store.db.DriverName() == model.DATABASE_DRIVER_MYSQL {
		insertExpr = `
INSERT INTO IR_PlaybookMember(PlaybookID, MemberID)
    SELECT ?, ? FROM DUAL
    WHERE NOT EXISTS (
        SELECT 1 FROM IR_PlaybookMember
            WHERE PlaybookID = ? AND MemberID = ?
    );`
	}

	for _, m := range playbook.MemberIDs {
		rawInsert := sq.Expr(insertExpr,
			playbook.ID, m, playbook.ID, m)

		if _, err := p.store.execBuilder(q, rawInsert); err != nil {
			return err
		}
	}

	return nil
}

func addMembersToPlaybooks(memberIDs playbookMembers, playbook []app.Playbook) {
	pToM := make(map[string][]string)
	for _, m := range memberIDs {
		pToM[m.PlaybookID] = append(pToM[m.PlaybookID], m.MemberID)
	}
	for i, p := range playbook {
		playbook[i].MemberIDs = pToM[p.ID]
	}
}

func getSteps(playbook app.Playbook) int {
	steps := 0
	for _, p := range playbook.Checklists {
		steps += len(p.Items)
	}

	return steps
}

func toSQLPlaybook(playbook app.Playbook) (*sqlPlaybook, error) {
	checklistsJSON, err := json.Marshal(playbook.Checklists)
	if err != nil {
		return nil, errors.Wrapf(err, "failed to marshal checklist json for playbook id: '%s'", playbook.ID)
	}

	return &sqlPlaybook{
		Playbook:                      playbook,
		ChecklistsJSON:                checklistsJSON,
		ConcatenatedInvitedUserIDs:    strings.Join(playbook.InvitedUserIDs, ","),
		ConcatenatedInvitedGroupIDs:   strings.Join(playbook.InvitedGroupIDs, ","),
		ConcatenatedSignalAnyKeywords: strings.Join(playbook.SignalAnyKeywords, ","),
	}, nil
}

func toPlaybook(rawPlaybook sqlPlaybook) (app.Playbook, error) {
	p := rawPlaybook.Playbook
	if len(rawPlaybook.ChecklistsJSON) > 0 {
		if err := json.Unmarshal(rawPlaybook.ChecklistsJSON, &p.Checklists); err != nil {
			return app.Playbook{}, errors.Wrapf(err, "failed to unmarshal checklists json for playbook id: '%s'", p.ID)
		}
	}

	p.InvitedUserIDs = []string(nil)
	if rawPlaybook.ConcatenatedInvitedUserIDs != "" {
		p.InvitedUserIDs = strings.Split(rawPlaybook.ConcatenatedInvitedUserIDs, ",")
	}

	p.InvitedGroupIDs = []string(nil)
	if rawPlaybook.ConcatenatedInvitedGroupIDs != "" {
		p.InvitedGroupIDs = strings.Split(rawPlaybook.ConcatenatedInvitedGroupIDs, ",")
	}

	p.SignalAnyKeywords = []string(nil)
	if rawPlaybook.ConcatenatedSignalAnyKeywords != "" {
		p.SignalAnyKeywords = strings.Split(rawPlaybook.ConcatenatedSignalAnyKeywords, ",")
	}
	return p, nil
}<|MERGE_RESOLUTION|>--- conflicted
+++ resolved
@@ -92,13 +92,8 @@
 // NewPlaybookStore creates a new store for playbook service.
 func NewPlaybookStore(pluginAPI PluginAPIClient, log bot.Logger, sqlStore *SQLStore) app.PlaybookStore {
 	playbookSelect := sqlStore.builder.
-<<<<<<< HEAD
 		Select("ID", "Title", "Description", "TeamID", "CreatePublicIncident AS CreatePublicPlaybookRun", "CreateAt",
-			"DeleteAt", "NumStages", "NumSteps", "BroadcastChannelID",
-=======
-		Select("ID", "Title", "Description", "TeamID", "CreatePublicIncident", "CreateAt",
 			"UpdateAt", "DeleteAt", "NumStages", "NumSteps", "BroadcastChannelID",
->>>>>>> dcf2b9d3
 			"COALESCE(ReminderMessageTemplate, '') ReminderMessageTemplate", "ReminderTimerDefaultSeconds",
 			"ConcatenatedInvitedUserIDs", "ConcatenatedInvitedGroupIDs", "InviteUsersEnabled",
 			"DefaultCommanderID AS DefaultOwnerID", "DefaultCommanderEnabled AS DefaultOwnerEnabled",
@@ -455,12 +450,8 @@
 			"Title":                                rawPlaybook.Title,
 			"Description":                          rawPlaybook.Description,
 			"TeamID":                               rawPlaybook.TeamID,
-<<<<<<< HEAD
 			"CreatePublicIncident":                 rawPlaybook.CreatePublicPlaybookRun,
-=======
-			"CreatePublicIncident":                 rawPlaybook.CreatePublicIncident,
 			"UpdateAt":                             rawPlaybook.UpdateAt,
->>>>>>> dcf2b9d3
 			"DeleteAt":                             rawPlaybook.DeleteAt,
 			"ChecklistsJSON":                       rawPlaybook.ChecklistsJSON,
 			"NumStages":                            len(rawPlaybook.Checklists),
