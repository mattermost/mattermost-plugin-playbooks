// Copyright (c) 2020-present Mattermost, Inc. All Rights Reserved.
// See LICENSE.txt for license information.

package sqlstore

import (
	"database/sql"
	"encoding/json"
	"fmt"
	"math"
	"strings"

	sq "github.com/Masterminds/squirrel"
	"github.com/pkg/errors"

	"github.com/mattermost/mattermost/server/public/model"

	"github.com/mattermost/mattermost-plugin-playbooks/server/app"
)

type sqlPlaybook struct {
	app.Playbook
	ChecklistsJSON                        json.RawMessage
	ConcatenatedInvitedUserIDs            string
	ConcatenatedInvitedGroupIDs           string
	ConcatenatedSignalAnyKeywords         string
	ConcatenatedBroadcastChannelIDs       string
	ConcatenatedWebhookOnCreationURLs     string
	ConcatenatedWebhookOnStatusUpdateURLs string
}

// playbookStore is a sql store for playbooks. Use NewPlaybookStore to create it.
type playbookStore struct {
	pluginAPI      PluginAPIClient
	store          *SQLStore
	queryBuilder   sq.StatementBuilderType
	playbookSelect sq.SelectBuilder
	membersSelect  sq.SelectBuilder
	metricsSelect  sq.SelectBuilder
}

// Ensure playbookStore implements the playbook.Store interface.
var _ app.PlaybookStore = (*playbookStore)(nil)

type playbookMember struct {
	PlaybookID string
	MemberID   string
	Roles      string
}

// definied to call a common insights query builder for both user and team insights
const insightsQueryTypeUser = "insights_query_type_user"
const insightsQueryTypeTeam = "insights_query_type_team"

func applyPlaybookFilterOptionsSort(builder sq.SelectBuilder, options app.PlaybookFilterOptions) (sq.SelectBuilder, error) {
	var sort string
	switch options.Sort {
	case app.SortByID:
		sort = "ID"
	case app.SortByTitle:
		sort = "Title"
	case app.SortByStages:
		sort = "NumStages"
	case app.SortBySteps:
		sort = "NumSteps"
	case app.SortByRuns:
		sort = "NumRuns"
	case app.SortByCreateAt:
		sort = "CreateAt"
	case app.SortByLastRunAt:
		sort = "LastRunAt"
	case app.SortByActiveRuns:
		sort = "ActiveRuns"
	case "":
		// Default to a stable sort if none explicitly provided.
		sort = "ID"
	default:
		return sq.SelectBuilder{}, errors.Errorf("unsupported sort parameter '%s'", options.Sort)
	}

	var direction string
	switch options.Direction {
	case app.DirectionAsc:
		direction = "ASC"
	case app.DirectionDesc:
		direction = "DESC"
	case "":
		// Default to an ascending sort if none explicitly provided.
		direction = "ASC"
	default:
		return sq.SelectBuilder{}, errors.Errorf("unsupported direction parameter '%s'", options.Direction)
	}

	builder = builder.OrderByClause(fmt.Sprintf("%s %s", sort, direction))

	page := options.Page
	perPage := options.PerPage
	if page < 0 {
		page = 0
	}
	if perPage < 0 {
		perPage = 0
	}

	builder = builder.
		Offset(uint64(page * perPage)).
		Limit(uint64(perPage))

	return builder, nil
}

// NewPlaybookStore creates a new store for playbook service.
func NewPlaybookStore(pluginAPI PluginAPIClient, sqlStore *SQLStore) app.PlaybookStore {
	playbookSelect := sqlStore.builder.
		Select(
			"p.ID",
			"p.Title",
			"p.Description",
			"p.Public",
			"p.TeamID",
			"p.CreatePublicIncident AS CreatePublicPlaybookRun",
			"p.CreateAt",
			"p.UpdateAt",
			"p.DeleteAt",
			"p.NumStages",
			"p.NumSteps",
			`(
				1 + -- Channel creation is hard-coded
				CASE WHEN p.InviteUsersEnabled THEN 1 ELSE 0 END +
				CASE WHEN p.DefaultCommanderEnabled THEN 1 ELSE 0 END +
				CASE WHEN p.BroadcastEnabled THEN 1 ELSE 0 END +
				CASE WHEN p.WebhookOnCreationEnabled THEN 1 ELSE 0 END +
				CASE WHEN p.MessageOnJoinEnabled THEN 1 ELSE 0 END +
				CASE WHEN p.WebhookOnStatusUpdateEnabled THEN 1 ELSE 0 END +
				CASE WHEN p.SignalAnyKeywordsEnabled THEN 1 ELSE 0 END +
				CASE WHEN p.CategorizeChannelEnabled THEN 1 ELSE 0 END +
				CASE WHEN p.CreateChannelMemberOnNewParticipant THEN 1 ELSE 0 END +
				CASE WHEN p.RemoveChannelMemberOnRemovedParticipant THEN 1 ELSE 0 END
			) AS NumActions`,
			"COALESCE(p.ReminderMessageTemplate, '') ReminderMessageTemplate",
			"p.ReminderTimerDefaultSeconds",
			"p.StatusUpdateEnabled",
			"p.ConcatenatedInvitedUserIDs",
			"p.ConcatenatedInvitedGroupIDs",
			"p.InviteUsersEnabled",
			"p.DefaultCommanderID AS DefaultOwnerID",
			"p.DefaultCommanderEnabled AS DefaultOwnerEnabled",
			"p.ConcatenatedBroadcastChannelIDs",
			"p.BroadcastEnabled",
			"p.ConcatenatedWebhookOnCreationURLs",
			"p.WebhookOnCreationEnabled",
			"p.MessageOnJoin",
			"p.MessageOnJoinEnabled",
			"p.RetrospectiveReminderIntervalSeconds",
			"p.RetrospectiveTemplate",
			"p.RetrospectiveEnabled",
			"p.ConcatenatedWebhookOnStatusUpdateURLs",
			"p.WebhookOnStatusUpdateEnabled",
			"p.ConcatenatedSignalAnyKeywords",
			"p.SignalAnyKeywordsEnabled",
			"p.CategorizeChannelEnabled",
			"p.CreateChannelMemberOnNewParticipant",
			"p.RemoveChannelMemberOnRemovedParticipant",
			"p.ChannelID",
			"p.ChannelMode",
			"p.ChecklistsJSON",
			"COALESCE(p.CategoryName, '') CategoryName",
			"p.RunSummaryTemplateEnabled",
			"COALESCE(p.RunSummaryTemplate, '') RunSummaryTemplate",
			"COALESCE(p.ChannelNameTemplate, '') ChannelNameTemplate",
			"COALESCE(s.DefaultPlaybookAdminRole, 'playbook_admin') DefaultPlaybookAdminRole",
			"COALESCE(s.DefaultPlaybookMemberRole, 'playbook_member') DefaultPlaybookMemberRole",
			"COALESCE(s.DefaultRunAdminRole, 'run_admin') DefaultRunAdminRole",
			"COALESCE(s.DefaultRunMemberRole, 'run_member') DefaultRunMemberRole",
		).
		From("IR_Playbook p").
		LeftJoin("Teams t ON t.Id = p.TeamID").
		LeftJoin("Schemes s ON t.SchemeId = s.Id")

	membersSelect := sqlStore.builder.
		Select(
			"PlaybookID",
			"MemberID",
			"Roles",
		).
		From("IR_PlaybookMember").
		OrderBy("MemberID ASC") // Entirely for consistency for the tests

	metricsSelect := sqlStore.builder.
		Select(
			"ID",
			"PlaybookID",
			"Title",
			"Description",
			"Type",
			"Target",
		).
		From("IR_MetricConfig").
		Where(sq.Eq{"DeleteAt": 0}).
		OrderBy("Ordering ASC")

	newStore := &playbookStore{
		pluginAPI:      pluginAPI,
		store:          sqlStore,
		queryBuilder:   sqlStore.builder,
		playbookSelect: playbookSelect,
		membersSelect:  membersSelect,
		metricsSelect:  metricsSelect,
	}
	return newStore
}

// Create creates a new playbook
func (p *playbookStore) Create(playbook app.Playbook) (id string, err error) {
	if playbook.ID != "" {
		return "", errors.New("ID should be empty")
	}
	playbook.ID = model.NewId()

	rawPlaybook, err := toSQLPlaybook(playbook)
	if err != nil {
		return "", err
	}

	tx, err := p.store.db.Beginx()
	if err != nil {
		return "", errors.Wrap(err, "could not begin transaction")
	}
	defer p.store.finalizeTransaction(tx)

	_, err = p.store.execBuilder(tx, sq.
		Insert("IR_Playbook").
		SetMap(map[string]interface{}{
			"ID":                                      rawPlaybook.ID,
			"Title":                                   rawPlaybook.Title,
			"Description":                             rawPlaybook.Description,
			"TeamID":                                  rawPlaybook.TeamID,
			"Public":                                  rawPlaybook.Public,
			"CreatePublicIncident":                    rawPlaybook.CreatePublicPlaybookRun,
			"CreateAt":                                rawPlaybook.CreateAt,
			"UpdateAt":                                rawPlaybook.UpdateAt,
			"DeleteAt":                                rawPlaybook.DeleteAt,
			"ChecklistsJSON":                          rawPlaybook.ChecklistsJSON,
			"NumStages":                               len(rawPlaybook.Checklists),
			"NumSteps":                                getSteps(rawPlaybook.Playbook),
			"ReminderMessageTemplate":                 rawPlaybook.ReminderMessageTemplate,
			"ReminderTimerDefaultSeconds":             rawPlaybook.ReminderTimerDefaultSeconds,
			"StatusUpdateEnabled":                     rawPlaybook.StatusUpdateEnabled,
			"ConcatenatedInvitedUserIDs":              rawPlaybook.ConcatenatedInvitedUserIDs,
			"ConcatenatedInvitedGroupIDs":             rawPlaybook.ConcatenatedInvitedGroupIDs,
			"InviteUsersEnabled":                      rawPlaybook.InviteUsersEnabled,
			"DefaultCommanderID":                      rawPlaybook.DefaultOwnerID,
			"DefaultCommanderEnabled":                 rawPlaybook.DefaultOwnerEnabled,
			"ConcatenatedBroadcastChannelIDs":         rawPlaybook.ConcatenatedBroadcastChannelIDs,
			"BroadcastEnabled":                        rawPlaybook.BroadcastEnabled, //nolint
			"ConcatenatedWebhookOnCreationURLs":       rawPlaybook.ConcatenatedWebhookOnCreationURLs,
			"WebhookOnCreationEnabled":                rawPlaybook.WebhookOnCreationEnabled,
			"MessageOnJoin":                           rawPlaybook.MessageOnJoin,
			"MessageOnJoinEnabled":                    rawPlaybook.MessageOnJoinEnabled,
			"RetrospectiveReminderIntervalSeconds":    rawPlaybook.RetrospectiveReminderIntervalSeconds,
			"RetrospectiveTemplate":                   rawPlaybook.RetrospectiveTemplate,
			"RetrospectiveEnabled":                    rawPlaybook.RetrospectiveEnabled,
			"ConcatenatedWebhookOnStatusUpdateURLs":   rawPlaybook.ConcatenatedWebhookOnStatusUpdateURLs,
			"WebhookOnStatusUpdateEnabled":            rawPlaybook.WebhookOnStatusUpdateEnabled,
			"ConcatenatedSignalAnyKeywords":           rawPlaybook.ConcatenatedSignalAnyKeywords,
			"SignalAnyKeywordsEnabled":                rawPlaybook.SignalAnyKeywordsEnabled,
			"CategorizeChannelEnabled":                rawPlaybook.CategorizeChannelEnabled,
			"CategoryName":                            rawPlaybook.CategoryName,
			"RunSummaryTemplateEnabled":               rawPlaybook.RunSummaryTemplateEnabled,
			"RunSummaryTemplate":                      rawPlaybook.RunSummaryTemplate,
			"ChannelNameTemplate":                     rawPlaybook.ChannelNameTemplate,
			"CreateChannelMemberOnNewParticipant":     rawPlaybook.CreateChannelMemberOnNewParticipant,
			"RemoveChannelMemberOnRemovedParticipant": rawPlaybook.RemoveChannelMemberOnRemovedParticipant,
			"ChannelID":                               rawPlaybook.ChannelID,
			"ChannelMode":                             rawPlaybook.ChannelMode,
		}))
	if err != nil {
		return "", errors.Wrap(err, "failed to store new playbook")
	}

	if err = p.replacePlaybookMembers(tx, rawPlaybook.Playbook); err != nil {
		return "", errors.Wrap(err, "failed to replace playbook members")
	}

	if err = p.replacePlaybookMetrics(tx, rawPlaybook.Playbook); err != nil {
		return "", errors.Wrap(err, "failed to replace playbook metrics configs")
	}

	if err = tx.Commit(); err != nil {
		return "", errors.Wrap(err, "could not commit transaction")
	}

	return rawPlaybook.ID, nil
}

// Get retrieves a playbook
func (p *playbookStore) Get(id string) (app.Playbook, error) {
	if id == "" {
		return app.Playbook{}, errors.New("ID cannot be empty")
	}

	tx, err := p.store.db.Beginx()
	if err != nil {
		return app.Playbook{}, errors.Wrap(err, "could not begin transaction")
	}
	defer p.store.finalizeTransaction(tx)

	var rawPlaybook sqlPlaybook
	err = p.store.getBuilder(tx, &rawPlaybook, p.playbookSelect.Where(sq.Eq{"p.ID": id}))
	if err == sql.ErrNoRows {
		return app.Playbook{}, errors.Wrapf(app.ErrNotFound, "playbook does not exist for id '%s'", id)
	} else if err != nil {
		return app.Playbook{}, errors.Wrapf(err, "failed to get playbook by id '%s'", id)
	}

	playbook, err := toPlaybook(rawPlaybook)
	if err != nil {
		return app.Playbook{}, err
	}

	var members []playbookMember
	err = p.store.selectBuilder(tx, &members, p.membersSelect.Where(sq.Eq{"PlaybookID": id}))
	if err != nil && err != sql.ErrNoRows {
		return app.Playbook{}, errors.Wrapf(err, "failed to get memberIDs for playbook with id '%s'", id)
	}

	var metrics []app.PlaybookMetricConfig
	err = p.store.selectBuilder(tx, &metrics, p.metricsSelect.Where(sq.Eq{"PlaybookID": id}))
	if err != nil && err != sql.ErrNoRows {
		return app.Playbook{}, errors.Wrapf(err, "failed to get metrics configs for playbook with id '%s'", id)
	}

	if err = tx.Commit(); err != nil {
		return app.Playbook{}, errors.Wrap(err, "could not commit transaction")
	}

	addMembersToPlaybook(members, &playbook)
	playbook.Metrics = metrics
	return playbook, nil
}

func selectAllPlaybooks(builder sq.StatementBuilderType) sq.SelectBuilder {
	return builder.Select(
		"p.ID",
		"p.Title",
		"p.Description",
		"p.TeamID",
		"p.Public",
		"p.CreatePublicIncident AS CreatePublicPlaybookRun",
		"p.CreateAt",
		"p.DeleteAt",
		"p.NumStages",
		"p.NumSteps",
		"COUNT(i.ID) AS NumRuns",
		"COALESCE(MAX(i.CreateAt), 0) AS LastRunAt",
		`(
			1 + -- Channel creation is hard-coded
			CASE WHEN p.InviteUsersEnabled THEN 1 ELSE 0 END +
			CASE WHEN p.DefaultCommanderEnabled THEN 1 ELSE 0 END +
			CASE WHEN p.BroadcastEnabled THEN 1 ELSE 0 END +
			CASE WHEN p.WebhookOnCreationEnabled THEN 1 ELSE 0 END +
			CASE WHEN p.MessageOnJoinEnabled THEN 1 ELSE 0 END +
			CASE WHEN p.WebhookOnStatusUpdateEnabled THEN 1 ELSE 0 END +
			CASE WHEN p.SignalAnyKeywordsEnabled THEN 1 ELSE 0 END +
			CASE WHEN p.CategorizeChannelEnabled THEN 1 ELSE 0 END +
			CASE WHEN p.CreateChannelMemberOnNewParticipant THEN 1 ELSE 0 END +
			CASE WHEN p.RemoveChannelMemberOnRemovedParticipant THEN 1 ELSE 0 END
		) AS NumActions`,
		"COALESCE(ChannelNameTemplate, '') ChannelNameTemplate",
		"COALESCE(s.DefaultPlaybookAdminRole, 'playbook_admin') DefaultPlaybookAdminRole",
		"COALESCE(s.DefaultPlaybookMemberRole, 'playbook_member') DefaultPlaybookMemberRole",
		"COALESCE(s.DefaultRunAdminRole, 'run_admin') DefaultRunAdminRole",
		"COALESCE(s.DefaultRunMemberRole, 'run_member') DefaultRunMemberRole",
	).
		From("IR_Playbook AS p").
		LeftJoin("IR_Incident AS i ON p.ID = i.PlaybookID").
		LeftJoin("Teams t ON t.Id = p.TeamID").
		LeftJoin("Schemes s ON t.SchemeId = s.Id").
		GroupBy("p.ID").
		GroupBy("s.Id")
}

// GetPlaybooks retrieves all playbooks that are not deleted.
// Members are not retrieved for this as the query would be large and we don't need it for this for now.
func (p *playbookStore) GetActivePlaybooks() ([]app.Playbook, error) {
	tx, err := p.store.db.Beginx()
	if err != nil {
		return nil, errors.Wrap(err, "could not begin transaction")
	}
	defer p.store.finalizeTransaction(tx)

	var playbooks []app.Playbook
	err = p.store.selectBuilder(tx, &playbooks,
		selectAllPlaybooks(p.store.builder).Where(sq.Eq{"p.DeleteAt": 0}),
	)
	if err == sql.ErrNoRows {
		return nil, errors.Wrap(app.ErrNotFound, "no playbooks found")
	} else if err != nil {
		return nil, errors.Wrap(err, "failed to get playbooks")
	}

	return playbooks, nil
}

// GetPlaybooks retrieves all playbooks, even deleted ones.
// Members are not retrieved for this as the query would be large and we don't need it for this for now.
func (p *playbookStore) GetPlaybooks() ([]app.Playbook, error) {
	tx, err := p.store.db.Beginx()
	if err != nil {
		return nil, errors.Wrap(err, "could not begin transaction")
	}
	defer p.store.finalizeTransaction(tx)

	var playbooks []app.Playbook
	err = p.store.selectBuilder(tx, &playbooks,
		selectAllPlaybooks(p.store.builder),
	)
	if err == sql.ErrNoRows {
		return nil, errors.Wrap(app.ErrNotFound, "no playbooks found")
	} else if err != nil {
		return nil, errors.Wrap(err, "failed to get playbooks")
	}

	return playbooks, nil
}

// GetPlaybooksForTeam retrieves all playbooks on the specified team given the provided options.
func (p *playbookStore) GetPlaybooksForTeam(requesterInfo app.RequesterInfo, teamID string, opts app.PlaybookFilterOptions) (app.GetPlaybooksResults, error) {
	// Check that you are a playbook member or there are no restrictions.
	permissionsAndFilter := sq.Expr(`(
			EXISTS(SELECT 1
				FROM IR_PlaybookMember as pm
				WHERE pm.PlaybookID = p.ID
				AND pm.MemberID = ?)
		)`, requesterInfo.UserID)
	if !opts.WithMembershipOnly { // return all public playbooks and private ones user is member of
		permissionsAndFilter = sq.Or{sq.Expr(`p.Public = true`), permissionsAndFilter}
	}
	teamLimitExpr := buildTeamLimitExpr(requesterInfo, teamID, "p")

	queryForResults := p.store.builder.
		Select(
			"p.ID",
			"p.Title",
			"p.Description",
			"p.TeamID",
			"p.Public",
			"p.CreatePublicIncident AS CreatePublicPlaybookRun",
			"p.CreateAt",
			"p.DeleteAt",
			"p.NumStages",
			"p.NumSteps",
			"p.DefaultCommanderEnabled AS DefaultOwnerEnabled",
			"p.DefaultCommanderID AS DefaultOwnerID",
			"COUNT(i.ID) AS NumRuns",
			"COUNT(CASE WHEN i.CurrentStatus='InProgress' THEN 1 END) AS ActiveRuns",
			"COALESCE(MAX(i.CreateAt), 0) AS LastRunAt",
			`(
				1 + -- Channel creation is hard-coded
				CASE WHEN p.InviteUsersEnabled THEN 1 ELSE 0 END +
				CASE WHEN p.DefaultCommanderEnabled THEN 1 ELSE 0 END +
				CASE WHEN p.BroadcastEnabled THEN 1 ELSE 0 END +
				CASE WHEN p.WebhookOnCreationEnabled THEN 1 ELSE 0 END +
				CASE WHEN p.MessageOnJoinEnabled THEN 1 ELSE 0 END +
				CASE WHEN p.WebhookOnStatusUpdateEnabled THEN 1 ELSE 0 END +
				CASE WHEN p.SignalAnyKeywordsEnabled THEN 1 ELSE 0 END +
				CASE WHEN p.CategorizeChannelEnabled THEN 1 ELSE 0 END +
				CASE WHEN p.CreateChannelMemberOnNewParticipant THEN 1 ELSE 0 END +
				CASE WHEN p.RemoveChannelMemberOnRemovedParticipant THEN 1 ELSE 0 END
			) AS NumActions`,
			"COALESCE(ChannelNameTemplate, '') ChannelNameTemplate",
			"COALESCE(s.DefaultPlaybookAdminRole, 'playbook_admin') DefaultPlaybookAdminRole",
			"COALESCE(s.DefaultPlaybookMemberRole, 'playbook_member') DefaultPlaybookMemberRole",
			"COALESCE(s.DefaultRunAdminRole, 'run_admin') DefaultRunAdminRole",
			"COALESCE(s.DefaultRunMemberRole, 'run_member') DefaultRunMemberRole",
		).
		From("IR_Playbook AS p").
		LeftJoin("IR_Incident AS i ON p.ID = i.PlaybookID").
		LeftJoin("Teams t ON t.Id = p.TeamID").
		LeftJoin("Schemes s ON t.SchemeId = s.Id").
		GroupBy("p.ID").
		GroupBy("s.Id").
		Where(permissionsAndFilter).
		Where(teamLimitExpr)

	if len(opts.PlaybookIDs) > 0 {
		queryForResults = queryForResults.Where(sq.Eq{"p.ID": opts.PlaybookIDs})
	}
	queryForResults, err := applyPlaybookFilterOptionsSort(queryForResults, opts)
	if err != nil {
		return app.GetPlaybooksResults{}, errors.Wrap(err, "failed to apply sort options")
	}

	queryForTotal := p.store.builder.
		Select("COUNT(*)").
		From("IR_Playbook AS p").
		Where(permissionsAndFilter).
		Where(teamLimitExpr)

	if opts.SearchTerm != "" {
		column := "p.Title"
		searchString := opts.SearchTerm

		// Postgres performs a case-sensitive search, so we need to lowercase
		// both the column contents and the search string
		if p.store.db.DriverName() == model.DatabaseDriverPostgres {
			column = "LOWER(p.Title)"
			searchString = strings.ToLower(opts.SearchTerm)
		}

		queryForResults = queryForResults.Where(sq.Like{column: fmt.Sprint("%", searchString, "%")})
		queryForTotal = queryForTotal.Where(sq.Like{column: fmt.Sprint("%", searchString, "%")})
	}

	if !opts.WithArchived {
		queryForResults = queryForResults.Where(sq.Eq{"p.DeleteAt": 0})
		queryForTotal = queryForTotal.Where(sq.Eq{"DeleteAt": 0})
	}

	var playbooks []app.Playbook
	err = p.store.selectBuilder(p.store.db, &playbooks, queryForResults)
	if err == sql.ErrNoRows {
		return app.GetPlaybooksResults{}, errors.Wrap(app.ErrNotFound, "no playbooks found")
	} else if err != nil {
		return app.GetPlaybooksResults{}, errors.Wrap(err, "failed to get playbooks")
	}

	var total int
	if err = p.store.getBuilder(p.store.db, &total, queryForTotal); err != nil {
		return app.GetPlaybooksResults{}, errors.Wrap(err, "failed to get total count")
	}

	ids := make([]string, len(playbooks))
	for _, pb := range playbooks {
		ids = append(ids, pb.ID)
	}
	var members []playbookMember
	err = p.store.selectBuilder(p.store.db, &members, p.membersSelect.Where(sq.Eq{"PlaybookID": ids}))
	if err != nil {
		return app.GetPlaybooksResults{}, errors.Wrap(err, "failed to get playbook members")
	}
	var metrics []app.PlaybookMetricConfig
	err = p.store.selectBuilder(p.store.db, &metrics, p.metricsSelect.Where(sq.Eq{"PlaybookID": ids}))
	if err != nil {
		return app.GetPlaybooksResults{}, errors.Wrap(err, "failed to get playbooks metrics")
	}

	addMembersToPlaybooks(members, playbooks)
	addMetricsToPlaybooks(metrics, playbooks)

	pageCount := 0
	if opts.PerPage > 0 {
		pageCount = int(math.Ceil(float64(total) / float64(opts.PerPage)))
	}
	hasMore := opts.Page+1 < pageCount

	return app.GetPlaybooksResults{
		TotalCount: total,
		PageCount:  pageCount,
		HasMore:    hasMore,
		Items:      playbooks,
	}, nil
}

// GetPlaybooksWithKeywords retrieves all playbooks with keywords enabled
func (p *playbookStore) GetPlaybooksWithKeywords(opts app.PlaybookFilterOptions) ([]app.Playbook, error) {
	queryForResults := p.store.builder.
		Select("ID", "Title", "UpdateAt", "TeamID", "ConcatenatedSignalAnyKeywords").
		From("IR_Playbook AS p").
		Where(sq.Eq{"SignalAnyKeywordsEnabled": true}).
		Offset(uint64(opts.Page * opts.PerPage)).
		Limit(uint64(opts.PerPage))

	var rawPlaybooks []sqlPlaybook
	err := p.store.selectBuilder(p.store.db, &rawPlaybooks, queryForResults)
	if err == sql.ErrNoRows {
		return []app.Playbook{}, nil
	} else if err != nil {
		return []app.Playbook{}, errors.Wrap(err, "failed to get playbooks")
	}

	playbooks := make([]app.Playbook, 0, len(rawPlaybooks))
	for _, playbook := range rawPlaybooks {
		out, err := toPlaybook(playbook)
		if err != nil {
			return nil, errors.Wrapf(err, "can't convert raw playbook to playbook type")
		}
		playbooks = append(playbooks, out)
	}
	return playbooks, nil
}

// GetTimeLastUpdated retrieves time last playbook was updated at.
// Passed argument determines whether to include playbooks with
// SignalAnyKeywordsEnabled flag or not.
func (p *playbookStore) GetTimeLastUpdated(onlyPlaybooksWithKeywordsEnabled bool) (int64, error) {
	queryForResults := p.store.builder.
		Select("COALESCE(MAX(UpdateAt), 0)").
		From("IR_Playbook AS p").
		Where(sq.Eq{"DeleteAt": 0})
	if onlyPlaybooksWithKeywordsEnabled {
		queryForResults = queryForResults.Where(sq.Eq{"SignalAnyKeywordsEnabled": true})
	}

	var updateAt []int64
	err := p.store.selectBuilder(p.store.db, &updateAt, queryForResults)
	if err == sql.ErrNoRows {
		return 0, nil
	} else if err != nil {
		return 0, errors.Wrap(err, "failed to get playbooks")
	}
	return updateAt[0], nil
}

// GetPlaybookIDsForUser retrieves playbooks user can access
// Notice that method is not checking weather or not user is member of a team
func (p *playbookStore) GetPlaybookIDsForUser(userID string, teamID string) ([]string, error) {
	// Check that you are a playbook member or there are no restrictions.
	permissionsAndFilter := sq.Expr(`(
		EXISTS(SELECT 1
				FROM IR_PlaybookMember as pm
				WHERE pm.PlaybookID = p.ID
				AND pm.MemberID = ?)
		OR NOT EXISTS(SELECT 1
				FROM IR_PlaybookMember as pm
				WHERE pm.PlaybookID = p.ID)
	)`, userID)

	queryForResults := p.store.builder.
		Select("ID").
		From("IR_Playbook AS p").
		Where(sq.Eq{"DeleteAt": 0}).
		Where(sq.Eq{"TeamID": teamID}).
		Where(permissionsAndFilter)

	var playbookIDs []string

	err := p.store.selectBuilder(p.store.db, &playbookIDs, queryForResults)
	if err != nil && err != sql.ErrNoRows {
		return nil, errors.Wrapf(err, "failed to get playbookIDs for a user - %v", userID)
	}
	return playbookIDs, nil
}

func (p *playbookStore) GraphqlUpdate(id string, setmap map[string]interface{}) error {
	if id == "" {
		return errors.New("id should not be empty")
	}

	// if checklists are passed and len (as string) is bigger than limit -> fails
	if _, exists := setmap["ChecklistsJSON"]; exists {
		if len(string(setmap["ChecklistsJSON"].([]uint8))) > maxJSONLength {
			return fmt.Errorf("failed update playbook with id '%s': json too long (max %d)", id, maxJSONLength)
		}
	}

	_, err := p.store.execBuilder(p.store.db, sq.
		Update("IR_Playbook").
		SetMap(setmap).
		Where(sq.Eq{"ID": id}))

	if err != nil {
		return errors.Wrapf(err, "failed to update playbook with id '%s'", id)
	}

	return nil
}

// Update updates a playbook
func (p *playbookStore) Update(playbook app.Playbook) (err error) {
	if playbook.ID == "" {
		return errors.New("id should not be empty")
	}

	rawPlaybook, err := toSQLPlaybook(playbook)
	if err != nil {
		return err
	}

	tx, err := p.store.db.Beginx()
	if err != nil {
		return errors.Wrap(err, "could not begin transaction")
	}
	defer p.store.finalizeTransaction(tx)

	_, err = p.store.execBuilder(tx, sq.
		Update("IR_Playbook").
		SetMap(map[string]interface{}{
			"Title":                                   rawPlaybook.Title,
			"Description":                             rawPlaybook.Description,
			"TeamID":                                  rawPlaybook.TeamID,
			"Public":                                  rawPlaybook.Public,
			"CreatePublicIncident":                    rawPlaybook.CreatePublicPlaybookRun,
			"UpdateAt":                                rawPlaybook.UpdateAt,
			"DeleteAt":                                rawPlaybook.DeleteAt,
			"ChecklistsJSON":                          rawPlaybook.ChecklistsJSON,
			"NumStages":                               len(rawPlaybook.Checklists),
			"NumSteps":                                getSteps(rawPlaybook.Playbook),
			"ReminderMessageTemplate":                 rawPlaybook.ReminderMessageTemplate,
			"ReminderTimerDefaultSeconds":             rawPlaybook.ReminderTimerDefaultSeconds,
			"StatusUpdateEnabled":                     rawPlaybook.StatusUpdateEnabled,
			"ConcatenatedInvitedUserIDs":              rawPlaybook.ConcatenatedInvitedUserIDs,
			"ConcatenatedInvitedGroupIDs":             rawPlaybook.ConcatenatedInvitedGroupIDs,
			"InviteUsersEnabled":                      rawPlaybook.InviteUsersEnabled,
			"DefaultCommanderID":                      rawPlaybook.DefaultOwnerID,
			"DefaultCommanderEnabled":                 rawPlaybook.DefaultOwnerEnabled,
			"ConcatenatedBroadcastChannelIDs":         rawPlaybook.ConcatenatedBroadcastChannelIDs,
			"BroadcastEnabled":                        rawPlaybook.BroadcastEnabled, //nolint
			"ConcatenatedWebhookOnCreationURLs":       rawPlaybook.ConcatenatedWebhookOnCreationURLs,
			"WebhookOnCreationEnabled":                rawPlaybook.WebhookOnCreationEnabled,
			"MessageOnJoin":                           rawPlaybook.MessageOnJoin,
			"MessageOnJoinEnabled":                    rawPlaybook.MessageOnJoinEnabled,
			"RetrospectiveReminderIntervalSeconds":    rawPlaybook.RetrospectiveReminderIntervalSeconds,
			"RetrospectiveTemplate":                   rawPlaybook.RetrospectiveTemplate,
			"RetrospectiveEnabled":                    rawPlaybook.RetrospectiveEnabled,
			"ConcatenatedWebhookOnStatusUpdateURLs":   rawPlaybook.ConcatenatedWebhookOnStatusUpdateURLs,
			"WebhookOnStatusUpdateEnabled":            rawPlaybook.WebhookOnStatusUpdateEnabled,
			"ConcatenatedSignalAnyKeywords":           rawPlaybook.ConcatenatedSignalAnyKeywords,
			"SignalAnyKeywordsEnabled":                rawPlaybook.SignalAnyKeywordsEnabled,
			"CategorizeChannelEnabled":                rawPlaybook.CategorizeChannelEnabled,
			"CategoryName":                            rawPlaybook.CategoryName,
			"RunSummaryTemplateEnabled":               rawPlaybook.RunSummaryTemplateEnabled,
			"RunSummaryTemplate":                      rawPlaybook.RunSummaryTemplate,
			"ChannelNameTemplate":                     rawPlaybook.ChannelNameTemplate,
			"CreateChannelMemberOnNewParticipant":     rawPlaybook.CreateChannelMemberOnNewParticipant,
			"RemoveChannelMemberOnRemovedParticipant": rawPlaybook.RemoveChannelMemberOnRemovedParticipant,
			"ChannelID":                               rawPlaybook.ChannelID,
			"ChannelMode":                             rawPlaybook.ChannelMode,
		}).
		Where(sq.Eq{"ID": rawPlaybook.ID}))

	if err != nil {
		return errors.Wrapf(err, "failed to update playbook with id '%s'", rawPlaybook.ID)
	}

	if err = p.replacePlaybookMembers(tx, rawPlaybook.Playbook); err != nil {
		return errors.Wrapf(err, "failed to replace playbook members for playbook with id '%s'", rawPlaybook.ID)
	}

	if err = p.replacePlaybookMetrics(tx, rawPlaybook.Playbook); err != nil {
		return errors.Wrapf(err, "failed to replace playbook metrics configs for playbook with id '%s'", rawPlaybook.ID)
	}

	if err = tx.Commit(); err != nil {
		return errors.Wrap(err, "could not commit transaction")
	}

	return nil
}

// Archive archives a playbook.
func (p *playbookStore) Archive(id string) error {
	if id == "" {
		return errors.New("ID cannot be empty")
	}

	_, err := p.store.execBuilder(p.store.db, sq.
		Update("IR_Playbook").
		Set("DeleteAt", model.GetMillis()).
		Where(sq.Eq{"ID": id}))

	if err != nil {
		return errors.Wrapf(err, "failed to delete playbook with id '%s'", id)
	}

	return nil
}

// Restore restores a deleted playbook.
func (p *playbookStore) Restore(id string) error {
	if id == "" {
		return errors.New("ID cannot be empty")
	}

	_, err := p.store.execBuilder(p.store.db, sq.
		Update("IR_Playbook").
		Set("DeleteAt", 0).
		Where(sq.Eq{"ID": id}))

	if err != nil {
		return errors.Wrapf(err, "failed to restore playbook with id '%s'", id)
	}

	return nil
}

// Get number of active playbooks.
func (p *playbookStore) GetPlaybooksActiveTotal() (int64, error) {
	var count int64

	query := p.store.builder.
		Select("COUNT(*)").
		From("IR_Playbook").
		Where(sq.Eq{"DeleteAt": 0})

	if err := p.store.getBuilder(p.store.db, &count, query); err != nil {
		return 0, errors.Wrap(err, "failed to count active playbooks'")
	}

	return count, nil
}

// Get number of active playbooks.
func (p *playbookStore) GetNumMetrics(playbookID string) (int64, error) {
	var count int64

	query := p.store.builder.
		Select("COUNT(*)").
		From("IR_MetricConfig").
		Where(sq.Eq{"PlaybookID": playbookID})

	if err := p.store.getBuilder(p.store.db, &count, query); err != nil {
		return 0, errors.Wrap(err, "failed to count metrics")
	}

	return count, nil
}

func (p *playbookStore) AddPlaybookMember(id string, memberID string) error {
	if id == "" || memberID == "" {
		return errors.New("ids should not be empty")
	}

	_, err := p.store.execBuilder(p.store.db, sq.
		Insert("IR_PlaybookMember").
		Columns("PlaybookID", "MemberID", "Roles").
		Values(id, memberID, app.PlaybookRoleMember))

	if err != nil {
		return errors.Wrapf(err, "failed to update playbook with id '%s'", id)
	}

	return nil
}

func (p *playbookStore) RemovePlaybookMember(id string, memberID string) error {
	if id == "" || memberID == "" {
		return errors.New("ids should not be empty")
	}

	_, err := p.store.execBuilder(p.store.db, sq.
		Delete("IR_PlaybookMember").
		Where(sq.Eq{"PlaybookID": id}).
		Where(sq.Eq{"MemberID": memberID}))

	if err != nil {
		return errors.Wrapf(err, "failed to update playbook with id '%s'", id)
	}

	return nil
}

// replacePlaybookMembers replaces the members of a playbook
func (p *playbookStore) replacePlaybookMembers(q queryExecer, playbook app.Playbook) error {
	// Delete existing members who are not in the new playbook.MemberIDs list
	delBuilder := sq.Delete("IR_PlaybookMember").
		Where(sq.Eq{"PlaybookID": playbook.ID})
	if _, err := p.store.execBuilder(q, delBuilder); err != nil {
		return err
	}

	if len(playbook.Members) == 0 {
		return nil
	}

	insert := sq.
		Insert("IR_PlaybookMember").
		Columns("PlaybookID", "MemberID", "Roles")

	for _, m := range playbook.Members {
		insert = insert.Values(playbook.ID, m.UserID, strings.Join(m.Roles, " "))
	}

	if _, err := p.store.execBuilder(q, insert); err != nil {
		return err
	}

	return nil
}

// replacePlaybookMetrics replaces the metric configs of a playbook
func (p *playbookStore) replacePlaybookMetrics(q queryExecer, playbook app.Playbook) error {
	// First, we mark as deleted all existing metrics for this playbook, then restore those which are in the playbook object.
	updateBuilder := sq.Update("IR_MetricConfig").
		Set("DeleteAt", model.GetMillis()).
		Where(sq.Eq{"PlaybookID": playbook.ID}).
		Where(sq.Eq{"DeleteAt": 0})

	if _, err := p.store.execBuilder(q, updateBuilder); err != nil {
		return err
	}

	// Restore and update existing metric configs. Insert a new ones.
	var err error
	for i, m := range playbook.Metrics {
		if m.ID == "" {
			_, err = p.store.execBuilder(q, sq.
				Insert("IR_MetricConfig").
				Columns("ID", "PlaybookID", "Title", "Description", "Type", "Target", "Ordering").
				Values(model.NewId(), playbook.ID, m.Title, m.Description, m.Type, m.Target, i))
		} else {
			_, err = p.store.execBuilder(q, sq.
				Update("IR_MetricConfig").
				SetMap(map[string]interface{}{
					"Title":       m.Title,
					"Description": m.Description,
					"Target":      m.Target,
					"Ordering":    i,
					"DeleteAt":    0,
				}).
				Where(sq.Eq{"ID": m.ID}),
			)
		}
		if err != nil {
			return err
		}
	}

	return nil
}

func (p *playbookStore) AutoFollow(playbookID, userID string) error {
<<<<<<< HEAD
	var err error
	if p.store.db.DriverName() == DeprecatedDatabaseDriverMysql {
		_, err = p.store.execBuilder(p.store.db, sq.
			Insert("IR_PlaybookAutoFollow").
			Columns("PlaybookID", "UserID").
			Values(playbookID, userID).
			Suffix("ON DUPLICATE KEY UPDATE playbookID = playbookID"))
	} else {
		_, err = p.store.execBuilder(p.store.db, sq.
			Insert("IR_PlaybookAutoFollow").
			Columns("PlaybookID", "UserID").
			Values(playbookID, userID).
			Suffix("ON CONFLICT (PlaybookID,UserID) DO NOTHING"))
	}
=======
	_, err := p.store.execBuilder(p.store.db, sq.
		Insert("IR_PlaybookAutoFollow").
		Columns("PlaybookID", "UserID").
		Values(playbookID, userID).
		Suffix("ON CONFLICT (PlaybookID,UserID) DO NOTHING"))
>>>>>>> a7f889d1
	return errors.Wrapf(err, "failed to insert autofollowing '%s' for playbook '%s'", userID, playbookID)
}

func (p *playbookStore) AutoUnfollow(playbookID, userID string) error {
	if _, err := p.store.execBuilder(p.store.db, sq.
		Delete("IR_PlaybookAutoFollow").
		Where(sq.And{sq.Eq{"UserID": userID}, sq.Eq{"PlaybookID": playbookID}})); err != nil {
		return errors.Wrapf(err, "failed to delete autofollow '%s' for playbook '%s'", userID, playbookID)
	}
	return nil
}

func (p *playbookStore) GetAutoFollows(playbookID string) ([]string, error) {
	query := p.queryBuilder.
		Select("UserID").
		From("IR_PlaybookAutoFollow").
		Where(sq.Eq{"PlaybookID": playbookID})

	autoFollows := make([]string, 0)
	err := p.store.selectBuilder(p.store.db, &autoFollows, query)
	if err == sql.ErrNoRows {
		return []string{}, nil
	} else if err != nil {
		return nil, errors.Wrapf(err, "failed to get autoFollows for playbook '%s'", playbookID)
	}

	return autoFollows, nil
}

func (p *playbookStore) GetMetric(id string) (*app.PlaybookMetricConfig, error) {
	metricSelect := p.queryBuilder.
		Select(
			"c.ID",
			"c.PlaybookID",
			"c.Title",
			"c.Description",
			"c.Type",
			"c.Target",
		).
		From("IR_MetricConfig c").
		Where(sq.Eq{"c.ID": id})

	var metric app.PlaybookMetricConfig
	err := p.store.getBuilder(p.store.db, &metric, metricSelect)
	if err != nil {
		return nil, err
	}

	return &metric, nil
}

func (p *playbookStore) AddMetric(playbookID string, config app.PlaybookMetricConfig) error {
	numExistingMetrics, err := p.GetNumMetrics(playbookID)
	if err != nil {
		return err
	}

	if numExistingMetrics >= app.MaxMetricsPerPlaybook {
		return errors.Errorf("playbook cannot have more than %d key metrics", app.MaxMetricsPerPlaybook)
	}

	_, err = p.store.execBuilder(p.store.db, sq.
		Insert("IR_MetricConfig").
		Columns("ID", "PlaybookID", "Title", "Description", "Type", "Target", "Ordering").
		Values(model.NewId(), playbookID, config.Title, config.Description, config.Type, config.Target, numExistingMetrics))

	if err != nil {
		return errors.Wrapf(err, "failed to add metric")
	}

	return nil
}

func (p *playbookStore) DeleteMetric(id string) error {
	if id == "" {
		return errors.New("id should not be empty")
	}

	_, err := p.store.execBuilder(p.store.db, sq.
		Update("IR_MetricConfig").
		Set("DeleteAt", model.GetMillis()).
		Where(sq.Eq{"ID": id}))

	if err != nil {
		return errors.Wrapf(err, "failed to delete metric with id %q", id)
	}

	return nil
}

func (p *playbookStore) UpdateMetric(id string, setmap map[string]interface{}) error {
	if id == "" {
		return errors.New("id should not be empty")
	}

	_, err := p.store.execBuilder(p.store.db, sq.
		Update("IR_MetricConfig").
		SetMap(setmap).
		Where(sq.Eq{"ID": id}))

	if err != nil {
		return errors.Wrapf(err, "failed to update metric with id %q", id)
	}

	return nil
}

func generatePlaybookSchemeRoles(member playbookMember, playbook *app.Playbook) []string {
	schemeRoles := []string{}
	for _, role := range strings.Fields(member.Roles) {
		switch role {
		case app.PlaybookRoleAdmin:
			if playbook.DefaultPlaybookAdminRole == "" {
				schemeRoles = append(schemeRoles, app.PlaybookRoleAdmin)
			} else {
				schemeRoles = append(schemeRoles, playbook.DefaultPlaybookAdminRole)
			}
		case app.PlaybookRoleMember:
			if playbook.DefaultPlaybookMemberRole == "" {
				schemeRoles = append(schemeRoles, app.PlaybookRoleMember)
			} else {
				schemeRoles = append(schemeRoles, playbook.DefaultPlaybookMemberRole)
			}
		}
	}

	return schemeRoles
}

func addMembersToPlaybooks(members []playbookMember, playbooks []app.Playbook) {
	playbookToMembers := make(map[string][]playbookMember)
	for _, member := range members {
		playbookToMembers[member.PlaybookID] = append(playbookToMembers[member.PlaybookID], member)
	}

	for i, playbook := range playbooks {
		addMembersToPlaybook(playbookToMembers[playbook.ID], &(playbooks[i]))
	}
}

func addMembersToPlaybook(members []playbookMember, playbook *app.Playbook) {
	for _, m := range members {
		playbook.Members = append(playbook.Members, app.PlaybookMember{
			UserID:      m.MemberID,
			Roles:       strings.Fields(m.Roles),
			SchemeRoles: generatePlaybookSchemeRoles(m, playbook),
		})
	}
}

func addMetricsToPlaybooks(metrics []app.PlaybookMetricConfig, playbooks []app.Playbook) {
	playbookToMetrics := make(map[string][]app.PlaybookMetricConfig)
	for _, metric := range metrics {
		playbookToMetrics[metric.PlaybookID] = append(playbookToMetrics[metric.PlaybookID], metric)
	}

	for i, playbook := range playbooks {
		playbooks[i].Metrics = playbookToMetrics[playbook.ID]
	}
}

func getSteps(playbook app.Playbook) int {
	steps := 0
	for _, p := range playbook.Checklists {
		steps += len(p.Items)
	}

	return steps
}

func toSQLPlaybook(playbook app.Playbook) (*sqlPlaybook, error) {
	checklistsJSON, err := json.Marshal(playbook.Checklists)
	if err != nil {
		return nil, errors.Wrapf(err, "failed to marshal checklist json for playbook id: '%s'", playbook.ID)
	}

	if len(checklistsJSON) > maxJSONLength {
		return nil, errors.Errorf("checklist json for playbook id '%s' is too long (max %d)", playbook.ID, maxJSONLength)
	}

	return &sqlPlaybook{
		Playbook:                              playbook,
		ChecklistsJSON:                        checklistsJSON,
		ConcatenatedInvitedUserIDs:            strings.Join(playbook.InvitedUserIDs, ","),
		ConcatenatedInvitedGroupIDs:           strings.Join(playbook.InvitedGroupIDs, ","),
		ConcatenatedSignalAnyKeywords:         strings.Join(playbook.SignalAnyKeywords, ","),
		ConcatenatedBroadcastChannelIDs:       strings.Join(playbook.BroadcastChannelIDs, ","),
		ConcatenatedWebhookOnCreationURLs:     strings.Join(playbook.WebhookOnCreationURLs, ","),
		ConcatenatedWebhookOnStatusUpdateURLs: strings.Join(playbook.WebhookOnStatusUpdateURLs, ","),
	}, nil
}

func toPlaybook(rawPlaybook sqlPlaybook) (app.Playbook, error) {
	p := rawPlaybook.Playbook
	if len(rawPlaybook.ChecklistsJSON) > 0 {
		if err := json.Unmarshal(rawPlaybook.ChecklistsJSON, &p.Checklists); err != nil {
			return app.Playbook{}, errors.Wrapf(err, "failed to unmarshal checklists json for playbook id: '%s'", p.ID)
		}
	}

	p.InvitedUserIDs = []string(nil)
	if rawPlaybook.ConcatenatedInvitedUserIDs != "" {
		p.InvitedUserIDs = strings.Split(rawPlaybook.ConcatenatedInvitedUserIDs, ",")
	}

	p.InvitedGroupIDs = []string(nil)
	if rawPlaybook.ConcatenatedInvitedGroupIDs != "" {
		p.InvitedGroupIDs = strings.Split(rawPlaybook.ConcatenatedInvitedGroupIDs, ",")
	}

	p.SignalAnyKeywords = []string(nil)
	if rawPlaybook.ConcatenatedSignalAnyKeywords != "" {
		p.SignalAnyKeywords = strings.Split(rawPlaybook.ConcatenatedSignalAnyKeywords, ",")
	}

	p.BroadcastChannelIDs = []string(nil)
	if rawPlaybook.ConcatenatedBroadcastChannelIDs != "" {
		p.BroadcastChannelIDs = strings.Split(rawPlaybook.ConcatenatedBroadcastChannelIDs, ",")
	}

	p.WebhookOnCreationURLs = []string(nil)
	if rawPlaybook.ConcatenatedWebhookOnCreationURLs != "" {
		p.WebhookOnCreationURLs = strings.Split(rawPlaybook.ConcatenatedWebhookOnCreationURLs, ",")
	}

	p.WebhookOnStatusUpdateURLs = []string(nil)
	if rawPlaybook.ConcatenatedWebhookOnStatusUpdateURLs != "" {
		p.WebhookOnStatusUpdateURLs = strings.Split(rawPlaybook.ConcatenatedWebhookOnStatusUpdateURLs, ",")
	}
	return p, nil
}

// insights - store manager functions

func (p *playbookStore) GetTopPlaybooksForTeam(teamID, userID string, opts *app.InsightsOpts) (*app.PlaybooksInsightsList, error) {

	query := insightsQueryBuilder(p, teamID, userID, opts, insightsQueryTypeTeam)

	topPlaybooksList := make([]*app.PlaybookInsight, 0)
	err := p.store.selectBuilder(p.store.db, &topPlaybooksList, query)
	if err != nil {
		return nil, errors.Wrapf(err, "failed to get top team playbooks for for user: %s", userID)
	}

	topPlaybooks := GetTopPlaybooksInsightsListWithPagination(topPlaybooksList, opts.PerPage)

	return topPlaybooks, nil
}

func (p *playbookStore) GetTopPlaybooksForUser(teamID, userID string, opts *app.InsightsOpts) (*app.PlaybooksInsightsList, error) {

	query := insightsQueryBuilder(p, teamID, userID, opts, insightsQueryTypeUser)

	topPlaybooksList := make([]*app.PlaybookInsight, 0)
	err := p.store.selectBuilder(p.store.db, &topPlaybooksList, query)
	if err != nil {
		return nil, errors.Wrapf(err, "failed to get top user playbooks for for user: %s", userID)
	}

	topPlaybooks := GetTopPlaybooksInsightsListWithPagination(topPlaybooksList, opts.PerPage)

	return topPlaybooks, nil
}

func insightsQueryBuilder(p *playbookStore, teamID, userID string, opts *app.InsightsOpts, queryType string) sq.SelectBuilder {
	permissionsAndFilter := sq.Expr(`(
		EXISTS(SELECT 1
				FROM IR_PlaybookMember as pm
				WHERE pm.PlaybookID = p.ID
				AND pm.MemberID = ?)
	)`, userID)

	var whereCondition sq.And
	switch queryType {
	case insightsQueryTypeUser:
		whereCondition = sq.And{
			permissionsAndFilter,
			sq.Eq{"p.TeamID": teamID},
			sq.GtOrEq{"i.CreateAt": opts.StartUnixMilli},
		}
	case insightsQueryTypeTeam:
		whereCondition = sq.And{
			sq.GtOrEq{"i.CreateAt": opts.StartUnixMilli},
			sq.Or{
				permissionsAndFilter,
				sq.Eq{"p.Public": true},
			},
			sq.Eq{"p.TeamID": teamID},
		}
	default:
		whereCondition = sq.And{}
	}
	offset := opts.Page * opts.PerPage
	limit := opts.PerPage
	query := p.queryBuilder.
		Select(
			"p.ID as PlaybookID",
			"p.Title",
			"COUNT(i.ID) AS NumRuns",
			"COALESCE(MAX(i.CreateAt), 0) AS LastRunAt",
		).
		From("IR_Playbook as p").
		LeftJoin("IR_Incident AS i ON p.ID = i.PlaybookID").
		Where(whereCondition).
		GroupBy("p.ID").
		OrderBy("NumRuns desc").
		Offset(uint64(offset)).
		Limit(uint64(limit + 1))

	return query
}

// GetTopPlaybooksInsightsListWithPagination returns a page given a list of PlaybooksInsight assumed to be
// sorted by Runs(score). Returns a PlaybooksInsightsList.
func GetTopPlaybooksInsightsListWithPagination(playbooks []*app.PlaybookInsight, limit int) *app.PlaybooksInsightsList {
	// Add pagination support
	var hasNext bool
	if (limit != 0) && (len(playbooks) == limit+1) {
		hasNext = true
		playbooks = playbooks[:len(playbooks)-1]
	}

	return &app.PlaybooksInsightsList{HasNext: hasNext, Items: playbooks}
}<|MERGE_RESOLUTION|>--- conflicted
+++ resolved
@@ -920,28 +920,11 @@
 }
 
 func (p *playbookStore) AutoFollow(playbookID, userID string) error {
-<<<<<<< HEAD
-	var err error
-	if p.store.db.DriverName() == DeprecatedDatabaseDriverMysql {
-		_, err = p.store.execBuilder(p.store.db, sq.
-			Insert("IR_PlaybookAutoFollow").
-			Columns("PlaybookID", "UserID").
-			Values(playbookID, userID).
-			Suffix("ON DUPLICATE KEY UPDATE playbookID = playbookID"))
-	} else {
-		_, err = p.store.execBuilder(p.store.db, sq.
-			Insert("IR_PlaybookAutoFollow").
-			Columns("PlaybookID", "UserID").
-			Values(playbookID, userID).
-			Suffix("ON CONFLICT (PlaybookID,UserID) DO NOTHING"))
-	}
-=======
 	_, err := p.store.execBuilder(p.store.db, sq.
 		Insert("IR_PlaybookAutoFollow").
 		Columns("PlaybookID", "UserID").
 		Values(playbookID, userID).
 		Suffix("ON CONFLICT (PlaybookID,UserID) DO NOTHING"))
->>>>>>> a7f889d1
 	return errors.Wrapf(err, "failed to insert autofollowing '%s' for playbook '%s'", userID, playbookID)
 }
 
