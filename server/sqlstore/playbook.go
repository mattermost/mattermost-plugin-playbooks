--- conflicted
+++ resolved
@@ -104,11 +104,8 @@
 			"RetrospectiveTemplate",
 			"WebhookOnStatusUpdateURL",
 			"WebhookOnStatusUpdateEnabled",
-<<<<<<< HEAD
-			"ExportChannelOnArchiveEnabled").
-=======
+			"ExportChannelOnArchiveEnabled",
 			"ConcatenatedSignalAnyKeywords", "SignalAnyKeywordsEnabled").
->>>>>>> db50f822
 		From("IR_Playbook")
 
 	memberIDsSelect := sqlStore.builder.
@@ -176,12 +173,9 @@
 			"RetrospectiveTemplate":                rawPlaybook.RetrospectiveTemplate,
 			"WebhookOnStatusUpdateURL":             rawPlaybook.WebhookOnStatusUpdateURL,
 			"WebhookOnStatusUpdateEnabled":         rawPlaybook.WebhookOnStatusUpdateEnabled,
-<<<<<<< HEAD
 			"ExportChannelOnArchiveEnabled":        rawPlaybook.ExportChannelOnArchiveEnabled,
-=======
 			"ConcatenatedSignalAnyKeywords":        rawPlaybook.ConcatenatedSignalAnyKeywords,
 			"SignalAnyKeywordsEnabled":             rawPlaybook.SignalAnyKeywordsEnabled,
->>>>>>> db50f822
 		}))
 	if err != nil {
 		return "", errors.Wrap(err, "failed to store new playbook")
@@ -482,12 +476,9 @@
 			"RetrospectiveTemplate":                rawPlaybook.RetrospectiveTemplate,
 			"WebhookOnStatusUpdateURL":             rawPlaybook.WebhookOnStatusUpdateURL,
 			"WebhookOnStatusUpdateEnabled":         rawPlaybook.WebhookOnStatusUpdateEnabled,
-<<<<<<< HEAD
 			"ExportChannelOnArchiveEnabled":        rawPlaybook.ExportChannelOnArchiveEnabled,
-=======
 			"ConcatenatedSignalAnyKeywords":        rawPlaybook.ConcatenatedSignalAnyKeywords,
 			"SignalAnyKeywordsEnabled":             rawPlaybook.SignalAnyKeywordsEnabled,
->>>>>>> db50f822
 		}).
 		Where(sq.Eq{"ID": rawPlaybook.ID}))
 
