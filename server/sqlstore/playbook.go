package sqlstore

import (
	"database/sql"
	"encoding/json"
	"fmt"
	"math"
	"strings"

	sq "github.com/Masterminds/squirrel"
	"github.com/mattermost/mattermost-plugin-incident-collaboration/server/bot"
	"github.com/mattermost/mattermost-plugin-incident-collaboration/server/playbook"
	"github.com/mattermost/mattermost-server/v5/model"
	"github.com/pkg/errors"
)

type sqlPlaybook struct {
	playbook.Playbook
	ChecklistsJSON              json.RawMessage
	ConcatenatedInvitedUserIDs  string
	ConcatenatedInvitedGroupIDs string
}

// playbookStore is a sql store for playbooks. Use NewPlaybookStore to create it.
type playbookStore struct {
	pluginAPI       PluginAPIClient
	log             bot.Logger
	store           *SQLStore
	queryBuilder    sq.StatementBuilderType
	playbookSelect  sq.SelectBuilder
	memberIDsSelect sq.SelectBuilder
}

// Ensure playbookStore implements the playbook.Store interface.
var _ playbook.Store = (*playbookStore)(nil)

type playbookMembers []struct {
	PlaybookID string
	MemberID   string
}

// NewPlaybookStore creates a new store for playbook service.
func NewPlaybookStore(pluginAPI PluginAPIClient, log bot.Logger, sqlStore *SQLStore) playbook.Store {
	playbookSelect := sqlStore.builder.
		Select("ID", "Title", "Description", "TeamID", "CreatePublicIncident", "CreateAt",
			"DeleteAt", "NumStages", "NumSteps", "BroadcastChannelID",
			"COALESCE(ReminderMessageTemplate, '') ReminderMessageTemplate", "ReminderTimerDefaultSeconds",
			"ConcatenatedInvitedUserIDs", "ConcatenatedInvitedGroupIDs", "InviteUsersEnabled",
			"DefaultCommanderID", "DefaultCommanderEnabled",
			"AnnouncementChannelID", "AnnouncementChannelEnabled",
			"WebhookOnCreationURL", "WebhookOnCreationEnabled",
			"MessageOnJoin", "MessageOnJoinEnabled",
<<<<<<< HEAD
			"WebhookOnStatusUpdateURL", "WebhookOnStatusUpdateEnabled").
=======
			"RetrospectiveReminderIntervalSeconds",
			"RetrospectiveTemplate").
>>>>>>> 764c556e
		From("IR_Playbook")

	memberIDsSelect := sqlStore.builder.
		Select("PlaybookID", "MemberID").
		From("IR_PlaybookMember")

	newStore := &playbookStore{
		pluginAPI:       pluginAPI,
		log:             log,
		store:           sqlStore,
		queryBuilder:    sqlStore.builder,
		playbookSelect:  playbookSelect,
		memberIDsSelect: memberIDsSelect,
	}
	return newStore
}

// Create creates a new playbook
func (p *playbookStore) Create(pbook playbook.Playbook) (id string, err error) {
	if pbook.ID != "" {
		return "", errors.New("ID should be empty")
	}
	pbook.ID = model.NewId()

	rawPlaybook, err := toSQLPlaybook(pbook)
	if err != nil {
		return "", err
	}

	tx, err := p.store.db.Beginx()
	if err != nil {
		return "", errors.Wrap(err, "could not begin transaction")
	}
	defer p.store.finalizeTransaction(tx)

	_, err = p.store.execBuilder(tx, sq.
		Insert("IR_Playbook").
		SetMap(map[string]interface{}{
<<<<<<< HEAD
			"ID":                           rawPlaybook.ID,
			"Title":                        rawPlaybook.Title,
			"Description":                  rawPlaybook.Description,
			"TeamID":                       rawPlaybook.TeamID,
			"CreatePublicIncident":         rawPlaybook.CreatePublicIncident,
			"CreateAt":                     rawPlaybook.CreateAt,
			"DeleteAt":                     rawPlaybook.DeleteAt,
			"ChecklistsJSON":               rawPlaybook.ChecklistsJSON,
			"NumStages":                    len(rawPlaybook.Checklists),
			"NumSteps":                     getSteps(rawPlaybook.Playbook),
			"BroadcastChannelID":           rawPlaybook.BroadcastChannelID,
			"ReminderMessageTemplate":      rawPlaybook.ReminderMessageTemplate,
			"ReminderTimerDefaultSeconds":  rawPlaybook.ReminderTimerDefaultSeconds,
			"ConcatenatedInvitedUserIDs":   rawPlaybook.ConcatenatedInvitedUserIDs,
			"ConcatenatedInvitedGroupIDs":  rawPlaybook.ConcatenatedInvitedGroupIDs,
			"InviteUsersEnabled":           rawPlaybook.InviteUsersEnabled,
			"DefaultCommanderID":           rawPlaybook.DefaultCommanderID,
			"DefaultCommanderEnabled":      rawPlaybook.DefaultCommanderEnabled,
			"AnnouncementChannelID":        rawPlaybook.AnnouncementChannelID,
			"AnnouncementChannelEnabled":   rawPlaybook.AnnouncementChannelEnabled,
			"WebhookOnCreationURL":         rawPlaybook.WebhookOnCreationURL,
			"WebhookOnCreationEnabled":     rawPlaybook.WebhookOnCreationEnabled,
			"WebhookOnStatusUpdateURL":     rawPlaybook.WebhookOnStatusUpdateURL,
			"WebhookOnStatusUpdateEnabled": rawPlaybook.WebhookOnStatusUpdateEnabled,
			"MessageOnJoin":                rawPlaybook.MessageOnJoin,
			"MessageOnJoinEnabled":         rawPlaybook.MessageOnJoinEnabled,
=======
			"ID":                                   rawPlaybook.ID,
			"Title":                                rawPlaybook.Title,
			"Description":                          rawPlaybook.Description,
			"TeamID":                               rawPlaybook.TeamID,
			"CreatePublicIncident":                 rawPlaybook.CreatePublicIncident,
			"CreateAt":                             rawPlaybook.CreateAt,
			"DeleteAt":                             rawPlaybook.DeleteAt,
			"ChecklistsJSON":                       rawPlaybook.ChecklistsJSON,
			"NumStages":                            len(rawPlaybook.Checklists),
			"NumSteps":                             getSteps(rawPlaybook.Playbook),
			"BroadcastChannelID":                   rawPlaybook.BroadcastChannelID,
			"ReminderMessageTemplate":              rawPlaybook.ReminderMessageTemplate,
			"ReminderTimerDefaultSeconds":          rawPlaybook.ReminderTimerDefaultSeconds,
			"ConcatenatedInvitedUserIDs":           rawPlaybook.ConcatenatedInvitedUserIDs,
			"ConcatenatedInvitedGroupIDs":          rawPlaybook.ConcatenatedInvitedGroupIDs,
			"InviteUsersEnabled":                   rawPlaybook.InviteUsersEnabled,
			"DefaultCommanderID":                   rawPlaybook.DefaultCommanderID,
			"DefaultCommanderEnabled":              rawPlaybook.DefaultCommanderEnabled,
			"AnnouncementChannelID":                rawPlaybook.AnnouncementChannelID,
			"AnnouncementChannelEnabled":           rawPlaybook.AnnouncementChannelEnabled,
			"WebhookOnCreationURL":                 rawPlaybook.WebhookOnCreationURL,
			"WebhookOnCreationEnabled":             rawPlaybook.WebhookOnCreationEnabled,
			"MessageOnJoin":                        rawPlaybook.MessageOnJoin,
			"MessageOnJoinEnabled":                 rawPlaybook.MessageOnJoinEnabled,
			"RetrospectiveReminderIntervalSeconds": rawPlaybook.RetrospectiveReminderIntervalSeconds,
			"RetrospectiveTemplate":                rawPlaybook.RetrospectiveTemplate,
>>>>>>> 764c556e
		}))
	if err != nil {
		return "", errors.Wrap(err, "failed to store new playbook")
	}

	if err = p.replacePlaybookMembers(tx, rawPlaybook.Playbook); err != nil {
		return "", errors.Wrap(err, "failed to replace playbook members")
	}

	if err = tx.Commit(); err != nil {
		return "", errors.Wrap(err, "could not commit transaction")
	}

	return rawPlaybook.ID, nil
}

// Get retrieves a playbook
func (p *playbookStore) Get(id string) (out playbook.Playbook, err error) {
	if id == "" {
		return out, errors.New("ID cannot be empty")
	}

	tx, err := p.store.db.Beginx()
	if err != nil {
		return out, errors.Wrap(err, "could not begin transaction")
	}
	defer p.store.finalizeTransaction(tx)

	withChecklistsSelect := p.playbookSelect.
		Columns("ChecklistsJSON").
		From("IR_Playbook")

	var rawPlaybook sqlPlaybook
	err = p.store.getBuilder(tx, &rawPlaybook, withChecklistsSelect.Where(sq.Eq{"ID": id}))
	if err == sql.ErrNoRows {
		return out, errors.Wrapf(playbook.ErrNotFound, "playbook does not exist for id '%s'", id)
	} else if err != nil {
		return out, errors.Wrapf(err, "failed to get playbook by id '%s'", id)
	}

	if out, err = toPlaybook(rawPlaybook); err != nil {
		return out, err
	}

	var memberIDs playbookMembers
	err = p.store.selectBuilder(tx, &memberIDs, p.memberIDsSelect.Where(sq.Eq{"PlaybookID": id}))
	if err != nil && err != sql.ErrNoRows {
		return out, errors.Wrapf(err, "failed to get memberIDs for playbook with id '%s'", id)
	}

	if err = tx.Commit(); err != nil {
		return out, errors.Wrap(err, "could not commit transaction")
	}

	for _, m := range memberIDs {
		out.MemberIDs = append(out.MemberIDs, m.MemberID)
	}

	return out, nil
}

// GetPlaybooks retrieves all playbooks that are not deleted.
func (p *playbookStore) GetPlaybooks() ([]playbook.Playbook, error) {
	tx, err := p.store.db.Beginx()
	if err != nil {
		return nil, errors.Wrap(err, "could not begin transaction")
	}
	defer p.store.finalizeTransaction(tx)

	var out []playbook.Playbook
	err = p.store.selectBuilder(tx, &out, p.store.builder.
		Select("ID", "Title", "Description", "TeamID", "CreatePublicIncident", "CreateAt",
			"DeleteAt", "NumStages", "NumSteps").
		From("IR_Playbook AS p").
		Where(sq.Eq{"DeleteAt": 0}))

	if err == sql.ErrNoRows {
		return nil, errors.Wrap(playbook.ErrNotFound, "no playbooks found")
	} else if err != nil {
		return nil, errors.Wrap(err, "failed to get playbooks")
	}

	var memberIDs playbookMembers
	err = p.store.selectBuilder(tx, &memberIDs, p.memberIDsSelect)
	if err != nil && err != sql.ErrNoRows {
		return nil, errors.Wrapf(err, "failed to get memberIDs")
	}

	if err = tx.Commit(); err != nil {
		return nil, errors.Wrap(err, "could not commit transaction")
	}

	addMembersToPlaybooks(memberIDs, out)

	return out, nil
}

// GetPlaybooksForTeam retrieves all playbooks on the specified team given the provided options.
func (p *playbookStore) GetPlaybooksForTeam(requesterInfo playbook.RequesterInfo, teamID string, opts playbook.Options) (playbook.GetPlaybooksResults, error) {
	correctPaginationOpts(&opts)

	// Check that you are a playbook member or there are no restrictions.
	permissionsAndFilter := sq.Expr(`(
			EXISTS(SELECT 1
					FROM IR_PlaybookMember as pm
					WHERE pm.PlaybookID = p.ID
					AND pm.MemberID = ?)
			OR NOT EXISTS(SELECT 1
					FROM IR_PlaybookMember as pm
					WHERE pm.PlaybookID = p.ID)
		)`, requesterInfo.UserID)

	queryForResults := p.store.builder.
		Select("ID", "Title", "Description", "TeamID", "CreatePublicIncident", "CreateAt",
			"DeleteAt", "NumStages", "NumSteps").
		From("IR_Playbook AS p").
		Where(sq.Eq{"DeleteAt": 0}).
		Where(sq.Eq{"TeamID": teamID}).
		Where(permissionsAndFilter).
		Offset(uint64(opts.Page * opts.PerPage)).
		Limit(uint64(opts.PerPage))

	if playbook.IsValidSort(opts.Sort) && playbook.IsValidDirection(opts.Direction) {
		queryForResults = queryForResults.OrderBy(fmt.Sprintf("%s %s", sortOptionToSQL(opts.Sort), directionOptionToSQL(opts.Direction)))
	} else if playbook.IsValidSort(opts.Sort) {
		queryForResults = queryForResults.OrderBy(sortOptionToSQL(opts.Sort))
	}

	var playbooks []playbook.Playbook
	err := p.store.selectBuilder(p.store.db, &playbooks, queryForResults)
	if err == sql.ErrNoRows {
		return playbook.GetPlaybooksResults{}, errors.Wrap(playbook.ErrNotFound, "no playbooks found")
	} else if err != nil {
		return playbook.GetPlaybooksResults{}, errors.Wrap(err, "failed to get playbooks")
	}

	queryForTotal := p.store.builder.
		Select("COUNT(*)").
		From("IR_Playbook AS p").
		Where(sq.Eq{"DeleteAt": 0}).
		Where(sq.Eq{"TeamID": teamID}).
		Where(permissionsAndFilter)

	var total int
	if err = p.store.getBuilder(p.store.db, &total, queryForTotal); err != nil {
		return playbook.GetPlaybooksResults{}, errors.Wrap(err, "failed to get total count")
	}
	pageCount := int(math.Ceil(float64(total) / float64(opts.PerPage)))
	hasMore := opts.Page+1 < pageCount

	return playbook.GetPlaybooksResults{
		TotalCount: total,
		PageCount:  pageCount,
		HasMore:    hasMore,
		Items:      playbooks,
	}, nil
}

func (p *playbookStore) GetNumPlaybooksForTeam(teamID string) (int, error) {
	query := p.store.builder.
		Select("COUNT(*)").
		From("IR_Playbook").
		Where(sq.Eq{"DeleteAt": 0}).
		Where(sq.Eq{"TeamID": teamID})

	var total int
	if err := p.store.getBuilder(p.store.db, &total, query); err != nil {
		return 0, errors.Wrap(err, "failed to get number of playbooks")
	}

	return total, nil
}

// Update updates a playbook
func (p *playbookStore) Update(updated playbook.Playbook) (err error) {
	if updated.ID == "" {
		return errors.New("id should not be empty")
	}

	rawPlaybook, err := toSQLPlaybook(updated)
	if err != nil {
		return err
	}

	tx, err := p.store.db.Beginx()
	if err != nil {
		return errors.Wrap(err, "could not begin transaction")
	}
	defer p.store.finalizeTransaction(tx)

	_, err = p.store.execBuilder(tx, sq.
		Update("IR_Playbook").
		SetMap(map[string]interface{}{
<<<<<<< HEAD
			"Title":                        rawPlaybook.Title,
			"Description":                  rawPlaybook.Description,
			"TeamID":                       rawPlaybook.TeamID,
			"CreatePublicIncident":         rawPlaybook.CreatePublicIncident,
			"DeleteAt":                     rawPlaybook.DeleteAt,
			"ChecklistsJSON":               rawPlaybook.ChecklistsJSON,
			"NumStages":                    len(rawPlaybook.Checklists),
			"NumSteps":                     getSteps(rawPlaybook.Playbook),
			"BroadcastChannelID":           rawPlaybook.BroadcastChannelID,
			"ReminderMessageTemplate":      rawPlaybook.ReminderMessageTemplate,
			"ReminderTimerDefaultSeconds":  rawPlaybook.ReminderTimerDefaultSeconds,
			"ConcatenatedInvitedUserIDs":   rawPlaybook.ConcatenatedInvitedUserIDs,
			"ConcatenatedInvitedGroupIDs":  rawPlaybook.ConcatenatedInvitedGroupIDs,
			"InviteUsersEnabled":           rawPlaybook.InviteUsersEnabled,
			"DefaultCommanderID":           rawPlaybook.DefaultCommanderID,
			"DefaultCommanderEnabled":      rawPlaybook.DefaultCommanderEnabled,
			"AnnouncementChannelID":        rawPlaybook.AnnouncementChannelID,
			"AnnouncementChannelEnabled":   rawPlaybook.AnnouncementChannelEnabled,
			"WebhookOnCreationURL":         rawPlaybook.WebhookOnCreationURL,
			"WebhookOnCreationEnabled":     rawPlaybook.WebhookOnCreationEnabled,
			"WebhookOnStatusUpdateURL":     rawPlaybook.WebhookOnStatusUpdateURL,
			"WebhookOnStatusUpdateEnabled": rawPlaybook.WebhookOnStatusUpdateEnabled,
			"MessageOnJoin":                rawPlaybook.MessageOnJoin,
			"MessageOnJoinEnabled":         rawPlaybook.MessageOnJoinEnabled,
=======
			"Title":                                rawPlaybook.Title,
			"Description":                          rawPlaybook.Description,
			"TeamID":                               rawPlaybook.TeamID,
			"CreatePublicIncident":                 rawPlaybook.CreatePublicIncident,
			"DeleteAt":                             rawPlaybook.DeleteAt,
			"ChecklistsJSON":                       rawPlaybook.ChecklistsJSON,
			"NumStages":                            len(rawPlaybook.Checklists),
			"NumSteps":                             getSteps(rawPlaybook.Playbook),
			"BroadcastChannelID":                   rawPlaybook.BroadcastChannelID,
			"ReminderMessageTemplate":              rawPlaybook.ReminderMessageTemplate,
			"ReminderTimerDefaultSeconds":          rawPlaybook.ReminderTimerDefaultSeconds,
			"ConcatenatedInvitedUserIDs":           rawPlaybook.ConcatenatedInvitedUserIDs,
			"ConcatenatedInvitedGroupIDs":          rawPlaybook.ConcatenatedInvitedGroupIDs,
			"InviteUsersEnabled":                   rawPlaybook.InviteUsersEnabled,
			"DefaultCommanderID":                   rawPlaybook.DefaultCommanderID,
			"DefaultCommanderEnabled":              rawPlaybook.DefaultCommanderEnabled,
			"AnnouncementChannelID":                rawPlaybook.AnnouncementChannelID,
			"AnnouncementChannelEnabled":           rawPlaybook.AnnouncementChannelEnabled,
			"WebhookOnCreationURL":                 rawPlaybook.WebhookOnCreationURL,
			"WebhookOnCreationEnabled":             rawPlaybook.WebhookOnCreationEnabled,
			"MessageOnJoin":                        rawPlaybook.MessageOnJoin,
			"MessageOnJoinEnabled":                 rawPlaybook.MessageOnJoinEnabled,
			"RetrospectiveReminderIntervalSeconds": rawPlaybook.RetrospectiveReminderIntervalSeconds,
			"RetrospectiveTemplate":                rawPlaybook.RetrospectiveTemplate,
>>>>>>> 764c556e
		}).
		Where(sq.Eq{"ID": rawPlaybook.ID}))

	if err != nil {
		return errors.Wrapf(err, "failed to update playbook with id '%s'", rawPlaybook.ID)
	}

	if err = p.replacePlaybookMembers(tx, rawPlaybook.Playbook); err != nil {
		return errors.Wrapf(err, "failed to replace playbook members for playbook with id '%s'", rawPlaybook.ID)
	}

	if err = tx.Commit(); err != nil {
		return errors.Wrap(err, "could not commit transaction")
	}

	return nil
}

// Delete deletes a playbook.
func (p *playbookStore) Delete(id string) error {
	if id == "" {
		return errors.New("ID cannot be empty")
	}

	_, err := p.store.execBuilder(p.store.db, sq.
		Update("IR_Playbook").
		Set("DeleteAt", model.GetMillis()).
		Where(sq.Eq{"ID": id}))

	if err != nil {
		return errors.Wrapf(err, "failed to delete playbook with id '%s'", id)
	}

	return nil
}

// replacePlaybookMembers replaces the members of a playbook
func (p *playbookStore) replacePlaybookMembers(q queryExecer, pbook playbook.Playbook) error {
	// Delete existing members who are not in the new pbook.MemberIDs list
	delBuilder := sq.Delete("IR_PlaybookMember").
		Where(sq.Eq{"PlaybookID": pbook.ID}).
		Where(sq.NotEq{"MemberID": pbook.MemberIDs})
	if _, err := p.store.execBuilder(q, delBuilder); err != nil {
		return err
	}

	if len(pbook.MemberIDs) == 0 {
		return nil
	}

	insertExpr := `
INSERT INTO IR_PlaybookMember(PlaybookID, MemberID)
    SELECT ?, ?
    WHERE NOT EXISTS (
        SELECT 1 FROM IR_PlaybookMember
            WHERE PlaybookID = ? AND MemberID = ?
    );`
	if p.store.db.DriverName() == model.DATABASE_DRIVER_MYSQL {
		insertExpr = `
INSERT INTO IR_PlaybookMember(PlaybookID, MemberID)
    SELECT ?, ? FROM DUAL
    WHERE NOT EXISTS (
        SELECT 1 FROM IR_PlaybookMember
            WHERE PlaybookID = ? AND MemberID = ?
    );`
	}

	for _, m := range pbook.MemberIDs {
		rawInsert := sq.Expr(insertExpr,
			pbook.ID, m, pbook.ID, m)

		if _, err := p.store.execBuilder(q, rawInsert); err != nil {
			return err
		}
	}

	return nil
}

func addMembersToPlaybooks(memberIDs playbookMembers, out []playbook.Playbook) {
	pToM := make(map[string][]string)
	for _, m := range memberIDs {
		pToM[m.PlaybookID] = append(pToM[m.PlaybookID], m.MemberID)
	}
	for i, p := range out {
		out[i].MemberIDs = pToM[p.ID]
	}
}

func getSteps(pbook playbook.Playbook) int {
	steps := 0
	for _, p := range pbook.Checklists {
		steps += len(p.Items)
	}

	return steps
}

func toSQLPlaybook(origPlaybook playbook.Playbook) (*sqlPlaybook, error) {
	checklistsJSON, err := json.Marshal(origPlaybook.Checklists)
	if err != nil {
		return nil, errors.Wrapf(err, "failed to marshal checklist json for incident id: '%s'", origPlaybook.ID)
	}

	return &sqlPlaybook{
		Playbook:                    origPlaybook,
		ChecklistsJSON:              checklistsJSON,
		ConcatenatedInvitedUserIDs:  strings.Join(origPlaybook.InvitedUserIDs, ","),
		ConcatenatedInvitedGroupIDs: strings.Join(origPlaybook.InvitedGroupIDs, ","),
	}, nil
}

func toPlaybook(rawPlaybook sqlPlaybook) (playbook.Playbook, error) {
	p := rawPlaybook.Playbook
	if err := json.Unmarshal(rawPlaybook.ChecklistsJSON, &p.Checklists); err != nil {
		return playbook.Playbook{}, errors.Wrapf(err, "failed to unmarshal checklists json for playbook id: '%s'", p.ID)
	}

	p.InvitedUserIDs = []string(nil)
	if rawPlaybook.ConcatenatedInvitedUserIDs != "" {
		p.InvitedUserIDs = strings.Split(rawPlaybook.ConcatenatedInvitedUserIDs, ",")
	}

	p.InvitedGroupIDs = []string(nil)
	if rawPlaybook.ConcatenatedInvitedGroupIDs != "" {
		p.InvitedGroupIDs = strings.Split(rawPlaybook.ConcatenatedInvitedGroupIDs, ",")
	}

	return p, nil
}

func sortOptionToSQL(sort playbook.SortField) string {
	switch sort {
	case playbook.SortByTitle, "":
		return "Title"
	case playbook.SortByStages:
		return "NumStages"
	case playbook.SortBySteps:
		return "NumSteps"
	default:
		return ""
	}
}

func directionOptionToSQL(direction playbook.SortDirection) string {
	switch direction {
	case playbook.DirectionAsc, "":
		return "ASC"
	case playbook.DirectionDesc:
		return "DESC"
	default:
		return ""
	}
}

func correctPaginationOpts(opts *playbook.Options) {
	if opts.PerPage <= 0 {
		opts.PerPage = 1000
	}
	if opts.Page < 0 {
		opts.Page = 0
	}
}<|MERGE_RESOLUTION|>--- conflicted
+++ resolved
@@ -50,12 +50,10 @@
 			"AnnouncementChannelID", "AnnouncementChannelEnabled",
 			"WebhookOnCreationURL", "WebhookOnCreationEnabled",
 			"MessageOnJoin", "MessageOnJoinEnabled",
-<<<<<<< HEAD
-			"WebhookOnStatusUpdateURL", "WebhookOnStatusUpdateEnabled").
-=======
 			"RetrospectiveReminderIntervalSeconds",
-			"RetrospectiveTemplate").
->>>>>>> 764c556e
+			"RetrospectiveTemplate",
+			"WebhookOnStatusUpdateURL",
+			"WebhookOnStatusUpdateEnabled").
 		From("IR_Playbook")
 
 	memberIDsSelect := sqlStore.builder.
@@ -94,34 +92,6 @@
 	_, err = p.store.execBuilder(tx, sq.
 		Insert("IR_Playbook").
 		SetMap(map[string]interface{}{
-<<<<<<< HEAD
-			"ID":                           rawPlaybook.ID,
-			"Title":                        rawPlaybook.Title,
-			"Description":                  rawPlaybook.Description,
-			"TeamID":                       rawPlaybook.TeamID,
-			"CreatePublicIncident":         rawPlaybook.CreatePublicIncident,
-			"CreateAt":                     rawPlaybook.CreateAt,
-			"DeleteAt":                     rawPlaybook.DeleteAt,
-			"ChecklistsJSON":               rawPlaybook.ChecklistsJSON,
-			"NumStages":                    len(rawPlaybook.Checklists),
-			"NumSteps":                     getSteps(rawPlaybook.Playbook),
-			"BroadcastChannelID":           rawPlaybook.BroadcastChannelID,
-			"ReminderMessageTemplate":      rawPlaybook.ReminderMessageTemplate,
-			"ReminderTimerDefaultSeconds":  rawPlaybook.ReminderTimerDefaultSeconds,
-			"ConcatenatedInvitedUserIDs":   rawPlaybook.ConcatenatedInvitedUserIDs,
-			"ConcatenatedInvitedGroupIDs":  rawPlaybook.ConcatenatedInvitedGroupIDs,
-			"InviteUsersEnabled":           rawPlaybook.InviteUsersEnabled,
-			"DefaultCommanderID":           rawPlaybook.DefaultCommanderID,
-			"DefaultCommanderEnabled":      rawPlaybook.DefaultCommanderEnabled,
-			"AnnouncementChannelID":        rawPlaybook.AnnouncementChannelID,
-			"AnnouncementChannelEnabled":   rawPlaybook.AnnouncementChannelEnabled,
-			"WebhookOnCreationURL":         rawPlaybook.WebhookOnCreationURL,
-			"WebhookOnCreationEnabled":     rawPlaybook.WebhookOnCreationEnabled,
-			"WebhookOnStatusUpdateURL":     rawPlaybook.WebhookOnStatusUpdateURL,
-			"WebhookOnStatusUpdateEnabled": rawPlaybook.WebhookOnStatusUpdateEnabled,
-			"MessageOnJoin":                rawPlaybook.MessageOnJoin,
-			"MessageOnJoinEnabled":         rawPlaybook.MessageOnJoinEnabled,
-=======
 			"ID":                                   rawPlaybook.ID,
 			"Title":                                rawPlaybook.Title,
 			"Description":                          rawPlaybook.Description,
@@ -148,7 +118,8 @@
 			"MessageOnJoinEnabled":                 rawPlaybook.MessageOnJoinEnabled,
 			"RetrospectiveReminderIntervalSeconds": rawPlaybook.RetrospectiveReminderIntervalSeconds,
 			"RetrospectiveTemplate":                rawPlaybook.RetrospectiveTemplate,
->>>>>>> 764c556e
+			"WebhookOnStatusUpdateURL":             rawPlaybook.WebhookOnStatusUpdateURL,
+			"WebhookOnStatusUpdateEnabled":         rawPlaybook.WebhookOnStatusUpdateEnabled,
 		}))
 	if err != nil {
 		return "", errors.Wrap(err, "failed to store new playbook")
@@ -342,32 +313,6 @@
 	_, err = p.store.execBuilder(tx, sq.
 		Update("IR_Playbook").
 		SetMap(map[string]interface{}{
-<<<<<<< HEAD
-			"Title":                        rawPlaybook.Title,
-			"Description":                  rawPlaybook.Description,
-			"TeamID":                       rawPlaybook.TeamID,
-			"CreatePublicIncident":         rawPlaybook.CreatePublicIncident,
-			"DeleteAt":                     rawPlaybook.DeleteAt,
-			"ChecklistsJSON":               rawPlaybook.ChecklistsJSON,
-			"NumStages":                    len(rawPlaybook.Checklists),
-			"NumSteps":                     getSteps(rawPlaybook.Playbook),
-			"BroadcastChannelID":           rawPlaybook.BroadcastChannelID,
-			"ReminderMessageTemplate":      rawPlaybook.ReminderMessageTemplate,
-			"ReminderTimerDefaultSeconds":  rawPlaybook.ReminderTimerDefaultSeconds,
-			"ConcatenatedInvitedUserIDs":   rawPlaybook.ConcatenatedInvitedUserIDs,
-			"ConcatenatedInvitedGroupIDs":  rawPlaybook.ConcatenatedInvitedGroupIDs,
-			"InviteUsersEnabled":           rawPlaybook.InviteUsersEnabled,
-			"DefaultCommanderID":           rawPlaybook.DefaultCommanderID,
-			"DefaultCommanderEnabled":      rawPlaybook.DefaultCommanderEnabled,
-			"AnnouncementChannelID":        rawPlaybook.AnnouncementChannelID,
-			"AnnouncementChannelEnabled":   rawPlaybook.AnnouncementChannelEnabled,
-			"WebhookOnCreationURL":         rawPlaybook.WebhookOnCreationURL,
-			"WebhookOnCreationEnabled":     rawPlaybook.WebhookOnCreationEnabled,
-			"WebhookOnStatusUpdateURL":     rawPlaybook.WebhookOnStatusUpdateURL,
-			"WebhookOnStatusUpdateEnabled": rawPlaybook.WebhookOnStatusUpdateEnabled,
-			"MessageOnJoin":                rawPlaybook.MessageOnJoin,
-			"MessageOnJoinEnabled":         rawPlaybook.MessageOnJoinEnabled,
-=======
 			"Title":                                rawPlaybook.Title,
 			"Description":                          rawPlaybook.Description,
 			"TeamID":                               rawPlaybook.TeamID,
@@ -392,7 +337,8 @@
 			"MessageOnJoinEnabled":                 rawPlaybook.MessageOnJoinEnabled,
 			"RetrospectiveReminderIntervalSeconds": rawPlaybook.RetrospectiveReminderIntervalSeconds,
 			"RetrospectiveTemplate":                rawPlaybook.RetrospectiveTemplate,
->>>>>>> 764c556e
+			"WebhookOnStatusUpdateURL":             rawPlaybook.WebhookOnStatusUpdateURL,
+			"WebhookOnStatusUpdateEnabled":         rawPlaybook.WebhookOnStatusUpdateEnabled,
 		}).
 		Where(sq.Eq{"ID": rawPlaybook.ID}))
 
