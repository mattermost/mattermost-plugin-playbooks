// Copyright (c) 2020-present Mattermost, Inc. All Rights Reserved.
// See LICENSE.txt for license information.

package sqlstore

import (
	"database/sql"
	"testing"

	sq "github.com/Masterminds/squirrel"
	"github.com/blang/semver"
	"github.com/golang/mock/gomock"
	"github.com/jmoiron/sqlx"
	"github.com/stretchr/testify/require"

	"github.com/mattermost/mattermost/server/public/model"
	"github.com/mattermost/mattermost/server/v8/channels/store/storetest"

	"github.com/mattermost/mattermost-plugin-playbooks/server/app"
	mock_app "github.com/mattermost/mattermost-plugin-playbooks/server/app/mocks"
)

<<<<<<< HEAD
var driverNames = []string{model.DatabaseDriverPostgres}

func setupTestDB(t testing.TB, driverName string) *sqlx.DB {
	t.Helper()

	sqlSettings := storetest.MakeSqlSettings(driverName)
=======
func setupTestDB(t testing.TB) *sqlx.DB {
	t.Helper()

	driverName := model.DatabaseDriverPostgres
	sqlSettings := storetest.MakeSqlSettings(driverName, false)
>>>>>>> a7f889d1

	origDB, err := sql.Open(*sqlSettings.DriverName, *sqlSettings.DataSource)
	require.NoError(t, err)

	db := sqlx.NewDb(origDB, driverName)
<<<<<<< HEAD
	if driverName == DeprecatedDatabaseDriverMysql {
		db.MapperFunc(func(s string) string { return s })
	}
=======
>>>>>>> a7f889d1

	t.Cleanup(func() {
		err := db.Close()
		require.NoError(t, err)
		storetest.CleanupSqlSettings(sqlSettings)
	})

	return db
}

func setupTables(t *testing.T, db *sqlx.DB) *SQLStore {
	t.Helper()

	mockCtrl := gomock.NewController(t)
	scheduler := mock_app.NewMockJobOnceScheduler(mockCtrl)

	driverName := db.DriverName()
	if driverName != model.DatabaseDriverPostgres {
		t.Fatalf("unsupported database driver: %s, only PostgreSQL is supported", driverName)
	}

	builder := sq.StatementBuilder.PlaceholderFormat(sq.Dollar)

	sqlStore := &SQLStore{
		db,
		builder,
		scheduler,
	}

	setupChannelsTable(t, db)
	setupPostsTable(t, db)
	setupBotsTable(t, db)
	setupChannelMembersTable(t, db)
	setupKVStoreTable(t, db)
	setupUsersTable(t, db)
	setupTeamsTable(t, db)
	setupRolesTable(t, db)
	setupSchemesTable(t, db)
	setupTeamMembersTable(t, db)

	return sqlStore
}

func setupSQLStore(t *testing.T, db *sqlx.DB) *SQLStore {
	sqlStore := setupTables(t, db)

	err := sqlStore.RunMigrations()
	require.NoError(t, err)

	return sqlStore
}

func setupUsersTable(t *testing.T, db *sqlx.DB) {
	t.Helper()

	if db.DriverName() != model.DatabaseDriverPostgres {
		t.Fatalf("unsupported database driver: %s, only PostgreSQL is supported", db.DriverName())
	}

	// Statements copied from mattermost-server/scripts/mattermost-postgresql-5.0.sql
	// NOTE: for this and the other tables below, this is a now out-of-date schema, which doesn't
	//       reflect any of the changes past v5.0. If the test code requires a new column, you will
	//       need to update these tables accordingly.
	_, err := db.Exec(`
		CREATE TABLE IF NOT EXISTS public.users (
			id character varying(26) NOT NULL,
			createat bigint,
			updateat bigint,
			deleteat bigint,
			username character varying(64),
			password character varying(128),
			authdata character varying(128),
			authservice character varying(32),
			email character varying(128),
			emailverified boolean,
			nickname character varying(64),
			firstname character varying(64),
			lastname character varying(64),
			"position" character varying(128),
			roles character varying(256),
			allowmarketing boolean,
			props character varying(4000),
			notifyprops character varying(2000),
			lastpasswordupdate bigint,
			lastpictureupdate bigint,
			failedattempts integer,
			locale character varying(5),
			timezone character varying(256),
			mfaactive boolean,
			mfasecret character varying(128),
			PRIMARY KEY (Id)
		);
	`)
	require.NoError(t, err)
}

func setupChannelMemberHistoryTable(t *testing.T, db *sqlx.DB) {
	t.Helper()

	if db.DriverName() != model.DatabaseDriverPostgres {
		t.Fatalf("unsupported database driver: %s, only PostgreSQL is supported", db.DriverName())
	}

	// Statements copied from mattermost-server/scripts/mattermost-postgresql-5.0.sql
	_, err := db.Exec(`
		CREATE TABLE IF NOT EXISTS public.channelmemberhistory (
			channelid character varying(26) NOT NULL,
			userid character varying(26) NOT NULL,
			jointime bigint NOT NULL,
			leavetime bigint
		);
	`)
	require.NoError(t, err)
}

func setupTeamMembersTable(t *testing.T, db *sqlx.DB) {
	t.Helper()

	if db.DriverName() != model.DatabaseDriverPostgres {
		t.Fatalf("unsupported database driver: %s, only PostgreSQL is supported", db.DriverName())
	}

	// Statements copied from mattermost-server/scripts/mattermost-postgresql-5.0.sql
	_, err := db.Exec(`
		CREATE TABLE IF NOT EXISTS public.teammembers (
			teamid character varying(26) NOT NULL,
			userid character varying(26) NOT NULL,
			roles character varying(64),
			deleteat bigint,
			schemeuser boolean,
			schemeadmin boolean
		);
	`)
	require.NoError(t, err)
}

func setupChannelMembersTable(t *testing.T, db *sqlx.DB) {
	t.Helper()

	if db.DriverName() != model.DatabaseDriverPostgres {
		t.Fatalf("unsupported database driver: %s, only PostgreSQL is supported", db.DriverName())
	}

	// Statements copied from mattermost-server/scripts/mattermost-postgresql-5.0.sql
	_, err := db.Exec(`
		CREATE TABLE IF NOT EXISTS public.channelmembers (
			channelid character varying(26) NOT NULL,
			userid character varying(26) NOT NULL,
			roles character varying(64),
			lastviewedat bigint,
			msgcount bigint,
			mentioncount bigint,
			notifyprops character varying(2000),
			lastupdateat bigint,
			schemeuser boolean,
			PRIMARY KEY (ChannelId,UserId),
			schemeadmin boolean
		);
	`)
	require.NoError(t, err)
}

func setupChannelsTable(t *testing.T, db *sqlx.DB) {
	t.Helper()

	if db.DriverName() != model.DatabaseDriverPostgres {
		t.Fatalf("unsupported database driver: %s, only PostgreSQL is supported", db.DriverName())
	}

	// Statements copied from mattermost-server/scripts/mattermost-postgresql-5.0.sql
	_, err := db.Exec(`
		CREATE TABLE IF NOT EXISTS public.channels (
			id character varying(26) NOT NULL,
			createat bigint,
			updateat bigint,
			deleteat bigint,
			teamid character varying(26),
			type character varying(1),
			displayname character varying(64),
			name character varying(64),
			header character varying(1024),
			purpose character varying(250),
			lastpostat bigint,
			totalmsgcount bigint,
			extraupdateat bigint,
			creatorid character varying(26),
			PRIMARY KEY (Id),
			schemeid character varying(26)
		);
	`)
	require.NoError(t, err)
}

func setupPostsTable(t testing.TB, db *sqlx.DB) {
	t.Helper()

	if db.DriverName() != model.DatabaseDriverPostgres {
		t.Fatalf("unsupported database driver: %s, only PostgreSQL is supported", db.DriverName())
	}

	// Statements copied from mattermost-server/scripts/mattermost-postgresql-5.0.sql
	_, err := db.Exec(`
		CREATE TABLE IF NOT EXISTS public.posts (
			id character varying(26) NOT NULL,
			createat bigint,
			updateat bigint,
			editat bigint,
			deleteat bigint,
			ispinned boolean,
			userid character varying(26),
			channelid character varying(26),
			rootid character varying(26),
			parentid character varying(26),
			originalid character varying(26),
			message character varying(65535),
			type character varying(26),
			props character varying(8000),
			hashtags character varying(1000),
			filenames character varying(4000),
			fileids character varying(150),
			PRIMARY KEY (Id),
			hasreactions boolean
		);
	`)
	require.NoError(t, err)
}

func setupTeamsTable(t testing.TB, db *sqlx.DB) {
	t.Helper()

	if db.DriverName() != model.DatabaseDriverPostgres {
		t.Fatalf("unsupported database driver: %s, only PostgreSQL is supported", db.DriverName())
	}

	// Statements copied from mattermost-server/scripts/mattermost-postgresql-6.0.sql
	_, err := db.Exec(`
		CREATE TABLE IF NOT EXISTS public.teams (
			id character varying(26) NOT NULL,
			PRIMARY KEY (Id),
			createat bigint,
			updateat bigint,
			deleteat bigint,
			displayname character varying(64),
			name character varying(64),
			description character varying(255),
			email character varying(128),
			type character varying(255),
			companyname character varying(64),
			alloweddomains character varying(1000),
			inviteid character varying(32),
			schemeid character varying(26),
			allowopeninvite boolean,
			lastteamiconupdate bigint,
			groupconstrained boolean
		);
	`)
	require.NoError(t, err)
}

func setupRolesTable(t testing.TB, db *sqlx.DB) {
	t.Helper()

	if db.DriverName() != model.DatabaseDriverPostgres {
		t.Fatalf("unsupported database driver: %s, only PostgreSQL is supported", db.DriverName())
	}

	// Statements copied from mattermost-server/scripts/mattermost-postgresql-6.0.sql
	_, err := db.Exec(`
		CREATE TABLE IF NOT EXISTS public.roles (
			id character varying(26) NOT NULL,
			PRIMARY KEY (Id),
			name character varying(64),
			displayname character varying(128),
			description character varying(1024),
			createat bigint,
			updateat bigint,
			deleteat bigint,
			permissions text,
			schememanaged boolean,
			builtin boolean
		);
	`)
	require.NoError(t, err)
}

func setupSchemesTable(t testing.TB, db *sqlx.DB) {
	t.Helper()

	if db.DriverName() != model.DatabaseDriverPostgres {
		t.Fatalf("unsupported database driver: %s, only PostgreSQL is supported", db.DriverName())
	}

	// Statements copied from mattermost-server/scripts/mattermost-postgresql-6.0.sql
	_, err := db.Exec(`
		CREATE TABLE IF NOT EXISTS public.schemes (
			id character varying(26) NOT NULL,
			PRIMARY KEY (Id),
			name character varying(64),
			displayname character varying(128),
			description character varying(1024),
			createat bigint,
			updateat bigint,
			deleteat bigint,
			scope character varying(32),
			defaultteamadminrole character varying(64),
			defaultteamuserrole character varying(64),
			defaultchanneladminrole character varying(64),
			defaultchanneluserrole character varying(64),
			defaultteamguestrole character varying(64),
			defaultchannelguestrole character varying(64),
			defaultplaybookadminrole character varying(64),
			defaultplaybookmemberrole character varying(64),
			defaultrunadminrole character varying(64),
			defaultrunmemberrole character varying(64)
		);
	`)
	require.NoError(t, err)
}

func setupBotsTable(t testing.TB, db *sqlx.DB) {
	t.Helper()

	if db.DriverName() != model.DatabaseDriverPostgres {
		t.Fatalf("unsupported database driver: %s, only PostgreSQL is supported", db.DriverName())
	}

	// This is completely handmade
	_, err := db.Exec(`
		CREATE TABLE IF NOT EXISTS public.bots (
			userid character varying(26) NOT NULL PRIMARY KEY,
			description character varying(1024),
		    ownerid character varying(190)
		);
	`)
	require.NoError(t, err)
}

func setupKVStoreTable(t *testing.T, db *sqlx.DB) {
	t.Helper()

	if db.DriverName() != model.DatabaseDriverPostgres {
		t.Fatalf("unsupported database driver: %s, only PostgreSQL is supported", db.DriverName())
	}

	// Statements copied from mattermost-server/scripts/mattermost-postgresql-5.0.sql
	_, err := db.Exec(`
		CREATE TABLE IF NOT EXISTS public.pluginkeyvaluestore (
			pluginid character varying(190) NOT NULL,
			pkey character varying(50) NOT NULL,
			pvalue bytea,
			expireat bigint,
			PRIMARY KEY (PluginId,PKey)
		);
	`)
	require.NoError(t, err)
}

type userInfo struct {
	ID   string
	Name string
}

func addUsers(t *testing.T, store *SQLStore, users []userInfo) {
	t.Helper()

	insertBuilder := store.builder.Insert("Users").Columns("ID", "Username")

	for _, u := range users {
		insertBuilder = insertBuilder.Values(u.ID, u.Name)
	}

	_, err := store.execBuilder(store.db, insertBuilder)
	require.NoError(t, err)
}

func addBots(t *testing.T, store *SQLStore, bots []userInfo) {
	t.Helper()

	insertBuilder := store.builder.Insert("Bots").Columns("UserId", "Description")

	for _, u := range bots {
		insertBuilder = insertBuilder.Values(u.ID, u.Name)
	}

	_, err := store.execBuilder(store.db, insertBuilder)
	require.NoError(t, err)
}

func addUsersToTeam(t *testing.T, store *SQLStore, users []userInfo, teamID string) {
	t.Helper()

	insertBuilder := store.builder.Insert("TeamMembers").Columns("TeamId", "UserId", "DeleteAt")

	for _, u := range users {
		insertBuilder = insertBuilder.Values(teamID, u.ID, 0)
	}

	_, err := store.execBuilder(store.db, insertBuilder)
	require.NoError(t, err)
}

func addUsersToChannels(t *testing.T, store *SQLStore, users []userInfo, channelIDs []string) {
	t.Helper()

	insertBuilder := store.builder.Insert("ChannelMembers").Columns("ChannelId", "UserId")

	for _, u := range users {
		for _, c := range channelIDs {
			insertBuilder = insertBuilder.Values(c, u.ID)
		}
	}

	_, err := store.execBuilder(store.db, insertBuilder)
	require.NoError(t, err)
}

func addUsersToRuns(t *testing.T, store *SQLStore, users []userInfo, runIDs []string) {
	t.Helper()

	insertBuilder := store.builder.Insert("IR_Run_Participants").Columns("IncidentID", "UserId", "IsParticipant", "IsFollower")

	for _, u := range users {
		for _, runID := range runIDs {
			insertBuilder = insertBuilder.Values(runID, u.ID, true, false)
		}
	}

	_, err := store.execBuilder(store.db, insertBuilder)
	require.NoError(t, err)
}

func createChannels(t testing.TB, store *SQLStore, channels []model.Channel) {
	t.Helper()

	insertBuilder := store.builder.Insert("Channels").Columns("Id", "DisplayName", "Type", "CreateAt", "DeleteAt", "Name")

	for _, channel := range channels {
		insertBuilder = insertBuilder.Values(channel.Id, channel.DisplayName, channel.Type, channel.CreateAt, channel.DeleteAt, channel.Name)
	}

	_, err := store.execBuilder(store.db, insertBuilder)
	require.NoError(t, err)
}

func createTeams(t testing.TB, store *SQLStore, teams []model.Team) {
	t.Helper()

	insertBuilder := store.builder.Insert("Teams").Columns("Id", "Name")

	for _, team := range teams {
		insertBuilder = insertBuilder.Values(team.Id, team.Name)
	}

	_, err := store.execBuilder(store.db, insertBuilder)
	require.NoError(t, err)
}

func createPlaybookRunChannel(t testing.TB, store *SQLStore, playbookRun *app.PlaybookRun) {
	t.Helper()

	if playbookRun.CreateAt == 0 {
		playbookRun.CreateAt = model.GetMillis()
	}

	insertBuilder := store.builder.Insert("Channels").Columns("Id", "DisplayName", "CreateAt", "DeleteAt").Values(playbookRun.ChannelID, playbookRun.Name, playbookRun.CreateAt, 0)

	_, err := store.execBuilder(store.db, insertBuilder)
	require.NoError(t, err)
}

func makeAdmin(t *testing.T, store *SQLStore, user userInfo) {
	t.Helper()

	updateBuilder := store.builder.
		Update("Users").
		Where(sq.Eq{"Id": user.ID}).
		Set("Roles", "role1 role2 system_admin role3")

	_, err := store.execBuilder(store.db, updateBuilder)
	require.NoError(t, err)
}

func savePosts(t testing.TB, store *SQLStore, posts []*model.Post) {
	t.Helper()

	insertBuilder := store.builder.Insert("Posts").Columns("Id", "CreateAt", "DeleteAt")

	for _, p := range posts {
		insertBuilder = insertBuilder.Values(p.Id, p.CreateAt, p.DeleteAt)
	}

	_, err := store.execBuilder(store.db, insertBuilder)
	require.NoError(t, err)
}

func migrateUpTo(t *testing.T, store *SQLStore, lastExpectedVersion semver.Version) {
	t.Helper()

	for _, migration := range migrations {
		if migration.toVersion.GT(lastExpectedVersion) {
			break
		}

		err := store.migrate(migration)
		require.NoError(t, err)

		currentSchemaVersion, err := store.GetCurrentVersion()
		require.NoError(t, err)
		require.Equal(t, currentSchemaVersion, migration.toVersion)
	}

	currentSchemaVersion, err := store.GetCurrentVersion()
	require.NoError(t, err)
	require.Equal(t, currentSchemaVersion, lastExpectedVersion)
}

func migrateFrom(t *testing.T, store *SQLStore, firstExpectedVersion semver.Version) {
	t.Helper()

	currentSchemaVersion, err := store.GetCurrentVersion()
	require.NoError(t, err)
	require.Equal(t, currentSchemaVersion, firstExpectedVersion)

	for _, migration := range migrations {
		if migration.toVersion.LE(firstExpectedVersion) {
			continue
		}

		err := store.migrate(migration)
		require.NoError(t, err)

		currentSchemaVersion, err := store.GetCurrentVersion()
		require.NoError(t, err)
		require.Equal(t, currentSchemaVersion, migration.toVersion)
	}
}<|MERGE_RESOLUTION|>--- conflicted
+++ resolved
@@ -20,31 +20,16 @@
 	mock_app "github.com/mattermost/mattermost-plugin-playbooks/server/app/mocks"
 )
 
-<<<<<<< HEAD
-var driverNames = []string{model.DatabaseDriverPostgres}
-
-func setupTestDB(t testing.TB, driverName string) *sqlx.DB {
-	t.Helper()
-
+func setupTestDB(t testing.TB) *sqlx.DB {
+	t.Helper()
+
+	driverName := model.DatabaseDriverPostgres
 	sqlSettings := storetest.MakeSqlSettings(driverName)
-=======
-func setupTestDB(t testing.TB) *sqlx.DB {
-	t.Helper()
-
-	driverName := model.DatabaseDriverPostgres
-	sqlSettings := storetest.MakeSqlSettings(driverName, false)
->>>>>>> a7f889d1
 
 	origDB, err := sql.Open(*sqlSettings.DriverName, *sqlSettings.DataSource)
 	require.NoError(t, err)
 
 	db := sqlx.NewDb(origDB, driverName)
-<<<<<<< HEAD
-	if driverName == DeprecatedDatabaseDriverMysql {
-		db.MapperFunc(func(s string) string { return s })
-	}
-=======
->>>>>>> a7f889d1
 
 	t.Cleanup(func() {
 		err := db.Close()
