--- conflicted
+++ resolved
@@ -495,20 +495,11 @@
 		require.Equal(t, 1, count)
 	})
 
-<<<<<<< HEAD
 	t.Run("count conditions using property field", func(t *testing.T) {
-=======
-	t.Run("get conditions by run and field ID", func(t *testing.T) {
-		runID := model.NewId()
-		fieldID := "severity_id"
-
-		// Create test playbook
->>>>>>> 8436cb3a
-		playbook := NewPBBuilder().WithTitle("Test Playbook").ToPlaybook()
-		playbookID, err := playbookStore.Create(playbook)
-		require.NoError(t, err)
-
-<<<<<<< HEAD
+		playbook := NewPBBuilder().WithTitle("Test Playbook").ToPlaybook()
+		playbookID, err := playbookStore.Create(playbook)
+		require.NoError(t, err)
+
 		propertyFieldID1 := "field_123"
 		propertyFieldID2 := "field_456"
 
@@ -866,7 +857,17 @@
 			require.Equal(t, 1, len(result))
 			require.Equal(t, 3, result[optionE])
 		})
-=======
+	})
+
+	t.Run("get conditions by run and field ID", func(t *testing.T) {
+		runID := model.NewId()
+		fieldID := "severity_id"
+
+		// Create test playbook
+		playbook := NewPBBuilder().WithTitle("Test Playbook").ToPlaybook()
+		playbookID, err := playbookStore.Create(playbook)
+		require.NoError(t, err)
+
 		// Create condition 1: matches both runID and fieldID
 		condition1 := app.Condition{
 			ID:         model.NewId(),
@@ -1021,6 +1022,5 @@
 		results, err = conditionStore.GetConditionsByRunAndFieldID(runID, fieldID)
 		require.NoError(t, err)
 		require.Empty(t, results)
->>>>>>> 8436cb3a
 	})
 }