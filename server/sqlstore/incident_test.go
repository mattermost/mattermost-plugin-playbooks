package sqlstore

import (
	"fmt"
	"strings"
	"testing"

	sq "github.com/Masterminds/squirrel"
	"github.com/jmoiron/sqlx"
	"github.com/mattermost/mattermost-plugin-incident-response/server/incident"
	"github.com/mattermost/mattermost-plugin-incident-response/server/playbook"
	"github.com/mattermost/mattermost-server/v5/model"
	"github.com/pkg/errors"
	"github.com/stretchr/testify/require"
)

var (
	team1id = model.NewId()
	team2id = model.NewId()
	team3id = model.NewId()

	commander1 = incident.CommanderInfo{
		UserID:   model.NewId(),
		Username: "Commander 1",
	}
	commander2 = incident.CommanderInfo{
		UserID:   model.NewId(),
		Username: "Commander 2",
	}
	commander3 = incident.CommanderInfo{
		UserID:   model.NewId(),
		Username: "Commander 3",
	}
	commander4 = incident.CommanderInfo{
		UserID:   model.NewId(),
		Username: "Commander 4",
	}

	commanders = []incident.CommanderInfo{commander1, commander2, commander3, commander4}

	lucy = userInfo{
		ID:   model.NewId(),
		Name: "Lucy",
	}

	bob = userInfo{
		ID:   model.NewId(),
		Name: "bob",
	}

	john = userInfo{
		ID:   model.NewId(),
		Name: "john",
	}

	jane = userInfo{
		ID:   model.NewId(),
		Name: "jane",
	}

	alice = userInfo{
		ID:   model.NewId(),
		Name: "alice",
	}

	charlotte = userInfo{
		ID:   model.NewId(),
		Name: "Charlotte",
	}

	channelID01 = model.NewId()
	channelID02 = model.NewId()
	channelID03 = model.NewId()
	channelID04 = model.NewId()
	channelID05 = model.NewId()
	channelID06 = model.NewId()
	channelID07 = model.NewId()
	channelID08 = model.NewId()
	channelID09 = model.NewId()

	inc01 = *NewBuilder().
		WithName("incident 1 - wheel cat aliens wheelbarrow").
		WithDescription("this is a description, not very long, but it can be up to 2048 bytes").
		WithChannelID(channelID01). // public
		WithIsActive(true).
		WithCommanderUserID(commander1.UserID).
		WithTeamID(team1id).
		WithCreateAt(123).
		WithEndAt(440).
		WithChecklists([]int{8}).
		ToIncident()

	inc02 = *NewBuilder().
		WithName("incident 2 - horse staple battery aliens shotgun mouse shotputmouse").
		WithChannelID(channelID02). // public
		WithIsActive(true).
		WithCommanderUserID(commander2.UserID).
		WithTeamID(team1id).
		WithCreateAt(199).
		WithEndAt(555).
		WithChecklists([]int{7}).
		ToIncident()

	inc03 = *NewBuilder().
		WithName("incident 3 - Horse stapler battery shotgun mouse shotputmouse").
		WithChannelID(channelID03). // public
		WithIsActive(false).
		WithCommanderUserID(commander1.UserID).
		WithTeamID(team1id).
		WithCreateAt(222).
		WithEndAt(666).
		WithChecklists([]int{6}).
		ToIncident()

	inc04 = *NewBuilder().
		WithName("incident 4 - titanic terminatoraliens").
		WithChannelID(channelID04). // private
		WithIsActive(false).
		WithCommanderUserID(commander3.UserID).
		WithTeamID(team1id).
		WithCreateAt(333).
		WithEndAt(444).
		WithChecklists([]int{5}).
		ToIncident()

	inc05 = *NewBuilder().
		WithName("incident 5 - titanic terminator aliens mouse").
		WithChannelID(channelID05). // private
		WithIsActive(true).
		WithCommanderUserID(commander3.UserID).
		WithTeamID(team1id).
		WithCreateAt(400).
		WithEndAt(500).
		WithChecklists([]int{1}).
		ToIncident()

	inc06 = *NewBuilder().
		WithName("incident 6 - ubik high castle electric sheep").
		WithChannelID(channelID06). // public
		WithIsActive(true).
		WithCommanderUserID(commander3.UserID).
		WithTeamID(team2id).
		WithCreateAt(444).
		WithEndAt(550).
		WithChecklists([]int{4}).
		ToIncident()

	inc07 = *NewBuilder().
		WithName("incident 7 - ubik high castle electric sheep").
		WithChannelID(channelID07). // private
		WithIsActive(true).
		WithCommanderUserID(commander3.UserID).
		WithTeamID(team2id).
		WithCreateAt(555).
		WithEndAt(660).
		WithChecklists([]int{4}).
		ToIncident()

	inc08 = *NewBuilder().
		WithName("incident 8 - ziggürat!").
		WithChannelID(channelID08). // private
		WithIsActive(true).
		WithCommanderUserID(commander4.UserID).
		WithTeamID(team3id).
		WithCreateAt(555).
		WithEndAt(777).
		WithChecklists([]int{3}).
		ToIncident()

	inc09 = *NewBuilder().
		WithName("incident 9 - Ziggürat!").
		WithChannelID(channelID09). // private
		WithIsActive(true).
		WithCommanderUserID(commander4.UserID).
		WithTeamID(team3id).
		WithCreateAt(556).
		WithEndAt(778).
		WithChecklists([]int{2}).
		ToIncident()

	incidents = []incident.Incident{inc01, inc02, inc03, inc04, inc05, inc06, inc07, inc08, inc09}
)

func TestGetIncidents(t *testing.T) {
	createIncidents := func(store incident.Store) {
		t.Helper()

		createdIncidents := make([]incident.Incident, len(incidents))

		for i := range incidents {
			createdIncident, err := store.CreateIncident(&incidents[i])
			require.NoError(t, err)

			createdIncidents[i] = *createdIncident
		}
	}

	testData := []struct {
		Name          string
		RequesterInfo incident.RequesterInfo
		Options       incident.HeaderFilterOptions
		Want          incident.GetIncidentsResults
		ExpectedErr   error
	}{
		{
			Name: "no options - team1 - admin",
			RequesterInfo: incident.RequesterInfo{
				UserID:          lucy.ID,
				UserIDtoIsAdmin: map[string]bool{lucy.ID: true},
			},
			Options: incident.HeaderFilterOptions{
				TeamID: team1id,
			},
			Want: incident.GetIncidentsResults{
				TotalCount: 5,
				PageCount:  1,
				HasMore:    false,
				Items:      []incident.Incident{inc01, inc02, inc03, inc04, inc05},
			},
			ExpectedErr: nil,
		},
		{
			Name: "team1 - desc - admin",
			RequesterInfo: incident.RequesterInfo{
				UserID:          lucy.ID,
				UserIDtoIsAdmin: map[string]bool{lucy.ID: true},
			},
			Options: incident.HeaderFilterOptions{
				TeamID: team1id,
				Order:  "desc",
			},
			Want: incident.GetIncidentsResults{
				TotalCount: 5,
				PageCount:  1,
				HasMore:    false,
				Items:      []incident.Incident{inc05, inc04, inc03, inc02, inc01},
			},
			ExpectedErr: nil,
		},
		{
			Name: "team2 - sort by CreateAt desc - admin",
			RequesterInfo: incident.RequesterInfo{
				UserID:          lucy.ID,
				UserIDtoIsAdmin: map[string]bool{lucy.ID: true},
			},
			Options: incident.HeaderFilterOptions{
				TeamID: team2id,
				Sort:   incident.SortByCreateAt,
				Order:  incident.OrderDesc,
			},
			Want: incident.GetIncidentsResults{
				TotalCount: 2,
				PageCount:  1,
				HasMore:    false,
				Items:      []incident.Incident{inc07, inc06},
			},
			ExpectedErr: nil,
		},
		{
			Name: "no paging, team3, sort by Name",
			RequesterInfo: incident.RequesterInfo{
				UserID:          lucy.ID,
				UserIDtoIsAdmin: map[string]bool{lucy.ID: true},
			},
			Options: incident.HeaderFilterOptions{
				TeamID: team3id,
				Sort:   incident.SortByName,
			},
			Want: incident.GetIncidentsResults{
				TotalCount: 2,
				PageCount:  1,
				HasMore:    false,
				Items:      []incident.Incident{inc08, inc09},
			},
			ExpectedErr: nil,
		},
		{
			Name: "no paging, team2, sort by EndAt",
			RequesterInfo: incident.RequesterInfo{
				UserID:          lucy.ID,
				UserIDtoIsAdmin: map[string]bool{lucy.ID: true},
			},
			Options: incident.HeaderFilterOptions{
				TeamID: team2id,
				Sort:   incident.SortByEndAt,
			},
			Want: incident.GetIncidentsResults{
				TotalCount: 2,
				PageCount:  1,
				HasMore:    false,
				Items:      []incident.Incident{inc06, inc07},
			},
			ExpectedErr: nil,
		},
		{
			Name: "no options, team paged by 1, admin",
			RequesterInfo: incident.RequesterInfo{
				UserID:          lucy.ID,
				UserIDtoIsAdmin: map[string]bool{lucy.ID: true},
			},
			Options: incident.HeaderFilterOptions{
				TeamID:  team1id,
				Page:    0,
				PerPage: 1,
			},
			Want: incident.GetIncidentsResults{
				TotalCount: 5,
				PageCount:  5,
				HasMore:    true,
				Items:      []incident.Incident{inc01},
			},
			ExpectedErr: nil,
		},
		{
			Name: "no options, team1 - paged by 3, page 0 - admin",
			RequesterInfo: incident.RequesterInfo{
				UserID:          lucy.ID,
				UserIDtoIsAdmin: map[string]bool{lucy.ID: true},
			},
			Options: incident.HeaderFilterOptions{
				TeamID:  team1id,
				Page:    0,
				PerPage: 3,
			},
			Want: incident.GetIncidentsResults{
				TotalCount: 5,
				PageCount:  2,
				HasMore:    true,
				Items:      []incident.Incident{inc01, inc02, inc03},
			},
			ExpectedErr: nil,
		},
		{
			Name: "no options, team1 - paged by 3, page 1 - admin",
			RequesterInfo: incident.RequesterInfo{
				UserID:          lucy.ID,
				UserIDtoIsAdmin: map[string]bool{lucy.ID: true},
			},
			Options: incident.HeaderFilterOptions{
				TeamID:  team1id,
				Page:    1,
				PerPage: 3,
			},
			Want: incident.GetIncidentsResults{
				TotalCount: 5,
				PageCount:  2,
				HasMore:    false,
				Items:      []incident.Incident{inc04, inc05},
			},
			ExpectedErr: nil,
		},
		{
			Name: "no options, team1 - paged by 3, page 2 - admin",
			RequesterInfo: incident.RequesterInfo{
				UserID:          lucy.ID,
				UserIDtoIsAdmin: map[string]bool{lucy.ID: true},
			},
			Options: incident.HeaderFilterOptions{
				TeamID:  team1id,
				Page:    2,
				PerPage: 3,
			},
			Want: incident.GetIncidentsResults{
				TotalCount: 5,
				PageCount:  2,
				HasMore:    false,
				Items:      nil,
			},
			ExpectedErr: nil,
		},
		{
			Name: "no options, team1 - paged by 3, page 999 - admin",
			RequesterInfo: incident.RequesterInfo{
				UserID:          lucy.ID,
				UserIDtoIsAdmin: map[string]bool{lucy.ID: true},
			},
			Options: incident.HeaderFilterOptions{
				TeamID:  team1id,
				Page:    999,
				PerPage: 3,
			},
			Want: incident.GetIncidentsResults{
				TotalCount: 5,
				PageCount:  2,
				HasMore:    false,
				Items:      nil,
			},
			ExpectedErr: nil,
		},
		{
			Name: "no options, team1 - page 2 by 2 - admin",
			RequesterInfo: incident.RequesterInfo{
				UserID:          lucy.ID,
				UserIDtoIsAdmin: map[string]bool{lucy.ID: true},
			},
			Options: incident.HeaderFilterOptions{
				TeamID:  team1id,
				Page:    2,
				PerPage: 2,
			},
			Want: incident.GetIncidentsResults{
				TotalCount: 5,
				PageCount:  3,
				HasMore:    false,
				Items:      []incident.Incident{inc05},
			},
			ExpectedErr: nil,
		},
		{
			Name: "no options, team1 - page 1 by 2 - admin",
			RequesterInfo: incident.RequesterInfo{
				UserID:          lucy.ID,
				UserIDtoIsAdmin: map[string]bool{lucy.ID: true},
			},
			Options: incident.HeaderFilterOptions{
				TeamID:  team1id,
				Page:    1,
				PerPage: 2,
			},
			Want: incident.GetIncidentsResults{
				TotalCount: 5,
				PageCount:  3,
				HasMore:    true,
				Items:      []incident.Incident{inc03, inc04},
			},
			ExpectedErr: nil,
		},
		{
			Name: "no options, team1 - page 1 by 4 - admin",
			RequesterInfo: incident.RequesterInfo{
				UserID:          lucy.ID,
				UserIDtoIsAdmin: map[string]bool{lucy.ID: true},
			},
			Options: incident.HeaderFilterOptions{
				TeamID:  team1id,
				Page:    1,
				PerPage: 4,
			},
			Want: incident.GetIncidentsResults{
				TotalCount: 5,
				PageCount:  2,
				HasMore:    false,
				Items:      []incident.Incident{inc05},
			},
			ExpectedErr: nil,
		},
		{
			Name: "team1 - sorted by ended, desc, page 1 by 2 - admin",
			RequesterInfo: incident.RequesterInfo{
				UserID:          lucy.ID,
				UserIDtoIsAdmin: map[string]bool{lucy.ID: true},
			},
			Options: incident.HeaderFilterOptions{
				TeamID:  team1id,
				Sort:    "end_at",
				Order:   "desc",
				Page:    1,
				PerPage: 2,
			},
			Want: incident.GetIncidentsResults{
				TotalCount: 5,
				PageCount:  3,
				HasMore:    true,
				Items:      []incident.Incident{inc05, inc04},
			},
			ExpectedErr: nil,
		},
		{
			Name: "team1 - only active, page 1 by 2 - admin",
			RequesterInfo: incident.RequesterInfo{
				UserID:          lucy.ID,
				UserIDtoIsAdmin: map[string]bool{lucy.ID: true},
			},
			Options: incident.HeaderFilterOptions{
				TeamID:  team1id,
				Page:    1,
				PerPage: 2,
				Status:  incident.Ongoing,
			},
			Want: incident.GetIncidentsResults{
				TotalCount: 3,
				PageCount:  2,
				HasMore:    false,
				Items:      []incident.Incident{inc05},
			},
			ExpectedErr: nil,
		},
		{
			Name: "team1 - active, commander3, desc - admin ",
			RequesterInfo: incident.RequesterInfo{
				UserID:          lucy.ID,
				UserIDtoIsAdmin: map[string]bool{lucy.ID: true},
			},
			Options: incident.HeaderFilterOptions{
				TeamID:      team1id,
				Status:      incident.Ongoing,
				CommanderID: commander3.UserID,
				Order:       "desc",
			},
			Want: incident.GetIncidentsResults{
				TotalCount: 1,
				PageCount:  1,
				HasMore:    false,
				Items:      []incident.Incident{inc05},
			},
			ExpectedErr: nil,
		},
		{
			Name: "team1 - commander1, desc, by end_at - admin",
			RequesterInfo: incident.RequesterInfo{
				UserID:          lucy.ID,
				UserIDtoIsAdmin: map[string]bool{lucy.ID: true},
			},
			Options: incident.HeaderFilterOptions{
				TeamID:      team1id,
				CommanderID: commander1.UserID,
				Order:       "desc",
				Sort:        "end_at",
			},
			Want: incident.GetIncidentsResults{
				TotalCount: 2,
				PageCount:  1,
				HasMore:    false,
				Items:      []incident.Incident{inc03, inc01},
			},
			ExpectedErr: nil,
		},
		{
			Name: "team1 - search for horse - admin",
			RequesterInfo: incident.RequesterInfo{
				UserID:          lucy.ID,
				UserIDtoIsAdmin: map[string]bool{lucy.ID: true},
			},
			Options: incident.HeaderFilterOptions{
				TeamID:     team1id,
				SearchTerm: "horse",
			},
			Want: incident.GetIncidentsResults{
				TotalCount: 2,
				PageCount:  1,
				HasMore:    false,
				Items:      []incident.Incident{inc02, inc03},
			},
			ExpectedErr: nil,
		},
		{
			Name: "team1 - search for mouse, endat - admin",
			RequesterInfo: incident.RequesterInfo{
				UserID:          lucy.ID,
				UserIDtoIsAdmin: map[string]bool{lucy.ID: true},
			},
			Options: incident.HeaderFilterOptions{
				TeamID:     team1id,
				SearchTerm: "mouse",
				Sort:       "end_at",
			},
			Want: incident.GetIncidentsResults{
				TotalCount: 3,
				PageCount:  1,
				HasMore:    false,
				Items:      []incident.Incident{inc05, inc02, inc03},
			},
			ExpectedErr: nil,
		},
		{
			Name: "team1 - search for aliens & commander3 - admin",
			RequesterInfo: incident.RequesterInfo{
				UserID:          lucy.ID,
				UserIDtoIsAdmin: map[string]bool{lucy.ID: true},
			},
			Options: incident.HeaderFilterOptions{
				TeamID:      team1id,
				CommanderID: commander3.UserID,
				SearchTerm:  "aliens",
			},
			Want: incident.GetIncidentsResults{
				TotalCount: 2,
				PageCount:  1,
				HasMore:    false,
				Items:      []incident.Incident{inc04, inc05},
			},
			ExpectedErr: nil,
		},
		{
			Name: "fuzzy search using starting characters -- not implemented",
			RequesterInfo: incident.RequesterInfo{
				UserID:          lucy.ID,
				UserIDtoIsAdmin: map[string]bool{lucy.ID: true},
			},
			Options: incident.HeaderFilterOptions{
				TeamID:     team1id,
				SearchTerm: "sbsm",
			},
			Want: incident.GetIncidentsResults{
				TotalCount: 0,
				PageCount:  0,
				HasMore:    false,
				Items:      nil,
			},
			ExpectedErr: nil,
		},
		{
			Name: "fuzzy search using starting characters, active -- not implemented",
			RequesterInfo: incident.RequesterInfo{
				UserID:          lucy.ID,
				UserIDtoIsAdmin: map[string]bool{lucy.ID: true},
			},
			Options: incident.HeaderFilterOptions{
				TeamID:     team1id,
				SearchTerm: "sbsm",
				Status:     incident.Ongoing,
			},
			Want: incident.GetIncidentsResults{
				TotalCount: 0,
				PageCount:  0,
				HasMore:    false,
				Items:      nil,
			},
			ExpectedErr: nil,
		},
		{
			Name: "team3 - case-insensitive and unicode characters - admin",
			RequesterInfo: incident.RequesterInfo{
				UserID:          lucy.ID,
				UserIDtoIsAdmin: map[string]bool{lucy.ID: true},
			},
			Options: incident.HeaderFilterOptions{
				TeamID:     team3id,
<<<<<<< HEAD
				SearchTerm: "ziggurat",
			},
			Want: incident.GetIncidentsResults{
				TotalCount: 2,
				PageCount:  1,
				HasMore:    false,
				Items:      []incident.Incident{inc08, inc09},
			},
			ExpectedErr: nil,
		},
		{
			Name: "team3 - case-insensitive and unicode-normalized with unicode search term - admin",
			RequesterInfo: incident.RequesterInfo{
				UserID:          lucy.ID,
				UserIDtoIsAdmin: map[string]bool{lucy.ID: true},
			},
			Options: incident.HeaderFilterOptions{
				TeamID:     team3id,
				SearchTerm: "ziggūràt",
=======
				SearchTerm: "ZiGgüRat",
>>>>>>> a49b12e0
			},
			Want: incident.GetIncidentsResults{
				TotalCount: 2,
				PageCount:  1,
				HasMore:    false,
				Items:      []incident.Incident{inc08, inc09},
			},
			ExpectedErr: nil,
		},
		{
			Name: "bad parameter sort",
			RequesterInfo: incident.RequesterInfo{
				UserID:          lucy.ID,
				UserIDtoIsAdmin: map[string]bool{lucy.ID: true},
			},
			Options: incident.HeaderFilterOptions{
				TeamID: team2id,
				Sort:   "unknown_field",
			},
			Want:        incident.GetIncidentsResults{},
			ExpectedErr: errors.New("bad parameter 'sort'"),
		},
		{
			Name: "bad team id",
			RequesterInfo: incident.RequesterInfo{
				UserID:          lucy.ID,
				UserIDtoIsAdmin: map[string]bool{lucy.ID: true},
			},
			Options: incident.HeaderFilterOptions{
				TeamID: "invalid ID",
			},
			Want:        incident.GetIncidentsResults{},
			ExpectedErr: errors.New("bad parameter 'team_id': must be 26 characters"),
		},
		{
			Name: "bad parameter order by",
			RequesterInfo: incident.RequesterInfo{
				UserID:          lucy.ID,
				UserIDtoIsAdmin: map[string]bool{lucy.ID: true},
			},
			Options: incident.HeaderFilterOptions{
				TeamID: team2id,
				Order:  "invalid order",
			},
			Want:        incident.GetIncidentsResults{},
			ExpectedErr: errors.New("bad parameter 'order_by'"),
		},
		{
			Name: "bad commander id",
			RequesterInfo: incident.RequesterInfo{
				UserID:          lucy.ID,
				UserIDtoIsAdmin: map[string]bool{lucy.ID: true},
			},
			Options: incident.HeaderFilterOptions{
				TeamID:      team2id,
				CommanderID: "invalid ID",
			},
			Want:        incident.GetIncidentsResults{},
			ExpectedErr: errors.New("bad parameter 'commander_id': must be 26 characters or blank"),
		},
		{
			Name: "team1 - desc - Bob (in all channels)",
			RequesterInfo: incident.RequesterInfo{
				UserID: bob.ID,
			},
			Options: incident.HeaderFilterOptions{
				TeamID: team1id,
				Order:  "desc",
			},
			Want: incident.GetIncidentsResults{
				TotalCount: 5,
				PageCount:  1,
				HasMore:    false,
				Items:      []incident.Incident{inc05, inc04, inc03, inc02, inc01},
			},
			ExpectedErr: nil,
		},
		{
			Name: "team2 -  Bob (in all channels)",
			RequesterInfo: incident.RequesterInfo{
				UserID: bob.ID,
			},
			Options: incident.HeaderFilterOptions{
				TeamID: team2id,
			},
			Want: incident.GetIncidentsResults{
				TotalCount: 2,
				PageCount:  1,
				HasMore:    false,
				Items:      []incident.Incident{inc06, inc07},
			},
			ExpectedErr: nil,
		},
		{
			Name: "team1 - Alice (in no channels but member of team (because request must have made it through the API team membership test to the store), can see public incidents)",
			RequesterInfo: incident.RequesterInfo{
				UserID: alice.ID,
				TeamID: team1id,
			},
			Options: incident.HeaderFilterOptions{
				TeamID: team1id,
			},
			Want: incident.GetIncidentsResults{
				TotalCount: 3,
				PageCount:  1,
				HasMore:    false,
				Items:      []incident.Incident{inc01, inc02, inc03},
			},
			ExpectedErr: nil,
		},
		{
			Name: "team2 - Charlotte (in no channels but member of team -- because her request must have made it to the store through the API's team membership check)",
			RequesterInfo: incident.RequesterInfo{
				UserID: charlotte.ID,
				TeamID: team2id,
			},
			Options: incident.HeaderFilterOptions{
				TeamID: team2id,
			},
			Want: incident.GetIncidentsResults{
				TotalCount: 1,
				PageCount:  1,
				HasMore:    false,
				Items:      []incident.Incident{inc06},
			},
			ExpectedErr: nil,
		},
		{
			Name: "team1 - Admin gets incidents with John as member",
			RequesterInfo: incident.RequesterInfo{
				UserID:          lucy.ID,
				UserIDtoIsAdmin: map[string]bool{lucy.ID: true},
			},
			Options: incident.HeaderFilterOptions{
				TeamID:   team1id,
				MemberID: john.ID,
			},
			Want: incident.GetIncidentsResults{
				TotalCount: 3,
				PageCount:  1,
				HasMore:    false,
				Items:      []incident.Incident{inc01, inc02, inc03},
			},
			ExpectedErr: nil,
		},
		{
			Name: "team1 - Admin gets incidents with Jane as member",
			RequesterInfo: incident.RequesterInfo{
				UserID:          lucy.ID,
				UserIDtoIsAdmin: map[string]bool{lucy.ID: true},
			},
			Options: incident.HeaderFilterOptions{
				TeamID:   team1id,
				MemberID: jane.ID,
			},
			Want: incident.GetIncidentsResults{
				TotalCount: 3,
				PageCount:  1,
				HasMore:    false,
				Items:      []incident.Incident{inc03, inc04, inc05},
			},
			ExpectedErr: nil,
		},
		{
			Name: "team1 - John gets its own incidents",
			RequesterInfo: incident.RequesterInfo{
				UserID: john.ID,
			},
			Options: incident.HeaderFilterOptions{
				TeamID:   team1id,
				MemberID: john.ID,
			},
			Want: incident.GetIncidentsResults{
				TotalCount: 3,
				PageCount:  1,
				HasMore:    false,
				Items:      []incident.Incident{inc01, inc02, inc03},
			},
			ExpectedErr: nil,
		},
		{
			Name: "team1 - Jane gets its own incidents",
			RequesterInfo: incident.RequesterInfo{
				UserID: jane.ID,
			},
			Options: incident.HeaderFilterOptions{
				TeamID:   team1id,
				MemberID: jane.ID,
			},
			Want: incident.GetIncidentsResults{
				TotalCount: 3,
				PageCount:  1,
				HasMore:    false,
				Items:      []incident.Incident{inc03, inc04, inc05},
			},
			ExpectedErr: nil,
		},
	}

	for _, driverName := range driverNames {
		db := setupTestDB(t, driverName)
		incidentStore := setupIncidentStore(t, db)

		_, _, store := setupSQLStore(t, db)
		setupUsersTable(t, db)
		setupTeamMembersTable(t, db)
		setupChannelMembersTable(t, db)
		setupChannelsTable(t, db)
		addUsers(t, store, []userInfo{lucy, bob, john, jane})
		addUsersToTeam(t, store, []userInfo{alice, charlotte, john, jane}, team1id)
		addUsersToTeam(t, store, []userInfo{charlotte}, team2id)
		addUsersToChannels(t, store, []userInfo{bob}, []string{channelID01, channelID02, channelID03, channelID04, channelID05, channelID06, channelID07, channelID08, channelID09})
		addUsersToChannels(t, store, []userInfo{john}, []string{channelID01, channelID02, channelID03})
		addUsersToChannels(t, store, []userInfo{jane}, []string{channelID03, channelID04, channelID05})
		makeChannelsPublicOrPrivate(t, store, []string{channelID01, channelID02, channelID03, channelID06}, true)
		makeChannelsPublicOrPrivate(t, store, []string{channelID04, channelID05, channelID07, channelID08, channelID09}, false)
		makeAdmin(t, store, lucy)

		t.Run("zero incidents", func(t *testing.T) {
			result, err := incidentStore.GetIncidents(incident.RequesterInfo{
				UserID: lucy.ID,
				TeamID: team1id,
			},
				incident.HeaderFilterOptions{
					TeamID:  team1id,
					Page:    0,
					PerPage: 10,
				})
			require.NoError(t, err)

			require.Equal(t, 0, result.TotalCount)
			require.Equal(t, 0, result.PageCount)
			require.False(t, result.HasMore)
			require.Equal(t, []incident.Incident(nil), result.Items)
		})

		createIncidents(incidentStore)

		for _, testCase := range testData {
			t.Run(driverName+" - "+testCase.Name, func(t *testing.T) {
				result, err := incidentStore.GetIncidents(testCase.RequesterInfo, testCase.Options)

				if testCase.ExpectedErr != nil {
					require.Nil(t, result)
					require.Error(t, err)
					require.Equal(t, testCase.ExpectedErr.Error(), err.Error())

					return
				}

				require.NoError(t, err)

				for i, item := range result.Items {
					require.True(t, model.IsValidId(item.ID))
					item.ID = ""
					result.Items[i] = item
				}

				// remove the checklists from the expected incidents--we don't return them in getIncidents
				for i := range testCase.Want.Items {
					testCase.Want.Items[i].Checklists = nil
				}

				require.Equal(t, testCase.Want, *result)
			})
		}
	}
}

func TestCreateAndGetIncident(t *testing.T) {
	for _, driverName := range driverNames {
		db := setupTestDB(t, driverName)
		incidentStore := setupIncidentStore(t, db)

		validIncidents := []struct {
			Name        string
			Incident    *incident.Incident
			ExpectedErr error
		}{
			{
				Name:        "Empty values",
				Incident:    &incident.Incident{},
				ExpectedErr: nil,
			},
			{
				Name:        "Base incident",
				Incident:    NewBuilder().ToIncident(),
				ExpectedErr: nil,
			},
			{
				Name:        "Name with unicode characters",
				Incident:    NewBuilder().WithName("valid unicode: ñäåö").ToIncident(),
				ExpectedErr: nil,
			},
			{
				Name:        "Created at 0",
				Incident:    NewBuilder().WithCreateAt(0).ToIncident(),
				ExpectedErr: nil,
			},
			{
				Name:        "Deleted incident",
				Incident:    NewBuilder().WithDeleteAt(model.GetMillis()).ToIncident(),
				ExpectedErr: nil,
			},
			{
				Name:        "Ended incident",
				Incident:    NewBuilder().WithEndAt(model.GetMillis()).ToIncident(),
				ExpectedErr: nil,
			},
			{
				Name:        "Inactive incident",
				Incident:    NewBuilder().WithIsActive(false).ToIncident(),
				ExpectedErr: nil,
			},
			{
				Name:        "Incident with one checklist and 10 items",
				Incident:    NewBuilder().WithChecklists([]int{10}).ToIncident(),
				ExpectedErr: nil,
			},
			{
				Name:        "Incident with five checklists with different number of items",
				Incident:    NewBuilder().WithChecklists([]int{1, 2, 3, 4, 5}).ToIncident(),
				ExpectedErr: nil,
			},
			{
				Name:        "Incident should not be nil",
				Incident:    nil,
				ExpectedErr: errors.New("incident is nil"),
			},
			{
				Name:        "Incident should not have ID set",
				Incident:    NewBuilder().WithID().ToIncident(),
				ExpectedErr: errors.New("ID should not be set"),
			},
			{
				Name:        "Incident should not contain checklists with no items",
				Incident:    NewBuilder().WithChecklists([]int{0}).ToIncident(),
				ExpectedErr: errors.New("checklists with no items are not allowed"),
			},
		}

		for _, testCase := range validIncidents {
			t.Run(testCase.Name, func(t *testing.T) {
				var expectedIncident incident.Incident
				if testCase.Incident != nil {
					expectedIncident = *testCase.Incident
				}

				returned, err := incidentStore.CreateIncident(testCase.Incident)

				if testCase.ExpectedErr != nil {
					require.Error(t, err)
					require.Equal(t, testCase.ExpectedErr.Error(), err.Error())
					require.Nil(t, returned)
					return
				}

				require.NoError(t, err)
				require.True(t, model.IsValidId(returned.ID))
				expectedIncident.ID = returned.ID

				actualIncident, err := incidentStore.GetIncident(expectedIncident.ID)
				require.NoError(t, err)

				require.Equal(t, &expectedIncident, actualIncident)
			})
		}
	}
}

// TestGetIncident only tests getting a non-existent incident, since getting existing incidents
// is tested in TestCreateAndGetIncident above.
func TestGetIncident(t *testing.T) {
	for _, driverName := range driverNames {
		db := setupTestDB(t, driverName)
		incidentStore := setupIncidentStore(t, db)

		validIncidents := []struct {
			Name        string
			ID          string
			ExpectedErr error
		}{
			{
				Name:        "Get a non-existing incident",
				ID:          "nonexisting",
				ExpectedErr: errors.New("incident with id 'nonexisting' does not exist: not found"),
			},
			{
				Name:        "Get without ID",
				ID:          "",
				ExpectedErr: errors.New("ID cannot be empty"),
			},
		}

		for _, testCase := range validIncidents {
			t.Run(testCase.Name, func(t *testing.T) {
				returned, err := incidentStore.GetIncident(testCase.ID)

				require.Error(t, err)
				require.Equal(t, testCase.ExpectedErr.Error(), err.Error())
				require.Nil(t, returned)
			})
		}
	}
}

func TestUpdateIncident(t *testing.T) {
	for _, driverName := range driverNames {
		db := setupTestDB(t, driverName)
		incidentStore := setupIncidentStore(t, db)

		validIncidents := []struct {
			Name        string
			Incident    *incident.Incident
			Update      func(incident.Incident) *incident.Incident
			ExpectedErr error
		}{
			{
				Name:     "nil incident",
				Incident: NewBuilder().ToIncident(),
				Update: func(old incident.Incident) *incident.Incident {
					return nil
				},
				ExpectedErr: errors.New("incident is nil"),
			},
			{
				Name:     "id should not be empty",
				Incident: NewBuilder().ToIncident(),
				Update: func(old incident.Incident) *incident.Incident {
					old.ID = ""
					return &old
				},
				ExpectedErr: errors.New("ID should not be empty"),
			},
			{
				Name:     "Incident should not contain checklists with no items",
				Incident: NewBuilder().WithChecklists([]int{1}).ToIncident(),
				Update: func(old incident.Incident) *incident.Incident {
					old.Checklists[0].Items = []playbook.ChecklistItem{}
					return &old
				},
				ExpectedErr: errors.New("checklists with no items are not allowed"),
			},
			{
				Name:     "Not active",
				Incident: NewBuilder().ToIncident(),
				Update: func(old incident.Incident) *incident.Incident {
					old.IsActive = false
					return &old
				},
				ExpectedErr: nil,
			},
			{
				Name:     "new description",
				Incident: NewBuilder().WithDescription("old description").ToIncident(),
				Update: func(old incident.Incident) *incident.Incident {
					old.Description = "new description"
					return &old
				},
				ExpectedErr: nil,
			},
			{
				Name:     "deleted",
				Incident: NewBuilder().ToIncident(),
				Update: func(old incident.Incident) *incident.Incident {
					old.DeleteAt = model.GetMillis()
					return &old
				},
				ExpectedErr: nil,
			},
			{
				Name:     "ended",
				Incident: NewBuilder().ToIncident(),
				Update: func(old incident.Incident) *incident.Incident {
					old.EndAt = model.GetMillis()
					return &old
				},
				ExpectedErr: nil,
			},
			{
				Name:     "Incident with 2 checklists, update the checklists a bit",
				Incident: NewBuilder().WithChecklists([]int{1, 1}).ToIncident(),
				Update: func(old incident.Incident) *incident.Incident {
					old.Checklists[0].Items[0].State = playbook.ChecklistItemStateClosed
					old.Checklists[1].Items[0].Title = "new title"
					return &old
				},
				ExpectedErr: nil,
			},
		}

		for _, testCase := range validIncidents {
			t.Run(testCase.Name, func(t *testing.T) {
				returned, err := incidentStore.CreateIncident(testCase.Incident)
				require.NoError(t, err)
				expected := testCase.Update(*returned)

				err = incidentStore.UpdateIncident(expected)

				if testCase.ExpectedErr != nil {
					require.Error(t, err)
					require.Equal(t, testCase.ExpectedErr.Error(), err.Error())
					return
				}

				require.NoError(t, err)

				actual, err := incidentStore.GetIncident(expected.ID)
				require.NoError(t, err)
				require.Equal(t, expected, actual)
			})
		}
	}
}

func TestGetIncidentIDForChannel(t *testing.T) {
	for _, driverName := range driverNames {
		db := setupTestDB(t, driverName)
		incidentStore := setupIncidentStore(t, db)

		t.Run("retrieve existing incidentID", func(t *testing.T) {
			incident1 := NewBuilder().ToIncident()
			incident2 := NewBuilder().ToIncident()

			returned1, err := incidentStore.CreateIncident(incident1)
			require.NoError(t, err)
			returned2, err := incidentStore.CreateIncident(incident2)
			require.NoError(t, err)

			id1, err := incidentStore.GetIncidentIDForChannel(incident1.ChannelID)
			require.NoError(t, err)
			require.Equal(t, returned1.ID, id1)
			id2, err := incidentStore.GetIncidentIDForChannel(incident2.ChannelID)
			require.NoError(t, err)
			require.Equal(t, returned2.ID, id2)
		})
		t.Run("fail to retrieve non-existing incidentID", func(t *testing.T) {
			id1, err := incidentStore.GetIncidentIDForChannel("nonexistingid")
			require.Error(t, err)
			require.Equal(t, "", id1)
			require.True(t, strings.HasPrefix(err.Error(),
				"channel with id (nonexistingid) does not have an incident"))
		})
	}
}

func TestGetCommanders(t *testing.T) {
	cases := []struct {
		Name          string
		RequesterInfo incident.RequesterInfo
		Options       incident.HeaderFilterOptions
		Expected      []incident.CommanderInfo
		ExpectedErr   error
	}{
		{
			Name: "team 1 - admin",
			RequesterInfo: incident.RequesterInfo{
				UserID:          lucy.ID,
				UserIDtoIsAdmin: map[string]bool{lucy.ID: true},
			},
			Options: incident.HeaderFilterOptions{
				TeamID: team1id,
			},
			Expected:    []incident.CommanderInfo{commander1, commander2, commander3},
			ExpectedErr: nil,
		},
		{
			Name: "team 2 - admin",
			RequesterInfo: incident.RequesterInfo{
				UserID:          lucy.ID,
				UserIDtoIsAdmin: map[string]bool{lucy.ID: true},
			},
			Options: incident.HeaderFilterOptions{
				TeamID: team2id,
			},
			Expected:    []incident.CommanderInfo{commander3},
			ExpectedErr: nil,
		},
		{
			Name: "team 3 - admin",
			RequesterInfo: incident.RequesterInfo{
				UserID:          lucy.ID,
				UserIDtoIsAdmin: map[string]bool{lucy.ID: true},
			},
			Options: incident.HeaderFilterOptions{
				TeamID: team3id,
			},
			Expected:    []incident.CommanderInfo{commander4},
			ExpectedErr: nil,
		},
		{
			Name: "team1 - Alice (in no channels but member of team (because must have made it through API team membership test), can see public incidents)",
			RequesterInfo: incident.RequesterInfo{
				UserID: "Alice",
				TeamID: team1id,
			},
			Options: incident.HeaderFilterOptions{
				TeamID: team1id,
			},
			Expected:    []incident.CommanderInfo{commander1, commander2},
			ExpectedErr: nil,
		},
		{
			Name: "team2 - Charlotte (in no channels but member of team, because must have made it through API team membership test)",
			RequesterInfo: incident.RequesterInfo{
				UserID: "Charlotte",
				TeamID: team2id,
			},
			Options: incident.HeaderFilterOptions{
				TeamID: team2id,
			},
			Expected:    []incident.CommanderInfo{commander3},
			ExpectedErr: nil,
		},
		{
			Name: "no team - admin",
			RequesterInfo: incident.RequesterInfo{
				UserID:          lucy.ID,
				UserIDtoIsAdmin: map[string]bool{lucy.ID: true},
			},
			Options:     incident.HeaderFilterOptions{},
			Expected:    nil,
			ExpectedErr: errors.New("bad parameter 'team_id': must be 26 characters"),
		},
	}

	for _, driverName := range driverNames {
		db := setupTestDB(t, driverName)
		incidentStore := setupIncidentStore(t, db)

		_, _, store := setupSQLStore(t, db)
		setupUsersTable(t, db)
		setupChannelMemberHistoryTable(t, db)
		setupTeamMembersTable(t, db)
		setupChannelMembersTable(t, db)
		setupChannelsTable(t, db)

		addUsers(t, store, []userInfo{lucy})
		makeAdmin(t, store, lucy)
		addUsersToTeam(t, store, []userInfo{alice, charlotte}, team1id)
		addUsersToTeam(t, store, []userInfo{charlotte}, team2id)
		addUsersToChannels(t, store, []userInfo{bob}, []string{channelID01, channelID02, channelID03, channelID04, channelID05, channelID06, channelID07, channelID08, channelID09})
		makeChannelsPublicOrPrivate(t, store, []string{channelID01, channelID02, channelID03, channelID06}, true)
		makeChannelsPublicOrPrivate(t, store, []string{channelID04, channelID05, channelID07, channelID08, channelID09}, false)

		queryBuilder := sq.StatementBuilder.PlaceholderFormat(sq.Question)
		if driverName == model.DATABASE_DRIVER_POSTGRES {
			queryBuilder = queryBuilder.PlaceholderFormat(sq.Dollar)
		}

		insertCommander := queryBuilder.Insert("Users").Columns("ID", "Username")
		for _, commander := range commanders {
			insertCommander = insertCommander.Values(commander.UserID, commander.Username)
		}

		query, args, err := insertCommander.ToSql()
		require.NoError(t, err)
		_, err = db.Exec(query, args...)
		require.NoError(t, err)

		for i := range incidents {
			_, err := incidentStore.CreateIncident(&incidents[i])
			require.NoError(t, err)
		}

		for _, testCase := range cases {
			t.Run(testCase.Name, func(t *testing.T) {
				actual, actualErr := incidentStore.GetCommanders(testCase.RequesterInfo, testCase.Options)

				if testCase.ExpectedErr != nil {
					require.NotNil(t, actualErr)
					require.Equal(t, testCase.ExpectedErr.Error(), actualErr.Error())
					require.Nil(t, actual)
					return
				}

				require.NoError(t, actualErr)

				require.ElementsMatch(t, testCase.Expected, actual)
			})
		}
	}
}

func TestNukeDB(t *testing.T) {
	for _, driverName := range driverNames {
		db := setupTestDB(t, driverName)
		incidentStore := setupIncidentStore(t, db)

		t.Run("nuke db with a few incidents in it", func(t *testing.T) {
			for i := 0; i < 10; i++ {
				newIncident := NewBuilder().ToIncident()
				_, err := incidentStore.CreateIncident(newIncident)
				require.NoError(t, err)
			}

			var rows int64
			err := db.Get(&rows, "SELECT COUNT(*) FROM IR_Incident")
			require.NoError(t, err)
			require.Equal(t, 10, int(rows))

			err = incidentStore.NukeDB()
			require.NoError(t, err)

			err = db.Get(&rows, "SELECT COUNT(*) FROM IR_Incident")
			require.NoError(t, err)
			require.Equal(t, 0, int(rows))

			// TODO: test for playbooks and playbook members
		})
	}
}

func setupIncidentStore(t *testing.T, db *sqlx.DB) incident.Store {
	return NewIncidentStore(setupSQLStore(t, db))
}

// IncidentBuilder is a utility to build incidents with a default base.
// Use it as:
// NewBuilder.WithName("name").WithXYZ(xyz)....ToIncident()
type IncidentBuilder struct {
	*incident.Incident
}

func NewBuilder() *IncidentBuilder {
	return &IncidentBuilder{
		&incident.Incident{
			Header: incident.Header{
				Name:            "base incident",
				IsActive:        true,
				CommanderUserID: model.NewId(),
				TeamID:          model.NewId(),
				ChannelID:       model.NewId(),
				CreateAt:        model.GetMillis(),
				EndAt:           0,
				DeleteAt:        0,
				ActiveStage:     0,
			},
			PostID:     model.NewId(),
			PlaybookID: model.NewId(),
			Checklists: nil,
		},
	}
}

func (t *IncidentBuilder) WithName(name string) *IncidentBuilder {
	t.Name = name

	return t
}

func (t *IncidentBuilder) WithDescription(desc string) *IncidentBuilder {
	t.Description = desc

	return t
}

func (t *IncidentBuilder) WithID() *IncidentBuilder {
	t.ID = model.NewId()

	return t
}

func (t *IncidentBuilder) ToIncident() *incident.Incident {
	if len(t.Checklists) > 0 {
		t.ActiveStageTitle = t.Checklists[t.ActiveStage].Title
	}
	return t.Incident
}

func (t *IncidentBuilder) WithCreateAt(createAt int64) *IncidentBuilder {
	t.CreateAt = createAt

	return t
}

func (t *IncidentBuilder) WithEndAt(endAt int64) *IncidentBuilder {
	t.EndAt = endAt

	return t
}

func (t *IncidentBuilder) WithDeleteAt(deleteAt int64) *IncidentBuilder {
	t.DeleteAt = deleteAt

	return t
}

func (t *IncidentBuilder) WithChecklists(itemsPerChecklist []int) *IncidentBuilder {
	t.Checklists = make([]playbook.Checklist, len(itemsPerChecklist))

	for i, numItems := range itemsPerChecklist {
		items := make([]playbook.ChecklistItem, numItems)
		for j := 0; j < numItems; j++ {
			items[j] = playbook.ChecklistItem{
				ID:    model.NewId(),
				Title: fmt.Sprint("Checklist ", i, " - item ", j),
			}
		}

		t.Checklists[i] = playbook.Checklist{
			ID:    model.NewId(),
			Title: fmt.Sprint("Checklist ", i),
			Items: items,
		}
	}

	return t
}

func (t *IncidentBuilder) WithCommanderUserID(id string) *IncidentBuilder {
	t.CommanderUserID = id

	return t
}

func (t *IncidentBuilder) WithTeamID(id string) *IncidentBuilder {
	t.TeamID = id

	return t
}

func (t *IncidentBuilder) WithIsActive(isActive bool) *IncidentBuilder {
	t.IsActive = isActive

	return t
}

func (t *IncidentBuilder) WithChannelID(id string) *IncidentBuilder {
	t.ChannelID = id

	return t
}<|MERGE_RESOLUTION|>--- conflicted
+++ resolved
@@ -626,29 +626,7 @@
 			},
 			Options: incident.HeaderFilterOptions{
 				TeamID:     team3id,
-<<<<<<< HEAD
-				SearchTerm: "ziggurat",
-			},
-			Want: incident.GetIncidentsResults{
-				TotalCount: 2,
-				PageCount:  1,
-				HasMore:    false,
-				Items:      []incident.Incident{inc08, inc09},
-			},
-			ExpectedErr: nil,
-		},
-		{
-			Name: "team3 - case-insensitive and unicode-normalized with unicode search term - admin",
-			RequesterInfo: incident.RequesterInfo{
-				UserID:          lucy.ID,
-				UserIDtoIsAdmin: map[string]bool{lucy.ID: true},
-			},
-			Options: incident.HeaderFilterOptions{
-				TeamID:     team3id,
-				SearchTerm: "ziggūràt",
-=======
 				SearchTerm: "ZiGgüRat",
->>>>>>> a49b12e0
 			},
 			Want: incident.GetIncidentsResults{
 				TotalCount: 2,
