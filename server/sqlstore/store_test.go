--- conflicted
+++ resolved
@@ -773,19 +773,10 @@
 }
 
 func TestHasPrimaryKeys(t *testing.T) {
-<<<<<<< HEAD
-	db := setupTestDB(t, model.DatabaseDriverPostgres)
+	db := setupTestDB(t)
 	setupPlaybookStore(t, db) // To run the migrations and everything
 	tablesWithoutPrimaryKeys := []string{}
 	err := db.Select(&tablesWithoutPrimaryKeys, `
-=======
-
-	t.Run("PostgreSQL", func(t *testing.T) {
-		db := setupTestDB(t)
-		setupPlaybookStore(t, db) // To run the migrations and everything
-		tablesWithoutPrimaryKeys := []string{}
-		err := db.Select(&tablesWithoutPrimaryKeys, `
->>>>>>> a7f889d1
 			SELECT tab.table_name AS pk_name
 			FROM   information_schema.tables tab
 				   LEFT JOIN information_schema.table_constraints tco
@@ -810,7 +801,6 @@
 	}
 	require.Len(t, tablesWithoutPrimaryKeys, 0)
 	require.NoError(t, err)
-
 }
 
 func removeFromSlice(slice []string, item string) []string {
