--- conflicted
+++ resolved
@@ -217,10 +217,7 @@
 				// compare table schemas
 				dbSchemaMorph, err := getDBSchemaInfo(store)
 				require.NoError(t, err)
-<<<<<<< HEAD
-=======
-
->>>>>>> 62b51099
+
 				// For migration 0.63.0 > 0.64.0 that adds the UpdateAt column to IR_Incident
 				// we do a special check since the order of columns in the test doesn't match
 				if migration.Name == "0.63.0 > 0.64.0" {
