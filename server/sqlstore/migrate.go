// Copyright (c) 2020-present Mattermost, Inc. All Rights Reserved.
// See LICENSE.txt for license information.

package sqlstore

import (
	"context"
	"embed"
	"fmt"
	"path/filepath"

	"github.com/blang/semver"

	"github.com/mattermost/morph"
	"github.com/mattermost/morph/drivers"
	"github.com/mattermost/morph/sources"
	"github.com/mattermost/morph/sources/embedded"
	"github.com/pkg/errors"

	ps "github.com/mattermost/morph/drivers/postgres"

	"github.com/mattermost/mattermost/server/public/model"
)

//go:embed migrations
var assets embed.FS

// RunMigrations will run the migrations (if any). The caller should hold a cluster mutex if there
// is a danger of this being run on multiple servers at once.
func (sqlStore *SQLStore) RunMigrations() error {
	currentSchemaVersion, err := sqlStore.GetCurrentVersion()
	if err != nil {
		return errors.Wrapf(err, "failed to get the current schema version")
	}

	// WARNING: Disable morph migrations until proper testing
	// if err := sqlStore.runMigrationsWithMorph(); err != nil {
	// 	return fmt.Errorf("failed to complete migrations (with morph): %w", err)
	// }

	if currentSchemaVersion.LT(LatestVersion()) {
		if err := sqlStore.runMigrationsLegacy(currentSchemaVersion); err != nil {
			return errors.Wrapf(err, "failed to complete migrations")
		}
	}

	return nil
}

func (sqlStore *SQLStore) runMigrationsLegacy(originalSchemaVersion semver.Version) error {
	currentSchemaVersion := originalSchemaVersion
	for _, migration := range migrations {
		if !currentSchemaVersion.EQ(migration.fromVersion) {
			continue
		}

		if err := sqlStore.migrate(migration); err != nil {
			return err
		}

		currentSchemaVersion = migration.toVersion
	}

	return nil
}

func (sqlStore *SQLStore) migrate(migration Migration) (err error) {
	tx, err := sqlStore.db.Beginx()
	if err != nil {
		return errors.Wrap(err, "could not begin transaction")
	}
	defer sqlStore.finalizeTransaction(tx)

	if err := migration.migrationFunc(tx, sqlStore); err != nil {
		return errors.Wrapf(err, "error executing migration from version %s to version %s", migration.fromVersion.String(), migration.toVersion.String())
	}

	if err := sqlStore.SetCurrentVersion(tx, migration.toVersion); err != nil {
		return errors.Wrapf(err, "failed to set the current version to %s", migration.toVersion.String())
	}

	if err := tx.Commit(); err != nil {
		return errors.Wrap(err, "could not commit transaction")
	}
	return nil
}

func (sqlStore *SQLStore) createDriver() (drivers.Driver, error) {
	driverName := sqlStore.db.DriverName()

<<<<<<< HEAD
	var driver drivers.Driver
	var err error
	switch driverName {
	case DeprecatedDatabaseDriverMysql:
		driver, err = ms.WithInstance(sqlStore.db.DB)
	case model.DatabaseDriverPostgres:
		driver, err = ps.WithInstance(sqlStore.db.DB)
	default:
		err = fmt.Errorf("unsupported database type %s for migration", driverName)
=======
	if driverName != model.DatabaseDriverPostgres {
		return nil, fmt.Errorf("unsupported database type %s for migration, only PostgreSQL is supported", driverName)
>>>>>>> a7f889d1
	}

	return ps.WithInstance(sqlStore.db.DB)
}

func (sqlStore *SQLStore) createSource() (sources.Source, error) {
	driverName := sqlStore.db.DriverName()
	assetsList, err := assets.ReadDir(filepath.Join("migrations", driverName))
	if err != nil {
		return nil, err
	}

	assetNamesForDriver := make([]string, len(assetsList))
	for i, entry := range assetsList {
		assetNamesForDriver[i] = entry.Name()
	}

	src, err := embedded.WithInstance(&embedded.AssetSource{
		Names: assetNamesForDriver,
		AssetFunc: func(name string) ([]byte, error) {
			return assets.ReadFile(filepath.Join("migrations", driverName, name))
		},
	})

	return src, err
}

func (sqlStore *SQLStore) createMorphEngine() (*morph.Morph, error) {
	src, err := sqlStore.createSource()
	if err != nil {
		return nil, err
	}

	driver, err := sqlStore.createDriver()
	if err != nil {
		return nil, err
	}

	opts := []morph.EngineOption{
		morph.WithLock("mm-playbooks-lock-key"),
		morph.SetMigrationTableName("IR_db_migrations"),
		morph.SetStatementTimeoutInSeconds(100000),
	}
	engine, err := morph.New(context.Background(), driver, src, opts...)

	return engine, err
}

// WARNING: We don't use morph migration until proper testing
// func (sqlStore *SQLStore) runMigrationsWithMorph() error {
// 	engine, err := sqlStore.createMorphEngine()
// 	if err != nil {
// 		return err
// 	}
// 	defer engine.Close()

// 	if err := engine.ApplyAll(); err != nil {
// 		return fmt.Errorf("could not apply migrations: %w", err)
// 	}

// 	return nil
// }<|MERGE_RESOLUTION|>--- conflicted
+++ resolved
@@ -88,20 +88,8 @@
 func (sqlStore *SQLStore) createDriver() (drivers.Driver, error) {
 	driverName := sqlStore.db.DriverName()
 
-<<<<<<< HEAD
-	var driver drivers.Driver
-	var err error
-	switch driverName {
-	case DeprecatedDatabaseDriverMysql:
-		driver, err = ms.WithInstance(sqlStore.db.DB)
-	case model.DatabaseDriverPostgres:
-		driver, err = ps.WithInstance(sqlStore.db.DB)
-	default:
-		err = fmt.Errorf("unsupported database type %s for migration", driverName)
-=======
 	if driverName != model.DatabaseDriverPostgres {
 		return nil, fmt.Errorf("unsupported database type %s for migration, only PostgreSQL is supported", driverName)
->>>>>>> a7f889d1
 	}
 
 	return ps.WithInstance(sqlStore.db.DB)
