package sqlstore

import (
	"context"
	"embed"
	"path/filepath"

	"github.com/blang/semver"

	"github.com/mattermost/morph"
	"github.com/mattermost/morph/drivers"
	"github.com/mattermost/morph/sources"
	"github.com/mattermost/morph/sources/embedded"
	"github.com/pkg/errors"

	ms "github.com/mattermost/morph/drivers/mysql"
)

//go:embed migrations
var assets embed.FS

// RunMigrations will run the migrations (if any). The caller should hold a cluster mutex if there
// is a danger of this being run on multiple servers at once.
func (sqlStore *SQLStore) RunMigrations() error {
	currentSchemaVersion, err := sqlStore.GetCurrentVersion()
	if err != nil {
		return errors.Wrapf(err, "failed to get the current schema version")
	}

	// WARNING: Disable morph migrations until proper testing
	// if err := sqlStore.runMigrationsWithMorph(); err != nil {
	// 	return fmt.Errorf("failed to complete migrations (with morph): %w", err)
	// }

	if currentSchemaVersion.LT(LatestVersion()) {
		if err := sqlStore.runMigrationsLegacy(currentSchemaVersion); err != nil {
			return errors.Wrapf(err, "failed to complete migrations")
		}
	}

	return nil
}

func (sqlStore *SQLStore) runMigrationsLegacy(originalSchemaVersion semver.Version) error {
	currentSchemaVersion := originalSchemaVersion
	for _, migration := range migrations {
		if !currentSchemaVersion.EQ(migration.fromVersion) {
			continue
		}

		if err := sqlStore.migrate(migration); err != nil {
			return err
		}

		currentSchemaVersion = migration.toVersion
	}

	return nil
}

func (sqlStore *SQLStore) migrate(migration Migration) (err error) {
	tx, err := sqlStore.db.Beginx()
	if err != nil {
		return errors.Wrap(err, "could not begin transaction")
	}
	defer sqlStore.finalizeTransaction(tx)

	if err := migration.migrationFunc(tx, sqlStore); err != nil {
		return errors.Wrapf(err, "error executing migration from version %s to version %s", migration.fromVersion.String(), migration.toVersion.String())
	}

	if err := sqlStore.SetCurrentVersion(tx, migration.toVersion); err != nil {
		return errors.Wrapf(err, "failed to set the current version to %s", migration.toVersion.String())
	}

	if err := tx.Commit(); err != nil {
		return errors.Wrap(err, "could not commit transaction")
	}
	return nil
}

func (sqlStore *SQLStore) createDriver() (drivers.Driver, error) {
<<<<<<< HEAD
	var driver drivers.Driver
	var err error
	driver, err = ms.WithInstance(sqlStore.db.DB)
=======
	driverName := sqlStore.db.DriverName()

	var driver drivers.Driver
	var err error
	switch driverName {
	case model.DatabaseDriverMysql:
		driver, err = ms.WithInstance(sqlStore.db.DB)
	case model.DatabaseDriverPostgres:
		driver, err = ps.WithInstance(sqlStore.db.DB)
	default:
		err = fmt.Errorf("unsupported database type %s for migration", driverName)
	}
>>>>>>> 968a66a7
	return driver, err
}

func (sqlStore *SQLStore) createSource() (sources.Source, error) {
	driverName := sqlStore.db.DriverName()
	assetsList, err := assets.ReadDir(filepath.Join("migrations", driverName))
	if err != nil {
		return nil, err
	}

	assetNamesForDriver := make([]string, len(assetsList))
	for i, entry := range assetsList {
		assetNamesForDriver[i] = entry.Name()
	}

	src, err := embedded.WithInstance(&embedded.AssetSource{
		Names: assetNamesForDriver,
		AssetFunc: func(name string) ([]byte, error) {
			return assets.ReadFile(filepath.Join("migrations", driverName, name))
		},
	})

	return src, err
}

func (sqlStore *SQLStore) createMorphEngine() (*morph.Morph, error) {
	src, err := sqlStore.createSource()
	if err != nil {
		return nil, err
	}

	driver, err := sqlStore.createDriver()
	if err != nil {
		return nil, err
	}

	opts := []morph.EngineOption{
		morph.WithLock("mm-playbooks-lock-key"),
		morph.SetMigrationTableName("IR_db_migrations"),
		morph.SetStatementTimeoutInSeconds(100000),
	}
	engine, err := morph.New(context.Background(), driver, src, opts...)

	return engine, err
}

// WARNING: We don't use morph migration until proper testing
// func (sqlStore *SQLStore) runMigrationsWithMorph() error {
// 	engine, err := sqlStore.createMorphEngine()
// 	if err != nil {
// 		return err
// 	}
// 	defer engine.Close()

// 	if err := engine.ApplyAll(); err != nil {
// 		return fmt.Errorf("could not apply migrations: %w", err)
// 	}

// 	return nil
// }<|MERGE_RESOLUTION|>--- conflicted
+++ resolved
@@ -3,10 +3,12 @@
 import (
 	"context"
 	"embed"
+	"fmt"
 	"path/filepath"
 
 	"github.com/blang/semver"
 
+	"github.com/mattermost/mattermost-server/v6/model"
 	"github.com/mattermost/morph"
 	"github.com/mattermost/morph/drivers"
 	"github.com/mattermost/morph/sources"
@@ -80,11 +82,6 @@
 }
 
 func (sqlStore *SQLStore) createDriver() (drivers.Driver, error) {
-<<<<<<< HEAD
-	var driver drivers.Driver
-	var err error
-	driver, err = ms.WithInstance(sqlStore.db.DB)
-=======
 	driverName := sqlStore.db.DriverName()
 
 	var driver drivers.Driver
@@ -93,11 +90,10 @@
 	case model.DatabaseDriverMysql:
 		driver, err = ms.WithInstance(sqlStore.db.DB)
 	case model.DatabaseDriverPostgres:
-		driver, err = ps.WithInstance(sqlStore.db.DB)
+		driver, err = ms.WithInstance(sqlStore.db.DB)
 	default:
 		err = fmt.Errorf("unsupported database type %s for migration", driverName)
 	}
->>>>>>> 968a66a7
 	return driver, err
 }
 
