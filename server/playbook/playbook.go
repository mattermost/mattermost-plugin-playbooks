--- conflicted
+++ resolved
@@ -34,13 +34,10 @@
 	AnnouncementChannelEnabled  bool        `json:"announcement_channel_enabled"`
 	WebhookOnCreationURL        string      `json:"webhook_on_creation_url"`
 	WebhookOnCreationEnabled    bool        `json:"webhook_on_creation_enabled"`
-<<<<<<< HEAD
 	WebhookOnArchiveURL         string      `json:"webhook_on_archive_url"`
 	WebhookOnArchiveEnabled     bool        `json:"webhook_on_archive_enabled"`
-=======
 	MessageOnJoin               string      `json:"message_on_join"`
 	MessageOnJoinEnabled        bool        `json:"message_on_join_enabled"`
->>>>>>> 01511830
 }
 
 func (p Playbook) Clone() Playbook {
