package playbook

import (
	"encoding/json"

	"github.com/pkg/errors"
)

// ErrNotFound used to indicate entity not found.
var ErrNotFound = errors.New("not found")

// Playbook represents the planning before an incident type is initiated.
type Playbook struct {
<<<<<<< HEAD
	ID                           string      `json:"id"`
	Title                        string      `json:"title"`
	Description                  string      `json:"description"`
	TeamID                       string      `json:"team_id"`
	CreatePublicIncident         bool        `json:"create_public_incident"`
	CreateAt                     int64       `json:"create_at"`
	DeleteAt                     int64       `json:"delete_at"`
	NumStages                    int64       `json:"num_stages"`
	NumSteps                     int64       `json:"num_steps"`
	Checklists                   []Checklist `json:"checklists"`
	MemberIDs                    []string    `json:"member_ids"`
	BroadcastChannelID           string      `json:"broadcast_channel_id"`
	ReminderMessageTemplate      string      `json:"reminder_message_template"`
	ReminderTimerDefaultSeconds  int64       `json:"reminder_timer_default_seconds"`
	InvitedUserIDs               []string    `json:"invited_user_ids"`
	InvitedGroupIDs              []string    `json:"invited_group_ids"`
	InviteUsersEnabled           bool        `json:"invite_users_enabled"`
	DefaultCommanderID           string      `json:"default_commander_id"`
	DefaultCommanderEnabled      bool        `json:"default_commander_enabled"`
	AnnouncementChannelID        string      `json:"announcement_channel_id"`
	AnnouncementChannelEnabled   bool        `json:"announcement_channel_enabled"`
	WebhookOnCreationURL         string      `json:"webhook_on_creation_url"`
	WebhookOnCreationEnabled     bool        `json:"webhook_on_creation_enabled"`
	WebhookOnStatusUpdateURL     string      `json:"webhook_on_status_update_url"`
	WebhookOnStatusUpdateEnabled bool        `json:"webhook_on_status_update_enabled"`
	MessageOnJoin                string      `json:"message_on_join"`
	MessageOnJoinEnabled         bool        `json:"message_on_join_enabled"`
=======
	ID                                   string      `json:"id"`
	Title                                string      `json:"title"`
	Description                          string      `json:"description"`
	TeamID                               string      `json:"team_id"`
	CreatePublicIncident                 bool        `json:"create_public_incident"`
	CreateAt                             int64       `json:"create_at"`
	DeleteAt                             int64       `json:"delete_at"`
	NumStages                            int64       `json:"num_stages"`
	NumSteps                             int64       `json:"num_steps"`
	Checklists                           []Checklist `json:"checklists"`
	MemberIDs                            []string    `json:"member_ids"`
	BroadcastChannelID                   string      `json:"broadcast_channel_id"`
	ReminderMessageTemplate              string      `json:"reminder_message_template"`
	ReminderTimerDefaultSeconds          int64       `json:"reminder_timer_default_seconds"`
	InvitedUserIDs                       []string    `json:"invited_user_ids"`
	InvitedGroupIDs                      []string    `json:"invited_group_ids"`
	InviteUsersEnabled                   bool        `json:"invite_users_enabled"`
	DefaultCommanderID                   string      `json:"default_commander_id"`
	DefaultCommanderEnabled              bool        `json:"default_commander_enabled"`
	AnnouncementChannelID                string      `json:"announcement_channel_id"`
	AnnouncementChannelEnabled           bool        `json:"announcement_channel_enabled"`
	WebhookOnCreationURL                 string      `json:"webhook_on_creation_url"`
	WebhookOnCreationEnabled             bool        `json:"webhook_on_creation_enabled"`
	MessageOnJoin                        string      `json:"message_on_join"`
	MessageOnJoinEnabled                 bool        `json:"message_on_join_enabled"`
	RetrospectiveReminderIntervalSeconds int64       `json:"retrospective_reminder_interval_seconds"`
	RetrospectiveTemplate                string      `json:"retrospective_template"`
>>>>>>> 764c556e
}

func (p Playbook) Clone() Playbook {
	newPlaybook := p
	var newChecklists []Checklist
	for _, c := range p.Checklists {
		newChecklists = append(newChecklists, c.Clone())
	}
	newPlaybook.Checklists = newChecklists
	newPlaybook.MemberIDs = append([]string(nil), p.MemberIDs...)
	if len(p.InvitedUserIDs) != 0 {
		newPlaybook.InvitedUserIDs = append([]string(nil), p.InvitedUserIDs...)
	}
	if len(p.InvitedGroupIDs) != 0 {
		newPlaybook.InvitedGroupIDs = append([]string(nil), p.InvitedGroupIDs...)
	}
	return newPlaybook
}

func (p Playbook) MarshalJSON() ([]byte, error) {
	type Alias Playbook

	old := Alias(p.Clone())
	// replace nils with empty slices for the frontend
	if old.Checklists == nil {
		old.Checklists = []Checklist{}
	}
	for j, cl := range old.Checklists {
		if cl.Items == nil {
			old.Checklists[j].Items = []ChecklistItem{}
		}
	}
	if old.MemberIDs == nil {
		old.MemberIDs = []string{}
	}
	if old.InvitedUserIDs == nil {
		old.InvitedUserIDs = []string{}
	}
	if old.InvitedGroupIDs == nil {
		old.InvitedGroupIDs = []string{}
	}

	return json.Marshal(old)
}

// Checklist represents a checklist in a playbook
type Checklist struct {
	ID    string          `json:"id"`
	Title string          `json:"title"`
	Items []ChecklistItem `json:"items"`
}

func (c Checklist) Clone() Checklist {
	newChecklist := c
	newChecklist.Items = append([]ChecklistItem(nil), c.Items...)
	return newChecklist
}

// ChecklistItem represents an item in a checklist
type ChecklistItem struct {
	ID                     string `json:"id"`
	Title                  string `json:"title"`
	State                  string `json:"state"`
	StateModified          int64  `json:"state_modified"`
	StateModifiedPostID    string `json:"state_modified_post_id"`
	AssigneeID             string `json:"assignee_id"`
	AssigneeModified       int64  `json:"assignee_modified"`
	AssigneeModifiedPostID string `json:"assignee_modified_post_id"`
	Command                string `json:"command"`
	CommandLastRun         int64  `json:"command_last_run"`
	Description            string `json:"description"`
}

type GetPlaybooksResults struct {
	TotalCount int        `json:"total_count"`
	PageCount  int        `json:"page_count"`
	HasMore    bool       `json:"has_more"`
	Items      []Playbook `json:"items"`
}

// MarshalJSON customizes the JSON marshalling for GetPlaybooksResults by rendering a nil Items as
// an empty slice instead.
func (r GetPlaybooksResults) MarshalJSON() ([]byte, error) {
	type Alias GetPlaybooksResults

	if r.Items == nil {
		r.Items = []Playbook{}
	}

	aux := &struct {
		*Alias
	}{
		Alias: (*Alias)(&r),
	}

	return json.Marshal(aux)
}

// RequesterInfo holds the userID and permissions for the user making the request
type RequesterInfo struct {
	UserID          string
	TeamID          string
	UserIDtoIsAdmin map[string]bool

	// MemberOnly filters playbooks to those for which UserId is a member
	MemberOnly bool
}

// Service is the playbook service for managing playbooks
// userID is the user initiating the event.
type Service interface {
	// Get retrieves a playbook. Returns ErrNotFound if not found.
	Get(id string) (Playbook, error)

	// Create creates a new playbook
	Create(playbook Playbook, userID string) (string, error)

	// GetPlaybooks retrieves all playbooks
	GetPlaybooks() ([]Playbook, error)

	// GetPlaybooksForTeam retrieves all playbooks on the specified team given the provided options
	GetPlaybooksForTeam(requesterInfo RequesterInfo, teamID string, opts Options) (GetPlaybooksResults, error)

	// GetNumPlaybooksForTeam retrieves the number of playbooks in a given team
	GetNumPlaybooksForTeam(teamID string) (int, error)

	// Update updates a playbook
	Update(playbook Playbook, userID string) error

	// Delete deletes a playbook
	Delete(playbook Playbook, userID string) error
}

// Store is an interface for storing playbooks
type Store interface {
	// Get retrieves a playbook
	Get(id string) (Playbook, error)

	// Create creates a new playbook
	Create(playbook Playbook) (string, error)
	// GetPlaybooks retrieves all playbooks
	GetPlaybooks() ([]Playbook, error)

	// GetPlaybooksForTeam retrieves all playbooks on the specified team
	GetPlaybooksForTeam(requesterInfo RequesterInfo, teamID string, opts Options) (GetPlaybooksResults, error)

	// GetNumPlaybooksForTeam retrieves the number of playbooks in a given team
	GetNumPlaybooksForTeam(teamID string) (int, error)

	// Update updates a playbook
	Update(playbook Playbook) error

	// Delete deletes a playbook
	Delete(id string) error
}

// Telemetry defines the methods that the Playbook service needs from the RudderTelemetry.
// userID is the user initiating the event.
type Telemetry interface {
	// CreatePlaybook tracks the creation of a playbook.
	CreatePlaybook(playbook Playbook, userID string)

	// UpdatePlaybook tracks the update of a playbook.
	UpdatePlaybook(playbook Playbook, userID string)

	// DeletePlaybook tracks the deletion of a playbook.
	DeletePlaybook(playbook Playbook, userID string)
}

const (
	ChecklistItemStateOpen       = ""
	ChecklistItemStateInProgress = "in_progress"
	ChecklistItemStateClosed     = "closed"
)

func IsValidChecklistItemState(state string) bool {
	return state == ChecklistItemStateClosed ||
		state == ChecklistItemStateInProgress ||
		state == ChecklistItemStateOpen
}

func IsValidChecklistItemIndex(checklists []Checklist, checklistNum, itemNum int) bool {
	return checklists != nil && checklistNum >= 0 && itemNum >= 0 && checklistNum < len(checklists) && itemNum < len(checklists[checklistNum].Items)
}<|MERGE_RESOLUTION|>--- conflicted
+++ resolved
@@ -11,35 +11,6 @@
 
 // Playbook represents the planning before an incident type is initiated.
 type Playbook struct {
-<<<<<<< HEAD
-	ID                           string      `json:"id"`
-	Title                        string      `json:"title"`
-	Description                  string      `json:"description"`
-	TeamID                       string      `json:"team_id"`
-	CreatePublicIncident         bool        `json:"create_public_incident"`
-	CreateAt                     int64       `json:"create_at"`
-	DeleteAt                     int64       `json:"delete_at"`
-	NumStages                    int64       `json:"num_stages"`
-	NumSteps                     int64       `json:"num_steps"`
-	Checklists                   []Checklist `json:"checklists"`
-	MemberIDs                    []string    `json:"member_ids"`
-	BroadcastChannelID           string      `json:"broadcast_channel_id"`
-	ReminderMessageTemplate      string      `json:"reminder_message_template"`
-	ReminderTimerDefaultSeconds  int64       `json:"reminder_timer_default_seconds"`
-	InvitedUserIDs               []string    `json:"invited_user_ids"`
-	InvitedGroupIDs              []string    `json:"invited_group_ids"`
-	InviteUsersEnabled           bool        `json:"invite_users_enabled"`
-	DefaultCommanderID           string      `json:"default_commander_id"`
-	DefaultCommanderEnabled      bool        `json:"default_commander_enabled"`
-	AnnouncementChannelID        string      `json:"announcement_channel_id"`
-	AnnouncementChannelEnabled   bool        `json:"announcement_channel_enabled"`
-	WebhookOnCreationURL         string      `json:"webhook_on_creation_url"`
-	WebhookOnCreationEnabled     bool        `json:"webhook_on_creation_enabled"`
-	WebhookOnStatusUpdateURL     string      `json:"webhook_on_status_update_url"`
-	WebhookOnStatusUpdateEnabled bool        `json:"webhook_on_status_update_enabled"`
-	MessageOnJoin                string      `json:"message_on_join"`
-	MessageOnJoinEnabled         bool        `json:"message_on_join_enabled"`
-=======
 	ID                                   string      `json:"id"`
 	Title                                string      `json:"title"`
 	Description                          string      `json:"description"`
@@ -67,7 +38,8 @@
 	MessageOnJoinEnabled                 bool        `json:"message_on_join_enabled"`
 	RetrospectiveReminderIntervalSeconds int64       `json:"retrospective_reminder_interval_seconds"`
 	RetrospectiveTemplate                string      `json:"retrospective_template"`
->>>>>>> 764c556e
+	WebhookOnStatusUpdateURL             string      `json:"webhook_on_status_update_url"`
+	WebhookOnStatusUpdateEnabled         bool        `json:"webhook_on_status_update_enabled"`
 }
 
 func (p Playbook) Clone() Playbook {
