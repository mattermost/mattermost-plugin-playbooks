package command

import (
	"fmt"
	"math/rand"
	"strconv"
	"strings"
	"time"

	"github.com/pkg/errors"

	"github.com/mattermost/mattermost-plugin-incident-collaboration/server/app"
	"github.com/mattermost/mattermost-plugin-incident-collaboration/server/bot"
	"github.com/mattermost/mattermost-plugin-incident-collaboration/server/config"
	"github.com/mattermost/mattermost-plugin-incident-collaboration/server/timeutils"
	"github.com/mattermost/mattermost-server/v5/plugin"

	pluginapi "github.com/mattermost/mattermost-plugin-api"

	"github.com/mattermost/mattermost-server/v5/model"
)

const helpText = "###### Mattermost Incident Collaboration Plugin - Slash Command Help\n" +
	"* `/incident start` - Start a new incident. \n" +
	"* `/incident end` - Close the incident of that channel. \n" +
	"* `/incident update` - Update the incident's status and (if enabled) post the status update to the broadcast channel. \n" +
	"* `/incident check [checklist #] [item #]` - check/uncheck the checklist item. \n" +
	"* `/incident checkadd [checklist #] [item text]` - add a checklist item. \n" +
	"* `/incident checkremove [checklist #] [item #]` - remove a checklist item. \n" +
	"* `/incident owner [@username]` - Show or change the current owner. \n" +
	"* `/incident announce ~[channels]` - Announce the current incident in other channels. \n" +
	"* `/incident list` - List all your incidents. \n" +
	"* `/incident info` - Show a summary of the current incident. \n" +
	"* `/incident timeline` - Show the timeline for the current incident. \n" +
	"\n" +
	"Learn more [in our documentation](https://mattermost.com/pl/default-incident-response-app-documentation). \n" +
	""

const confirmPrompt = "CONFIRM"
const maxIncidentsToList = 10

// Register is a function that allows the runner to register commands with the mattermost server.
type Register func(*model.Command) error

// RegisterCommands should be called by the plugin to register all necessary commands
func RegisterCommands(registerFunc Register, addTestCommands bool) error {
	return registerFunc(getCommand(addTestCommands))
}

func getCommand(addTestCommands bool) *model.Command {
	return &model.Command{
		Trigger:          "incident",
		DisplayName:      "Incident",
		Description:      "Incident Collaboration Plugin",
		AutoComplete:     true,
		AutoCompleteDesc: "Available commands: start, end, update, restart, check, announce, list, owner, info",
		AutoCompleteHint: "[command]",
		AutocompleteData: getAutocompleteData(addTestCommands),
	}
}

func getAutocompleteData(addTestCommands bool) *model.AutocompleteData {
	slashIncident := model.NewAutocompleteData("incident", "[command]",
		"Available commands: start, end, update, restart, check, checkadd, checkremove, announce, list, owner, info, timeline")

	start := model.NewAutocompleteData("start", "", "Starts a new incident")
	slashIncident.AddCommand(start)

	end := model.NewAutocompleteData("end", "",
		"Ends the incident associated with the current channel")
	slashIncident.AddCommand(end)

	update := model.NewAutocompleteData("update", "",
		"Update the current incident's status.")
	slashIncident.AddCommand(update)

	restart := model.NewAutocompleteData("restart", "",
		"Restarts the incident associated with the current channel")
	slashIncident.AddCommand(restart)

	checklist := model.NewAutocompleteData("check", "[checklist item]",
		"Checks or unchecks a checklist item.")
	checklist.AddDynamicListArgument(
		"List of checklist items is downloading from your Incident Collaboration plugin",
		"api/v0/incidents/checklist-autocomplete-item", true)
	slashIncident.AddCommand(checklist)

	itemAdd := model.NewAutocompleteData("checkadd", "[checklist]",
		"Add a checklist item")
	itemAdd.AddDynamicListArgument(
		"List of checklist items is downloading from your Incident Collaboration plugin",
		"api/v0/incidents/checklist-autocomplete", true)

	itemRemove := model.NewAutocompleteData("checkremove", "[checklist item]",
		"Remove a checklist item")
	itemRemove.AddDynamicListArgument(
		"List of checklist items is downloading from your Incident Collaboration plugin",
		"api/v0/incidents/checklist-autocomplete-item", true)

	slashIncident.AddCommand(itemAdd)
	slashIncident.AddCommand(itemRemove)

	announce := model.NewAutocompleteData("announce", "~[channels]",
		"Announce the current incident in other channels.")
	announce.AddNamedTextArgument("channel",
		"Channel to announce incident in", "~[channel]", "", true)
	slashIncident.AddCommand(announce)

	list := model.NewAutocompleteData("list", "", "Lists all your incidents")
	slashIncident.AddCommand(list)

	owner := model.NewAutocompleteData("owner", "[@username]",
		"Show or change the current owner")
	owner.AddTextArgument("The desired new owner.", "[@username]", "")
	slashIncident.AddCommand(owner)

	info := model.NewAutocompleteData("info", "", "Shows a summary of the current incident")
	slashIncident.AddCommand(info)

	timeline := model.NewAutocompleteData("timeline", "", "Shows the timeline for the current incident")
	slashIncident.AddCommand(timeline)

	if addTestCommands {
		test := model.NewAutocompleteData("test", "", "Commands for testing and debugging.")

		testGeneratePlaybooks := model.NewAutocompleteData("create-playbooks", "[total playbooks]", "Create one or more playbooks based on number of playbooks defined")
		testGeneratePlaybooks.AddTextArgument("An integer indicating how many playbooks will be generated (at most 5).", "Number of playbooks", "")
		test.AddCommand(testGeneratePlaybooks)

		testCreate := model.NewAutocompleteData("create-incident", "[playbook ID] [timestamp] [incident name]", "Create an incident with a specific creation date")
		testCreate.AddDynamicListArgument("List of playbooks is downloading from your incident response plugin", "api/v0/playbooks/autocomplete", true)
		testCreate.AddTextArgument("Date in format 2020-01-31", "Creation timestamp", `/[0-9]{4}-[0-9]{2}-[0-9]{2}/`)
		testCreate.AddTextArgument("Name of the incident", "Incident name", "")
		test.AddCommand(testCreate)

		testData := model.NewAutocompleteData("bulk-data", "[ongoing] [ended] [days] [seed]", "Generate random test data in bulk")
		testData.AddTextArgument("An integer indicating how many ongoing incidents will be generated.", "Number of ongoing incidents", "")
		testData.AddTextArgument("An integer indicating how many ended incidents will be generated.", "Number of ended incidents", "")
		testData.AddTextArgument("An integer n. The incidents generated will have a start date between n days ago and today.", "Range of days for the incident start date", "")
		testData.AddTextArgument("An integer in case you need random, but reproducible, results", "Random seed (optional)", "")
		test.AddCommand(testData)

		testSelf := model.NewAutocompleteData("self", "", "DESTRUCTIVE ACTION - Perform a series of self tests to ensure everything works as expected.")
		test.AddCommand(testSelf)

		slashIncident.AddCommand(test)
	}

	return slashIncident
}

// Runner handles commands.
type Runner struct {
	context         *plugin.Context
	args            *model.CommandArgs
	pluginAPI       *pluginapi.Client
	logger          bot.Logger
	poster          bot.Poster
	incidentService app.IncidentService
	playbookService app.PlaybookService
	configService   config.Service
}

// NewCommandRunner creates a command runner.
func NewCommandRunner(ctx *plugin.Context, args *model.CommandArgs, api *pluginapi.Client,
	logger bot.Logger, poster bot.Poster, incidentService app.IncidentService, playbookService app.PlaybookService, configService config.Service) *Runner {
	return &Runner{
		context:         ctx,
		args:            args,
		pluginAPI:       api,
		logger:          logger,
		poster:          poster,
		incidentService: incidentService,
		playbookService: playbookService,
		configService:   configService,
	}
}

func (r *Runner) isValid() error {
	if r.context == nil || r.args == nil || r.pluginAPI == nil {
		return errors.New("invalid arguments to command.Runner")
	}
	return nil
}

func (r *Runner) postCommandResponse(text string) {
	post := &model.Post{
		Message: text,
	}
	r.poster.EphemeralPost(r.args.UserId, r.args.ChannelId, post)
}

func (r *Runner) warnUserAndLogErrorf(format string, args ...interface{}) {
	r.logger.Errorf(format, args...)
	r.poster.EphemeralPost(r.args.UserId, r.args.ChannelId, &model.Post{
		Message: "Your request could not be completed. Check the system logs for more information.",
	})
}

func (r *Runner) actionStart(args []string) {
	clientID := ""
	if len(args) > 0 {
		clientID = args[0]
	}

	postID := ""
	if len(args) == 2 {
		postID = args[1]
	}

	if !app.CanViewTeam(r.args.UserId, r.args.TeamId, r.pluginAPI) {
		r.postCommandResponse("Must be a member of the team to start incidents.")
		return
	}

	requesterInfo := app.RequesterInfo{
		UserID:  r.args.UserId,
		TeamID:  r.args.TeamId,
		IsAdmin: app.IsAdmin(r.args.UserId, r.pluginAPI),
	}

	playbooksResults, err := r.playbookService.GetPlaybooksForTeam(requesterInfo, r.args.TeamId,
		app.PlaybookFilterOptions{
			Sort:      app.SortByTitle,
			Direction: app.DirectionAsc,
			Page:      0,
			PerPage:   app.PerPageDefault,
		})
	if err != nil {
		r.warnUserAndLogErrorf("Error: %v", err)
		return
	}

	session, err := r.pluginAPI.Session.Get(r.context.SessionId)
	if err != nil {
		r.warnUserAndLogErrorf("Error retrieving session: %v", err)
		return
	}

	if err := r.incidentService.OpenCreateIncidentDialog(r.args.TeamId, r.args.UserId, r.args.TriggerId, postID, clientID, playbooksResults.Items, session.IsMobileApp()); err != nil {
		r.warnUserAndLogErrorf("Error: %v", err)
		return
	}
}

func (r *Runner) actionCheck(args []string) {
	if len(args) != 2 {
		r.postCommandResponse(helpText)
		return
	}

	checklist, err := strconv.Atoi(args[0])
	if err != nil {
		r.postCommandResponse("Error parsing the first argument. Must be a number.")
		return
	}

	item, err := strconv.Atoi(args[1])
	if err != nil {
		r.postCommandResponse("Error parsing the second argument. Must be a number.")
		return
	}

	incidentID, err := r.incidentService.GetIncidentIDForChannel(r.args.ChannelId)
	if err != nil {
		if errors.Is(err, app.ErrNotFound) {
			r.postCommandResponse("You can only check/uncheck an item from within the incident's channel.")
			return
		}
		r.warnUserAndLogErrorf("Error retrieving incident: %v", err)
		return
	}

	err = r.incidentService.ToggleCheckedState(incidentID, r.args.UserId, checklist, item)
	if err != nil {
		r.warnUserAndLogErrorf("Error checking/unchecking item: %v", err)
	}
}

func (r *Runner) actionAddChecklistItem(args []string) {
	if len(args) < 1 {
		r.postCommandResponse("Need to provide arguments")
		return
	}

	checklist, err := strconv.Atoi(args[0])
	if err != nil {
		r.postCommandResponse("Error parsing the first argument. Must be a number.")
		return
	}

	incidentID, err := r.incidentService.GetIncidentIDForChannel(r.args.ChannelId)
	if err != nil {
		if errors.Is(err, app.ErrNotFound) {
			r.postCommandResponse("You can only add an item from within the incident's channel.")
			return
		}
		r.warnUserAndLogErrorf("Error retrieving incident: %v", err)
		return
	}

	// If we didn't get the item's text, then use the interactive dialog
	if len(args) == 1 {
		if err := r.incidentService.OpenAddChecklistItemDialog(r.args.TriggerId, incidentID, checklist); err != nil {
			r.warnUserAndLogErrorf("Error: %v", err)
			return
		}
		return
	}

	combineargs := strings.Join(args[1:], " ")
	if err := r.incidentService.AddChecklistItem(incidentID, r.args.UserId, checklist, app.ChecklistItem{
		Title: combineargs,
	}); err != nil {
		r.warnUserAndLogErrorf("Error: %v", err)
		return
	}

}

func (r *Runner) actionRemoveChecklistItem(args []string) {
	if len(args) != 2 {
		r.postCommandResponse("Command expects two arguments: the checklist number and the item number.")
		return
	}

	checklist, err := strconv.Atoi(args[0])
	if err != nil {
		r.postCommandResponse("Error parsing the first argument. Must be a number.")
		return
	}

	item, err := strconv.Atoi(args[1])
	if err != nil {
		r.postCommandResponse("Error parsing the second argument. Must be a number.")
		return
	}

	incidentID, err := r.incidentService.GetIncidentIDForChannel(r.args.ChannelId)
	if err != nil {
		if errors.Is(err, app.ErrNotFound) {
			r.postCommandResponse("You can only remove an item from within the incident's channel.")
			return
		}
		r.warnUserAndLogErrorf("Error retrieving incident: %v", err)
		return
	}

	err = r.incidentService.RemoveChecklistItem(incidentID, r.args.UserId, checklist, item)
	if err != nil {
		r.warnUserAndLogErrorf("Error removing item: %v", err)
	}
}

func (r *Runner) actionOwner(args []string) {
	switch len(args) {
	case 0:
		r.actionShowOwner(args)
	case 1:
		r.actionChangeOwner(args)
	default:
		r.postCommandResponse("/incident owner expects at most one argument.")
	}
}

func (r *Runner) actionShowOwner([]string) {
	incidentID, err := r.incidentService.GetIncidentIDForChannel(r.args.ChannelId)
	if errors.Is(err, app.ErrNotFound) {
		r.postCommandResponse("You can only see the owner from within the incident's channel.")
		return
	} else if err != nil {
		r.warnUserAndLogErrorf("Error retrieving incident for channel %s: %v", r.args.ChannelId, err)
		return
	}

	currentIncident, err := r.incidentService.GetIncident(incidentID)
	if err != nil {
		r.warnUserAndLogErrorf("Error retrieving incident: %v", err)
		return
	}

	ownerUser, err := r.pluginAPI.User.Get(currentIncident.OwnerUserID)
	if err != nil {
		r.warnUserAndLogErrorf("Error retrieving owner user: %v", err)
		return
	}

	r.postCommandResponse(fmt.Sprintf("**@%s** is the current owner for this incident.", ownerUser.Username))
}

func (r *Runner) actionChangeOwner(args []string) {
	targetOwnerUsername := strings.TrimLeft(args[0], "@")

	incidentID, err := r.incidentService.GetIncidentIDForChannel(r.args.ChannelId)
	if errors.Is(err, app.ErrNotFound) {
		r.postCommandResponse("You can only change the owner from within the incident's channel.")
		return
	} else if err != nil {
		r.warnUserAndLogErrorf("Error retrieving incident for channel %s: %v", r.args.ChannelId, err)
		return
	}

	currentIncident, err := r.incidentService.GetIncident(incidentID)
	if err != nil {
		r.warnUserAndLogErrorf("Error retrieving incident: %v", err)
		return
	}

	targetOwnerUser, err := r.pluginAPI.User.GetByUsername(targetOwnerUsername)
	if errors.Is(err, pluginapi.ErrNotFound) {
		r.postCommandResponse(fmt.Sprintf("Unable to find user @%s", targetOwnerUsername))
		return
	} else if err != nil {
		r.warnUserAndLogErrorf("Error finding user @%s: %v", targetOwnerUsername, err)
		return
	}

	if currentIncident.OwnerUserID == targetOwnerUser.Id {
		r.postCommandResponse(fmt.Sprintf("User @%s is already owner of this incident.", targetOwnerUsername))
		return
	}

	_, err = r.pluginAPI.Channel.GetMember(r.args.ChannelId, targetOwnerUser.Id)
	if errors.Is(err, pluginapi.ErrNotFound) {
		r.postCommandResponse(fmt.Sprintf("User @%s must be part of this channel to make them owner.", targetOwnerUsername))
		return
	} else if err != nil {
		r.warnUserAndLogErrorf("Failed to find user @%s as channel member: %v", targetOwnerUsername, err)
		return
	}

	err = r.incidentService.ChangeOwner(currentIncident.ID, r.args.UserId, targetOwnerUser.Id)
	if err != nil {
		r.warnUserAndLogErrorf("Failed to change owner to @%s: %v", targetOwnerUsername, err)
		return
	}
}

func (r *Runner) actionAnnounce(args []string) {
	if len(args) < 1 {
		r.postCommandResponse(helpText)
		return
	}

	incidentID, err := r.incidentService.GetIncidentIDForChannel(r.args.ChannelId)
	if err != nil {
		if errors.Is(err, app.ErrNotFound) {
			r.postCommandResponse("You can only announce from within the incident's channel.")
			return
		}
		r.warnUserAndLogErrorf("Error retrieving incident: %v", err)
		return
	}

	currentIncident, err := r.incidentService.GetIncident(incidentID)
	if err != nil {
		r.warnUserAndLogErrorf("Error retrieving incident: %v", err)
		return
	}

	ownerUser, err := r.pluginAPI.User.Get(currentIncident.OwnerUserID)
	if err != nil {
		r.warnUserAndLogErrorf("Error retrieving owner user: %v", err)
		return
	}

	incidentChannel, err := r.pluginAPI.Channel.Get(currentIncident.ChannelID)
	if err != nil {
		r.warnUserAndLogErrorf("Error retrieving incident channel: %v", err)
		return
	}

	for _, channelarg := range args {
		targetChannelName := strings.TrimPrefix(channelarg, "~")
		targetChannel, err := r.pluginAPI.Channel.GetByName(r.args.TeamId, targetChannelName, false)
		if err != nil {
			r.postCommandResponse("Channel not found: " + channelarg)
			continue
		}
		if !app.CanPostToChannel(r.args.UserId, targetChannel.Id, r.pluginAPI) {
			r.postCommandResponse("Cannot post to: " + channelarg)
			continue
		}
		if err := r.announceChannel(targetChannel.Id, ownerUser.Username, incidentChannel.Name); err != nil {
			r.postCommandResponse("Error announcing to: " + channelarg)
		}
	}
}

func (r *Runner) actionList() {
	team, err := r.pluginAPI.Team.Get(r.args.TeamId)
	if err != nil {
		r.warnUserAndLogErrorf("Error retrieving current team: %v", err)
		return
	}

	session, err := r.pluginAPI.Session.Get(r.context.SessionId)
	if err != nil {
		r.warnUserAndLogErrorf("Error retrieving session: %v", err)
		return
	}

	if !session.IsMobileApp() {
		// The RHS was opened by the webapp, so inform the user
		r.postCommandResponse("The list of your incidents is open in the right hand side of the channel.")
		return
	}

	requesterInfo, err := app.GetRequesterInfo(r.args.UserId, r.pluginAPI)
	if err != nil {
		r.warnUserAndLogErrorf("Error resolving permissions: %v", err)
		return
	}

	options := app.IncidentFilterOptions{
		TeamID:    r.args.TeamId,
		MemberID:  r.args.UserId,
		Page:      0,
		PerPage:   maxIncidentsToList,
		Sort:      app.SortByCreateAt,
		Direction: app.DirectionDesc,
		Statuses:  []string{app.StatusReported, app.StatusActive, app.StatusResolved},
	}

	result, err := r.incidentService.GetIncidents(requesterInfo, options)
	if err != nil {
		r.warnUserAndLogErrorf("Error retrieving the incidents: %v", err)
		return
	}

	message := "Ongoing Incidents in **" + team.DisplayName + "** Team:\n"
	if len(result.Items) == 0 {
		message = "There are no ongoing incidents in **" + team.DisplayName + "** team."
	}

	now := time.Now()
	attachments := make([]*model.SlackAttachment, len(result.Items))
	for i, incident := range result.Items {
		owner, err := r.pluginAPI.User.Get(incident.OwnerUserID)
		if err != nil {
			r.warnUserAndLogErrorf("Error retrieving owner of incident '%s': %v", incident.Name, err)
			return
		}

		channel, err := r.pluginAPI.Channel.Get(incident.ChannelID)
		if err != nil {
			r.warnUserAndLogErrorf("Error retrieving channel of incident '%s': %v", incident.Name, err)
			return
		}

		attachments[i] = &model.SlackAttachment{
			Pretext: fmt.Sprintf("### ~%s", channel.Name),
			Fields: []*model.SlackAttachmentField{
				{Title: "Duration:", Value: timeutils.DurationString(timeutils.GetTimeForMillis(incident.CreateAt), now)},
				{Title: "Owner:", Value: fmt.Sprintf("@%s", owner.Username)},
			},
		}
	}

	post := &model.Post{
		Message: message,
		Props: map[string]interface{}{
			"attachments": attachments,
		},
	}
	r.poster.EphemeralPost(r.args.UserId, r.args.ChannelId, post)
}

func (r *Runner) actionInfo() {
	incidentID, err := r.incidentService.GetIncidentIDForChannel(r.args.ChannelId)
	if errors.Is(err, app.ErrNotFound) {
		r.postCommandResponse("You can only see the details of an incident from within the incident's channel.")
		return
	} else if err != nil {
		r.warnUserAndLogErrorf("Error retrieving incident: %v", err)
		return
	}

	session, err := r.pluginAPI.Session.Get(r.context.SessionId)
	if err != nil {
		r.warnUserAndLogErrorf("Error retrieving session: %v", err)
		return
	}

	if !session.IsMobileApp() {
		// The RHS was opened by the webapp, so inform the user
		r.postCommandResponse("Your incident details are already open in the right hand side of the channel.")
		return
	}

	incident, err := r.incidentService.GetIncident(incidentID)
	if err != nil {
		r.warnUserAndLogErrorf("Error retrieving incident: %v", err)
		return
	}

	owner, err := r.pluginAPI.User.Get(incident.OwnerUserID)
	if err != nil {
		r.warnUserAndLogErrorf("Error retrieving owner user: %v", err)
		return
	}

	tasks := ""
	for _, checklist := range incident.Checklists {
		for _, item := range checklist.Items {
			icon := ":white_large_square: "
			timestamp := ""
			if item.State == app.ChecklistItemStateClosed {
				icon = ":white_check_mark: "
				timestamp = " (" + timeutils.GetTimeForMillis(item.StateModified).Format("15:04 PM") + ")"
			}

			tasks += icon + item.Title + timestamp + "\n"
		}
	}
	attachment := &model.SlackAttachment{
		Fields: []*model.SlackAttachmentField{
			{Title: "Incident Name:", Value: fmt.Sprintf("**%s**", strings.Trim(incident.Name, " "))},
			{Title: "Duration:", Value: timeutils.DurationString(timeutils.GetTimeForMillis(incident.CreateAt), time.Now())},
			{Title: "Owner:", Value: fmt.Sprintf("@%s", owner.Username)},
			{Title: "Tasks:", Value: tasks},
		},
	}

	post := &model.Post{
		Props: map[string]interface{}{
			"attachments": []*model.SlackAttachment{attachment},
		},
	}
	r.poster.EphemeralPost(r.args.UserId, r.args.ChannelId, post)
}

func (r *Runner) announceChannel(targetChannelID, ownerUsername, incidentChannelName string) error {
	if _, err := r.poster.PostMessage(targetChannelID, "@%v started an incident in ~%v", ownerUsername, incidentChannelName); err != nil {
		return err
	}

	return nil
}

func (r *Runner) actionEnd() {
	r.actionUpdate()
}

func (r *Runner) actionUpdate() {
	incidentID, err := r.incidentService.GetIncidentIDForChannel(r.args.ChannelId)
	if err != nil {
		if errors.Is(err, app.ErrNotFound) {
			r.postCommandResponse("You can only update an incident from within the incident's channel.")
			return
		}
		r.warnUserAndLogErrorf("Error retrieving incident: %v", err)
		return
	}

	if err = app.EditIncident(r.args.UserId, r.args.ChannelId, r.pluginAPI); err != nil {
		if errors.Is(err, app.ErrNoPermissions) {
			r.postCommandResponse(fmt.Sprintf("userID `%s` is not an admin or channel member", r.args.UserId))
			return
		}
		r.warnUserAndLogErrorf("Error retrieving incident: %v", err)
		return
	}

	err = r.incidentService.OpenUpdateStatusDialog(incidentID, r.args.TriggerId)
	switch {
	case errors.Is(err, app.ErrIncidentNotActive):
		r.postCommandResponse("This incident has already been closed.")
		return
	case err != nil:
		r.warnUserAndLogErrorf("Error: %v", err)
		return
	}
}

func (r *Runner) actionRestart() {
	r.actionUpdate()
}

func (r *Runner) actionAdd(args []string) {
	if len(args) != 1 {
		r.postCommandResponse("Need to provide a postId")
		return
	}

	postID := args[0]
	if postID == "" {
		r.postCommandResponse("Need to provide a postId")
		return
	}

	isGuest, err := app.IsGuest(r.args.UserId, r.pluginAPI)
	if err != nil {
		r.warnUserAndLogErrorf("Error: %v", err)
		return
	}

	requesterInfo := app.RequesterInfo{
		UserID:  r.args.UserId,
		IsAdmin: app.IsAdmin(r.args.UserId, r.pluginAPI),
		IsGuest: isGuest,
	}

	if err := r.incidentService.OpenAddToTimelineDialog(requesterInfo, postID, r.args.TeamId, r.args.TriggerId); err != nil {
		r.warnUserAndLogErrorf("Error: %v", err)
		return
	}
}

func (r *Runner) actionTimeline() {
	incidentID, err := r.incidentService.GetIncidentIDForChannel(r.args.ChannelId)
	if err != nil {
		if errors.Is(err, app.ErrNotFound) {
			r.postCommandResponse("You can only run the timeline command from within an incident channel.")
			return
		}
		r.warnUserAndLogErrorf("Error retrieving incident: %v", err)
		return
	}

	incidentToRead, err := r.incidentService.GetIncident(incidentID)
	if err != nil {
		r.warnUserAndLogErrorf("Error retrieving incident: %v", err)
		return
	}

	if len(incidentToRead.TimelineEvents) == 0 {
		r.postCommandResponse("There are no timeline events to display.")
		return
	}

	team, err := r.pluginAPI.Team.Get(r.args.TeamId)
	if err != nil {
		r.warnUserAndLogErrorf("Error retrieving team: %v", err)
		return
	}
	postURL := fmt.Sprintf("/%s/pl/", team.Name)

	message := "Timeline for **" + incidentToRead.Name + "**:\n\n" +
		"|Event Time | Since Reported | Event |\n" +
		"|:----------|:---------------|:------|\n"

	var reported time.Time
	for _, e := range incidentToRead.TimelineEvents {
		if e.EventType == app.IncidentCreated {
			reported = timeutils.GetTimeForMillis(e.EventAt)
			break
		}
	}
	for _, e := range incidentToRead.TimelineEvents {
		if e.EventType == app.AssigneeChanged ||
			e.EventType == app.TaskStateModified ||
			e.EventType == app.RanSlashCommand {
			continue
		}

		timeLink := timeutils.GetTimeForMillis(e.EventAt).Format("Jan 2 15:04")
		if e.PostID != "" {
			timeLink = " [" + timeLink + "](" + postURL + e.PostID + ") "
		}
		message += "|" + timeLink + "|" + r.timeSince(e, reported) + "|" + r.summaryMessage(e) + "|\n"
	}

	r.poster.EphemeralPost(r.args.UserId, r.args.ChannelId, &model.Post{Message: message})
}

func (r *Runner) summaryMessage(event app.TimelineEvent) string {
	var username string
	user, err := r.pluginAPI.User.Get(event.SubjectUserID)
	if err == nil {
		username = user.Username
	}

	switch event.EventType {
	case app.IncidentCreated:
		return "Incident Reported by @" + username
	case app.StatusUpdated:
		if event.Summary == "" {
			return "@" + username + " posted a status update"
		}
		return "@" + username + " changed status from " + event.Summary
	case app.OwnerChanged:
		return "Owner changes from " + event.Summary
	case app.TaskStateModified:
		return "@" + username + " " + event.Summary
	case app.AssigneeChanged:
		return "@" + username + " " + event.Summary
	case app.RanSlashCommand:
		return "@" + username + " " + event.Summary
	case app.PublishedRetrospective:
		return "@" + username + " published retrospective"
	case app.CanceledRetrospective:
		return "@" + username + " canceled retrospective"
	default:
		return event.Summary
	}
}

func (r *Runner) timeSince(event app.TimelineEvent, reported time.Time) string {
	if event.EventType == app.IncidentCreated {
		return ""
	}
	eventAt := timeutils.GetTimeForMillis(event.EventAt)
	if reported.Before(eventAt) {
		return timeutils.DurationString(reported, eventAt)
	}
	return "-" + timeutils.DurationString(eventAt, reported)
}

func (r *Runner) actionTestSelf(args []string) {
	if r.pluginAPI.Configuration.GetConfig().ServiceSettings.EnableTesting == nil ||
		!*r.pluginAPI.Configuration.GetConfig().ServiceSettings.EnableTesting {
		r.postCommandResponse(helpText)
		return
	}

	if !r.pluginAPI.User.HasPermissionTo(r.args.UserId, model.PERMISSION_MANAGE_SYSTEM) {
		r.postCommandResponse("Running the self-test is restricted to system administrators.")
		return
	}

	if len(args) != 3 || args[0] != confirmPrompt || args[1] != "TEST" || args[2] != "SELF" {
		r.postCommandResponse("Are you sure you want to self-test (which will nuke the database and delete all data -- instances, configuration)? " +
			"All incident data will be lost. To self-test, type `/incident test self CONFIRM TEST SELF`")
		return
	}

	if err := r.incidentService.NukeDB(); err != nil {
		r.postCommandResponse("There was an error while nuking db. Err: " + err.Error())
		return
	}

	shortDescription := "A short description."
	longDescription := `A very long description describing the item in a very descriptive way. Now with Markdown syntax! We have *italics* and **bold**. We have [external](http://example.com) and [internal links](/ad-1/com.mattermost.plugin-incident-management/playbooks). We have even links to channels: ~town-square. And links to users: @sysadmin, @user-1. We do have the usual headings and lists, of course:
## Unordered List
- One
- Two
- Three

### Ordered List
1. One
2. Two
3. Three

We also have images:

![Mattermost logo](/static/icon_152x152.png)

And... yes, of course, we have emojis

:muscle: :sunglasses: :tada: :confetti_ball: :balloon: :cowboy_hat_face: :nail_care:`

	testPlaybook := app.Playbook{
		Title:  "testing playbook",
		TeamID: r.args.TeamId,
		Checklists: []app.Checklist{
			{
				Title: "Identification",
				Items: []app.ChecklistItem{
					{
						Title:       "Create Jira ticket",
						Description: longDescription,
					},
					{
						Title: "Add on-call team members",
						State: app.ChecklistItemStateClosed,
					},
					{
						Title:       "Identify blast radius",
						Description: shortDescription,
					},
					{
						Title: "Identify impacted services",
					},
					{
						Title: "Collect server data logs",
					},
					{
						Title: "Identify blast Analyze data logs",
					},
				},
			},
			{
				Title: "Resolution",
				Items: []app.ChecklistItem{
					{
						Title: "Align on plan of attack",
					},
					{
						Title: "Confirm resolution",
					},
				},
			},
			{
				Title: "Analysis",
				Items: []app.ChecklistItem{
					{
						Title: "Writeup root-cause analysis",
					},
					{
						Title: "Review post-mortem",
					},
				},
			},
		},
	}
	playbookID, err := r.playbookService.Create(testPlaybook, r.args.UserId)
	if err != nil {
		r.postCommandResponse("There was an error while creating playbook. Err: " + err.Error())
		return
	}

	gotplaybook, err := r.playbookService.Get(playbookID)
	if err != nil {
		r.postCommandResponse(fmt.Sprintf("There was an error while retrieving playbook. ID: %v Err: %v", playbookID, err.Error()))
		return
	}

	if gotplaybook.Title != testPlaybook.Title {
		r.postCommandResponse(fmt.Sprintf("Retrieved playbook is wrong, ID: %v Playbook: %+v", playbookID, gotplaybook))
		return
	}

	if gotplaybook.ID == "" {
		r.postCommandResponse("Retrieved playbook has a blank ID")
		return
	}

	gotPlaybooks, err := r.playbookService.GetPlaybooks()
	if err != nil {
		r.postCommandResponse("There was an error while retrieving all playbooks. Err: " + err.Error())
		return
	}

	if len(gotPlaybooks) != 1 || gotPlaybooks[0].Title != testPlaybook.Title {
		r.postCommandResponse(fmt.Sprintf("Retrieved playbooks are wrong: %+v", gotPlaybooks))
		return
	}

	gotplaybook.Title = "This is an updated title"
	if err = r.playbookService.Update(gotplaybook, r.args.UserId); err != nil {
		r.postCommandResponse("Unable to update playbook Err:" + err.Error())
		return
	}

	gotupdated, err := r.playbookService.Get(playbookID)
	if err != nil {
		r.postCommandResponse(fmt.Sprintf("There was an error while retrieving playbook. ID: %v Err: %v", playbookID, err.Error()))
		return
	}

	if gotupdated.Title != gotplaybook.Title {
		r.postCommandResponse("Update was ineffective")
		return
	}

	todeleteid, err := r.playbookService.Create(testPlaybook, r.args.UserId)
	if err != nil {
		r.postCommandResponse("There was an error while creating playbook. Err: " + err.Error())
		return
	}
	testPlaybook.ID = todeleteid
	if err = r.playbookService.Delete(testPlaybook, r.args.UserId); err != nil {
		r.postCommandResponse("There was an error while deleting playbook. Err: " + err.Error())
		return
	}

	if deletedPlaybook, _ := r.playbookService.Get(todeleteid); deletedPlaybook.Title != "" {
		r.postCommandResponse("Playbook should have been vaporized! Where's the kaboom? There was supposed to be an earth-shattering Kaboom!")
		return
	}

	incident, err := r.incidentService.CreateIncident(&app.Incident{
		Name:               "Cloud Incident 4739",
		TeamID:             r.args.TeamId,
		OwnerUserID:        r.args.UserId,
		PlaybookID:         gotplaybook.ID,
		Checklists:         gotplaybook.Checklists,
		BroadcastChannelID: gotplaybook.BroadcastChannelID,
	}, &gotplaybook, r.args.UserId, true)
	if err != nil {
		r.postCommandResponse("Unable to create test incident: " + err.Error())
		return
	}

	if err := r.incidentService.AddChecklistItem(incident.ID, r.args.UserId, 0, app.ChecklistItem{
		Title: "I should be checked and second",
	}); err != nil {
		r.postCommandResponse("Unable to add checklist item: " + err.Error())
		return
	}

	if err := r.incidentService.AddChecklistItem(incident.ID, r.args.UserId, 0, app.ChecklistItem{
		Title: "I should be deleted",
	}); err != nil {
		r.postCommandResponse("Unable to add checklist item: " + err.Error())
		return
	}

	if err := r.incidentService.AddChecklistItem(incident.ID, r.args.UserId, 0, app.ChecklistItem{
		Title: "I should not say this.",
		State: app.ChecklistItemStateClosed,
	}); err != nil {
		r.postCommandResponse("Unable to add checklist item: " + err.Error())
		return
	}

	if err := r.incidentService.ModifyCheckedState(incident.ID, r.args.UserId, app.ChecklistItemStateClosed, 0, 0); err != nil {
		r.postCommandResponse("Unable to modify checked state: " + err.Error())
		return
	}

	if err := r.incidentService.ModifyCheckedState(incident.ID, r.args.UserId, app.ChecklistItemStateOpen, 0, 2); err != nil {
		r.postCommandResponse("Unable to modify checked state: " + err.Error())
		return
	}

	if err := r.incidentService.RemoveChecklistItem(incident.ID, r.args.UserId, 0, 1); err != nil {
		r.postCommandResponse("Unable to remove checklist item: " + err.Error())
		return
	}

	if err := r.incidentService.EditChecklistItem(incident.ID, r.args.UserId, 0, 1,
		"I should say this! and be unchecked and first!", "", ""); err != nil {
		r.postCommandResponse("Unable to remove checklist item: " + err.Error())
		return
	}

	if err := r.incidentService.MoveChecklistItem(incident.ID, r.args.UserId, 0, 0, 1); err != nil {
		r.postCommandResponse("Unable to remove checklist item: " + err.Error())
		return
	}

	r.postCommandResponse("Self test success.")
}

func (r *Runner) actionTest(args []string) {
	if r.pluginAPI.Configuration.GetConfig().ServiceSettings.EnableTesting == nil ||
		!*r.pluginAPI.Configuration.GetConfig().ServiceSettings.EnableTesting {
		r.postCommandResponse("Setting `EnableTesting` must be set to `true` to run the test command.")
		return
	}

	if !r.pluginAPI.User.HasPermissionTo(r.args.UserId, model.PERMISSION_MANAGE_SYSTEM) {
		r.postCommandResponse("Running the test command is restricted to system administrators.")
		return
	}

	if len(args) < 1 {
		r.postCommandResponse("The `/incident test` command needs at least one command.")
		return
	}

	command := strings.ToLower(args[0])
	var params = []string{}
	if len(args) > 1 {
		params = args[1:]
	}

	switch command {
	case "create-playbooks":
		r.actionTestGeneratePlaybooks(params)
	case "create-incident":
		r.actionTestCreate(params)
		return
	case "bulk-data":
		r.actionTestData(params)
	case "self":
		r.actionTestSelf(params)
	default:
		r.postCommandResponse(fmt.Sprintf("Command '%s' unknown.", args[0]))
		return
	}
}

func (r *Runner) actionTestGeneratePlaybooks(params []string) {
	if len(params) < 1 {
		r.postCommandResponse("The command expects one parameter: <numPlaybooks>")
		return
	}

	numPlaybooks, err := strconv.Atoi(params[0])
	if err != nil {
		r.postCommandResponse("Error parsing the first argument. Must be a number.")
		return
	}

	if numPlaybooks > 5 {
		r.postCommandResponse("Maximum number of playbooks is 5")
		return
	}

	playbookIds := make([]string, 0, numPlaybooks)
	for i := 0; i < numPlaybooks; i++ {
		dummyPlaybook := dummyListPlaybooks[i]
		dummyPlaybook.TeamID = r.args.TeamId
		newPlaybookID, errCreatePlayboook := r.playbookService.Create(dummyPlaybook, r.args.UserId)
		if errCreatePlayboook != nil {
			r.warnUserAndLogErrorf("unable to create playbook: %v", err)
			return
		}

		playbookIds = append(playbookIds, newPlaybookID)
	}

	team, errGetTeam := r.pluginAPI.Team.Get(r.args.TeamId)
	if errGetTeam != nil {
		r.warnUserAndLogErrorf("unable to retrieve team: %v", err)
		return
	}

	msg := "Playbooks successfully created"
	for i, playbookID := range playbookIds {
		url := fmt.Sprintf("/%s/com.mattermost.plugin-incident-management/playbooks/%s", team.Name, playbookID)
		msg += fmt.Sprintf("\n- [%s](%s)", dummyListPlaybooks[i].Title, url)
	}

	r.postCommandResponse(msg)
}

func (r *Runner) actionTestCreate(params []string) {
	if len(params) < 3 {
		r.postCommandResponse("The command expects three parameters: <playbook_id> <timestamp> <incident name>")
		return
	}

	playbookID := params[0]
	if !model.IsValidId(playbookID) {
		r.postCommandResponse("The first parameter, <playbook_id>, must be a valid ID.")
		return
	}
	playbook, err := r.playbookService.Get(playbookID)
	if err != nil {
		r.postCommandResponse(fmt.Sprintf("The playbook with ID '%s' does not exist.", playbookID))
		return
	}

	creationTimestamp, err := time.ParseInLocation("2006-01-02", params[1], time.Now().Location())
	if err != nil {
		r.postCommandResponse(fmt.Sprintf("Timestamp '%s' could not be parsed as a date. If you want the incident to start on January 2, 2006, the timestamp should be '2006-01-02'.", params[1]))
		return
	}

	incidentName := strings.Join(params[2:], " ")

	incident, err := r.incidentService.CreateIncident(
		&app.Incident{
			Name:        incidentName,
			OwnerUserID: r.args.UserId,
			TeamID:      r.args.TeamId,
			PlaybookID:  playbookID,
			Checklists:  playbook.Checklists,
		},
		&playbook,
		r.args.UserId,
		true,
	)
	if err != nil {
		r.warnUserAndLogErrorf("unable to create incident: %v", err)
		return
	}

	if err = r.incidentService.ChangeCreationDate(incident.ID, creationTimestamp); err != nil {
		r.warnUserAndLogErrorf("unable to change date of recently created incident: %v", err)
		return
	}

	channel, err := r.pluginAPI.Channel.Get(incident.ChannelID)
	if err != nil {
		r.warnUserAndLogErrorf("unable to retrieve information of incident's channel: %v", err)
		return
	}

	r.postCommandResponse(fmt.Sprintf("Incident successfully created: ~%s.", channel.Name))
}

func (r *Runner) actionTestData(params []string) {
	if len(params) < 3 {
		r.postCommandResponse("`/incident test bulk-data` expects at least 3 arguments: [ongoing] [ended] [days]. Optionally, a fourth argument can be added: [seed].")
		return
	}

	ongoing, err := strconv.Atoi(params[0])
	if err != nil {
		r.postCommandResponse(fmt.Sprintf("The provided value for ongoing incidents, '%s', is not an integer.", params[0]))
		return
	}

	ended, err := strconv.Atoi(params[1])
	if err != nil {
		r.postCommandResponse(fmt.Sprintf("The provided value for ended incidents, '%s', is not an integer.", params[1]))
		return
	}

	days, err := strconv.Atoi((params[2]))
	if err != nil {
		r.postCommandResponse(fmt.Sprintf("The provided value for days, '%s', is not an integer.", params[2]))
		return
	}

	if days < 1 {
		r.postCommandResponse(fmt.Sprintf("The provided value for days, '%d', is not greater than 0.", days))
		return
	}

	begin := time.Now().AddDate(0, 0, -days)
	end := time.Now()

	seed := time.Now().Unix()
	if len(params) > 3 {
		parsedSeed, err := strconv.ParseInt(params[3], 10, 0)
		if err != nil {
			r.postCommandResponse(fmt.Sprintf("The provided value for the random seed, '%s', is not an integer.", params[3]))
			return
		}

		seed = parsedSeed
	}

	r.generateTestData(ongoing, ended, begin, end, seed)
}

var fakeCompanyNames = []string{
	"Dach Inc",
	"Schuster LLC",
	"Kirlin Group",
	"Kohler Group",
	"Ruelas S.L.",
	"Armenta S.L.",
	"Vega S.A.",
	"Delarosa S.A.",
	"Sarabia S.A.",
	"Torp - Reilly",
	"Heathcote Inc",
	"Swift - Bruen",
	"Stracke - Lemke",
	"Shields LLC",
	"Bruen Group",
	"Senger - Stehr",
	"Krogh - Eide",
	"Andresen BA",
	"Hagen - Holm",
	"Martinsen BA",
	"Holm BA",
	"Berg BA",
	"Fossum RFH",
	"Nordskaug - Torp",
	"Gran - Lunde",
	"Nordby BA",
	"Ryan Gruppen",
	"Karlsson AB",
	"Nilsson HB",
	"Karlsson Group",
	"Miller - Harber",
	"Yost Group",
	"Leuschke Group",
	"Mertz Group",
	"Welch LLC",
	"Baumbach Group",
	"Ward - Schmitt",
	"Romaguera Group",
	"Hickle - Kemmer",
	"Stewart Corp",
}

var incidentNames = []string{
	"Cluster servers are down",
	"API performance degradation",
	"Customers unable to login",
	"Deployment failed",
	"Build failed",
	"Build timeout failure",
	"Server is unresponsive",
	"Server is crashing on start-up",
	"MM crashes on start-up",
	"Provider is down",
	"Database is unresponsive",
	"Database servers are down",
	"Database replica lag",
	"LDAP fails to sync",
	"LDAP account unable to login",
	"Broken MFA process",
	"MFA fails to login users",
	"UI is unresponsive",
	"Security threat",
	"Security breach",
	"Customers data breach",
	"SLA broken",
	"MySQL max connections error",
	"Postgres max connections error",
	"Elastic Search unresponsive",
	"Posts deleted",
	"Mentions deleted",
	"Replies deleted",
	"Cloud server is down",
	"Cloud deployment failed",
	"Cloud provisioner is down",
	"Cloud running out of memory",
	"Unable to create new users",
	"Installations in crashloop",
	"Compliance report timeout",
	"RN crash",
	"RN out of memory",
	"RN performance issues",
	"MM fails to start",
	"MM HA sync errors",
}

var dummyListPlaybooks = []playbook.Playbook{
	{
		Title:       "Blank Playbook",
		Description: "This is an example of an empty playbook",
	},
	{
		Title: "Test playbook",
		Checklists: []playbook.Checklist{
			{
				Title: "Identification",
				Items: []playbook.ChecklistItem{
					{
						Title: "Create Jira ticket",
					},
					{
						Title: "Add on-call team members",
						State: playbook.ChecklistItemStateClosed,
					},
					{
						Title: "Identify blast radius",
					},
					{
						Title: "Identify impacted services",
					},
					{
						Title: "Collect server data logs",
					},
					{
						Title: "Identify blast Analyze data logs",
					},
				},
			},
			{
				Title: "Resolution",
				Items: []playbook.ChecklistItem{
					{
						Title: "Align on plan of attack",
					},
					{
						Title: "Confirm resolution",
					},
				},
			},
			{
				Title: "Analysis",
				Items: []playbook.ChecklistItem{
					{
						Title: "Writeup root-cause analysis",
					},
					{
						Title: "Review post-mortem",
					},
				},
			},
		},
	},
	{
		Title: "Release 2.4",
		Checklists: []playbook.Checklist{
			{
				Title: "Preparation",
				Items: []playbook.ChecklistItem{
					{
						Title:   "Invite Feature Team to Channel",
						Command: "/echo ''",
					},
					{
						Title: "Acknowledge Alert",
					},
					{
						Title:   "Get Alert Info",
						Command: "/announce ~release-checklist",
					},
					{
						Title:   "Invite Escalators",
						Command: "/github mvp-2.4",
					},
					{
						Title: "Determine Priority",
					},
					{
						Title: "Update Alert Priority",
					},
				},
			},
			{
				Title: "Meeting",
				Items: []playbook.ChecklistItem{
					{
						Title: "Final Testing by QA",
					},
					{
						Title: "Prepare Deployment Documentation",
					},
					{
						Title: "Create New Alert for User",
					},
				},
			},
			{
				Title: "Deployment",
				Items: []playbook.ChecklistItem{
					{
						Title: "Database Backup",
					},
					{
						Title: "Migrate New migration File",
					},
					{
						Title: "Deploy Backend API",
					},
					{
						Title: "Deploy Front-end",
					},
					{
						Title: "Create new tag in gitlab",
					},
				},
			},
		},
	},
	{
		Title:       "Incident #4281",
		Description: "There is an error when accessing message from deleted channel",
		Checklists: []playbook.Checklist{
			{
				Title: "Prepare the Jira card for this task",
				Items: []playbook.ChecklistItem{
					{
						Title: "Create new Jira Card and fill the description",
					},
					{
						Title: "Set someone to be asignee for this task",
					},
					{
						Title: "Set story point for this card",
					},
				},
			},
			{
				Title: "Resolve the issue",
				Items: []playbook.ChecklistItem{
					{
						Title: "Check the root cause of the issue",
					},
					{
						Title: "Fix the bug",
					},
					{
						Title: "Testing the issue manually by programmer",
					},
				},
			},
			{
				Title: "QA",
				Items: []playbook.ChecklistItem{
					{
						Title: "Create several scenario testing",
					},
					{
						Title: "Implement it using cypress",
					},
					{
						Title: "Run the testing and check the result",
					},
				},
			},
			{
				Title: "Deployment",
				Items: []playbook.ChecklistItem{
					{
						Title: "Merge the result to branch 'master'",
					},
					{
						Title: "Create new Merge Request",
					},
					{
						Title: "Run deployment pipeline",
					},
					{
						Title: "Test the result in production",
					},
				},
			},
		},
	},
	{
		Title:       "Incident Collaboration Playbook",
		Description: "Sample playbook",
		Checklists: []playbook.Checklist{
			{
				Title: "Triage",
				Items: []playbook.ChecklistItem{
					{
						Title: "Announce incident type and resources",
					},
					{
						Title: "Acknowledge alert",
					},
					{
						Title: "Get alert info",
					},
					{
						Title: "Invite escalators",
					},
					{
						Title: "Determine priority",
					},
					{
						Title: "Update alert priority",
					},
					{
						Title: "Update alert priority",
					},
					{
						Title:   "Create a JIRA ticket",
						Command: "/jira create",
					},
					{
						Title:   "Find out who’s on call",
						Command: "/genie whoisoncall",
					},
					{
						Title: "Announce incident",
					},
					{
						Title: "Invite on-call lead",
					},
				},
			}, {
				Title: "Investigation",
				Items: []playbook.ChecklistItem{
					{
						Title: "Perform initial investigation",
					},
					{
						Title: "Escalate to other on-call members (optional)",
					},
					{
						Title: "Escalate to other engineering teams (optional)",
					},
				},
			}, {
				Title: "Resolution",
				Items: []playbook.ChecklistItem{
					{
						Title: "Close alert",
					},
					{
						Title:   "End the incident",
						Command: "/incident end",
					},
					{
						Title: "Schedule a post-mortem",
					},
					{
						Title: "Record post-mortem action items",
					},
					{
						Title: "Update playbook with learnings",
					},
					{
						Title:   "Export channel message history",
						Command: "/export",
					},
					{
						Title: "Archive this channel",
					},
				},
			},
		},
	},
}

// generateTestData generates `numActiveIncidents` ongoing incidents and
// `numEndedIncidents` ended incidents, whose creation timestamp lies randomly
// between the `begin` and `end` timestamps.
// All incidents are created with a playbook randomly picked from the ones the
// user is a member of, and the randomness is controlled by the `seed` parameter
// to create reproducible results if needed.
func (r *Runner) generateTestData(numActiveIncidents, numEndedIncidents int, begin, end time.Time, seed int64) {
	rand.Seed(seed)

	beginMillis := begin.Unix() * 1000
	endMillis := end.Unix() * 1000

	numIncidents := numActiveIncidents + numEndedIncidents

	if numIncidents == 0 {
		r.postCommandResponse("Zero incidents created.")
		return
	}

	timestamps := make([]int64, 0, numIncidents)
	for i := 0; i < numIncidents; i++ {
		timestamp := rand.Int63n(endMillis-beginMillis) + beginMillis
		timestamps = append(timestamps, timestamp)
	}

	requesterInfo := app.RequesterInfo{
		UserID:  r.args.UserId,
		TeamID:  r.args.TeamId,
		IsAdmin: app.IsAdmin(r.args.UserId, r.pluginAPI),
	}

	playbooksResult, err := r.playbookService.GetPlaybooksForTeam(requesterInfo, r.args.TeamId, app.PlaybookFilterOptions{
		Page:    0,
		PerPage: app.PerPageDefault,
	})
	if err != nil {
		r.warnUserAndLogErrorf("Error getting playbooks: %v", err)
		return
	}

	var playbooks []playbook.Playbook
	if len(playbooksResult.Items) == 0 {
		dummyPlaybook := dummyListPlaybooks[rand.Intn(len(dummyListPlaybooks))]
		dummyPlaybook.TeamID = r.args.TeamId
		newPlaybookID, err := r.playbookService.Create(dummyPlaybook, r.args.UserId)
		if err != nil {
			r.warnUserAndLogErrorf("unable to create playbook: %v", err)
			return
		}

<<<<<<< HEAD
		newPlaybook, err := r.playbookService.Get(newPlaybookID)
=======
	playbooks := make([]app.Playbook, 0, len(playbooksResult.Items))
	for _, playbook := range playbooksResult.Items {
		wholePlaybook, err := r.playbookService.Get(playbook.ID)
>>>>>>> dcf2b9d3
		if err != nil {
			r.warnUserAndLogErrorf("Error getting playbook: %v", err)
			return
		}

		playbooks = []playbook.Playbook{newPlaybook}
	} else {
		playbooks = make([]playbook.Playbook, 0, len(playbooksResult.Items))
		for _, thePlaybook := range playbooksResult.Items {
			wholePlaybook, err := r.playbookService.Get(thePlaybook.ID)
			if err != nil {
				r.warnUserAndLogErrorf("Error getting playbook: %v", err)
				return
			}

			playbooks = append(playbooks, wholePlaybook)
		}
	}

	tableMsg := "| Incident name | Created at | Status |\n|-	|-	|-	|\n"
	incidents := make([]*app.Incident, 0, numIncidents)
	for i := 0; i < numIncidents; i++ {
		playbook := playbooks[rand.Intn(len(playbooks))]

		incidentName := incidentNames[rand.Intn(len(incidentNames))]
		// Give a company name to 1/3 of the incidents created
		if rand.Intn(3) == 0 {
			companyName := fakeCompanyNames[rand.Intn(len(fakeCompanyNames))]
			incidentName = fmt.Sprintf("[%s] %s", companyName, incidentName)
		}

		incident, err := r.incidentService.CreateIncident(
			&app.Incident{
				Name:        incidentName,
				OwnerUserID: r.args.UserId,
				TeamID:      r.args.TeamId,
				PlaybookID:  playbook.ID,
				Checklists:  playbook.Checklists,
			},
			&playbook,
			r.args.UserId,
			true,
		)
		if err != nil {
			r.warnUserAndLogErrorf("Error creating incident: %v", err)
			return
		}

		createAt := timeutils.GetTimeForMillis(timestamps[i])
		err = r.incidentService.ChangeCreationDate(incident.ID, createAt)
		if err != nil {
			r.warnUserAndLogErrorf("Error changing creation date: %v", err)
			return
		}

		channel, err := r.pluginAPI.Channel.Get(incident.ChannelID)
		if err != nil {
			r.warnUserAndLogErrorf("Error retrieveing incident's channel: %v", err)
			return
		}

		status := "Ended"
		if i >= numEndedIncidents {
			status = "Ongoing"
		}
		tableMsg += fmt.Sprintf("|~%s|%s|%s|\n", channel.Name, createAt.Format("2006-01-02"), status)

		incidents = append(incidents, incident)
	}

	for i := 0; i < numEndedIncidents; i++ {
		err := r.incidentService.UpdateStatus(incidents[i].ID, r.args.UserId, app.StatusUpdateOptions{
			Status:  app.StatusArchived,
			Message: "This is now archived.",
		})
		if err != nil {
			r.warnUserAndLogErrorf("Error ending the incident: %v", err)
			return
		}
	}

	r.postCommandResponse(fmt.Sprintf("The test data was successfully generated:\n\n%s\n", tableMsg))
}

func (r *Runner) actionNukeDB(args []string) {
	if r.pluginAPI.Configuration.GetConfig().ServiceSettings.EnableTesting == nil ||
		!*r.pluginAPI.Configuration.GetConfig().ServiceSettings.EnableTesting {
		r.postCommandResponse(helpText)
		return
	}

	if !r.pluginAPI.User.HasPermissionTo(r.args.UserId, model.PERMISSION_MANAGE_SYSTEM) {
		r.postCommandResponse("Nuking the database is restricted to system administrators.")
		return
	}

	if len(args) != 2 || args[0] != "CONFIRM" || args[1] != "NUKE" {
		r.postCommandResponse("Are you sure you want to nuke the database (delete all data -- instances, configuration)?" +
			"All incident data will be lost. To nuke database, type `/incident nuke-db CONFIRM NUKE`")
		return
	}

	if err := r.incidentService.NukeDB(); err != nil {
		r.warnUserAndLogErrorf("There was an error while nuking db: %v", err)
		return
	}
	r.postCommandResponse("DB has been reset.")
}

// Execute should be called by the plugin when a command invocation is received from the Mattermost server.
func (r *Runner) Execute() error {
	if err := r.isValid(); err != nil {
		return err
	}

	split := strings.Fields(r.args.Command)
	command := split[0]
	parameters := []string{}
	cmd := ""
	if len(split) > 1 {
		cmd = split[1]
	}
	if len(split) > 2 {
		parameters = split[2:]
	}

	if command != "/incident" {
		return nil
	}

	if !app.IsOnEnabledTeam(r.args.TeamId, r.configService) {
		r.postCommandResponse("Not enabled on this team.")
		return nil
	}

	switch cmd {
	case "start":
		r.actionStart(parameters)
	case "end":
		r.actionEnd()
	case "update":
		r.actionUpdate()
	case "check":
		r.actionCheck(parameters)
	case "checkadd":
		r.actionAddChecklistItem(parameters)
	case "checkremove":
		r.actionRemoveChecklistItem(parameters)
	case "restart":
		r.actionRestart()
	case "owner":
		r.actionOwner(parameters)
	case "announce":
		r.actionAnnounce(parameters)
	case "list":
		r.actionList()
	case "info":
		r.actionInfo()
	case "add":
		r.actionAdd(parameters)
	case "timeline":
		r.actionTimeline()
	case "nuke-db":
		r.actionNukeDB(parameters)
	case "test":
		r.actionTest(parameters)
	default:
		r.postCommandResponse(helpText)
	}

	return nil
}<|MERGE_RESOLUTION|>--- conflicted
+++ resolved
@@ -1306,23 +1306,23 @@
 	"MM HA sync errors",
 }
 
-var dummyListPlaybooks = []playbook.Playbook{
+var dummyListPlaybooks = []app.Playbook{
 	{
 		Title:       "Blank Playbook",
 		Description: "This is an example of an empty playbook",
 	},
 	{
 		Title: "Test playbook",
-		Checklists: []playbook.Checklist{
+		Checklists: []app.Checklist{
 			{
 				Title: "Identification",
-				Items: []playbook.ChecklistItem{
+				Items: []app.ChecklistItem{
 					{
 						Title: "Create Jira ticket",
 					},
 					{
 						Title: "Add on-call team members",
-						State: playbook.ChecklistItemStateClosed,
+						State: app.ChecklistItemStateClosed,
 					},
 					{
 						Title: "Identify blast radius",
@@ -1340,7 +1340,7 @@
 			},
 			{
 				Title: "Resolution",
-				Items: []playbook.ChecklistItem{
+				Items: []app.ChecklistItem{
 					{
 						Title: "Align on plan of attack",
 					},
@@ -1351,7 +1351,7 @@
 			},
 			{
 				Title: "Analysis",
-				Items: []playbook.ChecklistItem{
+				Items: []app.ChecklistItem{
 					{
 						Title: "Writeup root-cause analysis",
 					},
@@ -1364,10 +1364,10 @@
 	},
 	{
 		Title: "Release 2.4",
-		Checklists: []playbook.Checklist{
+		Checklists: []app.Checklist{
 			{
 				Title: "Preparation",
-				Items: []playbook.ChecklistItem{
+				Items: []app.ChecklistItem{
 					{
 						Title:   "Invite Feature Team to Channel",
 						Command: "/echo ''",
@@ -1393,7 +1393,7 @@
 			},
 			{
 				Title: "Meeting",
-				Items: []playbook.ChecklistItem{
+				Items: []app.ChecklistItem{
 					{
 						Title: "Final Testing by QA",
 					},
@@ -1407,7 +1407,7 @@
 			},
 			{
 				Title: "Deployment",
-				Items: []playbook.ChecklistItem{
+				Items: []app.ChecklistItem{
 					{
 						Title: "Database Backup",
 					},
@@ -1430,10 +1430,10 @@
 	{
 		Title:       "Incident #4281",
 		Description: "There is an error when accessing message from deleted channel",
-		Checklists: []playbook.Checklist{
+		Checklists: []app.Checklist{
 			{
 				Title: "Prepare the Jira card for this task",
-				Items: []playbook.ChecklistItem{
+				Items: []app.ChecklistItem{
 					{
 						Title: "Create new Jira Card and fill the description",
 					},
@@ -1447,7 +1447,7 @@
 			},
 			{
 				Title: "Resolve the issue",
-				Items: []playbook.ChecklistItem{
+				Items: []app.ChecklistItem{
 					{
 						Title: "Check the root cause of the issue",
 					},
@@ -1461,7 +1461,7 @@
 			},
 			{
 				Title: "QA",
-				Items: []playbook.ChecklistItem{
+				Items: []app.ChecklistItem{
 					{
 						Title: "Create several scenario testing",
 					},
@@ -1475,7 +1475,7 @@
 			},
 			{
 				Title: "Deployment",
-				Items: []playbook.ChecklistItem{
+				Items: []app.ChecklistItem{
 					{
 						Title: "Merge the result to branch 'master'",
 					},
@@ -1495,10 +1495,10 @@
 	{
 		Title:       "Incident Collaboration Playbook",
 		Description: "Sample playbook",
-		Checklists: []playbook.Checklist{
+		Checklists: []app.Checklist{
 			{
 				Title: "Triage",
-				Items: []playbook.ChecklistItem{
+				Items: []app.ChecklistItem{
 					{
 						Title: "Announce incident type and resources",
 					},
@@ -1537,7 +1537,7 @@
 				},
 			}, {
 				Title: "Investigation",
-				Items: []playbook.ChecklistItem{
+				Items: []app.ChecklistItem{
 					{
 						Title: "Perform initial investigation",
 					},
@@ -1550,7 +1550,7 @@
 				},
 			}, {
 				Title: "Resolution",
-				Items: []playbook.ChecklistItem{
+				Items: []app.ChecklistItem{
 					{
 						Title: "Close alert",
 					},
@@ -1620,7 +1620,7 @@
 		return
 	}
 
-	var playbooks []playbook.Playbook
+	var playbooks []app.Playbook
 	if len(playbooksResult.Items) == 0 {
 		dummyPlaybook := dummyListPlaybooks[rand.Intn(len(dummyListPlaybooks))]
 		dummyPlaybook.TeamID = r.args.TeamId
@@ -1630,21 +1630,15 @@
 			return
 		}
 
-<<<<<<< HEAD
 		newPlaybook, err := r.playbookService.Get(newPlaybookID)
-=======
-	playbooks := make([]app.Playbook, 0, len(playbooksResult.Items))
-	for _, playbook := range playbooksResult.Items {
-		wholePlaybook, err := r.playbookService.Get(playbook.ID)
->>>>>>> dcf2b9d3
 		if err != nil {
 			r.warnUserAndLogErrorf("Error getting playbook: %v", err)
 			return
 		}
 
-		playbooks = []playbook.Playbook{newPlaybook}
+		playbooks = []app.Playbook{newPlaybook}
 	} else {
-		playbooks = make([]playbook.Playbook, 0, len(playbooksResult.Items))
+		playbooks = make([]app.Playbook, 0, len(playbooksResult.Items))
 		for _, thePlaybook := range playbooksResult.Items {
 			wholePlaybook, err := r.playbookService.Get(thePlaybook.ID)
 			if err != nil {
