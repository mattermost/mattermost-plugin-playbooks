--- conflicted
+++ resolved
@@ -23,12 +23,8 @@
 	"* `/incident start` - Start a new incident. \n" +
 	"* `/incident end` - Close the incident of that channel. \n" +
 	"* `/incident check [checklist #] [item #]` - check/uncheck the checklist item. \n" +
-<<<<<<< HEAD
+	"* `/incident commander [@username]` - Show or change the current commander. \n" +
 	"* `/incident announce ~[channels]` - Announce the current incident in other channels. \n" +
-=======
-	"* `/incident commander [@username]` - Show or change the current commander. \n" +
-	"* `/incident announce ~[channels]` - Announce the currrent incident in other channels. \n" +
->>>>>>> 1aa3ef19
 	"* `/incident list` - List all your incidents. \n" +
 	"* `/incident info` - Show a summary of the current incident. \n" +
 	"\n" +
@@ -51,11 +47,7 @@
 		DisplayName:      "Incident",
 		Description:      "Incident Response Plugin",
 		AutoComplete:     true,
-<<<<<<< HEAD
-		AutoCompleteDesc: "Available commands: start, end, restart, check, announce, list, info",
-=======
-		AutoCompleteDesc: "Available commands: start, end, restart, check, announce, list, commander",
->>>>>>> 1aa3ef19
+		AutoCompleteDesc: "Available commands: start, end, restart, check, announce, list, commander, info",
 		AutoCompleteHint: "[command]",
 		AutocompleteData: getAutocompleteData(),
 	}
@@ -92,15 +84,13 @@
 	list := model.NewAutocompleteData("list", "", "Lists all your incidents")
 	slashIncident.AddCommand(list)
 
-<<<<<<< HEAD
-	info := model.NewAutocompleteData("info", "", "Shows a summary of the current incident")
-	slashIncident.AddCommand(info)
-=======
 	commander := model.NewAutocompleteData("commander", "[@username]",
 		"Show or change the current commander")
 	commander.AddTextArgument("The desired new commander.", "[@username]", "")
 	slashIncident.AddCommand(commander)
->>>>>>> 1aa3ef19
+
+	info := model.NewAutocompleteData("info", "", "Shows a summary of the current incident")
+	slashIncident.AddCommand(info)
 
 	return slashIncident
 }
