package command

import (
	"fmt"
	"strconv"
	"strings"
	"time"

	"github.com/pkg/errors"

	"github.com/mattermost/mattermost-plugin-incident-response/server/bot"
	"github.com/mattermost/mattermost-plugin-incident-response/server/incident"
	"github.com/mattermost/mattermost-plugin-incident-response/server/permissions"
	"github.com/mattermost/mattermost-plugin-incident-response/server/playbook"
	"github.com/mattermost/mattermost-server/v5/plugin"

	pluginapi "github.com/mattermost/mattermost-plugin-api"

	"github.com/mattermost/mattermost-server/v5/model"
)

const helpText = "###### Mattermost Incident Response Plugin - Slash Command Help\n" +
	"* `/incident start` - Start a new incident. \n" +
	"* `/incident end` - Close the incident of that channel. \n" +
	"* `/incident check [checklist #] [item #]` - check/uncheck the checklist item. \n" +
	"* `/incident commander [@username]` - Show or change the current commander. \n" +
	"* `/incident announce ~[channels]` - Announce the currrent incident in other channels. \n" +
	"* `/incident list` - List all your incidents. \n" +
	"\n" +
	"Learn more [in our documentation](https://mattermost.com/pl/default-incident-response-app-documentation). \n" +
	""

const confirmPrompt = "CONFIRM"

// Register is a function that allows the runner to register commands with the mattermost server.
type Register func(*model.Command) error

// RegisterCommands should be called by the plugin to register all necessary commands
func RegisterCommands(registerFunc Register) error {
	return registerFunc(getCommand())
}

func getCommand() *model.Command {
	return &model.Command{
		Trigger:          "incident",
		DisplayName:      "Incident",
		Description:      "Incident Response Plugin",
		AutoComplete:     true,
<<<<<<< HEAD
		AutoCompleteDesc: "Available commands: start, end, restart, check, commander, announce",
=======
		AutoCompleteDesc: "Available commands: start, end, restart, check, announce, list",
>>>>>>> 6b0ecc47
		AutoCompleteHint: "[command]",
		AutocompleteData: getAutocompleteData(),
	}
}

func getAutocompleteData() *model.AutocompleteData {
	slashIncident := model.NewAutocompleteData("incident", "[command]",
		"Available commands: start, end, restart, check, commander, announce")

	start := model.NewAutocompleteData("start", "", "Starts a new incident")
	slashIncident.AddCommand(start)

	end := model.NewAutocompleteData("end", "",
		"Ends the incident associated with the current channel")
	slashIncident.AddCommand(end)

	restart := model.NewAutocompleteData("restart", "",
		"Restarts the incident associated with the current channel")
	slashIncident.AddCommand(restart)

	checklist := model.NewAutocompleteData("check", "[checklist item]",
		"Checks or unchecks a checklist item.")
	checklist.AddDynamicListArgument(
		"List of checklist items is downloading from your incident response plugin",
		"api/v1/incidents/checklist-autocomplete", true)
	slashIncident.AddCommand(checklist)

	commander := model.NewAutocompleteData("commander", "[@username]",
		"Show or change the current commander")
	commander.AddTextArgument("The desired new commander.", "[@username]", "")
	slashIncident.AddCommand(commander)

	announce := model.NewAutocompleteData("announce", "~[channels]",
		"Announce the current incident in other channels.")
	announce.AddNamedTextArgument("channel",
		"Channel to announce incident in", "~[channel]", "", true)
	slashIncident.AddCommand(announce)

	list := model.NewAutocompleteData("list", "", "Lists all your incidents")
	slashIncident.AddCommand(list)

	return slashIncident
}

// Runner handles commands.
type Runner struct {
	context         *plugin.Context
	args            *model.CommandArgs
	pluginAPI       *pluginapi.Client
	logger          bot.Logger
	poster          bot.Poster
	incidentService incident.Service
	playbookService playbook.Service
}

// NewCommandRunner creates a command runner.
func NewCommandRunner(ctx *plugin.Context, args *model.CommandArgs, api *pluginapi.Client,
	logger bot.Logger, poster bot.Poster, incidentService incident.Service, playbookService playbook.Service) *Runner {
	return &Runner{
		context:         ctx,
		args:            args,
		pluginAPI:       api,
		logger:          logger,
		poster:          poster,
		incidentService: incidentService,
		playbookService: playbookService,
	}
}

func (r *Runner) isValid() error {
	if r.context == nil || r.args == nil || r.pluginAPI == nil {
		return errors.New("invalid arguments to command.Runner")
	}
	return nil
}

func (r *Runner) postCommandResponse(text string) {
	post := &model.Post{
		Message: text,
	}
	r.poster.EphemeralPost(r.args.UserId, r.args.ChannelId, post)
}

func (r *Runner) warnUserAndLogErrorf(format string, args ...interface{}) {
	r.logger.Errorf(format, args...)
	r.poster.EphemeralPost(r.args.UserId, r.args.ChannelId, &model.Post{
		Message: "Your request could not be completed. Check the system logs for more information.",
	})
}

func (r *Runner) actionStart(args []string) {
	clientID := ""
	if len(args) > 0 {
		clientID = args[0]
	}

	postID := ""
	if len(args) == 2 {
		postID = args[1]
	}

	if !permissions.CanViewTeam(r.args.UserId, r.args.TeamId, r.pluginAPI) {
		r.postCommandResponse("Must be a member of the team to start incidents.")
		return
	}

	requesterInfo := playbook.RequesterInfo{
		UserID:          r.args.UserId,
		TeamID:          r.args.TeamId,
		UserIDtoIsAdmin: map[string]bool{r.args.UserId: permissions.IsAdmin(r.args.UserId, r.pluginAPI)},
		MemberOnly:      true,
	}

	playbooksResults, err := r.playbookService.GetPlaybooksForTeam(requesterInfo, r.args.TeamId,
		playbook.Options{
			Sort:      playbook.SortByTitle,
			Direction: playbook.OrderAsc,
		})
	if err != nil {
		r.warnUserAndLogErrorf("Error: %v", err)
		return
	}

	if err := r.incidentService.OpenCreateIncidentDialog(r.args.TeamId, r.args.UserId, r.args.TriggerId, postID, clientID, playbooksResults.Items); err != nil {
		r.warnUserAndLogErrorf("Error: %v", err)
		return
	}
}

func (r *Runner) actionCheck(args []string) {
	if len(args) != 2 {
		r.postCommandResponse(helpText)
		return
	}

	checklist, err := strconv.Atoi(args[0])
	if err != nil {
		r.postCommandResponse("Error parsing the first argument. Must be a number.")
		return
	}

	item, err := strconv.Atoi(args[1])
	if err != nil {
		r.postCommandResponse("Error parsing the second argument. Must be a number.")
		return
	}

	incidentID, err := r.incidentService.GetIncidentIDForChannel(r.args.ChannelId)
	if err != nil {
		if errors.Is(err, incident.ErrNotFound) {
			r.postCommandResponse("You can only check/uncheck an item from within the incident's channel.")
			return
		}
		r.warnUserAndLogErrorf("Error retrieving incident: %v", err)
		return
	}

	err = r.incidentService.ToggleCheckedState(incidentID, r.args.UserId, checklist, item)
	if err != nil {
		r.warnUserAndLogErrorf("Error checking/unchecking item: %v", err)
	}
}

func (r *Runner) actionCommander(args []string) {
	switch len(args) {
	case 0:
		r.actionShowCommander(args)
	case 1:
		r.actionChangeCommander(args)
	default:
		r.postCommandResponse("/incident commander expects at most one argument.")
	}
}

func (r *Runner) actionShowCommander([]string) {
	incidentID, err := r.incidentService.GetIncidentIDForChannel(r.args.ChannelId)
	if errors.Is(err, incident.ErrNotFound) {
		r.postCommandResponse("You can only show the commander from within the incident's channel.")
		return
	} else if err != nil {
		r.postCommandResponse(fmt.Sprintf("Error retrieving incident: %v", err))
		return
	}

	currentIncident, err := r.incidentService.GetIncident(incidentID)
	if err != nil {
		r.postCommandResponse(fmt.Sprintf("Error retrieving incident: %v", err))
		return
	}

	commanderUser, err := r.pluginAPI.User.Get(currentIncident.CommanderUserID)
	if err != nil {
		r.postCommandResponse(fmt.Sprintf("Error retrieving commander user: %v", err))
		return
	}

	r.postCommandResponse(fmt.Sprintf("**@%s** is the current commander for this incident.", commanderUser.Username))
}

func (r *Runner) actionChangeCommander(args []string) {
	targetCommanderUsername := strings.TrimLeft(args[0], "@")

	incidentID, err := r.incidentService.GetIncidentIDForChannel(r.args.ChannelId)
	if errors.Is(err, incident.ErrNotFound) {
		r.postCommandResponse("You can only change the commander from within the incident's channel.")
		return
	} else if err != nil {
		r.postCommandResponse(fmt.Sprintf("Error retrieving incident: %v", err))
		return
	}

	currentIncident, err := r.incidentService.GetIncident(incidentID)
	if err != nil {
		r.postCommandResponse(fmt.Sprintf("Error retrieving incident: %v", err))
		return
	}

	targetCommanderUser, err := r.pluginAPI.User.GetByUsername(targetCommanderUsername)
	if errors.Is(err, pluginapi.ErrNotFound) {
		r.postCommandResponse(fmt.Sprintf("Unable to find user @%s", targetCommanderUsername))
		return
	} else if err != nil {
		r.postCommandResponse(fmt.Sprintf("Failed to find user @%s: %v", targetCommanderUsername, err))
		return
	}

	if currentIncident.CommanderUserID == targetCommanderUser.Id {
		r.postCommandResponse(fmt.Sprintf("User @%s is already commander of this incident.", targetCommanderUsername))
		return
	}

	_, err = r.pluginAPI.Channel.GetMember(r.args.ChannelId, targetCommanderUser.Id)
	if errors.Is(err, pluginapi.ErrNotFound) {
		r.postCommandResponse(fmt.Sprintf("User @%s must be part of this channel to make them commander.", targetCommanderUsername))
		return
	} else if err != nil {
		r.postCommandResponse(fmt.Sprintf("Failed to find user @%s as channel member: %v", targetCommanderUsername, err))
		return
	}

	err = r.incidentService.ChangeCommander(currentIncident.ID, r.args.UserId, targetCommanderUser.Id)
	if err != nil {
		r.postCommandResponse(fmt.Sprintf("Failed to change commander to @%s: %v", targetCommanderUsername, err))
		return
	}
}

func (r *Runner) actionAnnounce(args []string) {
	if len(args) < 1 {
		r.postCommandResponse(helpText)
		return
	}

	incidentID, err := r.incidentService.GetIncidentIDForChannel(r.args.ChannelId)
	if err != nil {
		if errors.Is(err, incident.ErrNotFound) {
			r.postCommandResponse("You can only announce from within the incident's channel.")
			return
		}
		r.warnUserAndLogErrorf("Error retrieving incident: %v", err)
		return
	}

	currentIncident, err := r.incidentService.GetIncident(incidentID)
	if err != nil {
		r.warnUserAndLogErrorf("Error retrieving incident: %v", err)
		return
	}

	commanderUser, err := r.pluginAPI.User.Get(currentIncident.CommanderUserID)
	if err != nil {
		r.warnUserAndLogErrorf("Error retrieving commander user: %v", err)
		return
	}

	incidentChannel, err := r.pluginAPI.Channel.Get(currentIncident.ChannelID)
	if err != nil {
		r.warnUserAndLogErrorf("Error retrieving incident channel: %v", err)
		return
	}

	for _, channelarg := range args {
		if err := r.announceChannel(strings.TrimPrefix(channelarg, "~"), commanderUser.Username, incidentChannel.Name); err != nil {
			r.postCommandResponse("Error announcing to: " + channelarg)
		}
	}
}

func (r *Runner) actionList() {
	team, err := r.pluginAPI.Team.Get(r.args.TeamId)
	if err != nil {
		r.warnUserAndLogErrorf("Error retrieving current team: %v", err)
		return
	}

	requesterInfo := incident.RequesterInfo{
		UserID:          r.args.UserId,
		TeamID:          r.args.TeamId,
		UserIDtoIsAdmin: map[string]bool{r.args.UserId: permissions.IsAdmin(r.args.UserId, r.pluginAPI)},
	}

	options := incident.HeaderFilterOptions{
		TeamID:   r.args.TeamId,
		MemberID: r.args.UserId,
		PerPage:  10,
		Sort:     incident.SortByCreateAt,
		Order:    incident.OrderDesc,
		Status:   incident.Ongoing,
	}

	result, err := r.incidentService.GetIncidents(requesterInfo, options)
	if err != nil {
		r.warnUserAndLogErrorf("Error retrieving the incidents: %v", err)
		return
	}

	message := "Ongoing Incidents in **" + team.DisplayName + "** Team:\n"
	if len(result.Items) == 0 {
		message = "There are no ongoing incidents in **" + team.DisplayName + "** team."
	}

	now := time.Now()
	attachments := make([]*model.SlackAttachment, len(result.Items))
	for i, theIncident := range result.Items {
		commander, err := r.pluginAPI.User.Get(theIncident.CommanderUserID)
		if err != nil {
			r.warnUserAndLogErrorf("Error retrieving commander of incident '%s': %v", theIncident.Name, err)
			return
		}

		channel, err := r.pluginAPI.Channel.Get(theIncident.ChannelID)
		if err != nil {
			r.warnUserAndLogErrorf("Error retrieving channel of incident '%s': %v", theIncident.Name, err)
			return
		}

		attachments[i] = &model.SlackAttachment{
			Pretext: fmt.Sprintf("### ~%s", channel.Name),
			Fields: []*model.SlackAttachmentField{
				{Title: "Stage:", Value: fmt.Sprintf("**%s**", theIncident.ActiveStageTitle)},
				{Title: "Duration:", Value: durationString(getTimeForMillis(theIncident.CreateAt), now)},
				{Title: "Commander:", Value: fmt.Sprintf("@%s", commander.Username)},
			},
		}
	}

	post := &model.Post{
		Message: message,
		Props: map[string]interface{}{
			"attachments": attachments,
		},
	}

	r.poster.EphemeralPost(r.args.UserId, r.args.ChannelId, post)
}

func getTimeForMillis(unixMillis int64) time.Time {
	return time.Unix(0, unixMillis*int64(1000000))
}

func durationString(start, end time.Time) string {
	duration := end.Sub(start).Round(time.Second)

	durationStr := duration.String()

	if duration.Hours() > 23 {
		days := duration / (24 * time.Hour)
		duration %= 24 * time.Hour

		durationStr = fmt.Sprintf("%dd%s", days, duration.String())
	}

	return durationStr
}

func (r *Runner) announceChannel(targetChannelName, commanderUsername, incidentChannelName string) error {
	targetChannel, err := r.pluginAPI.Channel.GetByName(r.args.TeamId, targetChannelName, false)
	if err != nil {
		return err
	}

	if _, err := r.poster.PostMessage(targetChannel.Id, "@%v started an incident in ~%v", commanderUsername, incidentChannelName); err != nil {
		return err
	}

	return nil
}

func (r *Runner) actionEnd() {
	incidentID, err := r.incidentService.GetIncidentIDForChannel(r.args.ChannelId)
	if err != nil {
		if errors.Is(err, incident.ErrNotFound) {
			r.postCommandResponse("You can only end an incident from within the incident's channel.")
			return
		}
		r.warnUserAndLogErrorf("Error retrieving incident: %v", err)
		return
	}

	if err = permissions.EditIncident(r.args.UserId, incidentID, r.pluginAPI, r.incidentService); err != nil {
		if errors.Is(err, permissions.ErrNoPermissions) {
			r.postCommandResponse(fmt.Sprintf("userID `%s` is not an admin or channel member", r.args.UserId))
			return
		}
		r.warnUserAndLogErrorf("Error retrieving incident: %v", err)
		return
	}

	err = r.incidentService.OpenEndIncidentDialog(incidentID, r.args.TriggerId)

	switch {
	case errors.Is(err, incident.ErrIncidentNotActive):
		r.postCommandResponse("This incident has already been closed.")
		return
	case err != nil:
		r.warnUserAndLogErrorf("Error: %v", err)
		return
	}
}

func (r *Runner) actionRestart() {
	incidentID, err := r.incidentService.GetIncidentIDForChannel(r.args.ChannelId)
	if err != nil {
		if errors.Is(err, incident.ErrNotFound) {
			r.postCommandResponse("You can only restart an incident from within the incident's channel.")
			return
		}
		r.warnUserAndLogErrorf("Error retrieving incident: %v", err)
		return
	}

	if err = permissions.EditIncident(r.args.UserId, incidentID, r.pluginAPI, r.incidentService); err != nil {
		if errors.Is(err, permissions.ErrNoPermissions) {
			r.postCommandResponse(fmt.Sprintf("userID `%s` is not an admin or channel member", r.args.UserId))
			return
		}
		r.warnUserAndLogErrorf("Error retrieving incident: %v", err)
		return
	}

	err = r.incidentService.RestartIncident(incidentID, r.args.UserId)

	switch {
	case errors.Is(err, incident.ErrNotFound):
		r.postCommandResponse("This channel is not associated with an incident.")
		return
	case errors.Is(err, incident.ErrIncidentActive):
		r.postCommandResponse("This incident is already active.")
		return
	case err != nil:
		r.warnUserAndLogErrorf("Error: %v", err)
		return
	}
}

func (r *Runner) actionSelftest(args []string) {
	if r.pluginAPI.Configuration.GetConfig().ServiceSettings.EnableTesting == nil ||
		!*r.pluginAPI.Configuration.GetConfig().ServiceSettings.EnableTesting {
		r.postCommandResponse(helpText)
		return
	}

	if !r.pluginAPI.User.HasPermissionTo(r.args.UserId, model.PERMISSION_MANAGE_SYSTEM) {
		r.postCommandResponse("Running the self-test is restricted to system administrators.")
		return
	}

	if len(args) != 2 || args[0] != confirmPrompt || args[1] != "SELF-TEST" {
		r.postCommandResponse("Are you sure you want to self-test (which will nuke the database and delete all data -- instances, configuration)? " +
			"All incident data will be lost. To self-test, type `/incident st CONFIRM SELF-TEST`")
		return
	}

	if err := r.incidentService.NukeDB(); err != nil {
		r.postCommandResponse("There was an error while nuking db. Err: " + err.Error())
		return
	}

	shortDescription := "A short description."
	longDescription := `A very long description describing the item in a very descriptive way. Now with Markdown syntax! We have *italics* and **bold**. We have [external](http://example.com) and [internal links](/ad-1/com.mattermost.plugin-incident-response/playbooks). We have even links to channels: ~town-square. And links to users: @sysadmin, @user-1. We do have the usual headings and lists, of course:
## Unordered List
- One
- Two
- Three

### Ordered List
1. One
2. Two
3. Three

We also have images:

![Mattermost logo](/static/icon_152x152.png)

And... yes, of course, we have emojis

:muscle: :sunglasses: :tada: :confetti_ball: :balloon: :cowboy_hat_face: :nail_care:`

	testPlaybook := playbook.Playbook{
		Title:  "testing playbook",
		TeamID: r.args.TeamId,
		Checklists: []playbook.Checklist{
			{
				Title: "Identification",
				Items: []playbook.ChecklistItem{
					{
						Title:       "Create Jira ticket",
						Description: longDescription,
					},
					{
						Title: "Add on-call team members",
						State: playbook.ChecklistItemStateClosed,
					},
					{
						Title:       "Identify blast radius",
						Description: shortDescription,
					},
					{
						Title: "Identify impacted services",
					},
					{
						Title: "Collect server data logs",
					},
					{
						Title: "Identify blast Analyze data logs",
					},
				},
			},
			{
				Title: "Resolution",
				Items: []playbook.ChecklistItem{
					{
						Title: "Align on plan of attack",
					},
					{
						Title: "Confirm resolution",
					},
				},
			},
			{
				Title: "Analysis",
				Items: []playbook.ChecklistItem{
					{
						Title: "Writeup root-cause analysis",
					},
					{
						Title: "Review post-mortem",
					},
				},
			},
		},
	}
	playbookID, err := r.playbookService.Create(testPlaybook)
	if err != nil {
		r.postCommandResponse("There was an error while creating playbook. Err: " + err.Error())
		return
	}

	gotplaybook, err := r.playbookService.Get(playbookID)
	if err != nil {
		r.postCommandResponse(fmt.Sprintf("There was an error while retrieving playbook. ID: %v Err: %v", playbookID, err.Error()))
		return
	}

	if gotplaybook.Title != testPlaybook.Title {
		r.postCommandResponse(fmt.Sprintf("Retrieved playbook is wrong, ID: %v Playbook: %+v", playbookID, gotplaybook))
		return
	}

	if gotplaybook.ID == "" {
		r.postCommandResponse("Retrieved playbook has a blank ID")
		return
	}

	gotPlaybooks, err := r.playbookService.GetPlaybooks()
	if err != nil {
		r.postCommandResponse("There was an error while retrieving all playbooks. Err: " + err.Error())
		return
	}

	if len(gotPlaybooks) != 1 || gotPlaybooks[0].Title != testPlaybook.Title {
		r.postCommandResponse(fmt.Sprintf("Retrieved playbooks are wrong: %+v", gotPlaybooks))
		return
	}

	gotplaybook.Title = "This is an updated title"
	if err = r.playbookService.Update(gotplaybook); err != nil {
		r.postCommandResponse("Unable to update playbook Err:" + err.Error())
		return
	}

	gotupdated, err := r.playbookService.Get(playbookID)
	if err != nil {
		r.postCommandResponse(fmt.Sprintf("There was an error while retrieving playbook. ID: %v Err: %v", playbookID, err.Error()))
		return
	}

	if gotupdated.Title != gotplaybook.Title {
		r.postCommandResponse("Update was ineffective")
		return
	}

	todeleteid, err := r.playbookService.Create(testPlaybook)
	if err != nil {
		r.postCommandResponse("There was an error while creating playbook. Err: " + err.Error())
		return
	}
	testPlaybook.ID = todeleteid
	if err = r.playbookService.Delete(testPlaybook); err != nil {
		r.postCommandResponse("There was an error while deleting playbook. Err: " + err.Error())
		return
	}

	if deletedPlaybook, _ := r.playbookService.Get(todeleteid); deletedPlaybook.Title != "" {
		r.postCommandResponse("Playbook should have been vaporized! Where's the kaboom? There was supposed to be an earth-shattering Kaboom!")
		return
	}

	createdIncident, err := r.incidentService.CreateIncident(&incident.Incident{
		Header: incident.Header{
			Name:            "Cloud Incident 4739",
			TeamID:          r.args.TeamId,
			CommanderUserID: r.args.UserId,
		},
		PlaybookID: gotplaybook.ID,
		Checklists: gotplaybook.Checklists,
	}, true)
	if err != nil {
		r.postCommandResponse("Unable to create test incident: " + err.Error())
		return
	}

	if err := r.incidentService.AddChecklistItem(createdIncident.ID, r.args.UserId, 0, playbook.ChecklistItem{
		Title: "I should be checked and second",
	}); err != nil {
		r.postCommandResponse("Unable to add checklist item: " + err.Error())
		return
	}

	if err := r.incidentService.AddChecklistItem(createdIncident.ID, r.args.UserId, 0, playbook.ChecklistItem{
		Title: "I should be deleted",
	}); err != nil {
		r.postCommandResponse("Unable to add checklist item: " + err.Error())
		return
	}

	if err := r.incidentService.AddChecklistItem(createdIncident.ID, r.args.UserId, 0, playbook.ChecklistItem{
		Title: "I should not say this.",
		State: playbook.ChecklistItemStateClosed,
	}); err != nil {
		r.postCommandResponse("Unable to add checklist item: " + err.Error())
		return
	}

	if err := r.incidentService.ModifyCheckedState(createdIncident.ID, r.args.UserId, playbook.ChecklistItemStateClosed, 0, 0); err != nil {
		r.postCommandResponse("Unable to modify checked state: " + err.Error())
		return
	}

	if err := r.incidentService.ModifyCheckedState(createdIncident.ID, r.args.UserId, playbook.ChecklistItemStateOpen, 0, 2); err != nil {
		r.postCommandResponse("Unable to modify checked state: " + err.Error())
		return
	}

	if err := r.incidentService.RemoveChecklistItem(createdIncident.ID, r.args.UserId, 0, 1); err != nil {
		r.postCommandResponse("Unable to remove checklist item: " + err.Error())
		return
	}

	if err := r.incidentService.RenameChecklistItem(createdIncident.ID, r.args.UserId, 0, 1,
		"I should say this! and be unchecked and first!", ""); err != nil {
		r.postCommandResponse("Unable to remove checklist item: " + err.Error())
		return
	}

	if err := r.incidentService.MoveChecklistItem(createdIncident.ID, r.args.UserId, 0, 0, 1); err != nil {
		r.postCommandResponse("Unable to remove checklist item: " + err.Error())
		return
	}

	r.postCommandResponse("Self test success.")
}

func (r *Runner) actionNukeDB(args []string) {
	if r.pluginAPI.Configuration.GetConfig().ServiceSettings.EnableTesting == nil ||
		!*r.pluginAPI.Configuration.GetConfig().ServiceSettings.EnableTesting {
		r.postCommandResponse(helpText)
		return
	}

	if !r.pluginAPI.User.HasPermissionTo(r.args.UserId, model.PERMISSION_MANAGE_SYSTEM) {
		r.postCommandResponse("Nuking the database is restricted to system administrators.")
		return
	}

	if len(args) != 2 || args[0] != "CONFIRM" || args[1] != "NUKE" {
		r.postCommandResponse("Are you sure you want to nuke the database (delete all data -- instances, configuration)?" +
			"All incident data will be lost. To nuke database, type `/incident nuke-db CONFIRM NUKE`")
		return
	}

	if err := r.incidentService.NukeDB(); err != nil {
		r.postCommandResponse("There was an error while nuking db. Please contact your system administrator.")
	}
	r.postCommandResponse("DB has been reset.")
}

// Execute should be called by the plugin when a command invocation is received from the Mattermost server.
func (r *Runner) Execute() error {
	if err := r.isValid(); err != nil {
		return err
	}

	split := strings.Fields(r.args.Command)
	command := split[0]
	parameters := []string{}
	cmd := ""
	if len(split) > 1 {
		cmd = split[1]
	}
	if len(split) > 2 {
		parameters = split[2:]
	}

	if command != "/incident" {
		return nil
	}

	switch cmd {
	case "start":
		r.actionStart(parameters)
	case "end":
		r.actionEnd()
	case "check":
		r.actionCheck(parameters)
	case "restart":
		r.actionRestart()
	case "commander":
		r.actionCommander(parameters)
	case "announce":
		r.actionAnnounce(parameters)
	case "list":
		r.actionList()
	case "nuke-db":
		r.actionNukeDB(parameters)
	case "st":
		r.actionSelftest(parameters)
	default:
		r.postCommandResponse(helpText)
	}

	return nil
}<|MERGE_RESOLUTION|>--- conflicted
+++ resolved
@@ -46,11 +46,7 @@
 		DisplayName:      "Incident",
 		Description:      "Incident Response Plugin",
 		AutoComplete:     true,
-<<<<<<< HEAD
-		AutoCompleteDesc: "Available commands: start, end, restart, check, commander, announce",
-=======
-		AutoCompleteDesc: "Available commands: start, end, restart, check, announce, list",
->>>>>>> 6b0ecc47
+		AutoCompleteDesc: "Available commands: start, end, restart, check, announce, list, commander",
 		AutoCompleteHint: "[command]",
 		AutocompleteData: getAutocompleteData(),
 	}
@@ -58,7 +54,7 @@
 
 func getAutocompleteData() *model.AutocompleteData {
 	slashIncident := model.NewAutocompleteData("incident", "[command]",
-		"Available commands: start, end, restart, check, commander, announce")
+		"Available commands: start, end, restart, check, announce, list, commander")
 
 	start := model.NewAutocompleteData("start", "", "Starts a new incident")
 	slashIncident.AddCommand(start)
@@ -78,11 +74,6 @@
 		"api/v1/incidents/checklist-autocomplete", true)
 	slashIncident.AddCommand(checklist)
 
-	commander := model.NewAutocompleteData("commander", "[@username]",
-		"Show or change the current commander")
-	commander.AddTextArgument("The desired new commander.", "[@username]", "")
-	slashIncident.AddCommand(commander)
-
 	announce := model.NewAutocompleteData("announce", "~[channels]",
 		"Announce the current incident in other channels.")
 	announce.AddNamedTextArgument("channel",
@@ -91,6 +82,11 @@
 
 	list := model.NewAutocompleteData("list", "", "Lists all your incidents")
 	slashIncident.AddCommand(list)
+
+	commander := model.NewAutocompleteData("commander", "[@username]",
+		"Show or change the current commander")
+	commander.AddTextArgument("The desired new commander.", "[@username]", "")
+	slashIncident.AddCommand(commander)
 
 	return slashIncident
 }
