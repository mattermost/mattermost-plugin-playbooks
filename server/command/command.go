package command

import (
	"fmt"
	"math/rand"
	"strconv"
	"strings"
	"time"

	"github.com/mattermost/mattermost-plugin-playbooks/server/app"
	"github.com/mattermost/mattermost-plugin-playbooks/server/bot"
	"github.com/mattermost/mattermost-plugin-playbooks/server/config"
	"github.com/mattermost/mattermost-plugin-playbooks/server/playbooks"
	"github.com/mattermost/mattermost-plugin-playbooks/server/timeutils"
	"github.com/mattermost/mattermost-server/v6/model"
	"github.com/mattermost/mattermost-server/v6/plugin"
	"github.com/pkg/errors"
	"github.com/sirupsen/logrus"
)

const helpText = "###### Mattermost Playbooks Plugin - Slash Command Help\n" +
	"* `/playbook run` - Run a playbook. \n" +
	"* `/playbook finish` - Finish the playbook run in this channel. \n" +
	"* `/playbook update` - Provide a status update. \n" +
	"* `/playbook check [checklist #] [item #]` - check/uncheck the checklist item. \n" +
	"* `/playbook checkadd [checklist #] [item text]` - add a checklist item. \n" +
	"* `/playbook checkremove [checklist #] [item #]` - remove a checklist item. \n" +
	"* `/playbook owner [@username]` - Show or change the current owner. \n" +
	"* `/playbook info` - Show a summary of the current playbook run. \n" +
	"* `/playbook timeline` - Show the timeline for the current playbook run. \n" +
	"* `/playbook todo` - Get a list of your assigned tasks. \n" +
	"* `/playbook settings digest [on/off]` - turn daily digest on/off. \n" +
	"* `/playbook settings weekly-digest [on/off]` - turn weekly digest on/off. \n" +
	"\n" +
	"Learn more [in our documentation](https://mattermost.com/pl/default-incident-response-app-documentation). \n" +
	""

const confirmPrompt = "CONFIRM"

// Register is a function that allows the runner to register commands with the mattermost server.
type Register func(*model.Command) error

// RegisterCommands should be called by the plugin to register all necessary commands
func RegisterCommands(registerFunc Register, addTestCommands bool) error {
	return registerFunc(getCommand(addTestCommands))
}

func getCommand(addTestCommands bool) *model.Command {
	return &model.Command{
		Trigger:          "playbook",
		DisplayName:      "Playbook",
		Description:      "Playbooks",
		AutoComplete:     true,
		AutoCompleteDesc: "Available commands: run, finish, update, check, list, owner, info, todo, settings",
		AutoCompleteHint: "[command]",
		AutocompleteData: getAutocompleteData(addTestCommands),
	}
}

func getAutocompleteData(addTestCommands bool) *model.AutocompleteData {
	command := model.NewAutocompleteData("playbook", "[command]",
		"Available commands: run, finish, update, check, checkadd, checkremove, list, owner, info, timeline, todo, settings")

	run := model.NewAutocompleteData("run", "", "Starts a new playbook run")
	command.AddCommand(run)

	finish := model.NewAutocompleteData("finish", "",
		"Finishes a playbook run associated with the current channel")
	finish.AddDynamicListArgument(
		"List of channel runs is loading",
		"api/v0/runs/runs-autocomplete", true)
	command.AddCommand(finish)

	update := model.NewAutocompleteData("update", "",
		"Provide a status update.")
	update.AddDynamicListArgument(
		"List of channel runs is loading",
		"api/v0/runs/runs-autocomplete", true)
	command.AddCommand(update)

	checklist := model.NewAutocompleteData("check", "[checklist item]",
		"Checks or unchecks a checklist item.")
	checklist.AddDynamicListArgument(
		"List of checklist items is loading",
		"api/v0/runs/checklist-autocomplete-item", true)
	command.AddCommand(checklist)

	itemAdd := model.NewAutocompleteData("checkadd", "[checklist]",
		"Add a checklist item")
	itemAdd.AddDynamicListArgument(
		"List of checklist items is loading",
		"api/v0/runs/checklist-autocomplete", true)

	itemRemove := model.NewAutocompleteData("checkremove", "[checklist item]",
		"Remove a checklist item")
	itemRemove.AddDynamicListArgument(
		"List of checklist items is loading",
		"api/v0/runs/checklist-autocomplete-item", true)

	command.AddCommand(itemAdd)
	command.AddCommand(itemRemove)

	owner := model.NewAutocompleteData("owner", "[@username]",
		"Show or change the current owner")
	owner.AddDynamicListArgument(
		"List of channel runs is loading",
		"api/v0/runs/runs-autocomplete", true)
	owner.AddTextArgument("The desired new owner.", "[@username]", "")
	command.AddCommand(owner)

	info := model.NewAutocompleteData("info", "", "Shows a summary of the current playbook run")
	info.AddDynamicListArgument(
		"List of channel runs is loading",
		"api/v0/runs/runs-autocomplete", true)
	command.AddCommand(info)

	timeline := model.NewAutocompleteData("timeline", "", "Shows the timeline for the current playbook run")
	timeline.AddDynamicListArgument(
		"List of channel runs is loading",
		"api/v0/runs/runs-autocomplete", true)
	command.AddCommand(timeline)

	todo := model.NewAutocompleteData("todo", "", "Get a list of your assigned tasks")
	command.AddCommand(todo)

	settings := model.NewAutocompleteData("settings", "", "Change personal playbook settings")
	display := model.NewAutocompleteData(" ", "Display current settings", "")
	settings.AddCommand(display)

	weeklyDigest := model.NewAutocompleteData("weekly-digest", "[on/off]", "Turn weekly digest on/off")
	weeklyDigestValues := []model.AutocompleteListItem{{
		HelpText: "Turn weekly digest on",
		Item:     "on",
	}, {
		HelpText: "Turn weekly digest off",
		Item:     "off",
	}}
	weeklyDigest.AddStaticListArgument("", true, weeklyDigestValues)
	settings.AddCommand((weeklyDigest))

	digest := model.NewAutocompleteData("digest", "[on/off]", "Turn digest on/off")
	digestValue := []model.AutocompleteListItem{{
		HelpText: "Turn daily digest on",
		Item:     "on",
	}, {
		HelpText: "Turn daily digest off",
		Item:     "off",
	}}
	digest.AddStaticListArgument("", true, digestValue)
	settings.AddCommand(digest)
	command.AddCommand(settings)

	if addTestCommands {
		test := model.NewAutocompleteData("test", "", "Commands for testing and debugging.")

		testGeneratePlaybooks := model.NewAutocompleteData("create-playbooks", "[total playbooks]", "Create one or more playbooks based on number of playbooks defined")
		testGeneratePlaybooks.AddTextArgument("An integer indicating how many playbooks will be generated (at most 5).", "Number of playbooks", "")
		test.AddCommand(testGeneratePlaybooks)

		testCreate := model.NewAutocompleteData("create-playbook-run", "[playbook ID] [timestamp] [name]", "Run a playbook with a specific creation date")
		testCreate.AddDynamicListArgument("List of playbooks is loading", "api/v0/playbooks/autocomplete", true)
		testCreate.AddTextArgument("Date in format 2020-01-31", "Creation timestamp", `/[0-9]{4}-[0-9]{2}-[0-9]{2}/`)
		testCreate.AddTextArgument("Name of the playbook run", "Name", "")
		test.AddCommand(testCreate)

		testData := model.NewAutocompleteData("bulk-data", "[ongoing] [ended] [days] [seed]", "Generate random test data in bulk")
		testData.AddTextArgument("An integer indicating how many ongoing playbook runs will be generated.", "Number of ongoing playbook runs", "")
		testData.AddTextArgument("An integer indicating how many ended playbook runs will be generated.", "Number of ended playbook runs", "")
		testData.AddTextArgument("An integer n. The playbook runs generated will have a start date between n days ago and today.", "Range of days for the start date", "")
		testData.AddTextArgument("An integer in case you need random, but reproducible, results", "Random seed (optional)", "")
		test.AddCommand(testData)

		testSelf := model.NewAutocompleteData("self", "", "DESTRUCTIVE ACTION - Perform a series of self tests to ensure everything works as expected.")
		test.AddCommand(testSelf)

		command.AddCommand(test)
	}

	return command
}

// Runner handles commands.
type Runner struct {
	context            *plugin.Context
	args               *model.CommandArgs
	api                playbooks.ServicesAPI
	poster             bot.Poster
	playbookRunService app.PlaybookRunService
	playbookService    app.PlaybookService
	configService      config.Service
	userInfoStore      app.UserInfoStore
	userInfoTelemetry  app.UserInfoTelemetry
	permissions        *app.PermissionsService
}

// NewCommandRunner creates a command runner.
func NewCommandRunner(ctx *plugin.Context,
	args *model.CommandArgs,
	api playbooks.ServicesAPI,
	poster bot.Poster,
	playbookRunService app.PlaybookRunService,
	playbookService app.PlaybookService,
	configService config.Service,
	userInfoStore app.UserInfoStore,
	userInfoTelemetry app.UserInfoTelemetry,
	permissions *app.PermissionsService,
) *Runner {
	return &Runner{
		context:            ctx,
		args:               args,
		api:                api,
		poster:             poster,
		playbookRunService: playbookRunService,
		playbookService:    playbookService,
		configService:      configService,
		userInfoStore:      userInfoStore,
		userInfoTelemetry:  userInfoTelemetry,
		permissions:        permissions,
	}
}

func (r *Runner) isValid() error {
	if r.context == nil || r.args == nil || r.api == nil {
		return errors.New("invalid arguments to command.Runner")
	}
	return nil
}

func (r *Runner) postCommandResponse(text string) {
	post := &model.Post{
		Message: text,
	}
	r.poster.EphemeralPost(r.args.UserId, r.args.ChannelId, post)
}

func (r *Runner) warnUserAndLogErrorf(format string, args ...interface{}) {
	logrus.Errorf(format, args...)
	r.poster.EphemeralPost(r.args.UserId, r.args.ChannelId, &model.Post{
		Message: "Your request could not be completed. Check the system logs for more information.",
	})
}

func (r *Runner) actionRun(args []string) {
	clientID := ""
	if len(args) > 0 {
		clientID = args[0]
	}

	postID := ""
	if len(args) == 2 {
		postID = args[1]
	}

	requesterInfo := app.RequesterInfo{
		UserID:  r.args.UserId,
		TeamID:  r.args.TeamId,
		IsAdmin: app.IsSystemAdmin(r.args.UserId, r.api),
	}

	playbooksResults, err := r.playbookService.GetPlaybooksForTeam(requesterInfo, r.args.TeamId,
		app.PlaybookFilterOptions{
			Sort:      app.SortByTitle,
			Direction: app.DirectionAsc,
			Page:      0,
			PerPage:   app.PerPageDefault,
		})
	if err != nil {
		r.warnUserAndLogErrorf("Error: %v", err)
		return
	}

<<<<<<< HEAD
	session, err := r.api.GetSession(r.context.SessionId)
	if err != nil {
		r.warnUserAndLogErrorf("Error retrieving session: %v", err)
		return
	}

	if err := r.playbookRunService.OpenCreatePlaybookRunDialog(r.args.TeamId, r.args.UserId, r.args.TriggerId, postID, clientID, playbooksResults.Items, session.IsMobileApp(), ""); err != nil {
=======
	if err := r.playbookRunService.OpenCreatePlaybookRunDialog(r.args.TeamId, r.args.UserId, r.args.TriggerId, postID, clientID, playbooksResults.Items, ""); err != nil {
>>>>>>> bcd3ac10
		r.warnUserAndLogErrorf("Error: %v", err)
		return
	}
}

// actionRunPlaybook is intended for scripting use, not use by the end user (they would have
// to type in the correct playbookID).
func (r *Runner) actionRunPlaybook(args []string) {
	if len(args) != 2 {
		r.postCommandResponse("Usage: `/playbook run-playbook <playbookID> <clientID>`")
		return
	}

	playbookID := args[0]
	clientID := args[1]

	requesterInfo := app.RequesterInfo{
		UserID:  r.args.UserId,
		TeamID:  r.args.TeamId,
		IsAdmin: app.IsSystemAdmin(r.args.UserId, r.api),
	}

	// Using the GetPlaybooksForTeam so that requesterInfo and the expected security restrictions
	// are respected.
	playbooksResults, err := r.playbookService.GetPlaybooksForTeam(requesterInfo, r.args.TeamId,
		app.PlaybookFilterOptions{
			Sort:      app.SortByTitle,
			Direction: app.DirectionAsc,
			Page:      0,
			PerPage:   app.PerPageDefault,
		})
	if err != nil {
		r.warnUserAndLogErrorf("Error: %v", err)
		return
	}

	var playbook []app.Playbook
	for _, pb := range playbooksResults.Items {
		if pb.ID == playbookID {
			playbook = append(playbook, pb)
			break
		}
	}
	if len(playbook) == 0 {
		r.postCommandResponse("Playbook not found for id: " + playbookID)
		return
	}

<<<<<<< HEAD
	session, err := r.api.GetSession(r.context.SessionId)
	if err != nil {
		r.warnUserAndLogErrorf("Error retrieving session: %v", err)
		return
	}

	if err := r.playbookRunService.OpenCreatePlaybookRunDialog(r.args.TeamId, r.args.UserId, r.args.TriggerId, "", clientID, playbook, session.IsMobileApp(), ""); err != nil {
=======
	if err := r.playbookRunService.OpenCreatePlaybookRunDialog(r.args.TeamId, r.args.UserId, r.args.TriggerId, "", clientID, playbook, ""); err != nil {
>>>>>>> bcd3ac10
		r.warnUserAndLogErrorf("Error: %v", err)
		return
	}
}

func (r *Runner) actionCheck(args []string) {
	playbookRuns, err := r.playbookRunService.GetPlaybookRunsForChannelByUser(r.args.ChannelId, r.args.UserId)
	if err != nil {
		r.warnUserAndLogErrorf("Error retrieving playbook runs: %v", err)
		return
	}
	if len(playbookRuns) == 0 {
		r.postCommandResponse("This command only works when run from a playbook run channel.")
		return
	}

	multipleRuns := len(playbookRuns) > 1

	if !multipleRuns && len(args) != 2 {
		r.postCommandResponse("Command expects two arguments: the checklist number and the item number.")
		return
	}

	if multipleRuns && len(args) != 3 {
		r.postCommandResponse("Command expects three arguments: the run number, the checklist number and the item number.")
		return
	}

	run := 0
	index := 0
	if multipleRuns {
		if run, err = strconv.Atoi(args[index]); err != nil {
			r.postCommandResponse("Error parsing the first argument. Must be a number.")
			return
		}
		if run < 0 || run >= len(playbookRuns) {
			r.postCommandResponse("Invalid run number")
			return
		}
		index++
	}

	checklist, err := strconv.Atoi(args[index])
	index++
	if err != nil {
		r.postCommandResponse("Error parsing the argument. Must be a number.")
		return
	}

	item, err := strconv.Atoi(args[index])
	if err != nil {
		r.postCommandResponse("Error parsing the argument. Must be a number.")
		return
	}

	if err = r.permissions.RunManageProperties(r.args.UserId, playbookRuns[run].ID); err != nil {
		r.postCommandResponse("Become a participant to interact with this run.")
		return
	}

	err = r.playbookRunService.ToggleCheckedState(playbookRuns[run].ID, r.args.UserId, checklist, item)
	if err != nil {
		r.warnUserAndLogErrorf("Error checking/unchecking item: %v", err)
	}
}

func (r *Runner) actionAddChecklistItem(args []string) {
	playbookRuns, err := r.playbookRunService.GetPlaybookRunsForChannelByUser(r.args.ChannelId, r.args.UserId)
	if err != nil {
		r.warnUserAndLogErrorf("Error retrieving playbook runs: %v", err)
		return
	}
	if len(playbookRuns) == 0 {
		r.postCommandResponse("This command only works when run from a playbook run channel.")
		return
	}

	multipleRuns := len(playbookRuns) > 1

	if !multipleRuns && len(args) < 1 {
		r.postCommandResponse("Command expects one argument: the checklist number.")
		return
	}

	if multipleRuns && len(args) < 2 {
		r.postCommandResponse("Command expects two arguments: the run number and the checklist number.")
		return
	}

	run := 0
	index := 0
	if multipleRuns {
		if run, err = strconv.Atoi(args[index]); err != nil {
			r.postCommandResponse("Error parsing the first argument. Must be a number.")
			return
		}
		if run < 0 || run >= len(playbookRuns) {
			r.postCommandResponse("Invalid run number")
			return
		}
		index++
	}

	checklist, err := strconv.Atoi(args[index])
	index++
	if err != nil {
		r.postCommandResponse("Error parsing the argument. Must be a number.")
		return
	}

	if err = r.permissions.RunManageProperties(r.args.UserId, playbookRuns[run].ID); err != nil {
		r.postCommandResponse("Become a participant to interact with this run.")
		return
	}

	// If we didn't get the item's text, then use the interactive dialog
	if len(args) == index {
		if err := r.playbookRunService.OpenAddChecklistItemDialog(r.args.TriggerId, r.args.UserId, playbookRuns[run].ID, checklist); err != nil {
			r.warnUserAndLogErrorf("Error: %v", err)
			return
		}
		return
	}

	combineargs := strings.Join(args[index:], " ")
	if err := r.playbookRunService.AddChecklistItem(playbookRuns[run].ID, r.args.UserId, checklist, app.ChecklistItem{
		Title: combineargs,
	}); err != nil {
		r.warnUserAndLogErrorf("Error: %v", err)
		return
	}
}

func (r *Runner) actionRemoveChecklistItem(args []string) {
	playbookRuns, err := r.playbookRunService.GetPlaybookRunsForChannelByUser(r.args.ChannelId, r.args.UserId)
	if err != nil {
		r.warnUserAndLogErrorf("Error retrieving playbook runs: %v", err)
		return
	}
	if len(playbookRuns) == 0 {
		r.postCommandResponse("This command only works when run from a playbook run channel.")
		return
	}

	multipleRuns := len(playbookRuns) > 1

	if !multipleRuns && len(args) != 2 {
		r.postCommandResponse("Command expects two arguments: the checklist number and the item number.")
		return
	}

	if multipleRuns && len(args) != 3 {
		r.postCommandResponse("Command expects three arguments: the run number, the checklist number and the item number.")
		return
	}

	run := 0
	index := 0
	if multipleRuns {
		if run, err = strconv.Atoi(args[index]); err != nil {
			r.postCommandResponse("Error parsing the first argument. Must be a number.")
			return
		}
		if run < 0 || run >= len(playbookRuns) {
			r.postCommandResponse("Invalid run number")
			return
		}
		index++
	}

	checklist, err := strconv.Atoi(args[index])
	index++
	if err != nil {
		r.postCommandResponse("Error parsing the first argument. Must be a number.")
		return
	}

	item, err := strconv.Atoi(args[index])
	if err != nil {
		r.postCommandResponse("Error parsing the second argument. Must be a number.")
		return
	}

	if err = r.permissions.RunManageProperties(r.args.UserId, playbookRuns[run].ID); err != nil {
		r.postCommandResponse("Become a participant to interact with this run.")
		return
	}

	err = r.playbookRunService.RemoveChecklistItem(playbookRuns[run].ID, r.args.UserId, checklist, item)
	if err != nil {
		r.warnUserAndLogErrorf("Error removing item: %v", err)
	}
}

func (r *Runner) actionOwner(args []string) {
	playbookRuns, err := r.playbookRunService.GetPlaybookRunsForChannelByUser(r.args.ChannelId, r.args.UserId)
	if err != nil {
		r.warnUserAndLogErrorf("Error retrieving playbook runs: %v", err)
		return
	}
	if len(playbookRuns) == 0 {
		r.postCommandResponse("This command only works when run from a playbook run channel.")
		return
	}

	multipleRuns := len(playbookRuns) > 1
	extraArg := 0
	// if channel has multiple runs, we require additional argument: run number
	if multipleRuns {
		extraArg = 1
	}

	switch len(args) - extraArg {
	case 0:
		r.actionShowOwner(args, playbookRuns)
	case 1:
		r.actionChangeOwner(args, playbookRuns)
	default:
		r.postCommandResponse("/playbook owner expects at most one argument.")
	}
}

func (r *Runner) actionShowOwner(args []string, playbookRuns []app.PlaybookRun) {
	multipleRuns := len(playbookRuns) > 1
	run := 0
	if multipleRuns {
		var err error
		if run, err = strconv.Atoi(args[0]); err != nil {
			r.postCommandResponse("Error parsing the first argument. Must be a number.")
			return
		}
		if run < 0 || run >= len(playbookRuns) {
			r.postCommandResponse("Invalid run number")
			return
		}
	}

	currentPlaybookRun := playbookRuns[run]
	ownerUser, err := r.api.GetUserByID(currentPlaybookRun.OwnerUserID)
	if err != nil {
		r.warnUserAndLogErrorf("Error retrieving owner user: %v", err)
		return
	}

	r.postCommandResponse(fmt.Sprintf("**@%s** is the current owner for this playbook run.", ownerUser.Username))
}

func (r *Runner) actionChangeOwner(args []string, playbookRuns []app.PlaybookRun) {
	multipleRuns := len(playbookRuns) > 1
	run := 0
	index := 0
	if multipleRuns {
		var err error
		if run, err = strconv.Atoi(args[index]); err != nil {
			r.postCommandResponse("Error parsing the first argument. Must be a number.")
			return
		}
		if run < 0 || run >= len(playbookRuns) {
			r.postCommandResponse("Invalid run number")
			return
		}
		index++
	}

	targetOwnerUsername := strings.TrimLeft(args[index], "@")

	if err := r.permissions.RunManageProperties(r.args.UserId, playbookRuns[run].ID); err != nil {
		r.postCommandResponse("Become a participant to interact with this run.")
		return
	}

	currentPlaybookRun := playbookRuns[run]

	targetOwnerUser, err := r.api.GetUserByUsername(targetOwnerUsername)
	if errors.Is(err, app.ErrNotFound) {
		r.postCommandResponse(fmt.Sprintf("Unable to find user @%s", targetOwnerUsername))
		return
	} else if err != nil {
		r.warnUserAndLogErrorf("Error finding user @%s: %v", targetOwnerUsername, err)
		return
	}

	if currentPlaybookRun.OwnerUserID == targetOwnerUser.Id {
		r.postCommandResponse(fmt.Sprintf("User @%s is already owner of this playbook run.", targetOwnerUsername))
		return
	}

	err = r.playbookRunService.ChangeOwner(currentPlaybookRun.ID, r.args.UserId, targetOwnerUser.Id)
	if err != nil {
		r.warnUserAndLogErrorf("Failed to change owner to @%s: %v", targetOwnerUsername, err)
		return
	}
}

func (r *Runner) actionInfo(args []string) {
	playbookRuns, err := r.playbookRunService.GetPlaybookRunsForChannelByUser(r.args.ChannelId, r.args.UserId)
	if err != nil {
		r.warnUserAndLogErrorf("Error retrieving playbook runs: %v", err)
		return
	}
	if len(playbookRuns) == 0 {
		r.postCommandResponse("This command only works when run from a playbook run channel.")
		return
	}

	session, err := r.api.GetSession(r.context.SessionId)
	if err != nil {
		r.warnUserAndLogErrorf("Error retrieving session: %v", err)
		return
	}

	if !session.IsMobileApp() {
		// The RHS was opened by the webapp, so inform the user
		r.postCommandResponse("Your playbook run details are already open in the right hand side of the channel.")
		return
	}

	multipleRuns := len(playbookRuns) > 1

	if multipleRuns && len(args) == 0 {
		r.postCommandResponse("Command expects one argument: the run number.")
		return
	}

	run := 0
	if multipleRuns {
		if run, err = strconv.Atoi(args[0]); err != nil {
			r.postCommandResponse("Error parsing the first argument. Must be a number.")
			return
		}
		if run < 0 || run >= len(playbookRuns) {
			r.postCommandResponse("Invalid run number")
			return
		}
	}

	playbookRun := playbookRuns[run]
	if err != nil {
		r.warnUserAndLogErrorf("Error retrieving playbook run: %v", err)
		return
	}

	owner, err := r.api.GetUserByID(playbookRun.OwnerUserID)
	if err != nil {
		r.warnUserAndLogErrorf("Error retrieving owner user: %v", err)
		return
	}

	tasks := ""
	for _, checklist := range playbookRun.Checklists {
		for _, item := range checklist.Items {
			icon := ":white_large_square: "
			timestamp := ""
			if item.State == app.ChecklistItemStateClosed {
				icon = ":white_check_mark: "
				timestamp = " (" + timeutils.GetTimeForMillis(item.StateModified).Format("15:04 PM") + ")"
			}

			tasks += icon + item.Title + timestamp + "\n"
		}
	}
	attachment := &model.SlackAttachment{
		Fields: []*model.SlackAttachmentField{
			{Title: "Name:", Value: fmt.Sprintf("**%s**", strings.Trim(playbookRun.Name, " "))},
			{Title: "Duration:", Value: timeutils.DurationString(timeutils.GetTimeForMillis(playbookRun.CreateAt), time.Now())},
			{Title: "Owner:", Value: fmt.Sprintf("@%s", owner.Username)},
			{Title: "Tasks:", Value: tasks},
		},
	}

	post := &model.Post{
		Props: map[string]interface{}{
			"attachments": []*model.SlackAttachment{attachment},
		},
	}
	r.poster.EphemeralPost(r.args.UserId, r.args.ChannelId, post)
}

func (r *Runner) actionFinish(args []string) {
	playbookRuns, err := r.playbookRunService.GetPlaybookRunsForChannelByUser(r.args.ChannelId, r.args.UserId)
	if err != nil {
		r.warnUserAndLogErrorf("Error retrieving playbook runs: %v", err)
		return
	}
	if len(playbookRuns) == 0 {
		r.postCommandResponse("This command only works when run from a playbook run channel.")
		return
	}

	multipleRuns := len(playbookRuns) > 1

	if multipleRuns && len(args) == 0 {
		r.postCommandResponse("Command expects one argument: the run number.")
		return
	}

	run := 0
	if multipleRuns {
		if run, err = strconv.Atoi(args[0]); err != nil {
			r.postCommandResponse("Error parsing the first argument. Must be a number.")
			return
		}
		if run < 0 || run >= len(playbookRuns) {
			r.postCommandResponse("Invalid run number")
			return
		}
	}

	r.actionFinishByID([]string{playbookRuns[run].ID})
}

func (r *Runner) actionFinishByID(args []string) {
	if len(args) == 0 {
		r.postCommandResponse("Command expects one argument: the run ID.")
		return
	}

	if err := r.permissions.RunManageProperties(r.args.UserId, args[0]); err != nil {
		if errors.Is(err, app.ErrNoPermissions) {
			r.postCommandResponse(fmt.Sprintf("userID `%s` is not an admin or channel member", r.args.UserId))
			return
		}
		r.warnUserAndLogErrorf("Error retrieving playbook run: %v", err)
		return
	}

	err := r.playbookRunService.OpenFinishPlaybookRunDialog(args[0], r.args.UserId, r.args.TriggerId)
	if err != nil {
		r.warnUserAndLogErrorf("Error finishing the playbook run: %v", err)
		return
	}
}

func (r *Runner) actionUpdate(args []string) {
	playbookRuns, err := r.playbookRunService.GetPlaybookRunsForChannelByUser(r.args.ChannelId, r.args.UserId)
	if err != nil {
		r.warnUserAndLogErrorf("Error retrieving playbook runs: %v", err)
		return
	}
	if len(playbookRuns) == 0 {
		r.postCommandResponse("This command only works when run from a playbook run channel.")
		return
	}

	multipleRuns := len(playbookRuns) > 1

	if multipleRuns && len(args) == 0 {
		r.postCommandResponse("Command expects one argument: the run number.")
		return
	}

	run := 0
	if multipleRuns {
		if run, err = strconv.Atoi(args[0]); err != nil {
			r.postCommandResponse("Error parsing the first argument. Must be a number.")
			return
		}
		if run < 0 || run >= len(playbookRuns) {
			r.postCommandResponse("Invalid run number")
			return
		}
	}

	if err = r.permissions.RunManageProperties(r.args.UserId, playbookRuns[run].ID); err != nil {
		if errors.Is(err, app.ErrNoPermissions) {
			r.postCommandResponse(fmt.Sprintf("userID `%s` is not an admin or channel member", r.args.UserId))
			return
		}
		r.warnUserAndLogErrorf("Error retrieving playbook run: %v", err)
		return
	}

	err = r.playbookRunService.OpenUpdateStatusDialog(playbookRuns[run].ID, r.args.UserId, r.args.TriggerId)
	switch {
	case errors.Is(err, app.ErrPlaybookRunNotActive):
		r.postCommandResponse("This playbook run has already been closed.")
		return
	case err != nil:
		r.warnUserAndLogErrorf("Error: %v", err)
		return
	}
}

func (r *Runner) actionAdd(args []string) {
	if len(args) != 1 {
		r.postCommandResponse("Need to provide a postId")
		return
	}

	postID := args[0]
	if postID == "" {
		r.postCommandResponse("Need to provide a postId")
		return
	}

	requesterInfo, err := app.GetRequesterInfo(r.args.UserId, r.api)
	if err != nil {
		r.warnUserAndLogErrorf("Error: %v", err)
		return
	}

	if err := r.playbookRunService.OpenAddToTimelineDialog(requesterInfo, postID, r.args.TeamId, r.args.TriggerId); err != nil {
		r.warnUserAndLogErrorf("Error: %v", err)
		return
	}
}

func (r *Runner) actionTimeline(args []string) {
	playbookRuns, err := r.playbookRunService.GetPlaybookRunsForChannelByUser(r.args.ChannelId, r.args.UserId)
	if err != nil {
		r.warnUserAndLogErrorf("Error retrieving playbook runs: %v", err)
		return
	}
	if len(playbookRuns) == 0 {
		r.postCommandResponse("This command only works when run from a playbook run channel.")
		return
	}

	multipleRuns := len(playbookRuns) > 1

	if multipleRuns && len(args) == 0 {
		r.postCommandResponse("Command expects one argument: the run number.")
		return
	}

	run := 0
	if multipleRuns {
		if run, err = strconv.Atoi(args[0]); err != nil {
			r.postCommandResponse("Error parsing the first argument. Must be a number.")
			return
		}
		if run < 0 || run >= len(playbookRuns) {
			r.postCommandResponse("Invalid run number")
			return
		}
	}

	playbookRun := playbookRuns[run]
	if err != nil {
		r.warnUserAndLogErrorf("Error retrieving playbook run: %v", err)
		return
	}

	if len(playbookRun.TimelineEvents) == 0 {
		r.postCommandResponse("There are no timeline events to display.")
		return
	}

	team, err := r.api.GetTeam(r.args.TeamId)
	if err != nil {
		r.warnUserAndLogErrorf("Error retrieving team: %v", err)
		return
	}
	postURL := fmt.Sprintf("/%s/pl/", team.Name)

	message := "Timeline for **" + playbookRun.Name + "**:\n\n" +
		"|Event Time | Since Reported | Event |\n" +
		"|:----------|:---------------|:------|\n"

	var reported time.Time
	for _, e := range playbookRun.TimelineEvents {
		if e.EventType == app.PlaybookRunCreated {
			reported = timeutils.GetTimeForMillis(e.EventAt)
			break
		}
	}
	for _, e := range playbookRun.TimelineEvents {
		if e.EventType == app.AssigneeChanged ||
			e.EventType == app.TaskStateModified ||
			e.EventType == app.RanSlashCommand {
			continue
		}

		timeLink := timeutils.GetTimeForMillis(e.EventAt).Format("Jan 2 15:04")
		if e.PostID != "" {
			timeLink = " [" + timeLink + "](" + postURL + e.PostID + ") "
		}
		message += "|" + timeLink + "|" + r.timeSince(e, reported) + "|" + r.summaryMessage(e) + "|\n"
	}

	r.poster.EphemeralPost(r.args.UserId, r.args.ChannelId, &model.Post{Message: message})
}

func (r *Runner) summaryMessage(event app.TimelineEvent) string {
	var username string
	user, err := r.api.GetUserByID(event.SubjectUserID)
	if err == nil {
		username = user.Username
	}

	switch event.EventType {
	case app.PlaybookRunCreated:
		return "Run started by @" + username
	case app.StatusUpdated:
		if event.Summary == "" {
			return "@" + username + " posted a status update"
		}
		return "@" + username + " changed status from " + event.Summary
	case app.OwnerChanged:
		return "Owner changes from " + event.Summary
	case app.TaskStateModified:
		return "@" + username + " " + event.Summary
	case app.AssigneeChanged:
		return "@" + username + " " + event.Summary
	case app.RanSlashCommand:
		return "@" + username + " " + event.Summary
	case app.PublishedRetrospective:
		return "@" + username + " published retrospective"
	case app.CanceledRetrospective:
		return "@" + username + " canceled retrospective"
	default:
		return event.Summary
	}
}

func (r *Runner) timeSince(event app.TimelineEvent, reported time.Time) string {
	if event.EventType == app.PlaybookRunCreated {
		return ""
	}
	eventAt := timeutils.GetTimeForMillis(event.EventAt)
	if reported.Before(eventAt) {
		return timeutils.DurationString(reported, eventAt)
	}
	return "-" + timeutils.DurationString(eventAt, reported)
}

func (r *Runner) actionTodo() {
	if err := r.playbookRunService.EphemeralPostTodoDigestToUser(r.args.UserId, r.args.ChannelId, true, true); err != nil {
		r.warnUserAndLogErrorf("Error getting tasks and runs digest: %v", err)
	}
}

func (r *Runner) actionSettings(args []string) {
	settingsHelpText := "###### Playbooks Personal Settings - Slash Command Help\n" +
		"* `/playbook settings` - display current settings. \n" +
		"* `/playbook settings digest on` - turn daily digest on. \n" +
		"* `/playbook settings digest off` - turn daily digest off. \n" +
		"* `/playbook settings weekly-digest on` - turn weekly digest on. \n" +
		"* `/playbook settings weekly-digest off` - turn weekly digest off. \n"

	if len(args) == 0 {
		r.displayCurrentSettings()
		return
	}

	isDigest := args[0] == "digest" || args[0] == "weekly-digest"

	if len(args) != 2 || !isDigest || (args[1] != "on" && args[1] != "off") {
		r.postCommandResponse(settingsHelpText)
		return
	}

	info, err := r.userInfoStore.Get(r.args.UserId)
	if errors.Is(err, app.ErrNotFound) {
		info = app.UserInfo{
			ID: r.args.UserId,
		}
	} else if err != nil {
		r.warnUserAndLogErrorf("Error getting userInfo: %v", err)
		return
	}

	oldInfo := info

	if args[0] == "weekly-digest" && args[1] == "off" {
		info.DisableWeeklyDigest = true
	} else if args[0] == "weekly-digest" {
		info.DisableWeeklyDigest = false
	} else if args[0] == "digest" && args[1] == "off" {
		info.DisableDailyDigest = true
	} else {
		info.DisableDailyDigest = false
	}

	if err = r.userInfoStore.Upsert(info); err != nil {
		r.warnUserAndLogErrorf("Error updating userInfo: %v", err)
		return
	}

	r.userInfoTelemetry.ChangeDigestSettings(r.args.UserId, oldInfo.DigestNotificationSettings, info.DigestNotificationSettings)

	r.displayCurrentSettings()
}

func (r *Runner) displayCurrentSettings() {
	info, err := r.userInfoStore.Get(r.args.UserId)
	if err != nil {
		if !errors.Is(err, app.ErrNotFound) {
			r.warnUserAndLogErrorf("Error getting userInfo: %v", err)
			return
		}
	}

	dailyDigestSetting := "Daily digest: on"
	if info.DisableDailyDigest {
		dailyDigestSetting = "Daily digest: off"
	}
	weeklyDigestSetting := "Weekly digest: on"
	if info.DisableWeeklyDigest {
		weeklyDigestSetting = "Weekly digest: off"
	}
	r.postCommandResponse(fmt.Sprintf("###### Playbooks Personal Settings\n- %s, %s", dailyDigestSetting, weeklyDigestSetting))
}

func (r *Runner) actionTestSelf(args []string) {
	if r.api.GetConfig().ServiceSettings.EnableTesting == nil ||
		!*r.api.GetConfig().ServiceSettings.EnableTesting {
		r.postCommandResponse(helpText)
		return
	}

	if !r.api.HasPermissionTo(r.args.UserId, model.PermissionManageSystem) {
		r.postCommandResponse("Running the self-test is restricted to system administrators.")
		return
	}

	if len(args) != 3 || args[0] != confirmPrompt || args[1] != "TEST" || args[2] != "SELF" {
		r.postCommandResponse("Are you sure you want to self-test (which will nuke the database and delete all data -- instances, configuration)? " +
			"All data will be lost. To self-test, type `/playbook test self CONFIRM TEST SELF`")
		return
	}

	if err := r.playbookRunService.NukeDB(); err != nil {
		r.postCommandResponse("There was an error while nuking db. Err: " + err.Error())
		return
	}

	shortDescription := "A short description."
	longDescription := `A very long description describing the item in a very descriptive way. Now with Markdown syntax! We have *italics* and **bold**. We have [external](http://example.com) and [internal links](/ad-1/playbooks/playbooks). We have even links to channels: ~town-square. And links to users: @sysadmin, @user-1. We do have the usual headings and lists, of course:
## Unordered List
- One
- Two
- Three

### Ordered List
1. One
2. Two
3. Three

We also have images:

![Mattermost logo](/static/icon_152x152.png)

And... yes, of course, we have emojis

:muscle: :sunglasses: :tada: :confetti_ball: :balloon: :cowboy_hat_face: :nail_care:`

	testPlaybook := app.Playbook{
		Title:  "testing playbook",
		TeamID: r.args.TeamId,
		Checklists: []app.Checklist{
			{
				Title: "Identification",
				Items: []app.ChecklistItem{
					{
						Title:       "Create Jira ticket",
						Description: longDescription,
					},
					{
						Title: "Add on-call team members",
						State: app.ChecklistItemStateClosed,
					},
					{
						Title:       "Identify blast radius",
						Description: shortDescription,
					},
					{
						Title: "Identify impacted services",
					},
					{
						Title: "Collect server data logs",
					},
					{
						Title: "Identify blast Analyze data logs",
					},
				},
			},
			{
				Title: "Resolution",
				Items: []app.ChecklistItem{
					{
						Title: "Align on plan of attack",
					},
					{
						Title: "Confirm resolution",
					},
				},
			},
			{
				Title: "Analysis",
				Items: []app.ChecklistItem{
					{
						Title: "Writeup root-cause analysis",
					},
					{
						Title: "Review post-mortem",
					},
				},
			},
		},
	}
	playbookID, err := r.playbookService.Create(testPlaybook, r.args.UserId)
	if err != nil {
		r.postCommandResponse("There was an error while creating playbook. Err: " + err.Error())
		return
	}

	gotplaybook, err := r.playbookService.Get(playbookID)
	if err != nil {
		r.postCommandResponse(fmt.Sprintf("There was an error while retrieving playbook. ID: %v Err: %v", playbookID, err.Error()))
		return
	}

	if gotplaybook.Title != testPlaybook.Title {
		r.postCommandResponse(fmt.Sprintf("Retrieved playbook is wrong, ID: %v Playbook: %+v", playbookID, gotplaybook))
		return
	}

	if gotplaybook.ID == "" {
		r.postCommandResponse("Retrieved playbook has a blank ID")
		return
	}

	gotPlaybooks, err := r.playbookService.GetPlaybooks()
	if err != nil {
		r.postCommandResponse("There was an error while retrieving all playbooks. Err: " + err.Error())
		return
	}

	if len(gotPlaybooks) != 1 || gotPlaybooks[0].Title != testPlaybook.Title {
		r.postCommandResponse(fmt.Sprintf("Retrieved playbooks are wrong: %+v", gotPlaybooks))
		return
	}

	gotplaybook.Title = "This is an updated title"
	if err = r.playbookService.Update(gotplaybook, r.args.UserId); err != nil {
		r.postCommandResponse("Unable to update playbook Err:" + err.Error())
		return
	}

	gotupdated, err := r.playbookService.Get(playbookID)
	if err != nil {
		r.postCommandResponse(fmt.Sprintf("There was an error while retrieving playbook. ID: %v Err: %v", playbookID, err.Error()))
		return
	}

	if gotupdated.Title != gotplaybook.Title {
		r.postCommandResponse("Update was ineffective")
		return
	}

	todeleteid, err := r.playbookService.Create(testPlaybook, r.args.UserId)
	if err != nil {
		r.postCommandResponse("There was an error while creating playbook. Err: " + err.Error())
		return
	}
	testPlaybook.ID = todeleteid
	if err = r.playbookService.Archive(testPlaybook, r.args.UserId); err != nil {
		r.postCommandResponse("There was an error while deleting playbook. Err: " + err.Error())
		return
	}

	if deletedPlaybook, _ := r.playbookService.Get(todeleteid); deletedPlaybook.Title != "" {
		r.postCommandResponse("Playbook should have been vaporized! Where's the kaboom? There was supposed to be an earth-shattering Kaboom!")
		return
	}

	playbookRun, err := r.playbookRunService.CreatePlaybookRun(&app.PlaybookRun{
		Name:                "Cloud Incident 4739",
		TeamID:              r.args.TeamId,
		OwnerUserID:         r.args.UserId,
		PlaybookID:          gotplaybook.ID,
		Checklists:          gotplaybook.Checklists,
		BroadcastChannelIDs: gotplaybook.BroadcastChannelIDs,
		Type:                app.RunTypePlaybook,
	}, &gotplaybook, r.args.UserId, true)
	if err != nil {
		r.postCommandResponse("Unable to create test playbook run: " + err.Error())
		return
	}

	if err := r.playbookRunService.AddChecklistItem(playbookRun.ID, r.args.UserId, 0, app.ChecklistItem{
		Title: "I should be checked and second",
	}); err != nil {
		r.postCommandResponse("Unable to add checklist item: " + err.Error())
		return
	}

	if err := r.playbookRunService.AddChecklistItem(playbookRun.ID, r.args.UserId, 0, app.ChecklistItem{
		Title: "I should be deleted",
	}); err != nil {
		r.postCommandResponse("Unable to add checklist item: " + err.Error())
		return
	}

	if err := r.playbookRunService.AddChecklistItem(playbookRun.ID, r.args.UserId, 0, app.ChecklistItem{
		Title: "I should not say this.",
		State: app.ChecklistItemStateClosed,
	}); err != nil {
		r.postCommandResponse("Unable to add checklist item: " + err.Error())
		return
	}

	if err := r.playbookRunService.ModifyCheckedState(playbookRun.ID, r.args.UserId, app.ChecklistItemStateClosed, 0, 0); err != nil {
		r.postCommandResponse("Unable to modify checked state: " + err.Error())
		return
	}

	if err := r.playbookRunService.ModifyCheckedState(playbookRun.ID, r.args.UserId, app.ChecklistItemStateOpen, 0, 2); err != nil {
		r.postCommandResponse("Unable to modify checked state: " + err.Error())
		return
	}

	if err := r.playbookRunService.RemoveChecklistItem(playbookRun.ID, r.args.UserId, 0, 1); err != nil {
		r.postCommandResponse("Unable to remove checklist item: " + err.Error())
		return
	}

	if err := r.playbookRunService.EditChecklistItem(playbookRun.ID, r.args.UserId, 0, 1,
		"I should say this! and be unchecked and first!", "", ""); err != nil {
		r.postCommandResponse("Unable to remove checklist item: " + err.Error())
		return
	}

	if err := r.playbookRunService.MoveChecklistItem(playbookRun.ID, r.args.UserId, 0, 0, 0, 1); err != nil {
		r.postCommandResponse("Unable to remove checklist item: " + err.Error())
		return
	}

	r.postCommandResponse("Self test success.")
}

func (r *Runner) actionTest(args []string) {
	if r.api.GetConfig().ServiceSettings.EnableTesting == nil ||
		!*r.api.GetConfig().ServiceSettings.EnableTesting {
		r.postCommandResponse("Setting `EnableTesting` must be set to `true` to run the test command.")
		return
	}

	if !r.api.HasPermissionTo(r.args.UserId, model.PermissionManageSystem) {
		r.postCommandResponse("Running the test command is restricted to system administrators.")
		return
	}

	if len(args) < 1 {
		r.postCommandResponse("The `/playbook test` command needs at least one command.")
		return
	}

	command := strings.ToLower(args[0])
	var params = []string{}
	if len(args) > 1 {
		params = args[1:]
	}

	switch command {
	case "create-playbooks":
		r.actionTestGeneratePlaybooks(params)
	case "create-playbook-run":
		r.actionTestCreate(params)
		return
	case "bulk-data":
		r.actionTestData(params)
	case "self":
		r.actionTestSelf(params)
	default:
		r.postCommandResponse(fmt.Sprintf("Command '%s' unknown.", args[0]))
		return
	}
}

func (r *Runner) actionTestGeneratePlaybooks(params []string) {
	if len(params) < 1 {
		r.postCommandResponse("The command expects one parameter: <numPlaybooks>")
		return
	}

	numPlaybooks, err := strconv.Atoi(params[0])
	if err != nil {
		r.postCommandResponse("Error parsing the first argument. Must be a number.")
		return
	}

	if numPlaybooks > 5 {
		r.postCommandResponse("Maximum number of playbooks is 5")
		return
	}

	rand.Shuffle(len(dummyListPlaybooks), func(i, j int) {
		dummyListPlaybooks[i], dummyListPlaybooks[j] = dummyListPlaybooks[j], dummyListPlaybooks[i]
	})

	playbookIds := make([]string, 0, numPlaybooks)
	for i := 0; i < numPlaybooks; i++ {
		dummyPlaybook := dummyListPlaybooks[i]
		dummyPlaybook.TeamID = r.args.TeamId
		dummyPlaybook.Members = []app.PlaybookMember{
			{
				UserID: r.args.UserId,
				Roles:  []string{app.PlaybookRoleMember, app.PlaybookRoleAdmin},
			},
		}
		newPlaybookID, errCreatePlaybook := r.playbookService.Create(dummyPlaybook, r.args.UserId)
		if errCreatePlaybook != nil {
			r.warnUserAndLogErrorf("unable to create playbook: %v", err)
			return
		}

		playbookIds = append(playbookIds, newPlaybookID)
	}

	msg := "Playbooks successfully created"
	for i, playbookID := range playbookIds {
		url := fmt.Sprintf("/playbooks/playbooks/%s", playbookID)
		msg += fmt.Sprintf("\n- [%s](%s)", dummyListPlaybooks[i].Title, url)
	}

	r.postCommandResponse(msg)
}

func (r *Runner) actionTestCreate(params []string) {
	if len(params) < 3 {
		r.postCommandResponse("The command expects three parameters: <playbook_id> <timestamp> <name>")
		return
	}

	playbookID := params[0]
	if !model.IsValidId(playbookID) {
		r.postCommandResponse("The first parameter, <playbook_id>, must be a valid ID.")
		return
	}
	playbook, err := r.playbookService.Get(playbookID)
	if err != nil {
		r.postCommandResponse(fmt.Sprintf("The playbook with ID '%s' does not exist.", playbookID))
		return
	}

	creationTimestamp, err := time.ParseInLocation("2006-01-02", params[1], time.Now().Location())
	if err != nil {
		r.postCommandResponse(fmt.Sprintf("Timestamp '%s' could not be parsed as a date. If you want the playbook run to start on January 2, 2006, the timestamp should be '2006-01-02'.", params[1]))
		return
	}

	playbookRunName := strings.Join(params[2:], " ")

	playbookRun, err := r.playbookRunService.CreatePlaybookRun(
		&app.PlaybookRun{
			Name:        playbookRunName,
			OwnerUserID: r.args.UserId,
			TeamID:      r.args.TeamId,
			PlaybookID:  playbookID,
			Checklists:  playbook.Checklists,
			Type:        app.RunTypePlaybook,
		},
		&playbook,
		r.args.UserId,
		true,
	)

	if err != nil {
		r.warnUserAndLogErrorf("unable to create playbook run: %v", err)
		return
	}

	if err = r.playbookRunService.ChangeCreationDate(playbookRun.ID, creationTimestamp); err != nil {
		r.warnUserAndLogErrorf("unable to change date of recently created playbook run: %v", err)
		return
	}

	channel, err := r.api.GetChannelByID(playbookRun.ChannelID)
	if err != nil {
		r.warnUserAndLogErrorf("unable to retrieve information of playbook run's channel: %v", err)
		return
	}

	r.postCommandResponse(fmt.Sprintf("PlaybookRun successfully created: ~%s.", channel.Name))
}

func (r *Runner) actionTestData(params []string) {
	if len(params) < 3 {
		r.postCommandResponse("`/playbook test bulk-data` expects at least 3 arguments: [ongoing] [ended] [days]. Optionally, a fourth argument can be added: [seed].")
		return
	}

	ongoing, err := strconv.Atoi(params[0])
	if err != nil {
		r.postCommandResponse(fmt.Sprintf("The provided value for ongoing playbook runs, '%s', is not an integer.", params[0]))
		return
	}

	ended, err := strconv.Atoi(params[1])
	if err != nil {
		r.postCommandResponse(fmt.Sprintf("The provided value for ended playbook runs, '%s', is not an integer.", params[1]))
		return
	}

	days, err := strconv.Atoi((params[2]))
	if err != nil {
		r.postCommandResponse(fmt.Sprintf("The provided value for days, '%s', is not an integer.", params[2]))
		return
	}

	if days < 1 {
		r.postCommandResponse(fmt.Sprintf("The provided value for days, '%d', is not greater than 0.", days))
		return
	}

	begin := time.Now().AddDate(0, 0, -days)
	end := time.Now()

	seed := time.Now().Unix()
	if len(params) > 3 {
		parsedSeed, err := strconv.ParseInt(params[3], 10, 0)
		if err != nil {
			r.postCommandResponse(fmt.Sprintf("The provided value for the random seed, '%s', is not an integer.", params[3]))
			return
		}

		seed = parsedSeed
	}

	r.generateTestData(ongoing, ended, begin, end, seed)
}

var fakeCompanyNames = []string{
	"Dach Inc",
	"Schuster LLC",
	"Kirlin Group",
	"Kohler Group",
	"Ruelas S.L.",
	"Armenta S.L.",
	"Vega S.A.",
	"Delarosa S.A.",
	"Sarabia S.A.",
	"Torp - Reilly",
	"Heathcote Inc",
	"Swift - Bruen",
	"Stracke - Lemke",
	"Shields LLC",
	"Bruen Group",
	"Senger - Stehr",
	"Krogh - Eide",
	"Andresen BA",
	"Hagen - Holm",
	"Martinsen BA",
	"Holm BA",
	"Berg BA",
	"Fossum RFH",
	"Nordskaug - Torp",
	"Gran - Lunde",
	"Nordby BA",
	"Ryan Gruppen",
	"Karlsson AB",
	"Nilsson HB",
	"Karlsson Group",
	"Miller - Harber",
	"Yost Group",
	"Leuschke Group",
	"Mertz Group",
	"Welch LLC",
	"Baumbach Group",
	"Ward - Schmitt",
	"Romaguera Group",
	"Hickle - Kemmer",
	"Stewart Corp",
}

var playbookRunNames = []string{
	"Cluster servers are down",
	"API performance degradation",
	"Customers unable to login",
	"Deployment failed",
	"Build failed",
	"Build timeout failure",
	"Server is unresponsive",
	"Server is crashing on start-up",
	"MM crashes on start-up",
	"Provider is down",
	"Database is unresponsive",
	"Database servers are down",
	"Database replica lag",
	"LDAP fails to sync",
	"LDAP account unable to login",
	"Broken MFA process",
	"MFA fails to login users",
	"UI is unresponsive",
	"Security threat",
	"Security breach",
	"Customers data breach",
	"SLA broken",
	"MySQL max connections error",
	"Postgres max connections error",
	"Elastic Search unresponsive",
	"Posts deleted",
	"Mentions deleted",
	"Replies deleted",
	"Cloud server is down",
	"Cloud deployment failed",
	"Cloud provisioner is down",
	"Cloud running out of memory",
	"Unable to create new users",
	"Installations in crashloop",
	"Compliance report timeout",
	"RN crash",
	"RN out of memory",
	"RN performance issues",
	"MM fails to start",
	"MM HA sync errors",
}

var dummyListPlaybooks = []app.Playbook{
	{
		Title:       "Blank Playbook",
		Description: "This is an example of an empty playbook",
	},
	{
		Title:                "Test playbook",
		RetrospectiveEnabled: true,
		StatusUpdateEnabled:  true,
		Checklists: []app.Checklist{
			{
				Title: "Identification",
				Items: []app.ChecklistItem{
					{
						Title: "Create Jira ticket",
					},
					{
						Title: "Add on-call team members",
						State: app.ChecklistItemStateClosed,
					},
					{
						Title: "Identify blast radius",
					},
					{
						Title: "Identify impacted services",
					},
					{
						Title: "Collect server data logs",
					},
					{
						Title: "Identify blast Analyze data logs",
					},
				},
			},
			{
				Title: "Resolution",
				Items: []app.ChecklistItem{
					{
						Title: "Align on plan of attack",
					},
					{
						Title: "Confirm resolution",
					},
				},
			},
			{
				Title: "Analysis",
				Items: []app.ChecklistItem{
					{
						Title: "Writeup root-cause analysis",
					},
					{
						Title: "Review post-mortem",
					},
				},
			},
		},
	},
	{
		Title:                "Release 2.4",
		RetrospectiveEnabled: true,
		StatusUpdateEnabled:  true,
		Checklists: []app.Checklist{
			{
				Title: "Preparation",
				Items: []app.ChecklistItem{
					{
						Title:   "Invite Feature Team to Channel",
						Command: "/echo ''",
					},
					{
						Title: "Acknowledge Alert",
					},
					{
						Title:   "Get Alert Info",
						Command: "/announce ~release-checklist",
					},
					{
						Title:   "Invite Escalators",
						Command: "/github mvp-2.4",
					},
					{
						Title: "Determine Priority",
					},
					{
						Title: "Update Alert Priority",
					},
				},
			},
			{
				Title: "Meeting",
				Items: []app.ChecklistItem{
					{
						Title: "Final Testing by QA",
					},
					{
						Title: "Prepare Deployment Documentation",
					},
					{
						Title: "Create New Alert for User",
					},
				},
			},
			{
				Title: "Deployment",
				Items: []app.ChecklistItem{
					{
						Title: "Database Backup",
					},
					{
						Title: "Migrate New migration File",
					},
					{
						Title: "Deploy Backend API",
					},
					{
						Title: "Deploy Front-end",
					},
					{
						Title: "Create new tag in gitlab",
					},
				},
			},
		},
	},
	{
		Title:                "Incident #4281",
		Description:          "There is an error when accessing message from deleted channel",
		RetrospectiveEnabled: true,
		StatusUpdateEnabled:  true,
		Checklists: []app.Checklist{
			{
				Title: "Prepare the Jira card for this task",
				Items: []app.ChecklistItem{
					{
						Title: "Create new Jira Card and fill the description",
					},
					{
						Title: "Set someone to be asignee for this task",
					},
					{
						Title: "Set story point for this card",
					},
				},
			},
			{
				Title: "Resolve the issue",
				Items: []app.ChecklistItem{
					{
						Title: "Check the root cause of the issue",
					},
					{
						Title: "Fix the bug",
					},
					{
						Title: "Testing the issue manually by programmer",
					},
				},
			},
			{
				Title: "QA",
				Items: []app.ChecklistItem{
					{
						Title: "Create several scenario testing",
					},
					{
						Title: "Implement it using cypress",
					},
					{
						Title: "Run the testing and check the result",
					},
				},
			},
			{
				Title: "Deployment",
				Items: []app.ChecklistItem{
					{
						Title: "Merge the result to branch 'master'",
					},
					{
						Title: "Create new Merge Request",
					},
					{
						Title: "Run deployment pipeline",
					},
					{
						Title: "Test the result in production",
					},
				},
			},
		},
	},
	{
		Title:                "Playbooks Playbook",
		Description:          "Sample playbook",
		RetrospectiveEnabled: true,
		StatusUpdateEnabled:  true,
		Checklists: []app.Checklist{
			{
				Title: "Triage",
				Items: []app.ChecklistItem{
					{
						Title: "Announce incident type and resources",
					},
					{
						Title: "Acknowledge alert",
					},
					{
						Title: "Get alert info",
					},
					{
						Title: "Invite escalators",
					},
					{
						Title: "Determine priority",
					},
					{
						Title: "Update alert priority",
					},
					{
						Title: "Update alert priority",
					},
					{
						Title:   "Create a JIRA ticket",
						Command: "/jira create",
					},
					{
						Title:   "Find out who’s on call",
						Command: "/genie whoisoncall",
					},
					{
						Title: "Announce incident",
					},
					{
						Title: "Invite on-call lead",
					},
				},
			}, {
				Title: "Investigation",
				Items: []app.ChecklistItem{
					{
						Title: "Perform initial investigation",
					},
					{
						Title: "Escalate to other on-call members (optional)",
					},
					{
						Title: "Escalate to other engineering teams (optional)",
					},
				},
			}, {
				Title: "Resolution",
				Items: []app.ChecklistItem{
					{
						Title: "Close alert",
					},
					{
						Title:   "End the incident",
						Command: "/playbook end",
					},
					{
						Title: "Schedule a post-mortem",
					},
					{
						Title: "Record post-mortem action items",
					},
					{
						Title: "Update playbook with learnings",
					},
					{
						Title:   "Export channel message history",
						Command: "/export",
					},
					{
						Title: "Archive this channel",
					},
				},
			},
		},
	},
}

// generateTestData generates `numActivePlaybookRuns` ongoing playbook runs and
// `numEndedPlaybookRuns` ended playbook runs, whose creation timestamp lies randomly
// between the `begin` and `end` timestamps.
// All playbook runs are created with a playbook randomly picked from the ones the
// user is a member of, and the randomness is controlled by the `seed` parameter
// to create reproducible results if needed.
func (r *Runner) generateTestData(numActivePlaybookRuns, numEndedPlaybookRuns int, begin, end time.Time, seed int64) {
	rand.Seed(seed)

	beginMillis := begin.Unix() * 1000
	endMillis := end.Unix() * 1000

	numPlaybookRuns := numActivePlaybookRuns + numEndedPlaybookRuns

	if numPlaybookRuns == 0 {
		r.postCommandResponse("Zero playbook runs created.")
		return
	}

	timestamps := make([]int64, 0, numPlaybookRuns)
	for i := 0; i < numPlaybookRuns; i++ {
		timestamp := rand.Int63n(endMillis-beginMillis) + beginMillis
		timestamps = append(timestamps, timestamp)
	}

	requesterInfo := app.RequesterInfo{
		UserID:  r.args.UserId,
		TeamID:  r.args.TeamId,
		IsAdmin: app.IsSystemAdmin(r.args.UserId, r.api),
	}

	playbooksResult, err := r.playbookService.GetPlaybooksForTeam(requesterInfo, r.args.TeamId, app.PlaybookFilterOptions{
		Page:    0,
		PerPage: app.PerPageDefault,
	})
	if err != nil {
		r.warnUserAndLogErrorf("Error getting playbooks: %v", err)
		return
	}

	var playbooks []app.Playbook
	if len(playbooksResult.Items) == 0 {
		for _, dummyPlaybook := range dummyListPlaybooks {
			dummyPlaybook.TeamID = r.args.TeamId
			dummyPlaybook.Members = []app.PlaybookMember{
				{
					UserID: r.args.UserId,
					Roles:  []string{app.PlaybookRoleMember, app.PlaybookRoleAdmin},
				},
			}
			newPlaybookID, err := r.playbookService.Create(dummyPlaybook, r.args.UserId)
			if err != nil {
				r.warnUserAndLogErrorf("unable to create playbook: %v", err)
				return
			}

			newPlaybook, err := r.playbookService.Get(newPlaybookID)
			if err != nil {
				r.warnUserAndLogErrorf("Error getting playbook: %v", err)
				return
			}

			playbooks = append(playbooks, newPlaybook)
		}
	} else {
		playbooks = make([]app.Playbook, 0, len(playbooksResult.Items))
		for _, thePlaybook := range playbooksResult.Items {
			wholePlaybook, err := r.playbookService.Get(thePlaybook.ID)
			if err != nil {
				r.warnUserAndLogErrorf("Error getting playbook: %v", err)
				return
			}

			playbooks = append(playbooks, wholePlaybook)
		}
	}

	tableMsg := "| Run name | Created at | Status |\n|-	|-	|-	|\n"
	playbookRuns := make([]*app.PlaybookRun, 0, numPlaybookRuns)
	for i := 0; i < numPlaybookRuns; i++ {
		playbook := playbooks[rand.Intn(len(playbooks))]

		playbookRunName := playbookRunNames[rand.Intn(len(playbookRunNames))]
		// Give a company name to 1/3 of the playbook runs created
		if rand.Intn(3) == 0 {
			companyName := fakeCompanyNames[rand.Intn(len(fakeCompanyNames))]
			playbookRunName = fmt.Sprintf("[%s] %s", companyName, playbookRunName)
		}

		playbookRun, err := r.playbookRunService.CreatePlaybookRun(
			&app.PlaybookRun{
				Name:                 playbookRunName,
				OwnerUserID:          r.args.UserId,
				TeamID:               r.args.TeamId,
				PlaybookID:           playbook.ID,
				Checklists:           playbook.Checklists,
				RetrospectiveEnabled: playbook.RetrospectiveEnabled,
				StatusUpdateEnabled:  playbook.StatusUpdateEnabled,
				Type:                 app.RunTypePlaybook,
			},
			&playbook,
			r.args.UserId,
			true,
		)

		if err != nil {
			r.warnUserAndLogErrorf("Error creating playbook run: %v", err)
			return
		}

		createAt := timeutils.GetTimeForMillis(timestamps[i])
		err = r.playbookRunService.ChangeCreationDate(playbookRun.ID, createAt)
		if err != nil {
			r.warnUserAndLogErrorf("Error changing creation date: %v", err)
			return
		}

		channel, err := r.api.GetChannelByID(playbookRun.ChannelID)
		if err != nil {
			r.warnUserAndLogErrorf("Error retrieveing playbook run's channel: %v", err)
			return
		}

		status := "Ended"
		if i >= numEndedPlaybookRuns {
			status = "Ongoing"
		}
		tableMsg += fmt.Sprintf("|~%s|%s|%s|\n", channel.Name, createAt.Format("2006-01-02"), status)

		playbookRuns = append(playbookRuns, playbookRun)
	}

	for i := 0; i < numEndedPlaybookRuns; i++ {
		err := r.playbookRunService.FinishPlaybookRun(playbookRuns[i].ID, r.args.UserId)
		if err != nil {
			r.warnUserAndLogErrorf("Error ending the playbook run: %v", err)
			return
		}
	}

	r.postCommandResponse(fmt.Sprintf("The test data was successfully generated:\n\n%s\n", tableMsg))
}

func (r *Runner) actionNukeDB(args []string) {
	if r.api.GetConfig().ServiceSettings.EnableTesting == nil ||
		!*r.api.GetConfig().ServiceSettings.EnableTesting {
		r.postCommandResponse(helpText)
		return
	}

	if !r.api.HasPermissionTo(r.args.UserId, model.PermissionManageSystem) {
		r.postCommandResponse("Nuking the database is restricted to system administrators.")
		return
	}

	if len(args) != 2 || args[0] != "CONFIRM" || args[1] != "NUKE" {
		r.postCommandResponse("Are you sure you want to nuke the database (delete all data -- instances, configuration)?" +
			"All data will be lost. To nuke database, type `/playbook nuke-db CONFIRM NUKE`")
		return
	}

	if err := r.playbookRunService.NukeDB(); err != nil {
		r.warnUserAndLogErrorf("There was an error while nuking db: %v", err)
		return
	}
	r.postCommandResponse("DB has been reset.")
}

// Execute should be called by the plugin when a command invocation is received from the Mattermost server.
func (r *Runner) Execute() error {
	if err := r.isValid(); err != nil {
		return err
	}

	split := strings.Fields(r.args.Command)
	command := split[0]
	parameters := []string{}
	cmd := ""
	if len(split) > 1 {
		cmd = split[1]
	}
	if len(split) > 2 {
		parameters = split[2:]
	}

	if command != "/playbook" {
		return nil
	}

	switch cmd {
	case "run":
		r.actionRun(parameters)
	case "run-playbook":
		r.actionRunPlaybook(parameters)
	case "finish":
		r.actionFinish(parameters)
	case "finish-by-id":
		r.actionFinishByID(parameters)
	case "update":
		r.actionUpdate(parameters)
	case "check":
		r.actionCheck(parameters)
	case "checkadd":
		r.actionAddChecklistItem(parameters)
	case "checkremove":
		r.actionRemoveChecklistItem(parameters)
	case "owner":
		r.actionOwner(parameters)
	case "info":
		r.actionInfo(parameters)
	case "add":
		r.actionAdd(parameters)
	case "timeline":
		r.actionTimeline(parameters)
	case "todo":
		r.actionTodo()
	case "settings":
		r.actionSettings(parameters)
	case "nuke-db":
		r.actionNukeDB(parameters)
	case "test":
		r.actionTest(parameters)
	default:
		r.postCommandResponse(helpText)
	}

	return nil
}<|MERGE_RESOLUTION|>--- conflicted
+++ resolved
@@ -269,17 +269,7 @@
 		return
 	}
 
-<<<<<<< HEAD
-	session, err := r.api.GetSession(r.context.SessionId)
-	if err != nil {
-		r.warnUserAndLogErrorf("Error retrieving session: %v", err)
-		return
-	}
-
-	if err := r.playbookRunService.OpenCreatePlaybookRunDialog(r.args.TeamId, r.args.UserId, r.args.TriggerId, postID, clientID, playbooksResults.Items, session.IsMobileApp(), ""); err != nil {
-=======
 	if err := r.playbookRunService.OpenCreatePlaybookRunDialog(r.args.TeamId, r.args.UserId, r.args.TriggerId, postID, clientID, playbooksResults.Items, ""); err != nil {
->>>>>>> bcd3ac10
 		r.warnUserAndLogErrorf("Error: %v", err)
 		return
 	}
@@ -328,17 +318,7 @@
 		return
 	}
 
-<<<<<<< HEAD
-	session, err := r.api.GetSession(r.context.SessionId)
-	if err != nil {
-		r.warnUserAndLogErrorf("Error retrieving session: %v", err)
-		return
-	}
-
-	if err := r.playbookRunService.OpenCreatePlaybookRunDialog(r.args.TeamId, r.args.UserId, r.args.TriggerId, "", clientID, playbook, session.IsMobileApp(), ""); err != nil {
-=======
 	if err := r.playbookRunService.OpenCreatePlaybookRunDialog(r.args.TeamId, r.args.UserId, r.args.TriggerId, "", clientID, playbook, ""); err != nil {
->>>>>>> bcd3ac10
 		r.warnUserAndLogErrorf("Error: %v", err)
 		return
 	}
