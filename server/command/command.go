package command

import (
	"fmt"
	"strconv"
	"strings"
	"time"

	"github.com/pkg/errors"

	"github.com/mattermost/mattermost-plugin-incident-response/server/bot"
	"github.com/mattermost/mattermost-plugin-incident-response/server/incident"
	"github.com/mattermost/mattermost-plugin-incident-response/server/permissions"
	"github.com/mattermost/mattermost-plugin-incident-response/server/playbook"
	"github.com/mattermost/mattermost-server/v5/plugin"

	pluginapi "github.com/mattermost/mattermost-plugin-api"

	"github.com/mattermost/mattermost-server/v5/model"
)

const helpText = "###### Mattermost Incident Response Plugin - Slash Command Help\n" +
	"* `/incident start` - Start a new incident. \n" +
	"* `/incident end` - Close the incident of that channel. \n" +
	"* `/incident check [checklist #] [item #]` - check/uncheck the checklist item. \n" +
	"* `/incident commander [@username]` - Show or change the current commander. \n" +
	"* `/incident announce ~[channels]` - Announce the currrent incident in other channels. \n" +
	"* `/incident list` - List all your incidents. \n" +
	"\n" +
	"Learn more [in our documentation](https://mattermost.com/pl/default-incident-response-app-documentation). \n" +
	""

const confirmPrompt = "CONFIRM"

// Register is a function that allows the runner to register commands with the mattermost server.
type Register func(*model.Command) error

// RegisterCommands should be called by the plugin to register all necessary commands
func RegisterCommands(registerFunc Register) error {
	return registerFunc(getCommand())
}

func getCommand() *model.Command {
	return &model.Command{
		Trigger:          "incident",
		DisplayName:      "Incident",
		Description:      "Incident Response Plugin",
		AutoComplete:     true,
<<<<<<< HEAD
		AutoCompleteDesc: "Available commands: start, end, restart, check, commander, announce",
=======
		AutoCompleteDesc: "Available commands: start, end, restart, check, announce, list, commander",
>>>>>>> 1aa3ef19
		AutoCompleteHint: "[command]",
		AutocompleteData: getAutocompleteData(),
	}
}

func getAutocompleteData() *model.AutocompleteData {
	slashIncident := model.NewAutocompleteData("incident", "[command]",
<<<<<<< HEAD
		"Available commands: start, end, restart, check, commander, announce")
=======
		"Available commands: start, end, restart, check, announce, list, commander")
>>>>>>> 1aa3ef19

	start := model.NewAutocompleteData("start", "", "Starts a new incident")
	slashIncident.AddCommand(start)

	end := model.NewAutocompleteData("end", "",
		"Ends the incident associated with the current channel")
	slashIncident.AddCommand(end)

	restart := model.NewAutocompleteData("restart", "",
		"Restarts the incident associated with the current channel")
	slashIncident.AddCommand(restart)

	checklist := model.NewAutocompleteData("check", "[checklist item]",
		"Checks or unchecks a checklist item.")
	checklist.AddDynamicListArgument(
		"List of checklist items is downloading from your incident response plugin",
		"api/v1/incidents/checklist-autocomplete", true)
	slashIncident.AddCommand(checklist)

	commander := model.NewAutocompleteData("commander", "[@username]",
		"Show or change the current commander")
	commander.AddTextArgument("The desired new commander.", "[@username]", "")
	slashIncident.AddCommand(commander)

	announce := model.NewAutocompleteData("announce", "~[channels]",
		"Announce the current incident in other channels.")
	announce.AddNamedTextArgument("channel",
		"Channel to announce incident in", "~[channel]", "", true)
	slashIncident.AddCommand(announce)

	list := model.NewAutocompleteData("list", "", "Lists all your incidents")
	slashIncident.AddCommand(list)

	commander := model.NewAutocompleteData("commander", "[@username]",
		"Show or change the current commander")
	commander.AddTextArgument("The desired new commander.", "[@username]", "")
	slashIncident.AddCommand(commander)

	return slashIncident
}

// Runner handles commands.
type Runner struct {
	context         *plugin.Context
	args            *model.CommandArgs
	pluginAPI       *pluginapi.Client
	logger          bot.Logger
	poster          bot.Poster
	incidentService incident.Service
	playbookService playbook.Service
}

// NewCommandRunner creates a command runner.
func NewCommandRunner(ctx *plugin.Context, args *model.CommandArgs, api *pluginapi.Client,
	logger bot.Logger, poster bot.Poster, incidentService incident.Service, playbookService playbook.Service) *Runner {
	return &Runner{
		context:         ctx,
		args:            args,
		pluginAPI:       api,
		logger:          logger,
		poster:          poster,
		incidentService: incidentService,
		playbookService: playbookService,
	}
}

func (r *Runner) isValid() error {
	if r.context == nil || r.args == nil || r.pluginAPI == nil {
		return errors.New("invalid arguments to command.Runner")
	}
	return nil
}

func (r *Runner) postCommandResponse(text string) {
	post := &model.Post{
		Message: text,
	}
	r.poster.EphemeralPost(r.args.UserId, r.args.ChannelId, post)
}

func (r *Runner) warnUserAndLogErrorf(format string, args ...interface{}) {
	r.logger.Errorf(format, args...)
	r.poster.EphemeralPost(r.args.UserId, r.args.ChannelId, &model.Post{
		Message: "Your request could not be completed. Check the system logs for more information.",
	})
}

func (r *Runner) actionStart(args []string) {
	clientID := ""
	if len(args) > 0 {
		clientID = args[0]
	}

	postID := ""
	if len(args) == 2 {
		postID = args[1]
	}

	if !permissions.CanViewTeam(r.args.UserId, r.args.TeamId, r.pluginAPI) {
		r.postCommandResponse("Must be a member of the team to start incidents.")
		return
	}

	requesterInfo := playbook.RequesterInfo{
		UserID:          r.args.UserId,
		TeamID:          r.args.TeamId,
		UserIDtoIsAdmin: map[string]bool{r.args.UserId: permissions.IsAdmin(r.args.UserId, r.pluginAPI)},
		MemberOnly:      true,
	}

	playbooksResults, err := r.playbookService.GetPlaybooksForTeam(requesterInfo, r.args.TeamId,
		playbook.Options{
			Sort:      playbook.SortByTitle,
			Direction: playbook.OrderAsc,
		})
	if err != nil {
		r.warnUserAndLogErrorf("Error: %v", err)
		return
	}

	if err := r.incidentService.OpenCreateIncidentDialog(r.args.TeamId, r.args.UserId, r.args.TriggerId, postID, clientID, playbooksResults.Items); err != nil {
		r.warnUserAndLogErrorf("Error: %v", err)
		return
	}
}

func (r *Runner) actionCheck(args []string) {
	if len(args) != 2 {
		r.postCommandResponse(helpText)
		return
	}

	checklist, err := strconv.Atoi(args[0])
	if err != nil {
		r.postCommandResponse("Error parsing the first argument. Must be a number.")
		return
	}

	item, err := strconv.Atoi(args[1])
	if err != nil {
		r.postCommandResponse("Error parsing the second argument. Must be a number.")
		return
	}

	incidentID, err := r.incidentService.GetIncidentIDForChannel(r.args.ChannelId)
	if err != nil {
		if errors.Is(err, incident.ErrNotFound) {
			r.postCommandResponse("You can only check/uncheck an item from within the incident's channel.")
			return
		}
		r.warnUserAndLogErrorf("Error retrieving incident: %v", err)
		return
	}

	err = r.incidentService.ToggleCheckedState(incidentID, r.args.UserId, checklist, item)
	if err != nil {
		r.warnUserAndLogErrorf("Error checking/unchecking item: %v", err)
	}
}

func (r *Runner) actionCommander(args []string) {
	switch len(args) {
	case 0:
		r.actionShowCommander(args)
	case 1:
		r.actionChangeCommander(args)
	default:
		r.postCommandResponse("/incident commander expects at most one argument.")
	}
}

func (r *Runner) actionShowCommander([]string) {
	incidentID, err := r.incidentService.GetIncidentIDForChannel(r.args.ChannelId)
	if errors.Is(err, incident.ErrNotFound) {
		r.postCommandResponse("You can only show the commander from within the incident's channel.")
		return
	} else if err != nil {
		r.warnUserAndLogErrorf("Error retrieving incident for channel %s: %v", r.args.ChannelId, err)
		return
	}

	currentIncident, err := r.incidentService.GetIncident(incidentID)
	if err != nil {
		r.warnUserAndLogErrorf("Error retrieving incident: %v", err)
		return
	}

	commanderUser, err := r.pluginAPI.User.Get(currentIncident.CommanderUserID)
	if err != nil {
		r.warnUserAndLogErrorf("Error retrieving commander user: %v", err)
		return
	}

	r.postCommandResponse(fmt.Sprintf("**@%s** is the current commander for this incident.", commanderUser.Username))
}

func (r *Runner) actionChangeCommander(args []string) {
	targetCommanderUsername := strings.TrimLeft(args[0], "@")

	incidentID, err := r.incidentService.GetIncidentIDForChannel(r.args.ChannelId)
	if errors.Is(err, incident.ErrNotFound) {
		r.postCommandResponse("You can only change the commander from within the incident's channel.")
		return
	} else if err != nil {
		r.warnUserAndLogErrorf("Error retrieving incident for channel %s: %v", r.args.ChannelId, err)
		return
	}

	currentIncident, err := r.incidentService.GetIncident(incidentID)
	if err != nil {
		r.warnUserAndLogErrorf("Error retrieving incident: %v", err)
		return
	}

	targetCommanderUser, err := r.pluginAPI.User.GetByUsername(targetCommanderUsername)
	if errors.Is(err, pluginapi.ErrNotFound) {
		r.postCommandResponse(fmt.Sprintf("Unable to find user @%s", targetCommanderUsername))
		return
	} else if err != nil {
		r.warnUserAndLogErrorf("Error finding user @%s: %v", targetCommanderUsername, err)
		return
	}

	if currentIncident.CommanderUserID == targetCommanderUser.Id {
		r.postCommandResponse(fmt.Sprintf("User @%s is already commander of this incident.", targetCommanderUsername))
		return
	}

	_, err = r.pluginAPI.Channel.GetMember(r.args.ChannelId, targetCommanderUser.Id)
	if errors.Is(err, pluginapi.ErrNotFound) {
		r.postCommandResponse(fmt.Sprintf("User @%s must be part of this channel to make them commander.", targetCommanderUsername))
		return
	} else if err != nil {
		r.warnUserAndLogErrorf("Failed to find user @%s as channel member: %v", targetCommanderUsername, err)
		return
	}

	err = r.incidentService.ChangeCommander(currentIncident.ID, r.args.UserId, targetCommanderUser.Id)
	if err != nil {
		r.warnUserAndLogErrorf("Failed to change commander to @%s: %v", targetCommanderUsername, err)
		return
	}
}

func (r *Runner) actionCommander(args []string) {
	switch len(args) {
	case 0:
		r.actionShowCommander(args)
	case 1:
		r.actionChangeCommander(args)
	default:
		r.postCommandResponse("/incident commander expects at most one argument.")
	}
}

func (r *Runner) actionShowCommander([]string) {
	incidentID, err := r.incidentService.GetIncidentIDForChannel(r.args.ChannelId)
	if errors.Is(err, incident.ErrNotFound) {
		r.postCommandResponse("You can only show the commander from within the incident's channel.")
		return
	} else if err != nil {
		r.postCommandResponse(fmt.Sprintf("Error retrieving incident: %v", err))
		return
	}

	currentIncident, err := r.incidentService.GetIncident(incidentID)
	if err != nil {
		r.postCommandResponse(fmt.Sprintf("Error retrieving incident: %v", err))
		return
	}

	commanderUser, err := r.pluginAPI.User.Get(currentIncident.CommanderUserID)
	if err != nil {
		r.postCommandResponse(fmt.Sprintf("Error retrieving commander user: %v", err))
		return
	}

	r.postCommandResponse(fmt.Sprintf("**@%s** is the current commander for this incident.", commanderUser.Username))
}

func (r *Runner) actionChangeCommander(args []string) {
	targetCommanderUsername := strings.TrimLeft(args[0], "@")

	incidentID, err := r.incidentService.GetIncidentIDForChannel(r.args.ChannelId)
	if errors.Is(err, incident.ErrNotFound) {
		r.postCommandResponse("You can only change the commander from within the incident's channel.")
		return
	} else if err != nil {
		r.postCommandResponse(fmt.Sprintf("Error retrieving incident: %v", err))
		return
	}

	currentIncident, err := r.incidentService.GetIncident(incidentID)
	if err != nil {
		r.postCommandResponse(fmt.Sprintf("Error retrieving incident: %v", err))
		return
	}

	targetCommanderUser, err := r.pluginAPI.User.GetByUsername(targetCommanderUsername)
	if errors.Is(err, pluginapi.ErrNotFound) {
		r.postCommandResponse(fmt.Sprintf("Unable to find user @%s", targetCommanderUsername))
		return
	} else if err != nil {
		r.postCommandResponse(fmt.Sprintf("Failed to find user @%s: %v", targetCommanderUsername, err))
		return
	}

	if currentIncident.CommanderUserID == targetCommanderUser.Id {
		r.postCommandResponse(fmt.Sprintf("User @%s is already commander of this incident.", targetCommanderUsername))
		return
	}

	_, err = r.pluginAPI.Channel.GetMember(r.args.ChannelId, targetCommanderUser.Id)
	if errors.Is(err, pluginapi.ErrNotFound) {
		r.postCommandResponse(fmt.Sprintf("User @%s must be part of this channel to make them commander.", targetCommanderUsername))
		return
	} else if err != nil {
		r.postCommandResponse(fmt.Sprintf("Failed to find user @%s as channel member: %v", targetCommanderUsername, err))
		return
	}

	err = r.incidentService.ChangeCommander(currentIncident.ID, r.args.UserId, targetCommanderUser.Id)
	if err != nil {
		r.postCommandResponse(fmt.Sprintf("Failed to change commander to @%s: %v", targetCommanderUsername, err))
		return
	}
}

func (r *Runner) actionAnnounce(args []string) {
	if len(args) < 1 {
		r.postCommandResponse(helpText)
		return
	}

	incidentID, err := r.incidentService.GetIncidentIDForChannel(r.args.ChannelId)
	if err != nil {
		if errors.Is(err, incident.ErrNotFound) {
			r.postCommandResponse("You can only announce from within the incident's channel.")
			return
		}
		r.warnUserAndLogErrorf("Error retrieving incident: %v", err)
		return
	}

	currentIncident, err := r.incidentService.GetIncident(incidentID)
	if err != nil {
		r.warnUserAndLogErrorf("Error retrieving incident: %v", err)
		return
	}

	commanderUser, err := r.pluginAPI.User.Get(currentIncident.CommanderUserID)
	if err != nil {
		r.warnUserAndLogErrorf("Error retrieving commander user: %v", err)
		return
	}

	incidentChannel, err := r.pluginAPI.Channel.Get(currentIncident.ChannelID)
	if err != nil {
		r.warnUserAndLogErrorf("Error retrieving incident channel: %v", err)
		return
	}

	for _, channelarg := range args {
		if err := r.announceChannel(strings.TrimPrefix(channelarg, "~"), commanderUser.Username, incidentChannel.Name); err != nil {
			r.postCommandResponse("Error announcing to: " + channelarg)
		}
	}
}

func (r *Runner) actionList() {
	team, err := r.pluginAPI.Team.Get(r.args.TeamId)
	if err != nil {
		r.warnUserAndLogErrorf("Error retrieving current team: %v", err)
		return
	}

	requesterInfo := incident.RequesterInfo{
		UserID:          r.args.UserId,
		TeamID:          r.args.TeamId,
		UserIDtoIsAdmin: map[string]bool{r.args.UserId: permissions.IsAdmin(r.args.UserId, r.pluginAPI)},
	}

	options := incident.HeaderFilterOptions{
		TeamID:   r.args.TeamId,
		MemberID: r.args.UserId,
		PerPage:  10,
		Sort:     incident.SortByCreateAt,
		Order:    incident.OrderDesc,
		Status:   incident.Ongoing,
	}

	result, err := r.incidentService.GetIncidents(requesterInfo, options)
	if err != nil {
		r.warnUserAndLogErrorf("Error retrieving the incidents: %v", err)
		return
	}

	message := "Ongoing Incidents in **" + team.DisplayName + "** Team:\n"
	if len(result.Items) == 0 {
		message = "There are no ongoing incidents in **" + team.DisplayName + "** team."
	}

	now := time.Now()
	attachments := make([]*model.SlackAttachment, len(result.Items))
	for i, theIncident := range result.Items {
		commander, err := r.pluginAPI.User.Get(theIncident.CommanderUserID)
		if err != nil {
			r.warnUserAndLogErrorf("Error retrieving commander of incident '%s': %v", theIncident.Name, err)
			return
		}

		channel, err := r.pluginAPI.Channel.Get(theIncident.ChannelID)
		if err != nil {
			r.warnUserAndLogErrorf("Error retrieving channel of incident '%s': %v", theIncident.Name, err)
			return
		}

		attachments[i] = &model.SlackAttachment{
			Pretext: fmt.Sprintf("### ~%s", channel.Name),
			Fields: []*model.SlackAttachmentField{
				{Title: "Stage:", Value: fmt.Sprintf("**%s**", theIncident.ActiveStageTitle)},
				{Title: "Duration:", Value: durationString(getTimeForMillis(theIncident.CreateAt), now)},
				{Title: "Commander:", Value: fmt.Sprintf("@%s", commander.Username)},
			},
		}
	}

	post := &model.Post{
		Message: message,
		Props: map[string]interface{}{
			"attachments": attachments,
		},
	}

	r.poster.EphemeralPost(r.args.UserId, r.args.ChannelId, post)
}

func getTimeForMillis(unixMillis int64) time.Time {
	return time.Unix(0, unixMillis*int64(1000000))
}

func durationString(start, end time.Time) string {
	duration := end.Sub(start).Round(time.Second)

	durationStr := duration.String()

	if duration.Hours() > 23 {
		days := duration / (24 * time.Hour)
		duration %= 24 * time.Hour

		durationStr = fmt.Sprintf("%dd%s", days, duration.String())
	}

	return durationStr
}

func (r *Runner) announceChannel(targetChannelName, commanderUsername, incidentChannelName string) error {
	targetChannel, err := r.pluginAPI.Channel.GetByName(r.args.TeamId, targetChannelName, false)
	if err != nil {
		return err
	}

	if _, err := r.poster.PostMessage(targetChannel.Id, "@%v started an incident in ~%v", commanderUsername, incidentChannelName); err != nil {
		return err
	}

	return nil
}

func (r *Runner) actionEnd() {
	incidentID, err := r.incidentService.GetIncidentIDForChannel(r.args.ChannelId)
	if err != nil {
		if errors.Is(err, incident.ErrNotFound) {
			r.postCommandResponse("You can only end an incident from within the incident's channel.")
			return
		}
		r.warnUserAndLogErrorf("Error retrieving incident: %v", err)
		return
	}

	if err = permissions.EditIncident(r.args.UserId, incidentID, r.pluginAPI, r.incidentService); err != nil {
		if errors.Is(err, permissions.ErrNoPermissions) {
			r.postCommandResponse(fmt.Sprintf("userID `%s` is not an admin or channel member", r.args.UserId))
			return
		}
		r.warnUserAndLogErrorf("Error retrieving incident: %v", err)
		return
	}

	err = r.incidentService.OpenEndIncidentDialog(incidentID, r.args.TriggerId)

	switch {
	case errors.Is(err, incident.ErrIncidentNotActive):
		r.postCommandResponse("This incident has already been closed.")
		return
	case err != nil:
		r.warnUserAndLogErrorf("Error: %v", err)
		return
	}
}

func (r *Runner) actionRestart() {
	incidentID, err := r.incidentService.GetIncidentIDForChannel(r.args.ChannelId)
	if err != nil {
		if errors.Is(err, incident.ErrNotFound) {
			r.postCommandResponse("You can only restart an incident from within the incident's channel.")
			return
		}
		r.warnUserAndLogErrorf("Error retrieving incident: %v", err)
		return
	}

	if err = permissions.EditIncident(r.args.UserId, incidentID, r.pluginAPI, r.incidentService); err != nil {
		if errors.Is(err, permissions.ErrNoPermissions) {
			r.postCommandResponse(fmt.Sprintf("userID `%s` is not an admin or channel member", r.args.UserId))
			return
		}
		r.warnUserAndLogErrorf("Error retrieving incident: %v", err)
		return
	}

	err = r.incidentService.RestartIncident(incidentID, r.args.UserId)

	switch {
	case errors.Is(err, incident.ErrNotFound):
		r.postCommandResponse("This channel is not associated with an incident.")
		return
	case errors.Is(err, incident.ErrIncidentActive):
		r.postCommandResponse("This incident is already active.")
		return
	case err != nil:
		r.warnUserAndLogErrorf("Error: %v", err)
		return
	}
}

func (r *Runner) actionSelftest(args []string) {
	if r.pluginAPI.Configuration.GetConfig().ServiceSettings.EnableTesting == nil ||
		!*r.pluginAPI.Configuration.GetConfig().ServiceSettings.EnableTesting {
		r.postCommandResponse(helpText)
		return
	}

	if !r.pluginAPI.User.HasPermissionTo(r.args.UserId, model.PERMISSION_MANAGE_SYSTEM) {
		r.postCommandResponse("Running the self-test is restricted to system administrators.")
		return
	}

	if len(args) != 2 || args[0] != confirmPrompt || args[1] != "SELF-TEST" {
		r.postCommandResponse("Are you sure you want to self-test (which will nuke the database and delete all data -- instances, configuration)? " +
			"All incident data will be lost. To self-test, type `/incident st CONFIRM SELF-TEST`")
		return
	}

	if err := r.incidentService.NukeDB(); err != nil {
		r.postCommandResponse("There was an error while nuking db. Err: " + err.Error())
		return
	}

	shortDescription := "A short description."
	longDescription := `A very long description describing the item in a very descriptive way. Now with Markdown syntax! We have *italics* and **bold**. We have [external](http://example.com) and [internal links](/ad-1/com.mattermost.plugin-incident-response/playbooks). We have even links to channels: ~town-square. And links to users: @sysadmin, @user-1. We do have the usual headings and lists, of course:
## Unordered List
- One
- Two
- Three

### Ordered List
1. One
2. Two
3. Three

We also have images:

![Mattermost logo](/static/icon_152x152.png)

And... yes, of course, we have emojis

:muscle: :sunglasses: :tada: :confetti_ball: :balloon: :cowboy_hat_face: :nail_care:`

	testPlaybook := playbook.Playbook{
		Title:  "testing playbook",
		TeamID: r.args.TeamId,
		Checklists: []playbook.Checklist{
			{
				Title: "Identification",
				Items: []playbook.ChecklistItem{
					{
						Title:       "Create Jira ticket",
						Description: longDescription,
					},
					{
						Title: "Add on-call team members",
						State: playbook.ChecklistItemStateClosed,
					},
					{
						Title:       "Identify blast radius",
						Description: shortDescription,
					},
					{
						Title: "Identify impacted services",
					},
					{
						Title: "Collect server data logs",
					},
					{
						Title: "Identify blast Analyze data logs",
					},
				},
			},
			{
				Title: "Resolution",
				Items: []playbook.ChecklistItem{
					{
						Title: "Align on plan of attack",
					},
					{
						Title: "Confirm resolution",
					},
				},
			},
			{
				Title: "Analysis",
				Items: []playbook.ChecklistItem{
					{
						Title: "Writeup root-cause analysis",
					},
					{
						Title: "Review post-mortem",
					},
				},
			},
		},
	}
	playbookID, err := r.playbookService.Create(testPlaybook)
	if err != nil {
		r.postCommandResponse("There was an error while creating playbook. Err: " + err.Error())
		return
	}

	gotplaybook, err := r.playbookService.Get(playbookID)
	if err != nil {
		r.postCommandResponse(fmt.Sprintf("There was an error while retrieving playbook. ID: %v Err: %v", playbookID, err.Error()))
		return
	}

	if gotplaybook.Title != testPlaybook.Title {
		r.postCommandResponse(fmt.Sprintf("Retrieved playbook is wrong, ID: %v Playbook: %+v", playbookID, gotplaybook))
		return
	}

	if gotplaybook.ID == "" {
		r.postCommandResponse("Retrieved playbook has a blank ID")
		return
	}

	gotPlaybooks, err := r.playbookService.GetPlaybooks()
	if err != nil {
		r.postCommandResponse("There was an error while retrieving all playbooks. Err: " + err.Error())
		return
	}

	if len(gotPlaybooks) != 1 || gotPlaybooks[0].Title != testPlaybook.Title {
		r.postCommandResponse(fmt.Sprintf("Retrieved playbooks are wrong: %+v", gotPlaybooks))
		return
	}

	gotplaybook.Title = "This is an updated title"
	if err = r.playbookService.Update(gotplaybook); err != nil {
		r.postCommandResponse("Unable to update playbook Err:" + err.Error())
		return
	}

	gotupdated, err := r.playbookService.Get(playbookID)
	if err != nil {
		r.postCommandResponse(fmt.Sprintf("There was an error while retrieving playbook. ID: %v Err: %v", playbookID, err.Error()))
		return
	}

	if gotupdated.Title != gotplaybook.Title {
		r.postCommandResponse("Update was ineffective")
		return
	}

	todeleteid, err := r.playbookService.Create(testPlaybook)
	if err != nil {
		r.postCommandResponse("There was an error while creating playbook. Err: " + err.Error())
		return
	}
	testPlaybook.ID = todeleteid
	if err = r.playbookService.Delete(testPlaybook); err != nil {
		r.postCommandResponse("There was an error while deleting playbook. Err: " + err.Error())
		return
	}

	if deletedPlaybook, _ := r.playbookService.Get(todeleteid); deletedPlaybook.Title != "" {
		r.postCommandResponse("Playbook should have been vaporized! Where's the kaboom? There was supposed to be an earth-shattering Kaboom!")
		return
	}

	createdIncident, err := r.incidentService.CreateIncident(&incident.Incident{
		Header: incident.Header{
			Name:            "Cloud Incident 4739",
			TeamID:          r.args.TeamId,
			CommanderUserID: r.args.UserId,
		},
		PlaybookID: gotplaybook.ID,
		Checklists: gotplaybook.Checklists,
	}, true)
	if err != nil {
		r.postCommandResponse("Unable to create test incident: " + err.Error())
		return
	}

	if err := r.incidentService.AddChecklistItem(createdIncident.ID, r.args.UserId, 0, playbook.ChecklistItem{
		Title: "I should be checked and second",
	}); err != nil {
		r.postCommandResponse("Unable to add checklist item: " + err.Error())
		return
	}

	if err := r.incidentService.AddChecklistItem(createdIncident.ID, r.args.UserId, 0, playbook.ChecklistItem{
		Title: "I should be deleted",
	}); err != nil {
		r.postCommandResponse("Unable to add checklist item: " + err.Error())
		return
	}

	if err := r.incidentService.AddChecklistItem(createdIncident.ID, r.args.UserId, 0, playbook.ChecklistItem{
		Title: "I should not say this.",
		State: playbook.ChecklistItemStateClosed,
	}); err != nil {
		r.postCommandResponse("Unable to add checklist item: " + err.Error())
		return
	}

	if err := r.incidentService.ModifyCheckedState(createdIncident.ID, r.args.UserId, playbook.ChecklistItemStateClosed, 0, 0); err != nil {
		r.postCommandResponse("Unable to modify checked state: " + err.Error())
		return
	}

	if err := r.incidentService.ModifyCheckedState(createdIncident.ID, r.args.UserId, playbook.ChecklistItemStateOpen, 0, 2); err != nil {
		r.postCommandResponse("Unable to modify checked state: " + err.Error())
		return
	}

	if err := r.incidentService.RemoveChecklistItem(createdIncident.ID, r.args.UserId, 0, 1); err != nil {
		r.postCommandResponse("Unable to remove checklist item: " + err.Error())
		return
	}

	if err := r.incidentService.RenameChecklistItem(createdIncident.ID, r.args.UserId, 0, 1,
		"I should say this! and be unchecked and first!", ""); err != nil {
		r.postCommandResponse("Unable to remove checklist item: " + err.Error())
		return
	}

	if err := r.incidentService.MoveChecklistItem(createdIncident.ID, r.args.UserId, 0, 0, 1); err != nil {
		r.postCommandResponse("Unable to remove checklist item: " + err.Error())
		return
	}

	r.postCommandResponse("Self test success.")
}

func (r *Runner) actionNukeDB(args []string) {
	if r.pluginAPI.Configuration.GetConfig().ServiceSettings.EnableTesting == nil ||
		!*r.pluginAPI.Configuration.GetConfig().ServiceSettings.EnableTesting {
		r.postCommandResponse(helpText)
		return
	}

	if !r.pluginAPI.User.HasPermissionTo(r.args.UserId, model.PERMISSION_MANAGE_SYSTEM) {
		r.postCommandResponse("Nuking the database is restricted to system administrators.")
		return
	}

	if len(args) != 2 || args[0] != "CONFIRM" || args[1] != "NUKE" {
		r.postCommandResponse("Are you sure you want to nuke the database (delete all data -- instances, configuration)?" +
			"All incident data will be lost. To nuke database, type `/incident nuke-db CONFIRM NUKE`")
		return
	}

	if err := r.incidentService.NukeDB(); err != nil {
		r.postCommandResponse("There was an error while nuking db. Please contact your system administrator.")
	}
	r.postCommandResponse("DB has been reset.")
}

// Execute should be called by the plugin when a command invocation is received from the Mattermost server.
func (r *Runner) Execute() error {
	if err := r.isValid(); err != nil {
		return err
	}

	split := strings.Fields(r.args.Command)
	command := split[0]
	parameters := []string{}
	cmd := ""
	if len(split) > 1 {
		cmd = split[1]
	}
	if len(split) > 2 {
		parameters = split[2:]
	}

	if command != "/incident" {
		return nil
	}

	switch cmd {
	case "start":
		r.actionStart(parameters)
	case "end":
		r.actionEnd()
	case "check":
		r.actionCheck(parameters)
	case "restart":
		r.actionRestart()
	case "commander":
		r.actionCommander(parameters)
	case "announce":
		r.actionAnnounce(parameters)
	case "list":
		r.actionList()
	case "nuke-db":
		r.actionNukeDB(parameters)
	case "st":
		r.actionSelftest(parameters)
	default:
		r.postCommandResponse(helpText)
	}

	return nil
}<|MERGE_RESOLUTION|>--- conflicted
+++ resolved
@@ -46,11 +46,7 @@
 		DisplayName:      "Incident",
 		Description:      "Incident Response Plugin",
 		AutoComplete:     true,
-<<<<<<< HEAD
-		AutoCompleteDesc: "Available commands: start, end, restart, check, commander, announce",
-=======
 		AutoCompleteDesc: "Available commands: start, end, restart, check, announce, list, commander",
->>>>>>> 1aa3ef19
 		AutoCompleteHint: "[command]",
 		AutocompleteData: getAutocompleteData(),
 	}
@@ -58,11 +54,7 @@
 
 func getAutocompleteData() *model.AutocompleteData {
 	slashIncident := model.NewAutocompleteData("incident", "[command]",
-<<<<<<< HEAD
-		"Available commands: start, end, restart, check, commander, announce")
-=======
 		"Available commands: start, end, restart, check, announce, list, commander")
->>>>>>> 1aa3ef19
 
 	start := model.NewAutocompleteData("start", "", "Starts a new incident")
 	slashIncident.AddCommand(start)
@@ -81,11 +73,6 @@
 		"List of checklist items is downloading from your incident response plugin",
 		"api/v1/incidents/checklist-autocomplete", true)
 	slashIncident.AddCommand(checklist)
-
-	commander := model.NewAutocompleteData("commander", "[@username]",
-		"Show or change the current commander")
-	commander.AddTextArgument("The desired new commander.", "[@username]", "")
-	slashIncident.AddCommand(commander)
 
 	announce := model.NewAutocompleteData("announce", "~[channels]",
 		"Announce the current incident in other channels.")
@@ -303,90 +290,6 @@
 	err = r.incidentService.ChangeCommander(currentIncident.ID, r.args.UserId, targetCommanderUser.Id)
 	if err != nil {
 		r.warnUserAndLogErrorf("Failed to change commander to @%s: %v", targetCommanderUsername, err)
-		return
-	}
-}
-
-func (r *Runner) actionCommander(args []string) {
-	switch len(args) {
-	case 0:
-		r.actionShowCommander(args)
-	case 1:
-		r.actionChangeCommander(args)
-	default:
-		r.postCommandResponse("/incident commander expects at most one argument.")
-	}
-}
-
-func (r *Runner) actionShowCommander([]string) {
-	incidentID, err := r.incidentService.GetIncidentIDForChannel(r.args.ChannelId)
-	if errors.Is(err, incident.ErrNotFound) {
-		r.postCommandResponse("You can only show the commander from within the incident's channel.")
-		return
-	} else if err != nil {
-		r.postCommandResponse(fmt.Sprintf("Error retrieving incident: %v", err))
-		return
-	}
-
-	currentIncident, err := r.incidentService.GetIncident(incidentID)
-	if err != nil {
-		r.postCommandResponse(fmt.Sprintf("Error retrieving incident: %v", err))
-		return
-	}
-
-	commanderUser, err := r.pluginAPI.User.Get(currentIncident.CommanderUserID)
-	if err != nil {
-		r.postCommandResponse(fmt.Sprintf("Error retrieving commander user: %v", err))
-		return
-	}
-
-	r.postCommandResponse(fmt.Sprintf("**@%s** is the current commander for this incident.", commanderUser.Username))
-}
-
-func (r *Runner) actionChangeCommander(args []string) {
-	targetCommanderUsername := strings.TrimLeft(args[0], "@")
-
-	incidentID, err := r.incidentService.GetIncidentIDForChannel(r.args.ChannelId)
-	if errors.Is(err, incident.ErrNotFound) {
-		r.postCommandResponse("You can only change the commander from within the incident's channel.")
-		return
-	} else if err != nil {
-		r.postCommandResponse(fmt.Sprintf("Error retrieving incident: %v", err))
-		return
-	}
-
-	currentIncident, err := r.incidentService.GetIncident(incidentID)
-	if err != nil {
-		r.postCommandResponse(fmt.Sprintf("Error retrieving incident: %v", err))
-		return
-	}
-
-	targetCommanderUser, err := r.pluginAPI.User.GetByUsername(targetCommanderUsername)
-	if errors.Is(err, pluginapi.ErrNotFound) {
-		r.postCommandResponse(fmt.Sprintf("Unable to find user @%s", targetCommanderUsername))
-		return
-	} else if err != nil {
-		r.postCommandResponse(fmt.Sprintf("Failed to find user @%s: %v", targetCommanderUsername, err))
-		return
-	}
-
-	if currentIncident.CommanderUserID == targetCommanderUser.Id {
-		r.postCommandResponse(fmt.Sprintf("User @%s is already commander of this incident.", targetCommanderUsername))
-		return
-	}
-
-	_, err = r.pluginAPI.Channel.GetMember(r.args.ChannelId, targetCommanderUser.Id)
-	if errors.Is(err, pluginapi.ErrNotFound) {
-		r.postCommandResponse(fmt.Sprintf("User @%s must be part of this channel to make them commander.", targetCommanderUsername))
-		return
-	} else if err != nil {
-		r.postCommandResponse(fmt.Sprintf("Failed to find user @%s as channel member: %v", targetCommanderUsername, err))
-		return
-	}
-
-	err = r.incidentService.ChangeCommander(currentIncident.ID, r.args.UserId, targetCommanderUser.Id)
-	if err != nil {
-		r.postCommandResponse(fmt.Sprintf("Failed to change commander to @%s: %v", targetCommanderUsername, err))
 		return
 	}
 }
