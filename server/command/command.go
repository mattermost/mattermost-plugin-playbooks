package command

import (
	"fmt"
	"math/rand"
	"strconv"
	"strings"
	"time"

	"github.com/mattermost/mattermost-plugin-playbooks/server/app"
	"github.com/mattermost/mattermost-plugin-playbooks/server/bot"
	"github.com/mattermost/mattermost-plugin-playbooks/server/config"
	"github.com/mattermost/mattermost-plugin-playbooks/server/playbooks"
	"github.com/mattermost/mattermost-plugin-playbooks/server/timeutils"
	"github.com/mattermost/mattermost-server/v6/model"
	"github.com/mattermost/mattermost-server/v6/plugin"
	"github.com/pkg/errors"
	"github.com/sirupsen/logrus"

	pluginapi "github.com/mattermost/mattermost-plugin-api"
)

const helpText = "###### Mattermost Playbooks Plugin - Slash Command Help\n" +
	"* `/playbook run` - Run a playbook. \n" +
	"* `/playbook finish` - Finish the playbook run in this channel. \n" +
	"* `/playbook update` - Provide a status update. \n" +
	"* `/playbook check [checklist #] [item #]` - check/uncheck the checklist item. \n" +
	"* `/playbook checkadd [checklist #] [item text]` - add a checklist item. \n" +
	"* `/playbook checkremove [checklist #] [item #]` - remove a checklist item. \n" +
	"* `/playbook owner [@username]` - Show or change the current owner. \n" +
	"* `/playbook list` - List all your playbook runs. \n" +
	"* `/playbook info` - Show a summary of the current playbook run. \n" +
	"* `/playbook timeline` - Show the timeline for the current playbook run. \n" +
	"* `/playbook todo` - Get a list of your assigned tasks. \n" +
	"* `/playbook settings digest [on/off]` - turn daily digest on/off. \n" +
	"* `/playbook settings weekly-digest [on/off]` - turn weekly digest on/off. \n" +
	"\n" +
	"Learn more [in our documentation](https://mattermost.com/pl/default-incident-response-app-documentation). \n" +
	""

const confirmPrompt = "CONFIRM"
const maxPlaybookRunsToList = 10

// Register is a function that allows the runner to register commands with the mattermost server.
type Register func(*model.Command) error

// RegisterCommands should be called by the plugin to register all necessary commands
func RegisterCommands(registerFunc Register, addTestCommands bool) error {
	return registerFunc(getCommand(addTestCommands))
}

func getCommand(addTestCommands bool) *model.Command {
	return &model.Command{
		Trigger:          "playbook",
		DisplayName:      "Playbook",
		Description:      "Playbooks",
		AutoComplete:     true,
		AutoCompleteDesc: "Available commands: run, finish, update, check, list, owner, info, todo, settings",
		AutoCompleteHint: "[command]",
		AutocompleteData: getAutocompleteData(addTestCommands),
	}
}

func getAutocompleteData(addTestCommands bool) *model.AutocompleteData {
	command := model.NewAutocompleteData("playbook", "[command]",
		"Available commands: run, finish, update, check, checkadd, checkremove, list, owner, info, timeline, todo, settings")

	run := model.NewAutocompleteData("run", "", "Starts a new playbook run")
	command.AddCommand(run)

	finish := model.NewAutocompleteData("finish", "",
		"Finishes a playbook run associated with the current channel")
	finish.AddDynamicListArgument(
		"List of channel runs is loading",
		"api/v0/runs/runs-autocomplete", true)
	command.AddCommand(finish)

	update := model.NewAutocompleteData("update", "",
		"Provide a status update.")
	update.AddDynamicListArgument(
		"List of channel runs is loading",
		"api/v0/runs/runs-autocomplete", true)
	command.AddCommand(update)

	checklist := model.NewAutocompleteData("check", "[checklist item]",
		"Checks or unchecks a checklist item.")
	checklist.AddDynamicListArgument(
		"List of checklist items is loading",
		"api/v0/runs/checklist-autocomplete-item", true)
	command.AddCommand(checklist)

	itemAdd := model.NewAutocompleteData("checkadd", "[checklist]",
		"Add a checklist item")
	itemAdd.AddDynamicListArgument(
		"List of checklist items is loading",
		"api/v0/runs/checklist-autocomplete", true)

	itemRemove := model.NewAutocompleteData("checkremove", "[checklist item]",
		"Remove a checklist item")
	itemRemove.AddDynamicListArgument(
		"List of checklist items is loading",
		"api/v0/runs/checklist-autocomplete-item", true)

	command.AddCommand(itemAdd)
	command.AddCommand(itemRemove)

	list := model.NewAutocompleteData("list", "", "Lists all your playbook runs")
	command.AddCommand(list)

	owner := model.NewAutocompleteData("owner", "[@username]",
		"Show or change the current owner")
	owner.AddDynamicListArgument(
		"List of channel runs is loading",
		"api/v0/runs/runs-autocomplete", true)
	owner.AddTextArgument("The desired new owner.", "[@username]", "")
	command.AddCommand(owner)

	info := model.NewAutocompleteData("info", "", "Shows a summary of the current playbook run")
	info.AddDynamicListArgument(
		"List of channel runs is loading",
		"api/v0/runs/runs-autocomplete", true)
	command.AddCommand(info)

	timeline := model.NewAutocompleteData("timeline", "", "Shows the timeline for the current playbook run")
	timeline.AddDynamicListArgument(
		"List of channel runs is loading",
		"api/v0/runs/runs-autocomplete", true)
	command.AddCommand(timeline)

	todo := model.NewAutocompleteData("todo", "", "Get a list of your assigned tasks")
	command.AddCommand(todo)

	settings := model.NewAutocompleteData("settings", "", "Change personal playbook settings")
	display := model.NewAutocompleteData(" ", "Display current settings", "")
	settings.AddCommand(display)

	weeklyDigest := model.NewAutocompleteData("weekly-digest", "[on/off]", "Turn weekly digest on/off")
	weeklyDigestValues := []model.AutocompleteListItem{{
		HelpText: "Turn weekly digest on",
		Item:     "on",
	}, {
		HelpText: "Turn weekly digest off",
		Item:     "off",
	}}
	weeklyDigest.AddStaticListArgument("", true, weeklyDigestValues)
	settings.AddCommand((weeklyDigest))

	digest := model.NewAutocompleteData("digest", "[on/off]", "Turn digest on/off")
	digestValue := []model.AutocompleteListItem{{
		HelpText: "Turn daily digest on",
		Item:     "on",
	}, {
		HelpText: "Turn daily digest off",
		Item:     "off",
	}}
	digest.AddStaticListArgument("", true, digestValue)
	settings.AddCommand(digest)
	command.AddCommand(settings)

	if addTestCommands {
		test := model.NewAutocompleteData("test", "", "Commands for testing and debugging.")

		testGeneratePlaybooks := model.NewAutocompleteData("create-playbooks", "[total playbooks]", "Create one or more playbooks based on number of playbooks defined")
		testGeneratePlaybooks.AddTextArgument("An integer indicating how many playbooks will be generated (at most 5).", "Number of playbooks", "")
		test.AddCommand(testGeneratePlaybooks)

		testCreate := model.NewAutocompleteData("create-playbook-run", "[playbook ID] [timestamp] [name]", "Run a playbook with a specific creation date")
		testCreate.AddDynamicListArgument("List of playbooks is loading", "api/v0/playbooks/autocomplete", true)
		testCreate.AddTextArgument("Date in format 2020-01-31", "Creation timestamp", `/[0-9]{4}-[0-9]{2}-[0-9]{2}/`)
		testCreate.AddTextArgument("Name of the playbook run", "Name", "")
		test.AddCommand(testCreate)

		testData := model.NewAutocompleteData("bulk-data", "[ongoing] [ended] [days] [seed]", "Generate random test data in bulk")
		testData.AddTextArgument("An integer indicating how many ongoing playbook runs will be generated.", "Number of ongoing playbook runs", "")
		testData.AddTextArgument("An integer indicating how many ended playbook runs will be generated.", "Number of ended playbook runs", "")
		testData.AddTextArgument("An integer n. The playbook runs generated will have a start date between n days ago and today.", "Range of days for the start date", "")
		testData.AddTextArgument("An integer in case you need random, but reproducible, results", "Random seed (optional)", "")
		test.AddCommand(testData)

		testSelf := model.NewAutocompleteData("self", "", "DESTRUCTIVE ACTION - Perform a series of self tests to ensure everything works as expected.")
		test.AddCommand(testSelf)

		command.AddCommand(test)
	}

	return command
}

// Runner handles commands.
type Runner struct {
	context            *plugin.Context
	args               *model.CommandArgs
	api                playbooks.ServicesAPI
	poster             bot.Poster
	playbookRunService app.PlaybookRunService
	playbookService    app.PlaybookService
	configService      config.Service
	userInfoStore      app.UserInfoStore
	userInfoTelemetry  app.UserInfoTelemetry
	permissions        *app.PermissionsService
}

// NewCommandRunner creates a command runner.
func NewCommandRunner(ctx *plugin.Context,
	args *model.CommandArgs,
	api playbooks.ServicesAPI,
	poster bot.Poster,
	playbookRunService app.PlaybookRunService,
	playbookService app.PlaybookService,
	configService config.Service,
	userInfoStore app.UserInfoStore,
	userInfoTelemetry app.UserInfoTelemetry,
	permissions *app.PermissionsService,
) *Runner {
	return &Runner{
		context:            ctx,
		args:               args,
		api:                api,
		poster:             poster,
		playbookRunService: playbookRunService,
		playbookService:    playbookService,
		configService:      configService,
		userInfoStore:      userInfoStore,
		userInfoTelemetry:  userInfoTelemetry,
		permissions:        permissions,
	}
}

func (r *Runner) isValid() error {
	if r.context == nil || r.args == nil || r.api == nil {
		return errors.New("invalid arguments to command.Runner")
	}
	return nil
}

func (r *Runner) postCommandResponse(text string) {
	post := &model.Post{
		Message: text,
	}
	r.poster.EphemeralPost(r.args.UserId, r.args.ChannelId, post)
}

func (r *Runner) warnUserAndLogErrorf(format string, args ...interface{}) {
	logrus.Errorf(format, args...)
	r.poster.EphemeralPost(r.args.UserId, r.args.ChannelId, &model.Post{
		Message: "Your request could not be completed. Check the system logs for more information.",
	})
}

func (r *Runner) actionRun(args []string) {
	clientID := ""
	if len(args) > 0 {
		clientID = args[0]
	}

	postID := ""
	if len(args) == 2 {
		postID = args[1]
	}

	requesterInfo := app.RequesterInfo{
		UserID:  r.args.UserId,
		TeamID:  r.args.TeamId,
		IsAdmin: app.IsSystemAdmin(r.args.UserId, r.api),
	}

	playbooksResults, err := r.playbookService.GetPlaybooksForTeam(requesterInfo, r.args.TeamId,
		app.PlaybookFilterOptions{
			Sort:      app.SortByTitle,
			Direction: app.DirectionAsc,
			Page:      0,
			PerPage:   app.PerPageDefault,
		})
	if err != nil {
		r.warnUserAndLogErrorf("Error: %v", err)
		return
	}

	session, err := r.api.GetSession(r.context.SessionId)
	if err != nil {
		r.warnUserAndLogErrorf("Error retrieving session: %v", err)
		return
	}

	if err := r.playbookRunService.OpenCreatePlaybookRunDialog(r.args.TeamId, r.args.UserId, r.args.TriggerId, postID, clientID, playbooksResults.Items, session.IsMobileApp(), ""); err != nil {
		r.warnUserAndLogErrorf("Error: %v", err)
		return
	}
}

// actionRunPlaybook is intended for scripting use, not use by the end user (they would have
// to type in the correct playbookID).
func (r *Runner) actionRunPlaybook(args []string) {
	if len(args) != 2 {
		r.postCommandResponse("Usage: `/playbook run-playbook <playbookID> <clientID>`")
		return
	}

	playbookID := args[0]
	clientID := args[1]

	requesterInfo := app.RequesterInfo{
		UserID:  r.args.UserId,
		TeamID:  r.args.TeamId,
		IsAdmin: app.IsSystemAdmin(r.args.UserId, r.api),
	}

	// Using the GetPlaybooksForTeam so that requesterInfo and the expected security restrictions
	// are respected.
	playbooksResults, err := r.playbookService.GetPlaybooksForTeam(requesterInfo, r.args.TeamId,
		app.PlaybookFilterOptions{
			Sort:      app.SortByTitle,
			Direction: app.DirectionAsc,
			Page:      0,
			PerPage:   app.PerPageDefault,
		})
	if err != nil {
		r.warnUserAndLogErrorf("Error: %v", err)
		return
	}

	var playbook []app.Playbook
	for _, pb := range playbooksResults.Items {
		if pb.ID == playbookID {
			playbook = append(playbook, pb)
			break
		}
	}
	if len(playbook) == 0 {
		r.postCommandResponse("Playbook not found for id: " + playbookID)
		return
	}

	session, err := r.api.GetSession(r.context.SessionId)
	if err != nil {
		r.warnUserAndLogErrorf("Error retrieving session: %v", err)
		return
	}

	if err := r.playbookRunService.OpenCreatePlaybookRunDialog(r.args.TeamId, r.args.UserId, r.args.TriggerId, "", clientID, playbook, session.IsMobileApp(), ""); err != nil {
		r.warnUserAndLogErrorf("Error: %v", err)
		return
	}
}

func (r *Runner) actionCheck(args []string) {
	playbookRuns, err := r.playbookRunService.GetPlaybookRunsForChannelByUser(r.args.ChannelId, r.args.UserId)
	if err != nil {
		r.warnUserAndLogErrorf("Error retrieving playbook runs: %v", err)
		return
	}
	if len(playbookRuns) == 0 {
		r.postCommandResponse("This command only works when run from a playbook run channel.")
		return
	}

	multipleRuns := len(playbookRuns) > 1

	if !multipleRuns && len(args) != 2 {
		r.postCommandResponse("Command expects two arguments: the checklist number and the item number.")
		return
	}

	if multipleRuns && len(args) != 3 {
		r.postCommandResponse("Command expects three arguments: the run number, the checklist number and the item number.")
		return
	}

	run := 0
	index := 0
	if multipleRuns {
		if run, err = strconv.Atoi(args[index]); err != nil {
			r.postCommandResponse("Error parsing the first argument. Must be a number.")
			return
		}
		if run < 0 || run >= len(playbookRuns) {
			r.postCommandResponse("Invalid run number")
			return
		}
		index++
	}

	checklist, err := strconv.Atoi(args[index])
	index++
	if err != nil {
		r.postCommandResponse("Error parsing the argument. Must be a number.")
		return
	}

	item, err := strconv.Atoi(args[index])
	if err != nil {
		r.postCommandResponse("Error parsing the argument. Must be a number.")
		return
	}

	if err = r.permissions.RunManageProperties(r.args.UserId, playbookRuns[run].ID); err != nil {
		r.postCommandResponse("Become a participant to interact with this run.")
		return
	}

	err = r.playbookRunService.ToggleCheckedState(playbookRuns[run].ID, r.args.UserId, checklist, item)
	if err != nil {
		r.warnUserAndLogErrorf("Error checking/unchecking item: %v", err)
	}
}

func (r *Runner) actionAddChecklistItem(args []string) {
	playbookRuns, err := r.playbookRunService.GetPlaybookRunsForChannelByUser(r.args.ChannelId, r.args.UserId)
	if err != nil {
		r.warnUserAndLogErrorf("Error retrieving playbook runs: %v", err)
		return
	}
	if len(playbookRuns) == 0 {
		r.postCommandResponse("This command only works when run from a playbook run channel.")
		return
	}

	multipleRuns := len(playbookRuns) > 1

	if !multipleRuns && len(args) < 1 {
		r.postCommandResponse("Command expects one argument: the checklist number.")
		return
	}

	if multipleRuns && len(args) < 2 {
		r.postCommandResponse("Command expects two arguments: the run number and the checklist number.")
		return
	}

	run := 0
	index := 0
	if multipleRuns {
		if run, err = strconv.Atoi(args[index]); err != nil {
			r.postCommandResponse("Error parsing the first argument. Must be a number.")
			return
		}
		if run < 0 || run >= len(playbookRuns) {
			r.postCommandResponse("Invalid run number")
			return
		}
		index++
	}

	checklist, err := strconv.Atoi(args[index])
	index++
	if err != nil {
		r.postCommandResponse("Error parsing the argument. Must be a number.")
		return
	}

	if err = r.permissions.RunManageProperties(r.args.UserId, playbookRuns[run].ID); err != nil {
		r.postCommandResponse("Become a participant to interact with this run.")
		return
	}

	// If we didn't get the item's text, then use the interactive dialog
	if len(args) == index {
		if err := r.playbookRunService.OpenAddChecklistItemDialog(r.args.TriggerId, r.args.UserId, playbookRuns[run].ID, checklist); err != nil {
			r.warnUserAndLogErrorf("Error: %v", err)
			return
		}
		return
	}

	combineargs := strings.Join(args[index:], " ")
	if err := r.playbookRunService.AddChecklistItem(playbookRuns[run].ID, r.args.UserId, checklist, app.ChecklistItem{
		Title: combineargs,
	}); err != nil {
		r.warnUserAndLogErrorf("Error: %v", err)
		return
	}
}

func (r *Runner) actionRemoveChecklistItem(args []string) {
	playbookRuns, err := r.playbookRunService.GetPlaybookRunsForChannelByUser(r.args.ChannelId, r.args.UserId)
	if err != nil {
		r.warnUserAndLogErrorf("Error retrieving playbook runs: %v", err)
		return
	}
	if len(playbookRuns) == 0 {
		r.postCommandResponse("This command only works when run from a playbook run channel.")
		return
	}

	multipleRuns := len(playbookRuns) > 1

	if !multipleRuns && len(args) != 2 {
		r.postCommandResponse("Command expects two arguments: the checklist number and the item number.")
		return
	}

	if multipleRuns && len(args) != 3 {
		r.postCommandResponse("Command expects three arguments: the run number, the checklist number and the item number.")
		return
	}

	run := 0
	index := 0
	if multipleRuns {
		if run, err = strconv.Atoi(args[index]); err != nil {
			r.postCommandResponse("Error parsing the first argument. Must be a number.")
			return
		}
		if run < 0 || run >= len(playbookRuns) {
			r.postCommandResponse("Invalid run number")
			return
		}
		index++
	}

	checklist, err := strconv.Atoi(args[index])
	index++
	if err != nil {
		r.postCommandResponse("Error parsing the first argument. Must be a number.")
		return
	}

	item, err := strconv.Atoi(args[index])
	if err != nil {
		r.postCommandResponse("Error parsing the second argument. Must be a number.")
		return
	}

	if err = r.permissions.RunManageProperties(r.args.UserId, playbookRuns[run].ID); err != nil {
		r.postCommandResponse("Become a participant to interact with this run.")
		return
	}

	err = r.playbookRunService.RemoveChecklistItem(playbookRuns[run].ID, r.args.UserId, checklist, item)
	if err != nil {
		r.warnUserAndLogErrorf("Error removing item: %v", err)
	}
}

func (r *Runner) actionOwner(args []string) {
	playbookRuns, err := r.playbookRunService.GetPlaybookRunsForChannelByUser(r.args.ChannelId, r.args.UserId)
	if err != nil {
		r.warnUserAndLogErrorf("Error retrieving playbook runs: %v", err)
		return
	}
	if len(playbookRuns) == 0 {
		r.postCommandResponse("This command only works when run from a playbook run channel.")
		return
	}

	multipleRuns := len(playbookRuns) > 1
	extraArg := 0
	// if channel has multiple runs, we require additional argument: run number
	if multipleRuns {
		extraArg = 1
	}

	switch len(args) - extraArg {
	case 0:
		r.actionShowOwner(args, playbookRuns)
	case 1:
		r.actionChangeOwner(args, playbookRuns)
	default:
		r.postCommandResponse("/playbook owner expects at most one argument.")
	}
}

func (r *Runner) actionShowOwner(args []string, playbookRuns []app.PlaybookRun) {
	multipleRuns := len(playbookRuns) > 1
	run := 0
	if multipleRuns {
		var err error
		if run, err = strconv.Atoi(args[0]); err != nil {
			r.postCommandResponse("Error parsing the first argument. Must be a number.")
			return
		}
		if run < 0 || run >= len(playbookRuns) {
			r.postCommandResponse("Invalid run number")
			return
		}
	}

<<<<<<< HEAD
	ownerUser, err := r.api.GetUserByID(currentPlaybookRun.OwnerUserID)
=======
	currentPlaybookRun := playbookRuns[run]
	ownerUser, err := r.pluginAPI.User.Get(currentPlaybookRun.OwnerUserID)
>>>>>>> 968a66a7
	if err != nil {
		r.warnUserAndLogErrorf("Error retrieving owner user: %v", err)
		return
	}

	r.postCommandResponse(fmt.Sprintf("**@%s** is the current owner for this playbook run.", ownerUser.Username))
}

func (r *Runner) actionChangeOwner(args []string, playbookRuns []app.PlaybookRun) {
	multipleRuns := len(playbookRuns) > 1
	run := 0
	index := 0
	if multipleRuns {
		var err error
		if run, err = strconv.Atoi(args[index]); err != nil {
			r.postCommandResponse("Error parsing the first argument. Must be a number.")
			return
		}
		if run < 0 || run >= len(playbookRuns) {
			r.postCommandResponse("Invalid run number")
			return
		}
		index++
	}

	targetOwnerUsername := strings.TrimLeft(args[index], "@")

	if err := r.permissions.RunManageProperties(r.args.UserId, playbookRuns[run].ID); err != nil {
		r.postCommandResponse("Become a participant to interact with this run.")
		return
	}

<<<<<<< HEAD
	targetOwnerUser, err := r.api.GetUserByUsername(targetOwnerUsername)
=======
	currentPlaybookRun := playbookRuns[run]

	targetOwnerUser, err := r.pluginAPI.User.GetByUsername(targetOwnerUsername)
>>>>>>> 968a66a7
	if errors.Is(err, pluginapi.ErrNotFound) {
		r.postCommandResponse(fmt.Sprintf("Unable to find user @%s", targetOwnerUsername))
		return
	} else if err != nil {
		r.warnUserAndLogErrorf("Error finding user @%s: %v", targetOwnerUsername, err)
		return
	}

	if currentPlaybookRun.OwnerUserID == targetOwnerUser.Id {
		r.postCommandResponse(fmt.Sprintf("User @%s is already owner of this playbook run.", targetOwnerUsername))
		return
	}

<<<<<<< HEAD
	_, err = r.api.GetChannelMember(r.args.ChannelId, targetOwnerUser.Id)
	if errors.Is(err, pluginapi.ErrNotFound) {
		r.postCommandResponse(fmt.Sprintf("User @%s must be part of this channel to make them owner.", targetOwnerUsername))
		return
	} else if err != nil {
		r.warnUserAndLogErrorf("Failed to find user @%s as channel member: %v", targetOwnerUsername, err)
		return
	}

=======
>>>>>>> 968a66a7
	err = r.playbookRunService.ChangeOwner(currentPlaybookRun.ID, r.args.UserId, targetOwnerUser.Id)
	if err != nil {
		r.warnUserAndLogErrorf("Failed to change owner to @%s: %v", targetOwnerUsername, err)
		return
	}
}

func (r *Runner) actionList() {
	team, err := r.api.GetTeam(r.args.TeamId)
	if err != nil {
		r.warnUserAndLogErrorf("Error retrieving current team: %v", err)
		return
	}

	session, err := r.api.GetSession(r.context.SessionId)
	if err != nil {
		r.warnUserAndLogErrorf("Error retrieving session: %v", err)
		return
	}

	if !session.IsMobileApp() {
		// The RHS was opened by the webapp, so inform the user
		r.postCommandResponse("The list of your playbook runs is open in the right hand side of the channel.")
		return
	}

	requesterInfo, err := app.GetRequesterInfo(r.args.UserId, r.api)
	if err != nil {
		r.warnUserAndLogErrorf("Error resolving permissions: %v", err)
		return
	}

	options := app.PlaybookRunFilterOptions{
		TeamID:        r.args.TeamId,
		ParticipantID: r.args.UserId,
		Page:          0,
		PerPage:       maxPlaybookRunsToList,
		Sort:          app.SortByCreateAt,
		Direction:     app.DirectionDesc,
	}

	result, err := r.playbookRunService.GetPlaybookRuns(requesterInfo, options)
	if err != nil {
		r.warnUserAndLogErrorf("Error retrieving the playbook runs: %v", err)
		return
	}

	message := "Ongoing Runs in **" + team.DisplayName + "** Team:\n"
	if len(result.Items) == 0 {
		message = "There are no ongoing playbook runs in **" + team.DisplayName + "** team."
	}

	now := time.Now()
	attachments := make([]*model.SlackAttachment, len(result.Items))
	for i, playbookRun := range result.Items {
		owner, err := r.api.GetUserByID(playbookRun.OwnerUserID)
		if err != nil {
			r.warnUserAndLogErrorf("Error retrieving owner of playbook run '%s': %v", playbookRun.Name, err)
			return
		}

		channel, err := r.api.GetChannelByID(playbookRun.ChannelID)
		if err != nil {
			r.warnUserAndLogErrorf("Error retrieving channel of playbook run '%s': %v", playbookRun.Name, err)
			return
		}

		attachments[i] = &model.SlackAttachment{
			Pretext: fmt.Sprintf("### ~%s", channel.Name),
			Fields: []*model.SlackAttachmentField{
				{Title: "Duration:", Value: timeutils.DurationString(timeutils.GetTimeForMillis(playbookRun.CreateAt), now)},
				{Title: "Owner:", Value: fmt.Sprintf("@%s", owner.Username)},
			},
		}
	}

	post := &model.Post{
		Message: message,
		Props: map[string]interface{}{
			"attachments": attachments,
		},
	}
	r.poster.EphemeralPost(r.args.UserId, r.args.ChannelId, post)
}

func (r *Runner) actionInfo(args []string) {
	playbookRuns, err := r.playbookRunService.GetPlaybookRunsForChannelByUser(r.args.ChannelId, r.args.UserId)
	if err != nil {
		r.warnUserAndLogErrorf("Error retrieving playbook runs: %v", err)
		return
	}
	if len(playbookRuns) == 0 {
		r.postCommandResponse("This command only works when run from a playbook run channel.")
		return
	}

	session, err := r.api.GetSession(r.context.SessionId)
	if err != nil {
		r.warnUserAndLogErrorf("Error retrieving session: %v", err)
		return
	}

	if !session.IsMobileApp() {
		// The RHS was opened by the webapp, so inform the user
		r.postCommandResponse("Your playbook run details are already open in the right hand side of the channel.")
		return
	}

	multipleRuns := len(playbookRuns) > 1

	if multipleRuns && len(args) == 0 {
		r.postCommandResponse("Command expects one argument: the run number.")
		return
	}

	run := 0
	if multipleRuns {
		if run, err = strconv.Atoi(args[0]); err != nil {
			r.postCommandResponse("Error parsing the first argument. Must be a number.")
			return
		}
		if run < 0 || run >= len(playbookRuns) {
			r.postCommandResponse("Invalid run number")
			return
		}
	}

	playbookRun := playbookRuns[run]
	if err != nil {
		r.warnUserAndLogErrorf("Error retrieving playbook run: %v", err)
		return
	}

	owner, err := r.api.GetUserByID(playbookRun.OwnerUserID)
	if err != nil {
		r.warnUserAndLogErrorf("Error retrieving owner user: %v", err)
		return
	}

	tasks := ""
	for _, checklist := range playbookRun.Checklists {
		for _, item := range checklist.Items {
			icon := ":white_large_square: "
			timestamp := ""
			if item.State == app.ChecklistItemStateClosed {
				icon = ":white_check_mark: "
				timestamp = " (" + timeutils.GetTimeForMillis(item.StateModified).Format("15:04 PM") + ")"
			}

			tasks += icon + item.Title + timestamp + "\n"
		}
	}
	attachment := &model.SlackAttachment{
		Fields: []*model.SlackAttachmentField{
			{Title: "Name:", Value: fmt.Sprintf("**%s**", strings.Trim(playbookRun.Name, " "))},
			{Title: "Duration:", Value: timeutils.DurationString(timeutils.GetTimeForMillis(playbookRun.CreateAt), time.Now())},
			{Title: "Owner:", Value: fmt.Sprintf("@%s", owner.Username)},
			{Title: "Tasks:", Value: tasks},
		},
	}

	post := &model.Post{
		Props: map[string]interface{}{
			"attachments": []*model.SlackAttachment{attachment},
		},
	}
	r.poster.EphemeralPost(r.args.UserId, r.args.ChannelId, post)
}

func (r *Runner) actionFinish(args []string) {
	playbookRuns, err := r.playbookRunService.GetPlaybookRunsForChannelByUser(r.args.ChannelId, r.args.UserId)
	if err != nil {
		r.warnUserAndLogErrorf("Error retrieving playbook runs: %v", err)
		return
	}
	if len(playbookRuns) == 0 {
		r.postCommandResponse("This command only works when run from a playbook run channel.")
		return
	}

	multipleRuns := len(playbookRuns) > 1

	if multipleRuns && len(args) == 0 {
		r.postCommandResponse("Command expects one argument: the run number.")
		return
	}

	run := 0
	if multipleRuns {
		if run, err = strconv.Atoi(args[0]); err != nil {
			r.postCommandResponse("Error parsing the first argument. Must be a number.")
			return
		}
		if run < 0 || run >= len(playbookRuns) {
			r.postCommandResponse("Invalid run number")
			return
		}
	}

	r.actionFinishByID([]string{playbookRuns[run].ID})
}

func (r *Runner) actionFinishByID(args []string) {
	if len(args) == 0 {
		r.postCommandResponse("Command expects one argument: the run ID.")
		return
	}

	if err := r.permissions.RunManageProperties(r.args.UserId, args[0]); err != nil {
		if errors.Is(err, app.ErrNoPermissions) {
			r.postCommandResponse(fmt.Sprintf("userID `%s` is not an admin or channel member", r.args.UserId))
			return
		}
		r.warnUserAndLogErrorf("Error retrieving playbook run: %v", err)
		return
	}

	err := r.playbookRunService.OpenFinishPlaybookRunDialog(args[0], r.args.UserId, r.args.TriggerId)
	if err != nil {
		r.warnUserAndLogErrorf("Error finishing the playbook run: %v", err)
		return
	}
}

func (r *Runner) actionUpdate(args []string) {
	playbookRuns, err := r.playbookRunService.GetPlaybookRunsForChannelByUser(r.args.ChannelId, r.args.UserId)
	if err != nil {
		r.warnUserAndLogErrorf("Error retrieving playbook runs: %v", err)
		return
	}
	if len(playbookRuns) == 0 {
		r.postCommandResponse("This command only works when run from a playbook run channel.")
		return
	}

	multipleRuns := len(playbookRuns) > 1

	if multipleRuns && len(args) == 0 {
		r.postCommandResponse("Command expects one argument: the run number.")
		return
	}

	run := 0
	if multipleRuns {
		if run, err = strconv.Atoi(args[0]); err != nil {
			r.postCommandResponse("Error parsing the first argument. Must be a number.")
			return
		}
		if run < 0 || run >= len(playbookRuns) {
			r.postCommandResponse("Invalid run number")
			return
		}
	}

	if err = r.permissions.RunManageProperties(r.args.UserId, playbookRuns[run].ID); err != nil {
		if errors.Is(err, app.ErrNoPermissions) {
			r.postCommandResponse(fmt.Sprintf("userID `%s` is not an admin or channel member", r.args.UserId))
			return
		}
		r.warnUserAndLogErrorf("Error retrieving playbook run: %v", err)
		return
	}

	err = r.playbookRunService.OpenUpdateStatusDialog(playbookRuns[run].ID, r.args.UserId, r.args.TriggerId)
	switch {
	case errors.Is(err, app.ErrPlaybookRunNotActive):
		r.postCommandResponse("This playbook run has already been closed.")
		return
	case err != nil:
		r.warnUserAndLogErrorf("Error: %v", err)
		return
	}
}

func (r *Runner) actionAdd(args []string) {
	if len(args) != 1 {
		r.postCommandResponse("Need to provide a postId")
		return
	}

	postID := args[0]
	if postID == "" {
		r.postCommandResponse("Need to provide a postId")
		return
	}

	requesterInfo, err := app.GetRequesterInfo(r.args.UserId, r.api)
	if err != nil {
		r.warnUserAndLogErrorf("Error: %v", err)
		return
	}

	if err := r.playbookRunService.OpenAddToTimelineDialog(requesterInfo, postID, r.args.TeamId, r.args.TriggerId); err != nil {
		r.warnUserAndLogErrorf("Error: %v", err)
		return
	}
}

func (r *Runner) actionTimeline(args []string) {
	playbookRuns, err := r.playbookRunService.GetPlaybookRunsForChannelByUser(r.args.ChannelId, r.args.UserId)
	if err != nil {
		r.warnUserAndLogErrorf("Error retrieving playbook runs: %v", err)
		return
	}
	if len(playbookRuns) == 0 {
		r.postCommandResponse("This command only works when run from a playbook run channel.")
		return
	}

	multipleRuns := len(playbookRuns) > 1

	if multipleRuns && len(args) == 0 {
		r.postCommandResponse("Command expects one argument: the run number.")
		return
	}

	run := 0
	if multipleRuns {
		if run, err = strconv.Atoi(args[0]); err != nil {
			r.postCommandResponse("Error parsing the first argument. Must be a number.")
			return
		}
		if run < 0 || run >= len(playbookRuns) {
			r.postCommandResponse("Invalid run number")
			return
		}
	}

	playbookRun := playbookRuns[run]
	if err != nil {
		r.warnUserAndLogErrorf("Error retrieving playbook run: %v", err)
		return
	}

	if len(playbookRun.TimelineEvents) == 0 {
		r.postCommandResponse("There are no timeline events to display.")
		return
	}

	team, err := r.api.GetTeam(r.args.TeamId)
	if err != nil {
		r.warnUserAndLogErrorf("Error retrieving team: %v", err)
		return
	}
	postURL := fmt.Sprintf("/%s/pl/", team.Name)

	message := "Timeline for **" + playbookRun.Name + "**:\n\n" +
		"|Event Time | Since Reported | Event |\n" +
		"|:----------|:---------------|:------|\n"

	var reported time.Time
	for _, e := range playbookRun.TimelineEvents {
		if e.EventType == app.PlaybookRunCreated {
			reported = timeutils.GetTimeForMillis(e.EventAt)
			break
		}
	}
	for _, e := range playbookRun.TimelineEvents {
		if e.EventType == app.AssigneeChanged ||
			e.EventType == app.TaskStateModified ||
			e.EventType == app.RanSlashCommand {
			continue
		}

		timeLink := timeutils.GetTimeForMillis(e.EventAt).Format("Jan 2 15:04")
		if e.PostID != "" {
			timeLink = " [" + timeLink + "](" + postURL + e.PostID + ") "
		}
		message += "|" + timeLink + "|" + r.timeSince(e, reported) + "|" + r.summaryMessage(e) + "|\n"
	}

	r.poster.EphemeralPost(r.args.UserId, r.args.ChannelId, &model.Post{Message: message})
}

func (r *Runner) summaryMessage(event app.TimelineEvent) string {
	var username string
	user, err := r.api.GetUserByID(event.SubjectUserID)
	if err == nil {
		username = user.Username
	}

	switch event.EventType {
	case app.PlaybookRunCreated:
		return "Run started by @" + username
	case app.StatusUpdated:
		if event.Summary == "" {
			return "@" + username + " posted a status update"
		}
		return "@" + username + " changed status from " + event.Summary
	case app.OwnerChanged:
		return "Owner changes from " + event.Summary
	case app.TaskStateModified:
		return "@" + username + " " + event.Summary
	case app.AssigneeChanged:
		return "@" + username + " " + event.Summary
	case app.RanSlashCommand:
		return "@" + username + " " + event.Summary
	case app.PublishedRetrospective:
		return "@" + username + " published retrospective"
	case app.CanceledRetrospective:
		return "@" + username + " canceled retrospective"
	default:
		return event.Summary
	}
}

func (r *Runner) timeSince(event app.TimelineEvent, reported time.Time) string {
	if event.EventType == app.PlaybookRunCreated {
		return ""
	}
	eventAt := timeutils.GetTimeForMillis(event.EventAt)
	if reported.Before(eventAt) {
		return timeutils.DurationString(reported, eventAt)
	}
	return "-" + timeutils.DurationString(eventAt, reported)
}

func (r *Runner) actionTodo() {
	if err := r.playbookRunService.EphemeralPostTodoDigestToUser(r.args.UserId, r.args.ChannelId, true, true); err != nil {
		r.warnUserAndLogErrorf("Error getting tasks and runs digest: %v", err)
	}
}

func (r *Runner) actionSettings(args []string) {
	settingsHelpText := "###### Playbooks Personal Settings - Slash Command Help\n" +
		"* `/playbook settings` - display current settings. \n" +
		"* `/playbook settings digest on` - turn daily digest on. \n" +
		"* `/playbook settings digest off` - turn daily digest off. \n" +
		"* `/playbook settings weekly-digest on` - turn weekly digest on. \n" +
		"* `/playbook settings weekly-digest off` - turn weekly digest off. \n"

	if len(args) == 0 {
		r.displayCurrentSettings()
		return
	}

	isDigest := args[0] == "digest" || args[0] == "weekly-digest"

	if len(args) != 2 || !isDigest || (args[1] != "on" && args[1] != "off") {
		r.postCommandResponse(settingsHelpText)
		return
	}

	info, err := r.userInfoStore.Get(r.args.UserId)
	if errors.Is(err, app.ErrNotFound) {
		info = app.UserInfo{
			ID: r.args.UserId,
		}
	} else if err != nil {
		r.warnUserAndLogErrorf("Error getting userInfo: %v", err)
		return
	}

	oldInfo := info

	if args[0] == "weekly-digest" && args[1] == "off" {
		info.DisableWeeklyDigest = true
	} else if args[0] == "weekly-digest" {
		info.DisableWeeklyDigest = false
	} else if args[0] == "digest" && args[1] == "off" {
		info.DisableDailyDigest = true
	} else {
		info.DisableDailyDigest = false
	}

	if err = r.userInfoStore.Upsert(info); err != nil {
		r.warnUserAndLogErrorf("Error updating userInfo: %v", err)
		return
	}

	r.userInfoTelemetry.ChangeDigestSettings(r.args.UserId, oldInfo.DigestNotificationSettings, info.DigestNotificationSettings)

	r.displayCurrentSettings()
}

func (r *Runner) displayCurrentSettings() {
	info, err := r.userInfoStore.Get(r.args.UserId)
	if err != nil {
		if !errors.Is(err, app.ErrNotFound) {
			r.warnUserAndLogErrorf("Error getting userInfo: %v", err)
			return
		}
	}

	dailyDigestSetting := "Daily digest: on"
	if info.DisableDailyDigest {
		dailyDigestSetting = "Daily digest: off"
	}
	weeklyDigestSetting := "Weekly digest: on"
	if info.DisableWeeklyDigest {
		weeklyDigestSetting = "Weekly digest: off"
	}
	r.postCommandResponse(fmt.Sprintf("###### Playbooks Personal Settings\n- %s, %s", dailyDigestSetting, weeklyDigestSetting))
}

func (r *Runner) actionTestSelf(args []string) {
	if r.api.GetConfig().ServiceSettings.EnableTesting == nil ||
		!*r.api.GetConfig().ServiceSettings.EnableTesting {
		r.postCommandResponse(helpText)
		return
	}

	if !r.api.HasPermissionTo(r.args.UserId, model.PermissionManageSystem) {
		r.postCommandResponse("Running the self-test is restricted to system administrators.")
		return
	}

	if len(args) != 3 || args[0] != confirmPrompt || args[1] != "TEST" || args[2] != "SELF" {
		r.postCommandResponse("Are you sure you want to self-test (which will nuke the database and delete all data -- instances, configuration)? " +
			"All data will be lost. To self-test, type `/playbook test self CONFIRM TEST SELF`")
		return
	}

	if err := r.playbookRunService.NukeDB(); err != nil {
		r.postCommandResponse("There was an error while nuking db. Err: " + err.Error())
		return
	}

	shortDescription := "A short description."
	longDescription := `A very long description describing the item in a very descriptive way. Now with Markdown syntax! We have *italics* and **bold**. We have [external](http://example.com) and [internal links](/ad-1/playbooks/playbooks). We have even links to channels: ~town-square. And links to users: @sysadmin, @user-1. We do have the usual headings and lists, of course:
## Unordered List
- One
- Two
- Three

### Ordered List
1. One
2. Two
3. Three

We also have images:

![Mattermost logo](/static/icon_152x152.png)

And... yes, of course, we have emojis

:muscle: :sunglasses: :tada: :confetti_ball: :balloon: :cowboy_hat_face: :nail_care:`

	testPlaybook := app.Playbook{
		Title:  "testing playbook",
		TeamID: r.args.TeamId,
		Checklists: []app.Checklist{
			{
				Title: "Identification",
				Items: []app.ChecklistItem{
					{
						Title:       "Create Jira ticket",
						Description: longDescription,
					},
					{
						Title: "Add on-call team members",
						State: app.ChecklistItemStateClosed,
					},
					{
						Title:       "Identify blast radius",
						Description: shortDescription,
					},
					{
						Title: "Identify impacted services",
					},
					{
						Title: "Collect server data logs",
					},
					{
						Title: "Identify blast Analyze data logs",
					},
				},
			},
			{
				Title: "Resolution",
				Items: []app.ChecklistItem{
					{
						Title: "Align on plan of attack",
					},
					{
						Title: "Confirm resolution",
					},
				},
			},
			{
				Title: "Analysis",
				Items: []app.ChecklistItem{
					{
						Title: "Writeup root-cause analysis",
					},
					{
						Title: "Review post-mortem",
					},
				},
			},
		},
	}
	playbookID, err := r.playbookService.Create(testPlaybook, r.args.UserId)
	if err != nil {
		r.postCommandResponse("There was an error while creating playbook. Err: " + err.Error())
		return
	}

	gotplaybook, err := r.playbookService.Get(playbookID)
	if err != nil {
		r.postCommandResponse(fmt.Sprintf("There was an error while retrieving playbook. ID: %v Err: %v", playbookID, err.Error()))
		return
	}

	if gotplaybook.Title != testPlaybook.Title {
		r.postCommandResponse(fmt.Sprintf("Retrieved playbook is wrong, ID: %v Playbook: %+v", playbookID, gotplaybook))
		return
	}

	if gotplaybook.ID == "" {
		r.postCommandResponse("Retrieved playbook has a blank ID")
		return
	}

	gotPlaybooks, err := r.playbookService.GetPlaybooks()
	if err != nil {
		r.postCommandResponse("There was an error while retrieving all playbooks. Err: " + err.Error())
		return
	}

	if len(gotPlaybooks) != 1 || gotPlaybooks[0].Title != testPlaybook.Title {
		r.postCommandResponse(fmt.Sprintf("Retrieved playbooks are wrong: %+v", gotPlaybooks))
		return
	}

	gotplaybook.Title = "This is an updated title"
	if err = r.playbookService.Update(gotplaybook, r.args.UserId); err != nil {
		r.postCommandResponse("Unable to update playbook Err:" + err.Error())
		return
	}

	gotupdated, err := r.playbookService.Get(playbookID)
	if err != nil {
		r.postCommandResponse(fmt.Sprintf("There was an error while retrieving playbook. ID: %v Err: %v", playbookID, err.Error()))
		return
	}

	if gotupdated.Title != gotplaybook.Title {
		r.postCommandResponse("Update was ineffective")
		return
	}

	todeleteid, err := r.playbookService.Create(testPlaybook, r.args.UserId)
	if err != nil {
		r.postCommandResponse("There was an error while creating playbook. Err: " + err.Error())
		return
	}
	testPlaybook.ID = todeleteid
	if err = r.playbookService.Archive(testPlaybook, r.args.UserId); err != nil {
		r.postCommandResponse("There was an error while deleting playbook. Err: " + err.Error())
		return
	}

	if deletedPlaybook, _ := r.playbookService.Get(todeleteid); deletedPlaybook.Title != "" {
		r.postCommandResponse("Playbook should have been vaporized! Where's the kaboom? There was supposed to be an earth-shattering Kaboom!")
		return
	}

	playbookRun, err := r.playbookRunService.CreatePlaybookRun(&app.PlaybookRun{
		Name:                "Cloud Incident 4739",
		TeamID:              r.args.TeamId,
		OwnerUserID:         r.args.UserId,
		PlaybookID:          gotplaybook.ID,
		Checklists:          gotplaybook.Checklists,
		BroadcastChannelIDs: gotplaybook.BroadcastChannelIDs,
	}, &gotplaybook, r.args.UserId, true)
	if err != nil {
		r.postCommandResponse("Unable to create test playbook run: " + err.Error())
		return
	}

	if err := r.playbookRunService.AddChecklistItem(playbookRun.ID, r.args.UserId, 0, app.ChecklistItem{
		Title: "I should be checked and second",
	}); err != nil {
		r.postCommandResponse("Unable to add checklist item: " + err.Error())
		return
	}

	if err := r.playbookRunService.AddChecklistItem(playbookRun.ID, r.args.UserId, 0, app.ChecklistItem{
		Title: "I should be deleted",
	}); err != nil {
		r.postCommandResponse("Unable to add checklist item: " + err.Error())
		return
	}

	if err := r.playbookRunService.AddChecklistItem(playbookRun.ID, r.args.UserId, 0, app.ChecklistItem{
		Title: "I should not say this.",
		State: app.ChecklistItemStateClosed,
	}); err != nil {
		r.postCommandResponse("Unable to add checklist item: " + err.Error())
		return
	}

	if err := r.playbookRunService.ModifyCheckedState(playbookRun.ID, r.args.UserId, app.ChecklistItemStateClosed, 0, 0); err != nil {
		r.postCommandResponse("Unable to modify checked state: " + err.Error())
		return
	}

	if err := r.playbookRunService.ModifyCheckedState(playbookRun.ID, r.args.UserId, app.ChecklistItemStateOpen, 0, 2); err != nil {
		r.postCommandResponse("Unable to modify checked state: " + err.Error())
		return
	}

	if err := r.playbookRunService.RemoveChecklistItem(playbookRun.ID, r.args.UserId, 0, 1); err != nil {
		r.postCommandResponse("Unable to remove checklist item: " + err.Error())
		return
	}

	if err := r.playbookRunService.EditChecklistItem(playbookRun.ID, r.args.UserId, 0, 1,
		"I should say this! and be unchecked and first!", "", ""); err != nil {
		r.postCommandResponse("Unable to remove checklist item: " + err.Error())
		return
	}

	if err := r.playbookRunService.MoveChecklistItem(playbookRun.ID, r.args.UserId, 0, 0, 0, 1); err != nil {
		r.postCommandResponse("Unable to remove checklist item: " + err.Error())
		return
	}

	r.postCommandResponse("Self test success.")
}

func (r *Runner) actionTest(args []string) {
	if r.api.GetConfig().ServiceSettings.EnableTesting == nil ||
		!*r.api.GetConfig().ServiceSettings.EnableTesting {
		r.postCommandResponse("Setting `EnableTesting` must be set to `true` to run the test command.")
		return
	}

	if !r.api.HasPermissionTo(r.args.UserId, model.PermissionManageSystem) {
		r.postCommandResponse("Running the test command is restricted to system administrators.")
		return
	}

	if len(args) < 1 {
		r.postCommandResponse("The `/playbook test` command needs at least one command.")
		return
	}

	command := strings.ToLower(args[0])
	var params = []string{}
	if len(args) > 1 {
		params = args[1:]
	}

	switch command {
	case "create-playbooks":
		r.actionTestGeneratePlaybooks(params)
	case "create-playbook-run":
		r.actionTestCreate(params)
		return
	case "bulk-data":
		r.actionTestData(params)
	case "self":
		r.actionTestSelf(params)
	default:
		r.postCommandResponse(fmt.Sprintf("Command '%s' unknown.", args[0]))
		return
	}
}

func (r *Runner) actionTestGeneratePlaybooks(params []string) {
	if len(params) < 1 {
		r.postCommandResponse("The command expects one parameter: <numPlaybooks>")
		return
	}

	numPlaybooks, err := strconv.Atoi(params[0])
	if err != nil {
		r.postCommandResponse("Error parsing the first argument. Must be a number.")
		return
	}

	if numPlaybooks > 5 {
		r.postCommandResponse("Maximum number of playbooks is 5")
		return
	}

	rand.Shuffle(len(dummyListPlaybooks), func(i, j int) {
		dummyListPlaybooks[i], dummyListPlaybooks[j] = dummyListPlaybooks[j], dummyListPlaybooks[i]
	})

	playbookIds := make([]string, 0, numPlaybooks)
	for i := 0; i < numPlaybooks; i++ {
		dummyPlaybook := dummyListPlaybooks[i]
		dummyPlaybook.TeamID = r.args.TeamId
		dummyPlaybook.Members = []app.PlaybookMember{
			{
				UserID: r.args.UserId,
				Roles:  []string{app.PlaybookRoleMember, app.PlaybookRoleAdmin},
			},
		}
		newPlaybookID, errCreatePlaybook := r.playbookService.Create(dummyPlaybook, r.args.UserId)
		if errCreatePlaybook != nil {
			r.warnUserAndLogErrorf("unable to create playbook: %v", err)
			return
		}

		playbookIds = append(playbookIds, newPlaybookID)
	}

	msg := "Playbooks successfully created"
	for i, playbookID := range playbookIds {
		url := fmt.Sprintf("/playbooks/playbooks/%s", playbookID)
		msg += fmt.Sprintf("\n- [%s](%s)", dummyListPlaybooks[i].Title, url)
	}

	r.postCommandResponse(msg)
}

func (r *Runner) actionTestCreate(params []string) {
	if len(params) < 3 {
		r.postCommandResponse("The command expects three parameters: <playbook_id> <timestamp> <name>")
		return
	}

	playbookID := params[0]
	if !model.IsValidId(playbookID) {
		r.postCommandResponse("The first parameter, <playbook_id>, must be a valid ID.")
		return
	}
	playbook, err := r.playbookService.Get(playbookID)
	if err != nil {
		r.postCommandResponse(fmt.Sprintf("The playbook with ID '%s' does not exist.", playbookID))
		return
	}

	creationTimestamp, err := time.ParseInLocation("2006-01-02", params[1], time.Now().Location())
	if err != nil {
		r.postCommandResponse(fmt.Sprintf("Timestamp '%s' could not be parsed as a date. If you want the playbook run to start on January 2, 2006, the timestamp should be '2006-01-02'.", params[1]))
		return
	}

	playbookRunName := strings.Join(params[2:], " ")

	playbookRun, err := r.playbookRunService.CreatePlaybookRun(
		&app.PlaybookRun{
			Name:        playbookRunName,
			OwnerUserID: r.args.UserId,
			TeamID:      r.args.TeamId,
			PlaybookID:  playbookID,
			Checklists:  playbook.Checklists,
		},
		&playbook,
		r.args.UserId,
		true,
	)

	if err != nil {
		r.warnUserAndLogErrorf("unable to create playbook run: %v", err)
		return
	}

	if err = r.playbookRunService.ChangeCreationDate(playbookRun.ID, creationTimestamp); err != nil {
		r.warnUserAndLogErrorf("unable to change date of recently created playbook run: %v", err)
		return
	}

	channel, err := r.api.GetChannelByID(playbookRun.ChannelID)
	if err != nil {
		r.warnUserAndLogErrorf("unable to retrieve information of playbook run's channel: %v", err)
		return
	}

	r.postCommandResponse(fmt.Sprintf("PlaybookRun successfully created: ~%s.", channel.Name))
}

func (r *Runner) actionTestData(params []string) {
	if len(params) < 3 {
		r.postCommandResponse("`/playbook test bulk-data` expects at least 3 arguments: [ongoing] [ended] [days]. Optionally, a fourth argument can be added: [seed].")
		return
	}

	ongoing, err := strconv.Atoi(params[0])
	if err != nil {
		r.postCommandResponse(fmt.Sprintf("The provided value for ongoing playbook runs, '%s', is not an integer.", params[0]))
		return
	}

	ended, err := strconv.Atoi(params[1])
	if err != nil {
		r.postCommandResponse(fmt.Sprintf("The provided value for ended playbook runs, '%s', is not an integer.", params[1]))
		return
	}

	days, err := strconv.Atoi((params[2]))
	if err != nil {
		r.postCommandResponse(fmt.Sprintf("The provided value for days, '%s', is not an integer.", params[2]))
		return
	}

	if days < 1 {
		r.postCommandResponse(fmt.Sprintf("The provided value for days, '%d', is not greater than 0.", days))
		return
	}

	begin := time.Now().AddDate(0, 0, -days)
	end := time.Now()

	seed := time.Now().Unix()
	if len(params) > 3 {
		parsedSeed, err := strconv.ParseInt(params[3], 10, 0)
		if err != nil {
			r.postCommandResponse(fmt.Sprintf("The provided value for the random seed, '%s', is not an integer.", params[3]))
			return
		}

		seed = parsedSeed
	}

	r.generateTestData(ongoing, ended, begin, end, seed)
}

var fakeCompanyNames = []string{
	"Dach Inc",
	"Schuster LLC",
	"Kirlin Group",
	"Kohler Group",
	"Ruelas S.L.",
	"Armenta S.L.",
	"Vega S.A.",
	"Delarosa S.A.",
	"Sarabia S.A.",
	"Torp - Reilly",
	"Heathcote Inc",
	"Swift - Bruen",
	"Stracke - Lemke",
	"Shields LLC",
	"Bruen Group",
	"Senger - Stehr",
	"Krogh - Eide",
	"Andresen BA",
	"Hagen - Holm",
	"Martinsen BA",
	"Holm BA",
	"Berg BA",
	"Fossum RFH",
	"Nordskaug - Torp",
	"Gran - Lunde",
	"Nordby BA",
	"Ryan Gruppen",
	"Karlsson AB",
	"Nilsson HB",
	"Karlsson Group",
	"Miller - Harber",
	"Yost Group",
	"Leuschke Group",
	"Mertz Group",
	"Welch LLC",
	"Baumbach Group",
	"Ward - Schmitt",
	"Romaguera Group",
	"Hickle - Kemmer",
	"Stewart Corp",
}

var playbookRunNames = []string{
	"Cluster servers are down",
	"API performance degradation",
	"Customers unable to login",
	"Deployment failed",
	"Build failed",
	"Build timeout failure",
	"Server is unresponsive",
	"Server is crashing on start-up",
	"MM crashes on start-up",
	"Provider is down",
	"Database is unresponsive",
	"Database servers are down",
	"Database replica lag",
	"LDAP fails to sync",
	"LDAP account unable to login",
	"Broken MFA process",
	"MFA fails to login users",
	"UI is unresponsive",
	"Security threat",
	"Security breach",
	"Customers data breach",
	"SLA broken",
	"MySQL max connections error",
	"Postgres max connections error",
	"Elastic Search unresponsive",
	"Posts deleted",
	"Mentions deleted",
	"Replies deleted",
	"Cloud server is down",
	"Cloud deployment failed",
	"Cloud provisioner is down",
	"Cloud running out of memory",
	"Unable to create new users",
	"Installations in crashloop",
	"Compliance report timeout",
	"RN crash",
	"RN out of memory",
	"RN performance issues",
	"MM fails to start",
	"MM HA sync errors",
}

var dummyListPlaybooks = []app.Playbook{
	{
		Title:       "Blank Playbook",
		Description: "This is an example of an empty playbook",
	},
	{
		Title:                "Test playbook",
		RetrospectiveEnabled: true,
		StatusUpdateEnabled:  true,
		Checklists: []app.Checklist{
			{
				Title: "Identification",
				Items: []app.ChecklistItem{
					{
						Title: "Create Jira ticket",
					},
					{
						Title: "Add on-call team members",
						State: app.ChecklistItemStateClosed,
					},
					{
						Title: "Identify blast radius",
					},
					{
						Title: "Identify impacted services",
					},
					{
						Title: "Collect server data logs",
					},
					{
						Title: "Identify blast Analyze data logs",
					},
				},
			},
			{
				Title: "Resolution",
				Items: []app.ChecklistItem{
					{
						Title: "Align on plan of attack",
					},
					{
						Title: "Confirm resolution",
					},
				},
			},
			{
				Title: "Analysis",
				Items: []app.ChecklistItem{
					{
						Title: "Writeup root-cause analysis",
					},
					{
						Title: "Review post-mortem",
					},
				},
			},
		},
	},
	{
		Title:                "Release 2.4",
		RetrospectiveEnabled: true,
		StatusUpdateEnabled:  true,
		Checklists: []app.Checklist{
			{
				Title: "Preparation",
				Items: []app.ChecklistItem{
					{
						Title:   "Invite Feature Team to Channel",
						Command: "/echo ''",
					},
					{
						Title: "Acknowledge Alert",
					},
					{
						Title:   "Get Alert Info",
						Command: "/announce ~release-checklist",
					},
					{
						Title:   "Invite Escalators",
						Command: "/github mvp-2.4",
					},
					{
						Title: "Determine Priority",
					},
					{
						Title: "Update Alert Priority",
					},
				},
			},
			{
				Title: "Meeting",
				Items: []app.ChecklistItem{
					{
						Title: "Final Testing by QA",
					},
					{
						Title: "Prepare Deployment Documentation",
					},
					{
						Title: "Create New Alert for User",
					},
				},
			},
			{
				Title: "Deployment",
				Items: []app.ChecklistItem{
					{
						Title: "Database Backup",
					},
					{
						Title: "Migrate New migration File",
					},
					{
						Title: "Deploy Backend API",
					},
					{
						Title: "Deploy Front-end",
					},
					{
						Title: "Create new tag in gitlab",
					},
				},
			},
		},
	},
	{
		Title:                "Incident #4281",
		Description:          "There is an error when accessing message from deleted channel",
		RetrospectiveEnabled: true,
		StatusUpdateEnabled:  true,
		Checklists: []app.Checklist{
			{
				Title: "Prepare the Jira card for this task",
				Items: []app.ChecklistItem{
					{
						Title: "Create new Jira Card and fill the description",
					},
					{
						Title: "Set someone to be asignee for this task",
					},
					{
						Title: "Set story point for this card",
					},
				},
			},
			{
				Title: "Resolve the issue",
				Items: []app.ChecklistItem{
					{
						Title: "Check the root cause of the issue",
					},
					{
						Title: "Fix the bug",
					},
					{
						Title: "Testing the issue manually by programmer",
					},
				},
			},
			{
				Title: "QA",
				Items: []app.ChecklistItem{
					{
						Title: "Create several scenario testing",
					},
					{
						Title: "Implement it using cypress",
					},
					{
						Title: "Run the testing and check the result",
					},
				},
			},
			{
				Title: "Deployment",
				Items: []app.ChecklistItem{
					{
						Title: "Merge the result to branch 'master'",
					},
					{
						Title: "Create new Merge Request",
					},
					{
						Title: "Run deployment pipeline",
					},
					{
						Title: "Test the result in production",
					},
				},
			},
		},
	},
	{
		Title:                "Playbooks Playbook",
		Description:          "Sample playbook",
		RetrospectiveEnabled: true,
		StatusUpdateEnabled:  true,
		Checklists: []app.Checklist{
			{
				Title: "Triage",
				Items: []app.ChecklistItem{
					{
						Title: "Announce incident type and resources",
					},
					{
						Title: "Acknowledge alert",
					},
					{
						Title: "Get alert info",
					},
					{
						Title: "Invite escalators",
					},
					{
						Title: "Determine priority",
					},
					{
						Title: "Update alert priority",
					},
					{
						Title: "Update alert priority",
					},
					{
						Title:   "Create a JIRA ticket",
						Command: "/jira create",
					},
					{
						Title:   "Find out who’s on call",
						Command: "/genie whoisoncall",
					},
					{
						Title: "Announce incident",
					},
					{
						Title: "Invite on-call lead",
					},
				},
			}, {
				Title: "Investigation",
				Items: []app.ChecklistItem{
					{
						Title: "Perform initial investigation",
					},
					{
						Title: "Escalate to other on-call members (optional)",
					},
					{
						Title: "Escalate to other engineering teams (optional)",
					},
				},
			}, {
				Title: "Resolution",
				Items: []app.ChecklistItem{
					{
						Title: "Close alert",
					},
					{
						Title:   "End the incident",
						Command: "/playbook end",
					},
					{
						Title: "Schedule a post-mortem",
					},
					{
						Title: "Record post-mortem action items",
					},
					{
						Title: "Update playbook with learnings",
					},
					{
						Title:   "Export channel message history",
						Command: "/export",
					},
					{
						Title: "Archive this channel",
					},
				},
			},
		},
	},
}

// generateTestData generates `numActivePlaybookRuns` ongoing playbook runs and
// `numEndedPlaybookRuns` ended playbook runs, whose creation timestamp lies randomly
// between the `begin` and `end` timestamps.
// All playbook runs are created with a playbook randomly picked from the ones the
// user is a member of, and the randomness is controlled by the `seed` parameter
// to create reproducible results if needed.
func (r *Runner) generateTestData(numActivePlaybookRuns, numEndedPlaybookRuns int, begin, end time.Time, seed int64) {
	rand.Seed(seed)

	beginMillis := begin.Unix() * 1000
	endMillis := end.Unix() * 1000

	numPlaybookRuns := numActivePlaybookRuns + numEndedPlaybookRuns

	if numPlaybookRuns == 0 {
		r.postCommandResponse("Zero playbook runs created.")
		return
	}

	timestamps := make([]int64, 0, numPlaybookRuns)
	for i := 0; i < numPlaybookRuns; i++ {
		timestamp := rand.Int63n(endMillis-beginMillis) + beginMillis
		timestamps = append(timestamps, timestamp)
	}

	requesterInfo := app.RequesterInfo{
		UserID:  r.args.UserId,
		TeamID:  r.args.TeamId,
		IsAdmin: app.IsSystemAdmin(r.args.UserId, r.api),
	}

	playbooksResult, err := r.playbookService.GetPlaybooksForTeam(requesterInfo, r.args.TeamId, app.PlaybookFilterOptions{
		Page:    0,
		PerPage: app.PerPageDefault,
	})
	if err != nil {
		r.warnUserAndLogErrorf("Error getting playbooks: %v", err)
		return
	}

	var playbooks []app.Playbook
	if len(playbooksResult.Items) == 0 {
		for _, dummyPlaybook := range dummyListPlaybooks {
			dummyPlaybook.TeamID = r.args.TeamId
			dummyPlaybook.Members = []app.PlaybookMember{
				{
					UserID: r.args.UserId,
					Roles:  []string{app.PlaybookRoleMember, app.PlaybookRoleAdmin},
				},
			}
			newPlaybookID, err := r.playbookService.Create(dummyPlaybook, r.args.UserId)
			if err != nil {
				r.warnUserAndLogErrorf("unable to create playbook: %v", err)
				return
			}

			newPlaybook, err := r.playbookService.Get(newPlaybookID)
			if err != nil {
				r.warnUserAndLogErrorf("Error getting playbook: %v", err)
				return
			}

			playbooks = append(playbooks, newPlaybook)
		}
	} else {
		playbooks = make([]app.Playbook, 0, len(playbooksResult.Items))
		for _, thePlaybook := range playbooksResult.Items {
			wholePlaybook, err := r.playbookService.Get(thePlaybook.ID)
			if err != nil {
				r.warnUserAndLogErrorf("Error getting playbook: %v", err)
				return
			}

			playbooks = append(playbooks, wholePlaybook)
		}
	}

	tableMsg := "| Run name | Created at | Status |\n|-	|-	|-	|\n"
	playbookRuns := make([]*app.PlaybookRun, 0, numPlaybookRuns)
	for i := 0; i < numPlaybookRuns; i++ {
		playbook := playbooks[rand.Intn(len(playbooks))]

		playbookRunName := playbookRunNames[rand.Intn(len(playbookRunNames))]
		// Give a company name to 1/3 of the playbook runs created
		if rand.Intn(3) == 0 {
			companyName := fakeCompanyNames[rand.Intn(len(fakeCompanyNames))]
			playbookRunName = fmt.Sprintf("[%s] %s", companyName, playbookRunName)
		}

		playbookRun, err := r.playbookRunService.CreatePlaybookRun(
			&app.PlaybookRun{
				Name:                 playbookRunName,
				OwnerUserID:          r.args.UserId,
				TeamID:               r.args.TeamId,
				PlaybookID:           playbook.ID,
				Checklists:           playbook.Checklists,
				RetrospectiveEnabled: playbook.RetrospectiveEnabled,
				StatusUpdateEnabled:  playbook.StatusUpdateEnabled,
			},
			&playbook,
			r.args.UserId,
			true,
		)

		if err != nil {
			r.warnUserAndLogErrorf("Error creating playbook run: %v", err)
			return
		}

		createAt := timeutils.GetTimeForMillis(timestamps[i])
		err = r.playbookRunService.ChangeCreationDate(playbookRun.ID, createAt)
		if err != nil {
			r.warnUserAndLogErrorf("Error changing creation date: %v", err)
			return
		}

		channel, err := r.api.GetChannelByID(playbookRun.ChannelID)
		if err != nil {
			r.warnUserAndLogErrorf("Error retrieveing playbook run's channel: %v", err)
			return
		}

		status := "Ended"
		if i >= numEndedPlaybookRuns {
			status = "Ongoing"
		}
		tableMsg += fmt.Sprintf("|~%s|%s|%s|\n", channel.Name, createAt.Format("2006-01-02"), status)

		playbookRuns = append(playbookRuns, playbookRun)
	}

	for i := 0; i < numEndedPlaybookRuns; i++ {
		err := r.playbookRunService.FinishPlaybookRun(playbookRuns[i].ID, r.args.UserId)
		if err != nil {
			r.warnUserAndLogErrorf("Error ending the playbook run: %v", err)
			return
		}
	}

	r.postCommandResponse(fmt.Sprintf("The test data was successfully generated:\n\n%s\n", tableMsg))
}

func (r *Runner) actionNukeDB(args []string) {
	if r.api.GetConfig().ServiceSettings.EnableTesting == nil ||
		!*r.api.GetConfig().ServiceSettings.EnableTesting {
		r.postCommandResponse(helpText)
		return
	}

	if !r.api.HasPermissionTo(r.args.UserId, model.PermissionManageSystem) {
		r.postCommandResponse("Nuking the database is restricted to system administrators.")
		return
	}

	if len(args) != 2 || args[0] != "CONFIRM" || args[1] != "NUKE" {
		r.postCommandResponse("Are you sure you want to nuke the database (delete all data -- instances, configuration)?" +
			"All data will be lost. To nuke database, type `/playbook nuke-db CONFIRM NUKE`")
		return
	}

	if err := r.playbookRunService.NukeDB(); err != nil {
		r.warnUserAndLogErrorf("There was an error while nuking db: %v", err)
		return
	}
	r.postCommandResponse("DB has been reset.")
}

// Execute should be called by the plugin when a command invocation is received from the Mattermost server.
func (r *Runner) Execute() error {
	if err := r.isValid(); err != nil {
		return err
	}

	split := strings.Fields(r.args.Command)
	command := split[0]
	parameters := []string{}
	cmd := ""
	if len(split) > 1 {
		cmd = split[1]
	}
	if len(split) > 2 {
		parameters = split[2:]
	}

	if command != "/playbook" {
		return nil
	}

	switch cmd {
	case "run":
		r.actionRun(parameters)
	case "run-playbook":
		r.actionRunPlaybook(parameters)
	case "finish":
		r.actionFinish(parameters)
	case "finish-by-id":
		r.actionFinishByID(parameters)
	case "update":
		r.actionUpdate(parameters)
	case "check":
		r.actionCheck(parameters)
	case "checkadd":
		r.actionAddChecklistItem(parameters)
	case "checkremove":
		r.actionRemoveChecklistItem(parameters)
	case "owner":
		r.actionOwner(parameters)
	case "list":
		r.actionList()
	case "info":
		r.actionInfo(parameters)
	case "add":
		r.actionAdd(parameters)
	case "timeline":
		r.actionTimeline(parameters)
	case "todo":
		r.actionTodo()
	case "settings":
		r.actionSettings(parameters)
	case "nuke-db":
		r.actionNukeDB(parameters)
	case "test":
		r.actionTest(parameters)
	default:
		r.postCommandResponse(helpText)
	}

	return nil
}<|MERGE_RESOLUTION|>--- conflicted
+++ resolved
@@ -575,12 +575,8 @@
 		}
 	}
 
-<<<<<<< HEAD
+	currentPlaybookRun := playbookRuns[run]
 	ownerUser, err := r.api.GetUserByID(currentPlaybookRun.OwnerUserID)
-=======
-	currentPlaybookRun := playbookRuns[run]
-	ownerUser, err := r.pluginAPI.User.Get(currentPlaybookRun.OwnerUserID)
->>>>>>> 968a66a7
 	if err != nil {
 		r.warnUserAndLogErrorf("Error retrieving owner user: %v", err)
 		return
@@ -613,13 +609,9 @@
 		return
 	}
 
-<<<<<<< HEAD
+	currentPlaybookRun := playbookRuns[run]
+
 	targetOwnerUser, err := r.api.GetUserByUsername(targetOwnerUsername)
-=======
-	currentPlaybookRun := playbookRuns[run]
-
-	targetOwnerUser, err := r.pluginAPI.User.GetByUsername(targetOwnerUsername)
->>>>>>> 968a66a7
 	if errors.Is(err, pluginapi.ErrNotFound) {
 		r.postCommandResponse(fmt.Sprintf("Unable to find user @%s", targetOwnerUsername))
 		return
@@ -633,18 +625,6 @@
 		return
 	}
 
-<<<<<<< HEAD
-	_, err = r.api.GetChannelMember(r.args.ChannelId, targetOwnerUser.Id)
-	if errors.Is(err, pluginapi.ErrNotFound) {
-		r.postCommandResponse(fmt.Sprintf("User @%s must be part of this channel to make them owner.", targetOwnerUsername))
-		return
-	} else if err != nil {
-		r.warnUserAndLogErrorf("Failed to find user @%s as channel member: %v", targetOwnerUsername, err)
-		return
-	}
-
-=======
->>>>>>> 968a66a7
 	err = r.playbookRunService.ChangeOwner(currentPlaybookRun.ID, r.args.UserId, targetOwnerUser.Id)
 	if err != nil {
 		r.warnUserAndLogErrorf("Failed to change owner to @%s: %v", targetOwnerUsername, err)
