--- conflicted
+++ resolved
@@ -625,87 +625,6 @@
 	}
 }
 
-<<<<<<< HEAD
-func (r *Runner) actionList() {
-	team, err := r.api.GetTeam(r.args.TeamId)
-	if err != nil {
-		r.warnUserAndLogErrorf("Error retrieving current team: %v", err)
-		return
-	}
-
-	session, err := r.api.GetSession(r.context.SessionId)
-	if err != nil {
-		r.warnUserAndLogErrorf("Error retrieving session: %v", err)
-		return
-	}
-
-	if !session.IsMobileApp() {
-		// The RHS was opened by the webapp, so inform the user
-		r.postCommandResponse("The list of your playbook runs is open in the right hand side of the channel.")
-		return
-	}
-
-	requesterInfo, err := app.GetRequesterInfo(r.args.UserId, r.api)
-	if err != nil {
-		r.warnUserAndLogErrorf("Error resolving permissions: %v", err)
-		return
-	}
-
-	options := app.PlaybookRunFilterOptions{
-		TeamID:        r.args.TeamId,
-		ParticipantID: r.args.UserId,
-		Page:          0,
-		PerPage:       maxPlaybookRunsToList,
-		Sort:          app.SortByCreateAt,
-		Direction:     app.DirectionDesc,
-	}
-
-	result, err := r.playbookRunService.GetPlaybookRuns(requesterInfo, options)
-	if err != nil {
-		r.warnUserAndLogErrorf("Error retrieving the playbook runs: %v", err)
-		return
-	}
-
-	message := "Ongoing Runs in **" + team.DisplayName + "** Team:\n"
-	if len(result.Items) == 0 {
-		message = "There are no ongoing playbook runs in **" + team.DisplayName + "** team."
-	}
-
-	now := time.Now()
-	attachments := make([]*model.SlackAttachment, len(result.Items))
-	for i, playbookRun := range result.Items {
-		owner, err := r.api.GetUserByID(playbookRun.OwnerUserID)
-		if err != nil {
-			r.warnUserAndLogErrorf("Error retrieving owner of playbook run '%s': %v", playbookRun.Name, err)
-			return
-		}
-
-		channel, err := r.api.GetChannelByID(playbookRun.ChannelID)
-		if err != nil {
-			r.warnUserAndLogErrorf("Error retrieving channel of playbook run '%s': %v", playbookRun.Name, err)
-			return
-		}
-
-		attachments[i] = &model.SlackAttachment{
-			Pretext: fmt.Sprintf("### ~%s", channel.Name),
-			Fields: []*model.SlackAttachmentField{
-				{Title: "Duration:", Value: timeutils.DurationString(timeutils.GetTimeForMillis(playbookRun.CreateAt), now)},
-				{Title: "Owner:", Value: fmt.Sprintf("@%s", owner.Username)},
-			},
-		}
-	}
-
-	post := &model.Post{
-		Message: message,
-		Props: map[string]interface{}{
-			"attachments": attachments,
-		},
-	}
-	r.poster.EphemeralPost(r.args.UserId, r.args.ChannelId, post)
-}
-
-=======
->>>>>>> edffac31
 func (r *Runner) actionInfo(args []string) {
 	playbookRuns, err := r.playbookRunService.GetPlaybookRunsForChannelByUser(r.args.ChannelId, r.args.UserId)
 	if err != nil {
