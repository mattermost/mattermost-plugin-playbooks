package command

import (
	"fmt"
	"strconv"
	"strings"

	"github.com/pkg/errors"

	"github.com/mattermost/mattermost-plugin-incident-response/server/bot"
	"github.com/mattermost/mattermost-plugin-incident-response/server/incident"
	"github.com/mattermost/mattermost-plugin-incident-response/server/permissions"
	"github.com/mattermost/mattermost-plugin-incident-response/server/playbook"
	"github.com/mattermost/mattermost-server/v5/plugin"

	pluginapi "github.com/mattermost/mattermost-plugin-api"

	"github.com/mattermost/mattermost-server/v5/model"
)

const helpText = "###### Mattermost Incident Response Plugin - Slash Command Help\n" +
	"* `/incident start` - Start a new incident. \n" +
	"* `/incident end` - Close the incident of that channel. \n" +
	"* `/incident check [checklist #] [item #]` - check/uncheck the checklist item. \n" +
	"\n" +
	"Learn more [in our documentation](https://mattermost.com/pl/default-incident-response-app-documentation). \n" +
	""

const confirmPrompt = "CONFIRM"

// Register is a function that allows the runner to register commands with the mattermost server.
type Register func(*model.Command) error

// RegisterCommands should be called by the plugin to register all necessary commands
func RegisterCommands(registerFunc Register) error {
	return registerFunc(getCommand())
}

func getCommand() *model.Command {
	return &model.Command{
		Trigger:          "incident",
		DisplayName:      "Incident",
		Description:      "Incident Response Plugin",
		AutoComplete:     true,
		AutoCompleteDesc: "Available commands: start, end, check",
		AutoCompleteHint: "[command]",
		AutocompleteData: getAutocompleteData(),
	}
}

func getAutocompleteData() *model.AutocompleteData {
<<<<<<< HEAD
	slashIncident := model.NewAutocompleteData("incident", "[command]", "Available commands: start, end")
=======
	slashIncident := model.NewAutocompleteData("incident", "[command]", "Available commands: start, end, check")
>>>>>>> 90d23f48

	start := model.NewAutocompleteData("start", "", "Starts a new incident")
	slashIncident.AddCommand(start)

	end := model.NewAutocompleteData("end", "", "Ends the incident associated with the current channel")
	slashIncident.AddCommand(end)

<<<<<<< HEAD
	checklist := model.NewAutocompleteData("check", "[checklist item]", "Check or Un-Check a checklist item.")
=======
	checklist := model.NewAutocompleteData("check", "[checklist item]", "Check or uncheck a checklist item.")
>>>>>>> 90d23f48
	checklist.AddDynamicListArgument("List of checklist items is downloading from your incident response plugin",
		"api/v1/incidents/checklist-autocomplete", true)
	slashIncident.AddCommand(checklist)

	return slashIncident
}

// Runner handles commands.
type Runner struct {
	context         *plugin.Context
	args            *model.CommandArgs
	pluginAPI       *pluginapi.Client
	logger          bot.Logger
	poster          bot.Poster
	incidentService incident.Service
	playbookService playbook.Service
}

// NewCommandRunner creates a command runner.
func NewCommandRunner(ctx *plugin.Context, args *model.CommandArgs, api *pluginapi.Client,
	logger bot.Logger, poster bot.Poster, incidentService incident.Service, playbookService playbook.Service) *Runner {
	return &Runner{
		context:         ctx,
		args:            args,
		pluginAPI:       api,
		logger:          logger,
		poster:          poster,
		incidentService: incidentService,
		playbookService: playbookService,
	}
}

func (r *Runner) isValid() error {
	if r.context == nil || r.args == nil || r.pluginAPI == nil {
		return errors.New("invalid arguments to command.Runner")
	}
	return nil
}

func (r *Runner) postCommandResponse(text string) {
	r.poster.Ephemeral(r.args.UserId, r.args.ChannelId, "%s", text)
}

func (r *Runner) actionStart(args []string) {
	clientID := ""
	if len(args) > 0 {
		clientID = args[0]
	}

	postID := ""
	if len(args) == 2 {
		postID = args[1]
	}

	playbooks, err := r.playbookService.GetPlaybooksForTeam(r.args.TeamId)
	if err != nil {
		r.postCommandResponse(fmt.Sprintf("Error: %v", err))
		return
	}

	if err := r.incidentService.OpenCreateIncidentDialog(r.args.UserId, r.args.TriggerId, postID, clientID, playbooks); err != nil {
		r.postCommandResponse(fmt.Sprintf("Error: %v", err))
		return
	}
}

func (r *Runner) actionCheck(args []string) {
	if len(args) != 2 {
		r.postCommandResponse(helpText)
		return
	}

	checklist, err := strconv.Atoi(args[0])
	if err != nil {
		r.postCommandResponse("Error parsing the first argument. Must be a number.")
		return
	}

	item, err := strconv.Atoi(args[1])
	if err != nil {
		r.postCommandResponse("Error parsing the second argument. Must be a number.")
		return
	}

	incidentID, err := r.incidentService.GetIncidentIDForChannel(r.args.ChannelId)
	if err != nil {
		if errors.Is(err, incident.ErrNotFound) {
			r.postCommandResponse("You can only check/uncheck an item from within the incident's channel.")
			return
		}
		r.postCommandResponse(fmt.Sprintf("Error retrieving incident: %v", err))
		return
	}

	err = r.incidentService.ToggleCheckedState(incidentID, r.args.UserId, checklist, item)
	if err != nil {
		r.postCommandResponse(fmt.Sprintf("Error checking/unchecking item: %v", err))
	}
}

func (r *Runner) actionEnd() {
	incidentID, err := r.incidentService.GetIncidentIDForChannel(r.args.ChannelId)
	if err != nil {
		if errors.Is(err, incident.ErrNotFound) {
			r.postCommandResponse("You can only end an incident from within the incident's channel.")
			return
		}
		r.postCommandResponse(fmt.Sprintf("Error retrieving incident: %v", err))
		return
	}

	if err = permissions.CheckHasPermissionsToIncidentChannel(r.args.UserId, incidentID, r.pluginAPI, r.incidentService); err != nil {
		if errors.Is(err, permissions.ErrNoPermissions) {
			r.postCommandResponse(fmt.Sprintf("userID `%s` is not an admin or channel member", r.args.UserId))
			return
		}
		r.postCommandResponse(fmt.Sprintf("Error retrieving incident: %v", err))
		return
	}

	err = r.incidentService.OpenEndIncidentDialog(incidentID, r.args.TriggerId)

	switch {
	case errors.Is(err, incident.ErrNotFound):
		r.postCommandResponse("This channel is not associated with an incident.")
		return
	case errors.Is(err, incident.ErrIncidentNotActive):
		r.postCommandResponse("This incident has already been closed.")
		return
	case err != nil:
		r.postCommandResponse(fmt.Sprintf("Error: %v", err))
		return
	}
}

func (r *Runner) actionSelftest(args []string) {
	if r.pluginAPI.Configuration.GetConfig().ServiceSettings.EnableTesting == nil ||
		!*r.pluginAPI.Configuration.GetConfig().ServiceSettings.EnableTesting {
		r.postCommandResponse(helpText)
		return
	}

	if !r.pluginAPI.User.HasPermissionTo(r.args.UserId, model.PERMISSION_MANAGE_SYSTEM) {
		r.postCommandResponse("Running the self-test is restricted to system administrators.")
		return
	}

	if len(args) != 2 || args[0] != confirmPrompt || args[1] != "SELF-TEST" {
		r.postCommandResponse("Are you sure you want to self-test (which will nuke the database and delete all data -- instances, configuration)? " +
			"All incident data will be lost. To self-test, type `/incident st CONFIRM SELF-TEST`")
		return
	}

	if err := r.incidentService.NukeDB(); err != nil {
		r.postCommandResponse("There was an error while nuking db. Err: " + err.Error())
		return
	}

	testPlaybook := playbook.Playbook{
		Title:  "testing playbook",
		TeamID: r.args.TeamId,
		Checklists: []playbook.Checklist{
			{
				Title: "Checklist",
				Items: []playbook.ChecklistItem{
					{
						Title: "Create Jira ticket",
					},
					{
						Title:   "Add on-call team members",
						Checked: true,
					},
					{
						Title: "Identify blast radius",
					},
					{
						Title: "Identify impacted services",
					},
					{
						Title: "Collect server data logs",
					},
					{
						Title: "Identify blast Analyze data logs",
					},
					{
						Title: "Align on plan of attack",
					},
					{
						Title: "Confirm resolution",
					},
					{
						Title: "Writeup root-cause analysis",
					},
					{
						Title: "Review post-mortem",
					},
				},
			},
		},
	}
	playbookID, err := r.playbookService.Create(testPlaybook)
	if err != nil {
		r.postCommandResponse("There was an error while creating playbook. Err: " + err.Error())
		return
	}

	gotplaybook, err := r.playbookService.Get(playbookID)
	if err != nil {
		r.postCommandResponse(fmt.Sprintf("There was an error while retrieving playbook. ID: %v Err: %v", playbookID, err.Error()))
		return
	}

	if gotplaybook.Title != testPlaybook.Title {
		r.postCommandResponse(fmt.Sprintf("Retrieved playbook is wrong, ID: %v Playbook: %+v", playbookID, gotplaybook))
		return
	}

	if gotplaybook.ID == "" {
		r.postCommandResponse("Retrieved playbook has a blank ID")
		return
	}

	gotPlaybooks, err := r.playbookService.GetPlaybooks()
	if err != nil {
		r.postCommandResponse("There was an error while retrieving all playbooks. Err: " + err.Error())
		return
	}

	if len(gotPlaybooks) != 1 || gotPlaybooks[0].Title != testPlaybook.Title {
		r.postCommandResponse(fmt.Sprintf("Retrieved playbooks are wrong: %+v", gotPlaybooks))
		return
	}

	gotplaybook.Title = "This is an updated title"
	if err = r.playbookService.Update(gotplaybook); err != nil {
		r.postCommandResponse("Unable to update playbook Err:" + err.Error())
		return
	}

	gotupdated, err := r.playbookService.Get(playbookID)
	if err != nil {
		r.postCommandResponse(fmt.Sprintf("There was an error while retrieving playbook. ID: %v Err: %v", playbookID, err.Error()))
		return
	}

	if gotupdated.Title != gotplaybook.Title {
		r.postCommandResponse("Update was ineffective")
		return
	}

	todeleteid, err := r.playbookService.Create(testPlaybook)
	if err != nil {
		r.postCommandResponse("There was an error while creating playbook. Err: " + err.Error())
		return
	}
	testPlaybook.ID = todeleteid
	if err = r.playbookService.Delete(testPlaybook); err != nil {
		r.postCommandResponse("There was an error while deleting playbook. Err: " + err.Error())
		return
	}

	if deletedPlaybook, _ := r.playbookService.Get(todeleteid); deletedPlaybook.Title != "" {
		r.postCommandResponse("Playbook should have been vaporized! Where's the kaboom? There was supposed to be an earth-shattering Kaboom!")
		return
	}

	createdIncident, err := r.incidentService.CreateIncident(&incident.Incident{
		Header: incident.Header{
			Name:            "Cloud Incident 4739",
			TeamID:          r.args.TeamId,
			CommanderUserID: r.args.UserId,
		},
		Playbook: &gotplaybook,
	}, true)
	if err != nil {
		r.postCommandResponse("Unable to create test incident: " + err.Error())
		return
	}

	if err := r.incidentService.AddChecklistItem(createdIncident.ID, r.args.UserId, 0, playbook.ChecklistItem{
		Title: "I should be checked and second",
	}); err != nil {
		r.postCommandResponse("Unable to add checklist item: " + err.Error())
		return
	}

	if err := r.incidentService.AddChecklistItem(createdIncident.ID, r.args.UserId, 0, playbook.ChecklistItem{
		Title: "I should be deleted",
	}); err != nil {
		r.postCommandResponse("Unable to add checklist item: " + err.Error())
		return
	}

	if err := r.incidentService.AddChecklistItem(createdIncident.ID, r.args.UserId, 0, playbook.ChecklistItem{
		Title:   "I should not say this.",
		Checked: true,
	}); err != nil {
		r.postCommandResponse("Unable to add checklist item: " + err.Error())
		return
	}

	if err := r.incidentService.ModifyCheckedState(createdIncident.ID, r.args.UserId, true, 0, 0); err != nil {
		r.postCommandResponse("Unable to modify checked state: " + err.Error())
		return
	}

	if err := r.incidentService.ModifyCheckedState(createdIncident.ID, r.args.UserId, false, 0, 2); err != nil {
		r.postCommandResponse("Unable to modify checked state: " + err.Error())
		return
	}

	if err := r.incidentService.RemoveChecklistItem(createdIncident.ID, r.args.UserId, 0, 1); err != nil {
		r.postCommandResponse("Unable to remove checklist item: " + err.Error())
		return
	}

	if err := r.incidentService.RenameChecklistItem(createdIncident.ID, r.args.UserId, 0, 1,
		"I should say this! and be unchecked and first!", ""); err != nil {
		r.postCommandResponse("Unable to remove checklist item: " + err.Error())
		return
	}

	if err := r.incidentService.MoveChecklistItem(createdIncident.ID, r.args.UserId, 0, 0, 1); err != nil {
		r.postCommandResponse("Unable to remove checklist item: " + err.Error())
		return
	}

	r.postCommandResponse("Self test success.")
}

func (r *Runner) actionNukeDB(args []string) {
	if r.pluginAPI.Configuration.GetConfig().ServiceSettings.EnableTesting == nil ||
		!*r.pluginAPI.Configuration.GetConfig().ServiceSettings.EnableTesting {
		r.postCommandResponse(helpText)
		return
	}

	if !r.pluginAPI.User.HasPermissionTo(r.args.UserId, model.PERMISSION_MANAGE_SYSTEM) {
		r.postCommandResponse("Nuking the database is restricted to system administrators.")
		return
	}

	if len(args) != 2 || args[0] != "CONFIRM" || args[1] != "NUKE" {
		r.postCommandResponse("Are you sure you want to nuke the database (delete all data -- instances, configuration)?" +
			"All incident data will be lost. To nuke database, type `/incident nuke-db CONFIRM NUKE`")
		return
	}

	if err := r.incidentService.NukeDB(); err != nil {
		r.postCommandResponse("There was an error while nuking db. Please contact your system administrator.")
	}
	r.postCommandResponse("DB has been reset.")
}

// Execute should be called by the plugin when a command invocation is received from the Mattermost server.
func (r *Runner) Execute() error {
	if err := r.isValid(); err != nil {
		return err
	}

	split := strings.Fields(r.args.Command)
	command := split[0]
	parameters := []string{}
	cmd := ""
	if len(split) > 1 {
		cmd = split[1]
	}
	if len(split) > 2 {
		parameters = split[2:]
	}

	if command != "/incident" {
		return nil
	}

	switch cmd {
	case "start":
		r.actionStart(parameters)
	case "end":
		r.actionEnd()
	case "check":
		r.actionCheck(parameters)
	case "nuke-db":
		r.actionNukeDB(parameters)
	case "st":
		r.actionSelftest(parameters)
	default:
		r.postCommandResponse(helpText)
	}

	return nil
}<|MERGE_RESOLUTION|>--- conflicted
+++ resolved
@@ -49,11 +49,7 @@
 }
 
 func getAutocompleteData() *model.AutocompleteData {
-<<<<<<< HEAD
-	slashIncident := model.NewAutocompleteData("incident", "[command]", "Available commands: start, end")
-=======
 	slashIncident := model.NewAutocompleteData("incident", "[command]", "Available commands: start, end, check")
->>>>>>> 90d23f48
 
 	start := model.NewAutocompleteData("start", "", "Starts a new incident")
 	slashIncident.AddCommand(start)
@@ -61,11 +57,7 @@
 	end := model.NewAutocompleteData("end", "", "Ends the incident associated with the current channel")
 	slashIncident.AddCommand(end)
 
-<<<<<<< HEAD
-	checklist := model.NewAutocompleteData("check", "[checklist item]", "Check or Un-Check a checklist item.")
-=======
 	checklist := model.NewAutocompleteData("check", "[checklist item]", "Check or uncheck a checklist item.")
->>>>>>> 90d23f48
 	checklist.AddDynamicListArgument("List of checklist items is downloading from your incident response plugin",
 		"api/v1/incidents/checklist-autocomplete", true)
 	slashIncident.AddCommand(checklist)
