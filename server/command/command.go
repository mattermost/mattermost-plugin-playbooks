--- conflicted
+++ resolved
@@ -116,17 +116,12 @@
 	if addTestCommands {
 		test := model.NewAutocompleteData("test", "", "Commands for testing and debugging.")
 
-<<<<<<< HEAD
-		testCreate := model.NewAutocompleteData("create-playbook-run", "[playbook ID] [timestamp] [name]", "Run a playbook with a specific creation date")
-		testCreate.AddDynamicListArgument("List of playbooks is loading", "api/v0/playbooks/autocomplete", true)
-=======
 		testGeneratePlaybooks := model.NewAutocompleteData("create-playbooks", "[total playbooks]", "Create one or more playbooks based on number of playbooks defined")
 		testGeneratePlaybooks.AddTextArgument("An integer indicating how many playbooks will be generated (at most 5).", "Number of playbooks", "")
 		test.AddCommand(testGeneratePlaybooks)
 
-		testCreate := model.NewAutocompleteData("create-incident", "[playbook ID] [timestamp] [incident name]", "Create an incident with a specific creation date")
-		testCreate.AddDynamicListArgument("List of playbooks is downloading from your incident response plugin", "api/v0/playbooks/autocomplete", true)
->>>>>>> 5999fa40
+		testCreate := model.NewAutocompleteData("create-playbook-run", "[playbook ID] [timestamp] [name]", "Run a playbook with a specific creation date")
+		testCreate.AddDynamicListArgument("List of playbooks is loading", "api/v0/playbooks/autocomplete", true)
 		testCreate.AddTextArgument("Date in format 2020-01-31", "Creation timestamp", `/[0-9]{4}-[0-9]{2}-[0-9]{2}/`)
 		testCreate.AddTextArgument("Name of the playbook run", "Name", "")
 		test.AddCommand(testCreate)
@@ -997,13 +992,9 @@
 	}
 
 	switch command {
-<<<<<<< HEAD
-	case "create-playbook-run":
-=======
 	case "create-playbooks":
 		r.actionTestGeneratePlaybooks(params)
-	case "create-incident":
->>>>>>> 5999fa40
+	case "create-playbook-run":
 		r.actionTestCreate(params)
 		return
 	case "bulk-data":
@@ -1250,10 +1241,6 @@
 	"MM HA sync errors",
 }
 
-<<<<<<< HEAD
-// generateTestData generates `numActivePlaybookRuns` ongoing playbook runs and
-// `numEndedPlaybookRuns` ended playbook runs, whose creation timestamp lies randomly
-=======
 var dummyListPlaybooks = []app.Playbook{
 	{
 		Title:       "Blank Playbook",
@@ -1504,7 +1491,7 @@
 					},
 					{
 						Title:   "End the incident",
-						Command: "/incident end",
+						Command: "/playbook end",
 					},
 					{
 						Title: "Schedule a post-mortem",
@@ -1528,9 +1515,8 @@
 	},
 }
 
-// generateTestData generates `numActiveIncidents` ongoing incidents and
-// `numEndedIncidents` ended incidents, whose creation timestamp lies randomly
->>>>>>> 5999fa40
+// generateTestData generates `numActivePlaybookRuns` ongoing playbook runs and
+// `numEndedPlaybookRuns` ended playbook runs, whose creation timestamp lies randomly
 // between the `begin` and `end` timestamps.
 // All playbook runs are created with a playbook randomly picked from the ones the
 // user is a member of, and the randomness is controlled by the `seed` parameter
