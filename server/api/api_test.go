--- conflicted
+++ resolved
@@ -40,13 +40,8 @@
 			configService := mock_config.NewMockService(mockCtrl)
 			pluginAPI := &plugintest.API{}
 			client := pluginapi.NewClient(pluginAPI)
-<<<<<<< HEAD
-
-			handler := NewHandler(client, configService)
-=======
 			logger := mock_poster.NewMockLogger(mockCtrl)
 			handler := NewHandler(client, configService, logger)
->>>>>>> bcbb5cb5
 
 			writer := httptest.NewRecorder()
 			tc.test(t, handler, writer)
