---
openapi: 3.0.0
info:
  version: 0.6.0
  title: Playbooks API
  contact:
    name: Mattermost
    url: https://mattermost.com/
    email: support@mattermost.com
servers:
  - url: http://localhost:8065/plugins/playbooks/api/v0
paths:
  /plugins/playbooks/api/v0/runs:
    get:
      summary: List all playbook runs
      description: Retrieve a paged list of playbook runs, filtered by team, status, owner, name and/or members, and sorted by ID, name, status, creation date, end date, team or owner ID.
      operationId: listPlaybookRuns
      security:
        - BearerAuth: []
      tags:
        - PlaybookRuns
      parameters:
        - name: team_id
          in: query
          description: ID of the team to filter by.
          required: true
          example: el3d3t9p55pevvxs2qkdwz334k
          schema:
            type: string
        - name: page
          in: query
          description: Zero-based index of the page to request.
          required: false
          example: 3
          schema:
            type: integer
            format: int32
            default: 0
        - name: per_page
          in: query
          description: Number of playbook runs to return per page.
          required: false
          example: 50
          schema:
            type: integer
            format: int32
            default: 1000
        - name: sort
          in: query
          description: Field to sort the returned playbook runs by.
          required: false
          example: end_at
          schema:
            type: string
            default: create_at
            enum:
              - id
              - name
              - is_active
              - create_at
              - end_at
              - team_id
              - owner_user_id
        - name: direction
          in: query
          description: Direction (ascending or descending) followed by the sorting of the playbook runs.
          required: false
          example: asc
          schema:
            type: string
            default: desc
            enum:
              - desc
              - asc
        - name: statuses
          in: query
          description: The returned list will contain only the playbook runs with the specified statuses.
          required: false
          example: InProgress
          schema:
            type: array
            default:
              - InProgress
            items:
              type: string
              enum:
                - InProgress
                - Finished
          style: form
          explode: true
        - name: owner_user_id
          in: query
          description: The returned list will contain only the playbook runs commanded by this user. Specify "me" for current user.
          required: false
          example: lpn2ogt9qzkc59lfvvad9t15v4
          schema:
            type: string
        - name: participant_id
          in: query
          description: The returned list will contain only the playbook runs for which the given user is a participant. Specify "me" for current user.
          required: false
          example: bruhg1cs65retdbea798hrml4v
          schema:
            type: string
        - name: search_term
          in: query
          description: The returned list will contain only the playbook runs whose name contains the search term.
          required: false
          example: server down
          schema:
            type: string
<<<<<<< HEAD
        - name: since
          in: query
          description: Return only PlaybookRuns created/modified since the given timestamp (in milliseconds). When provided, the response includes a finished_ids field with info about runs that have finished since this timestamp.
          required: false
          example: 1643673600000
          schema:
            type: integer
            format: int64
=======
        - name: omit_ended
          in: query
          description: When set to true, only active runs (with EndAt = 0) are returned. When false or omitted, both active and ended runs are returned.
          required: false
          example: true
          schema:
            type: boolean
            default: false
>>>>>>> a78d25b1
      x-codeSamples:
        - lang: curl
          source: |
            curl -X GET 'http://localhost:8065/plugins/playbooks/api/v0/runs' \
            -H 'Authorization: Bearer 9g64ig7q9pds8yjz8rsgd6e36e'
      responses:
        200:
          description: A paged list of playbook runs.
          content:
            application/json:
              schema:
                $ref: "#/components/schemas/PlaybookRunList"
        400:
          $ref: "#/components/responses/400"
        403:
          $ref: "#/components/responses/403"
        500:
          $ref: "#/components/responses/500"
    post:
      summary: Create a new playbook run
      description: Create a new playbook run in a team, using a playbook as template, with a specific name and a specific owner.
      operationId: createPlaybookRunFromPost
      security:
        - BearerAuth: []
      tags:
        - PlaybookRuns
      requestBody:
        description: Playbook run payload.
        content:
          application/json:
            schema:
              type: object
              required:
                - name
                - owner_user_id
                - team_id
                - playbook_id
              properties:
                name:
                  type: string
                  description: The name of the playbook run.
                  example: Server down in EU cluster
                description:
                  type: string
                  description: The description of the playbook run.
                  example: There is one server in the EU cluster that is not responding since April 12.
                owner_user_id:
                  type: string
                  description: The identifier of the user who is commanding the playbook run.
                  example: bqnbdf8uc0a8yz4i39qrpgkvtg
                team_id:
                  type: string
                  description: The identifier of the team where the playbook run's channel is in.
                  example: 61ji2mpflefup3cnuif80r5rde
                post_id:
                  type: string
                  description: If the playbook run was created from a post, this field contains the identifier of such post. If not, this field is empty.
                  example: b2ntfcrl4ujivl456ab4b3aago
                playbook_id:
                  type: string
                  description: The identifier of the playbook with from which this playbook run was created.
                  example: 0y4a0ntte97cxvfont8y84wa7x
      x-codeSamples:
        - lang: curl
          source: |
            curl -X POST 'http://localhost:8065/plugins/playbooks/api/v0/runs' \
            -H 'Authorization: Bearer 9g64ig7q9pds8yjz8rsgd6e36e'\
            -H 'Content-Type: application/json'\
            -d '{"name": "Server down in EU cluster", "description": "There is one server in the EU cluster that is not responding since April 12.", "owner_user_id": "bqnbdf8uc0a8yz4i39qrpgkvtg", "team_id": "61ji2mpflefup3cnuif80r5rde", "playbook_id": "0y4a0ntte97cxvfont8y84wa7x"}'
      responses:
        201:
          description: Created playbook run.
          headers:
            Location:
              description: Location of the created playbook run.
              schema:
                type: string
                example: /api/v0/runs/nhkx1nbivu45lr84vtxxukp2vr
          content:
            application/json:
              schema:
                $ref: "#/components/schemas/PlaybookRun"
        400:
          $ref: "#/components/responses/400"
        403:
          $ref: "#/components/responses/403"
        500:
          $ref: "#/components/responses/500"

  /plugins/playbooks/api/v0/runs/dialog:
    post:
      summary: Create a new playbook run from dialog
      description: This is an internal endpoint to create a playbook run from the submission of an interactive dialog, filled by a user in the webapp. See [Interactive Dialogs](https://docs.mattermost.com/developer/interactive-dialogs.html) for more information.
      operationId: createPlaybookRunFromDialog
      security:
        - BearerAuth: []
      tags:
        - Internal
      requestBody:
        description: Dialog submission payload.
        content:
          application/json:
            schema:
              type: object
              properties:
                type:
                  type: string
                  example: dialog_submission
                url:
                  type: string
                callback_id:
                  type: string
                  description: Callback ID provided by the integration.
                state:
                  type: string
                  description: Stringified JSON with the post_id and the client_id.
                user_id:
                  type: string
                  description: ID of the user who submitted the dialog.
                channel_id:
                  type: string
                  description: ID of the channel the user was in when submitting the dialog.
                team_id:
                  type: string
                  description: ID of the team the user was on when submitting the dialog.
                submission:
                  type: object
                  description: Map of the dialog fields to their values
                  required:
                    - playbookID
                    - playbookRunName
                  properties:
                    playbookID:
                      type: string
                      description: ID of the playbook to create the playbook run from.
                      example: ahz0s61gh275i7z2ag4g1ntvjm
                    playbookRunName:
                      type: string
                      description: The name of the playbook run to be created.
                      example: Server down in EU cluster.
                    playbookRunDescription:
                      type: string
                      description: An optional description of the playbook run.
                      example: There is one server in the EU cluster that is not responding since April 12.
                cancelled:
                  type: boolean
                  description: If the dialog was cancelled.
      responses:
        201:
          description: Created playbook run.
          headers:
            Location:
              description: Location of the created playbook run.
              schema:
                type: string
                example: /api/v0/runs/nhkx1nbivu45lr84vtxxukp2vr
          content:
            application/json:
              schema:
                $ref: "#/components/schemas/PlaybookRun"
        400:
          $ref: "#/components/responses/400"
        403:
          $ref: "#/components/responses/403"
        500:
          $ref: "#/components/responses/500"

  /plugins/playbooks/api/v0/runs/owners:
    get:
      summary: Get all owners
      description: Get the owners of all playbook runs, filtered by team.
      operationId: getOwners
      security:
        - BearerAuth: []
      tags:
        - PlaybookRuns
      parameters:
        - name: team_id
          in: query
          description: ID of the team to filter by.
          required: true
          example: el3d3t9p55pevvxs2qkdwz334k
          schema:
            type: string
      x-codeSamples:
        - lang: curl
          source: |
            curl -X GET 'http://localhost:8065/plugins/playbooks/api/v0/runs/owners?team_id=ni8duypfe7bamprxqeffd563gy' \
            -H 'Authorization: Bearer 9g64ig7q9pds8yjz8rsgd6e36e'
      responses:
        200:
          description: A list of owners.
          content:
            application/json:
              schema:
                type: array
                items:
                  $ref: "#/components/schemas/OwnerInfo"
        400:
          $ref: "#/components/responses/400"
        403:
          $ref: "#/components/responses/403"
        500:
          $ref: "#/components/responses/500"

  /plugins/playbooks/api/v0/runs/channels:
    get:
      summary: Get playbook run channels
      description: Get all channels associated with a playbook run, filtered by team, status, owner, name and/or members, and sorted by ID, name, status, creation date, end date, team, or owner ID.
      operationId: getChannels
      security:
        - BearerAuth: []
      tags:
        - PlaybookRuns
      parameters:
        - name: team_id
          in: query
          description: ID of the team to filter by.
          required: true
          example: el3d3t9p55pevvxs2qkdwz334k
          schema:
            type: string
        - name: sort
          in: query
          description: Field to sort the returned channels by, according to their playbook run.
          required: false
          example: end_at
          schema:
            type: string
            default: create_at
            enum:
              - id
              - name
              - create_at
              - end_at
              - team_id
              - owner_user_id
        - name: direction
          in: query
          description: Direction (ascending or descending) followed by the sorting of the playbook runs associated to the channels.
          required: false
          example: asc
          schema:
            type: string
            default: desc
            enum:
              - desc
              - asc
        - name: status
          in: query
          description: The returned list will contain only the channels whose playbook run has this status.
          required: false
          example: active
          schema:
            type: string
            default: all
            enum:
              - all
              - InProgress
              - Finished
        - name: owner_user_id
          in: query
          description: The returned list will contain only the channels whose playbook run is commanded by this user.
          required: false
          example: lpn2ogt9qzkc59lfvvad9t15v4
          schema:
            type: string
        - name: search_term
          in: query
          description: The returned list will contain only the channels associated to a playbook run whose name contains the search term.
          required: false
          example: server down
          schema:
            type: string
        - name: participant_id
          in: query
          description: The returned list will contain only the channels associated to a playbook run for which the given user is a participant.
          required: false
          example: bruhg1cs65retdbea798hrml4v
          schema:
            type: string
      x-codeSamples:
        - lang: curl
          source: |
            curl -X GET 'http://localhost:8065/plugins/playbooks/api/v0/runs/channels?team_id=ni8duypfe7bamprxqeffd563gy' \
            -H 'Authorization: Bearer 9g64ig7q9pds8yjz8rsgd6e36e'
      responses:
        200:
          description: Channel IDs.
          content:
            application/json:
              schema:
                type: array
                items:
                  type: string
                  description: ID of the channel.
                  example: v8zdc1893plelmf54vb7f0ramn
        400:
          $ref: "#/components/responses/400"
        403:
          $ref: "#/components/responses/403"
        500:
          $ref: "#/components/responses/500"

  /plugins/playbooks/api/v0/runs/checklist-autocomplete:
    get:
      summary: Get autocomplete data for /playbook check
      description: This is an internal endpoint used by the autocomplete system to retrieve the data needed to show the list of items that the user can check.
      operationId: getChecklistAutocomplete
      security:
        - BearerAuth: []
      tags:
        - Internal
      parameters:
        - name: channel_ID
          in: query
          description: ID of the channel the user is in.
          required: true
          example: r3vk8jdys4rlya46xhdthatoyx
          schema:
            type: string
      responses:
        200:
          description: List of autocomplete items for this channel.
          content:
            application/json:
              schema:
                type: array
                items:
                  type: object
                  required:
                    - item
                    - hint
                    - helptext
                  properties:
                    item:
                      type: string
                      description: A string containing a pair of integers separated by a space. The first integer is the index of the checklist; the second is the index of the item within the checklist.
                      example: 1 2
                    hint:
                      type: string
                      description: The title of the corresponding item.
                      example: Gather information from customer.
                    helptext:
                      type: string
                      description: Always the value "Check/uncheck this item".
                      example: Check/uncheck this item
        500:
          $ref: "#/components/responses/500"

  /plugins/playbooks/api/v0/runs/channel/{channel_id}:
    get:
      summary: Find playbook run by channel ID
      operationId: getPlaybookRunByChannelId
      security:
        - BearerAuth: []
      tags:
        - PlaybookRuns
      parameters:
        - name: channel_id
          in: path
          required: true
          description: ID of the channel associated to the playbook run to retrieve.
          schema:
            type: string
            example: hwrmiyzj3kadcilh3ukfcnsbt6
      x-codeSamples:
        - lang: curl
          source: |
            curl -X GET 'http://localhost:8065/plugins/playbooks/api/v0/runs/channel/hwrmiyzj3kadcilh3ukfcnsbt6' \
            -H 'Authorization: Bearer 9g64ig7q9pds8yjz8rsgd6e36e'
      responses:
        200:
          description: Playbook run associated to the channel.
          content:
            application/json:
              schema:
                $ref: "#/components/schemas/PlaybookRun"
        404:
          $ref: "#/components/responses/404"
        500:
          $ref: "#/components/responses/500"

  /plugins/playbooks/api/v0/runs/{id}:
    get:
      summary: Get a playbook run
      operationId: getPlaybookRun
      security:
        - BearerAuth: []
      tags:
        - PlaybookRuns
      parameters:
        - name: id
          in: path
          required: true
          description: ID of the playbook run to retrieve.
          schema:
            type: string
            example: mx3xyzdojfgyfdx8sc8of1gdme
      x-codeSamples:
        - lang: curl
          source: |
            curl -X GET 'http://localhost:8065/plugins/playbooks/api/v0/runs/mx3xyzdojfgyfdx8sc8of1gdme' \
            -H 'Authorization: Bearer 9g64ig7q9pds8yjz8rsgd6e36e'
      responses:
        200:
          description: Playbook run
          content:
            application/json:
              schema:
                $ref: "#/components/schemas/PlaybookRun"
        403:
          $ref: "#/components/responses/403"
        500:
          $ref: "#/components/responses/500"
    patch:
      summary: Update a playbook run
      operationId: updatePlaybookRun
      security:
        - BearerAuth: []
      tags:
        - PlaybookRuns
      parameters:
        - name: id
          in: path
          required: true
          description: ID of the playbook run to retrieve.
          schema:
            type: string
            example: mx3xyzdojfgyfdx8sc8of1gdme
      requestBody:
        description: Playbook run update payload.
        content:
          application/json:
            schema:
              type: object
              properties:
                active_stage:
                  type: integer
                  description: Zero-based index of the stage that will be made active.
                  example: 2
      x-codeSamples:
        - lang: curl
          source: |
            curl -X PATCH 'http://localhost:8065/plugins/playbooks/api/v0/runs/mx3xyzdojfgyfdx8sc8of1gdme' \
            -H 'Authorization: Bearer 9g64ig7q9pds8yjz8rsgd6e36e'\
            -H 'Content-Type: application/json'\
            -d '{"active_stage": 2}'
      responses:
        200:
          description: Playbook run successfully updated.
        400:
          $ref: "#/components/responses/400"
        500:
          $ref: "#/components/responses/500"

  /plugins/playbooks/api/v0/runs/{id}/metadata:
    get:
      summary: Get playbook run metadata
      operationId: getPlaybookRunMetadata
      security:
        - BearerAuth: []
      tags:
        - PlaybookRuns
      parameters:
        - name: id
          in: path
          required: true
          description: ID of the playbook run whose metadata will be retrieved.
          schema:
            type: string
            example: mx3xyzdojfgyfdx8sc8of1gdme
      x-codeSamples:
        - lang: curl
          source: |
            curl -X GET 'http://localhost:8065/plugins/playbooks/api/v0/runs/1igmynxs77ywmcbwbsujzktter/details' \
            -H 'Authorization: Bearer 9g64ig7q9pds8yjz8rsgd6e36e'
      responses:
        200:
          description: Playbook run metadata.
          content:
            application/json:
              schema:
                $ref: "#/components/schemas/PlaybookRunMetadata"
        403:
          $ref: "#/components/responses/403"
        500:
          $ref: "#/components/responses/500"

  /plugins/playbooks/api/v0/runs/{id}/end:
    put:
      summary: End a playbook run
      operationId: endPlaybookRun
      security:
        - BearerAuth: []
      tags:
        - PlaybookRuns
      parameters:
        - name: id
          in: path
          required: true
          description: ID of the playbook run to end.
          schema:
            type: string
            example: 1igmynxs77ywmcbwbsujzktter
      x-codeSamples:
        - lang: curl
          source: |
            curl -X PUT 'http://localhost:8065/plugins/playbooks/api/v0/runs/1igmynxs77ywmcbwbsujzktter/end' \
            -H 'Authorization: Bearer 9g64ig7q9pds8yjz8rsgd6e36e'
      responses:
        200:
          description: Playbook run ended
        500:
          $ref: "#/components/responses/500"
    post:
      summary: End a playbook run from dialog
      description: This is an internal endpoint to end a playbook run via a confirmation dialog, submitted by a user in the webapp.
      operationId: endPlaybookRunDialog
      security:
        - BearerAuth: []
      tags:
        - Internal
      parameters:
        - name: id
          in: path
          required: true
          description: ID of the playbook run to end.
          schema:
            type: string
            example: 1igmynxs77ywmcbwbsujzktter
      x-codeSamples:
        - lang: curl
          source: |
            curl -X POST 'http://localhost:8065/plugins/playbooks/api/v0/runs/1igmynxs77ywmcbwbsujzktter/end' \
            -H 'Authorization: Bearer 9g64ig7q9pds8yjz8rsgd6e36e'
      responses:
        200:
          description: Playbook run ended
        500:
          $ref: "#/components/responses/500"

  /plugins/playbooks/api/v0/runs/{id}/restart:
    put:
      summary: Restart a playbook run
      operationId: restartPlaybookRun
      security:
        - BearerAuth: []
      tags:
        - PlaybookRuns
      parameters:
        - name: id
          in: path
          required: true
          description: ID of the playbook run to restart.
          schema:
            type: string
            example: 1igmynxs77ywmcbwbsujzktter
      x-codeSamples:
        - lang: curl
          source: |
            curl -X PUT 'http://localhost:8065/plugins/playbooks/api/v0/runs/1igmynxs77ywmcbwbsujzktter/end' \
            -H 'Authorization: Bearer 9g64ig7q9pds8yjz8rsgd6e36e'
      responses:
        200:
          description: Playbook run restarted.
        500:
          $ref: "#/components/responses/500"

  /plugins/playbooks/api/v0/runs/{id}/status:
    post:
      summary: Update a playbook run's status
      operationId: status
      security:
        - BearerAuth: []
      tags:
        - PlaybookRuns
      parameters:
        - name: id
          in: path
          required: true
          description: ID of the playbook run to update.
          schema:
            type: string
            example: 1igmynxs77ywmcbwbsujzktter
      requestBody:
        description: Payload to change the playbook run's status update message.
        content:
          application/json:
            schema:
              type: object
              properties:
                message:
                  type: string
                  description: The status update message.
                  example: Starting to investigate.
                reminder:
                  type: number
                  description: The number of seconds until the system will send a reminder to the owner to update the status. No reminder will be scheduled if reminder is 0 or omitted.
                  example: 600
              required:
                - description
                - message
      x-codeSamples:
        - lang: curl
          source: |
            curl -X PUT 'http://localhost:8065/plugins/playbooks/api/v0/runs/1igmynxs77ywmcbwbsujzktter/update-status' \
            -H 'Authorization: Bearer 9g64ig7q9pds8yjz8rsgd6e36e'
            -d '{"message": "Finishing playbook run because the issue was solved."}'
      responses:
        200:
          description: Playbook run updated.
        400:
          $ref: "#/components/responses/400"
        403:
          $ref: "#/components/responses/403"
        500:
          $ref: "#/components/responses/500"

  /plugins/playbooks/api/v0/runs/{id}/finish:
    put:
      summary: Finish a playbook
      operationId: finish
      security:
        - BearerAuth: []
      tags:
        - PlaybookRuns
      parameters:
        - name: id
          in: path
          required: true
          description: ID of the playbook run to finish.
          schema:
            type: string
            example: 1igmynxs77ywmcbwbsujzktter
      x-codeSamples:
        - lang: curl
          source: |
            curl -X PUT 'http://localhost:8065/plugins/playbooks/api/v0/runs/1igmynxs77ywmcbwbsujzktter/finish' \
            -H 'Authorization: Bearer 9g64ig7q9pds8yjz8rsgd6e36e'
      responses:
        200:
          description: Playbook run finished.
        500:
          $ref: "#/components/responses/500"

  /plugins/playbooks/api/v0/runs/{id}/owner:
    post:
      summary: Update playbook run owner
      operationId: changeOwner
      security:
        - BearerAuth: []
      tags:
        - PlaybookRuns
      parameters:
        - name: id
          in: path
          required: true
          description: ID of the playbook run whose owner will be changed.
          schema:
            type: string
            example: 1igmynxs77ywmcbwbsujzktter
      requestBody:
        description: Payload to change the playbook run's owner.
        content:
          application/json:
            schema:
              type: object
              properties:
                owner_id:
                  type: string
                  description: The user ID of the new owner.
                  example: hx7fqtqxp7nn8129t7e505ls6s
              required:
                - owner_id
      x-codeSamples:
        - lang: curl
          source: |
            curl -X POST 'http://localhost:8065/plugins/playbooks/api/v0/runs/1igmynxs77ywmcbwbsujzktter/owner' \
            -H 'Authorization: Bearer 9g64ig7q9pds8yjz8rsgd6e36e'\
            -d '{"owner_id": "hx7fqtqxp7nn8129t7e505ls6s"}'
      responses:
        200:
          description: Owner successfully changed.
        400:
          $ref: "#/components/responses/400"
        403:
          $ref: "#/components/responses/403"
        500:
          $ref: "#/components/responses/500"

  /plugins/playbooks/api/v0/runs/{id}/next-stage-dialog:
    post:
      summary: Go to next stage from dialog
      description: This is an internal endpoint to go to the next stage via a confirmation dialog, submitted by a user in the webapp.
      operationId: nextStageDialog
      security:
        - BearerAuth: []
      tags:
        - Internal
      parameters:
        - in: path
          name: id
          schema:
            type: string
          required: true
          description: The PlaybookRun ID
      requestBody:
        description: Dialog submission payload.
        content:
          application/json:
            schema:
              type: object
              properties:
                state:
                  type: string
                  description: String representation of the zero-based index of the stage to go to.
                  example: "3"
      responses:
        200:
          description: Playbook run stage update.
        400:
          $ref: "#/components/responses/400"
        500:
          $ref: "#/components/responses/500"

  /plugins/playbooks/api/v0/runs/{id}/checklists/{checklist}/add:
    post:
      summary: Add an item to a playbook run's checklist
      description: The most common pattern to add a new item is to only send its title as the request payload. By default, it is an open item, with no assignee and no slash command.
      operationId: addChecklistItem
      security:
        - BearerAuth: []
      tags:
        - PlaybookRuns
      parameters:
        - name: id
          in: path
          required: true
          description: ID of the playbook run whose checklist will be modified.
          example: twcqg0a2m37ydi6ebge3j9ev5z
          schema:
            type: string
        - name: checklist
          in: path
          required: true
          description: Zero-based index of the checklist to modify.
          example: 1
          schema:
            type: integer
      requestBody:
        description: Checklist item payload.
        content:
          application/json:
            schema:
              type: object
              required:
                - title
              properties:
                title:
                  type: string
                  description: The title of the checklist item.
                  example: Gather information from customer.
                state:
                  type: string
                  enum:
                    - ""
                    - in_progress
                    - closed
                  description: The state of the checklist item. An empty string means that the item is not done.
                  example: closed
                state_modified:
                  type: integer
                  format: int64
                  description: The timestamp for the latest modification of the item's state, formatted as the number of milliseconds since the Unix epoch. It equals 0 if the item was never modified.
                  example: 1607774621321
                assignee_id:
                  type: string
                  description: The identifier of the user that has been assigned to complete this item. If the item has no assignee, this is an empty string.
                  example: pisdatkjtdlkdhht2v4inxuzx1
                assignee_modified:
                  type: integer
                  format: int64
                  description: The timestamp for the latest modification of the item's assignee, formatted as the number of milliseconds since the Unix epoch. It equals 0 if the item never got an assignee.
                  example: 1608897821125
                command:
                  type: string
                  description: The slash command associated with this item. If the item has no slash command associated, this is an empty string
                  example: /opsgenie on-call
                command_last_run:
                  type: integer
                  format: int64
                  description: The timestamp for the latest execution of the item's command, formatted as the number of milliseconds since the Unix epoch. It equals 0 if the command was never executed.
                  example: 1608552221019
                description:
                  type: string
                  description: A detailed description of the checklist item, formatted with Markdown.
                  example: Ask the customer for more information in [Zendesk](https://www.zendesk.com/).
      x-codeSamples:
        - lang: curl
          source: |
            curl -X PUT 'http://localhost:8065/plugins/playbooks/api/v0/runs/twcqg0a2m37ydi6ebge3j9ev5z/checklists/1/add' \
            -H 'Authorization: Bearer 9g64ig7q9pds8yjz8rsgd6e36e'\
            -d '{"title": "Gather information from customer."}'
      responses:
        200:
          description: Item successfully added.
        default:
          description: Error response
          content:
            application/json:
              schema:
                $ref: "#/components/schemas/Error"

  /plugins/playbooks/api/v0/runs/{id}/checklists/{checklist}/reorder:
    put:
      summary: Reorder an item in a playbook run's checklist
      operationId: reoderChecklistItem
      security:
        - BearerAuth: []
      tags:
        - PlaybookRuns
      parameters:
        - name: id
          in: path
          required: true
          description: ID of the playbook run whose checklist will be modified.
          example: yj74zsk7dvtsv6ndsynsps3g5s
          schema:
            type: string
        - name: checklist
          in: path
          required: true
          description: Zero-based index of the checklist to modify.
          example: 1
          schema:
            type: integer
      requestBody:
        description: Reorder checklist item payload.
        content:
          application/json:
            schema:
              type: object
              properties:
                item_num:
                  type: integer
                  description: Zero-based index of the item to reorder.
                  example: 2
                new_location:
                  type: integer
                  description: Zero-based index of the new place to move the item to.
                  example: 2
              required:
                - item_num
                - new_location
      x-codeSamples:
        - lang: curl
          source: |
            curl -X PUT 'http://localhost:8065/plugins/playbooks/api/v0/runs/yj74zsk7dvtsv6ndsynsps3g5s/checklists/1/reorder' \
            -H 'Authorization: Bearer 9g64ig7q9pds8yjz8rsgd6e36e'\
            -d '{"item_num": 0, "new_location": 2}'
      responses:
        200:
          description: Item successfully reordered.
        400:
          $ref: "#/components/responses/400"
        500:
          $ref: "#/components/responses/500"

  /plugins/playbooks/api/v0/runs/{id}/checklists/{checklist}/item/{item}:
    put:
      summary: Update an item of a playbook run's checklist
      description: Update the title and the slash command of an item in one of the playbook run's checklists.
      operationId: itemRename
      security:
        - BearerAuth: []
      tags:
        - PlaybookRuns
      parameters:
        - name: id
          in: path
          required: true
          description: ID of the playbook run whose checklist will be modified.
          example: 6t7jdgyqr7b5sk24zkauhmrb06
          schema:
            type: string
        - name: checklist
          in: path
          required: true
          description: Zero-based index of the checklist to modify.
          example: 1
          schema:
            type: integer
        - name: item
          in: path
          required: true
          description: Zero-based index of the item to modify.
          example: 2
          schema:
            type: integer
      requestBody:
        description: Update checklist item payload.
        content:
          application/json:
            schema:
              type: object
              properties:
                title:
                  type: string
                  description: The new title of the item.
                  example: Gather information from server's logs.
                command:
                  type: string
                  description: The new slash command of the item.
                  example: /jira update ticket
              required:
                - title
                - command
      x-codeSamples:
        - lang: curl
          source: |
            curl -X PUT 'http://localhost:8065/plugins/playbooks/api/v0/runs/6t7jdgyqr7b5sk24zkauhmrb06/checklists/1/item/0' \
            -H 'Authorization: Bearer 9g64ig7q9pds8yjz8rsgd6e36e'\
            -d '{"title": "Gather information from server's logs.", "command": "/jira update ticket"}'
      responses:
        200:
          description: Item updated.
        400:
          $ref: "#/components/responses/400"
        500:
          $ref: "#/components/responses/500"

    delete:
      summary: Delete an item of a playbook run's checklist
      operationId: itemDelete
      security:
        - BearerAuth: []
      tags:
        - PlaybookRuns
      parameters:
        - name: id
          in: path
          required: true
          description: ID of the playbook run whose checklist will be modified.
          example: zjy2q2iy2jafl0lo2oddos5xn7
          schema:
            type: string
        - name: checklist
          in: path
          required: true
          description: Zero-based index of the checklist to modify.
          example: 1
          schema:
            type: integer
        - name: item
          in: path
          required: true
          description: Zero-based index of the item to modify.
          example: 2
          schema:
            type: integer
      x-codeSamples:
        - lang: curl
          source: |
            curl -X DELETE 'http://localhost:8065/plugins/playbooks/api/v0/runs/zjy2q2iy2jafl0lo2oddos5xn7/checklists/1/item/2' \
            -H 'Authorization: Bearer 9g64ig7q9pds8yjz8rsgd6e36e'
      responses:
        204:
          description: Item successfully deleted.
        400:
          $ref: "#/components/responses/400"
        500:
          $ref: "#/components/responses/500"

  /plugins/playbooks/api/v0/runs/{id}/checklists/{checklist}/item/{item}/state:
    put:
      summary: Update the state of an item
      operationId: itemSetState
      security:
        - BearerAuth: []
      tags:
        - PlaybookRuns
      parameters:
        - name: id
          in: path
          required: true
          description: ID of the playbook run whose checklist will be modified.
          example: 7l37isroz4e63giev62hs318bn
          schema:
            type: string
        - name: checklist
          in: path
          required: true
          description: Zero-based index of the checklist to modify.
          example: 1
          schema:
            type: integer
        - name: item
          in: path
          required: true
          description: Zero-based index of the item to modify.
          example: 2
          schema:
            type: integer
      requestBody:
        description: Update checklist item's state payload.
        content:
          application/json:
            schema:
              type: object
              properties:
                new_state:
                  type: string
                  description: The new state of the item.
                  enum:
                    - ""
                    - in_progress
                    - closed
                  example: closed
                  default: ""
              required:
                - new_state
      x-codeSamples:
        - lang: curl
          source: |
            curl -X PUT 'http://localhost:8065/plugins/playbooks/api/v0/runs/7l37isroz4e63giev62hs318bn/checklists/1/item/2/state' \
            -H 'Authorization: Bearer 9g64ig7q9pds8yjz8rsgd6e36e'
            -d '{"new_state": "closed"}'
      responses:
        200:
          description: Item's state successfully updated.
        400:
          $ref: "#/components/responses/400"
        500:
          $ref: "#/components/responses/500"

  /plugins/playbooks/api/v0/runs/{id}/checklists/{checklist}/item/{item}/assignee:
    put:
      summary: Update the assignee of an item
      operationId: itemSetAssignee
      security:
        - BearerAuth: []
      tags:
        - PlaybookRuns
      parameters:
        - name: id
          in: path
          required: true
          description: ID of the playbook run whose item will get a new assignee.
          example: 7l37isroz4e63giev62hs318bn
          schema:
            type: string
        - name: checklist
          in: path
          required: true
          description: Zero-based index of the checklist whose item will get a new assignee.
          example: 1
          schema:
            type: integer
        - name: item
          in: path
          required: true
          description: Zero-based index of the item that will get a new assignee.
          example: 2
          schema:
            type: integer
      requestBody:
        description: User ID of the new assignee.
        content:
          application/json:
            schema:
              type: object
              properties:
                assignee_id:
                  type: string
                  description: The user ID of the new assignee of the item.
                  example: ruu86intseidqdxjojia41u7l1
              required:
                - assignee_id
      x-codeSamples:
        - lang: curl
          source: |
            curl -X PUT 'http://localhost:8065/plugins/playbooks/api/v0/runs/7l37isroz4e63giev62hs318bn/checklists/1/item/2/assignee' \
            -H 'Authorization: Bearer 9g64ig7q9pds8yjz8rsgd6e36e'
            -d '{"asignee_id": "ruu86intseidqdxjojia41u7l1"}'
      responses:
        200:
          description: Item's assignee successfully updated.
        400:
          $ref: "#/components/responses/400"
        500:
          $ref: "#/components/responses/500"

  /plugins/playbooks/api/v0/runs/{id}/checklists/{checklist}/item/{item}/run:
    put:
      summary: Run an item's slash command
      operationId: itemRun
      security:
        - BearerAuth: []
      tags:
        - PlaybookRuns
      parameters:
        - name: id
          in: path
          required: true
          description: ID of the playbook run whose item will be executed.
          example: 7l37isroz4e63giev62hs318bn
          schema:
            type: string
        - name: checklist
          in: path
          required: true
          description: Zero-based index of the checklist whose item will be executed.
          example: 1
          schema:
            type: integer
        - name: item
          in: path
          required: true
          description: Zero-based index of the item whose slash command will be executed.
          example: 2
          schema:
            type: integer
      x-codeSamples:
        - lang: curl
          source: |
            curl -X POST 'http://localhost:8065/plugins/playbooks/api/v0/runs/7l37isroz4e63giev62hs318bn/checklists/1/item/2/run' \
            -H 'Authorization: Bearer 9g64ig7q9pds8yjz8rsgd6e36e'
      responses:
        200:
          description: Item's slash command successfully executed.
          content:
            application/json:
              schema:
                $ref: "#/components/schemas/TriggerIdReturn"
        400:
          $ref: "#/components/responses/400"
        500:
          $ref: "#/components/responses/500"

  /plugins/playbooks/api/v0/runs/{id}/timeline/{event_id}:
    delete:
      summary: Remove a timeline event from the playbook run
      operationId: removeTimelineEvent
      security:
        - BearerAuth: []
      tags:
        - Timeline
      parameters:
        - name: id
          in: path
          required: true
          description: ID of the playbook run whose timeline event will be modified.
          example: zjy2q2iy2jafl0lo2oddos5xn7
          schema:
            type: string
        - name: event_id
          in: path
          required: true
          description: ID of the timeline event to be deleted
          example: craxgf4r4trgzrtues3a1t74ac
          schema:
            type: string
      x-codeSamples:
        - lang: curl
          source: |
            curl -X DELETE 'http://localhost:8065/plugins/playbooks/api/v0/runs/zjy2q2iy2jafl0lo2oddos5xn7/timeline/craxgf4r4trgzrtues3a1t74ac' \
            -H 'Authorization: Bearer 9g64ig7q9pds8yjz8rsgd6e36e'
      responses:
        204:
          description: Item successfully deleted.
        400:
          $ref: "#/components/responses/400"
        500:
          $ref: "#/components/responses/500"

  /plugins/playbooks/api/v0/playbooks:
    get:
      summary: List all playbooks
      description: Retrieve a paged list of playbooks, filtered by team, and sorted by title, number of stages or number of steps.
      operationId: getPlaybooks
      security:
        - BearerAuth: []
      tags:
        - Playbooks
      parameters:
        - name: team_id
          in: query
          description: ID of the team to filter by.
          required: true
          example: 08fmfasq5wit3qyfmq4mjk0rto
          schema:
            type: string
        - name: page
          in: query
          description: Zero-based index of the page to request.
          required: false
          example: 3
          schema:
            type: integer
            format: int32
            default: 0
        - name: per_page
          in: query
          description: Number of playbooks to return per page.
          required: false
          example: 50
          schema:
            type: integer
            format: int32
            default: 1000
        - name: sort
          in: query
          description: Field to sort the returned playbooks by title, number of stages or total number of steps.
          required: false
          example: stages
          schema:
            type: string
            default: title
            enum:
              - title
              - stages
              - steps
        - name: direction
          in: query
          description: Direction (ascending or descending) followed by the sorting of the playbooks.
          required: false
          example: asc
          schema:
            type: string
            default: asc
            enum:
              - desc
              - asc
        - name: with_archived
          in: query
          description: Includes archived playbooks in the result.
          required: false
          example: true
          schema:
            type: boolean
            default: false
      x-codeSamples:
        - lang: curl
          source: |
            curl -X GET 'http://localhost:8065/plugins/playbooks/api/v0/playbooks?team_id=08fmfasq5wit3qyfmq4mjk0rto&sort=title&direction=asc' \
            -H 'Authorization: Bearer 9g64ig7q9pds8yjz8rsgd6e36e'
      responses:
        200:
          description: A paged list of playbooks.
          content:
            application/json:
              schema:
                $ref: "#/components/schemas/PlaybookList"
        400:
          $ref: "#/components/responses/400"
        403:
          $ref: "#/components/responses/403"
        500:
          $ref: "#/components/responses/500"
    post:
      summary: Create a playbook
      operationId: createPlaybook
      security:
        - BearerAuth: []
      tags:
        - Playbooks
      requestBody:
        description: Playbook
        content:
          application/json:
            schema:
              type: object
              required:
                - title
                - team_id
                - create_public_playbook_run
                - checklists
                - member_ids
              properties:
                title:
                  type: string
                  description: The title of the playbook.
                  example: Cloud PlaybookRuns
                description:
                  type: string
                  description: The description of the playbook.
                  example: A playbook to follow when there is a playbook run regarding the availability of the cloud service.
                team_id:
                  type: string
                  description: The identifier of the team where the playbook is in.
                  example: p03rbi6viyztysbqnkvcqyel2i
                create_public_playbook_run:
                  type: boolean
                  description: A boolean indicating whether the playbook runs created from this playbook should be public or private.
                  example: true
                public:
                  type: boolean
                  description: A boolean indicating whether the playbook is licensed as public or private. Required 'true' for free tier.
                  example: true
                checklists:
                  type: array
                  description: The stages defined by this playbook.
                  items:
                    type: object
                    required:
                      - title
                      - items
                    properties:
                      title:
                        type: string
                        description: The title of the checklist.
                        example: Triage issue
                      items:
                        type: array
                        description: The list of tasks to do.
                        items:
                          type: object
                          required:
                            - title
                          properties:
                            title:
                              type: string
                              description: The title of the checklist item.
                              example: Gather information from customer.
                            command:
                              type: string
                              description: The slash command associated with this item. If the item has no slash command associated, this is an empty string
                              example: /opsgenie on-call
                            description:
                              type: string
                              description: A detailed description of the checklist item, formatted with Markdown.
                              example: Ask the customer for more information in [Zendesk](https://www.zendesk.com/).
                member_ids:
                  description: The identifiers of all the users that are members of this playbook.
                  type: array
                  items:
                    type: string
                    description: User ID of the playbook member.
                    example: ilh6s1j4yefbdhxhtlzt179i6m
                broadcast_channel_ids:
                  description: The IDs of the channels where all the status updates will be broadcasted. The team of the broadcast channel must be the same as the playbook's team.
                  type: array
                  items:
                    type: string
                    description: ID of the broadcast channel.
                    example: 2zh7rpashwfwapwaqyslmhwbax
                invited_user_ids:
                  description: A list with the IDs of the members to be automatically invited to the playbook run's channel as soon as the playbook run is created.
                  type: array
                  items:
                    type: string
                    description: User ID of the member to be invited.
                    example: 01kidjn9iozv7bist427w4gkjo
                invite_users_enabled:
                  description: Boolean that indicates whether the members declared in invited_user_ids will be automatically invited.
                  type: boolean
                  example: true
                default_owner_id:
                  description: User ID of the member that will be automatically assigned as owner as soon as the playbook run is created. If the member is not part of the playbook run's channel or is not included in the invited_user_ids list, they will be automatically invited to the channel.
                  type: string
                  example: 9dtruav6d9ce3oqnc5pwhtqtfq
                default_owner_enabled:
                  description: Boolean that indicates whether the member declared in default_owner_id will be automatically assigned as owner.
                  type: string
                  example: true
                announcement_channel_id:
                  description: ID of the channel where the playbook run will be automatically announced as soon as the playbook run is created.
                  type: string
                  example: 8iofau5swv32l6qtk3vlxgobta
                announcement_channel_enabled:
                  description: Boolean that indicates whether the playbook run creation will be announced in the channel declared in announcement_channel_id.
                  type: boolean
                  example: true
                webhook_on_creation_url:
                  description: An absolute URL where a POST request will be sent as soon as the playbook run is created. The allowed protocols are HTTP and HTTPS.
                  type: string
                  example: https://httpbin.org/post
                webhook_on_creation_enabled:
                  description: Boolean that indicates whether the webhook declared in webhook_on_creation_url will be automatically sent.
                  type: boolean
                  example: true
                webhook_on_status_update_url:
                  description: An absolute URL where a POST request will be sent as soon as the playbook run's status is updated. The allowed protocols are HTTP and HTTPS.
                  type: string
                  example: https://httpbin.org/post
                webhook_on_status_update_enabled:
                  description: Boolean that indicates whether the webhook declared in webhook_on_status_update_url will be automatically sent.
                  type: boolean
                  example: true
      x-codeSamples:
        - lang: curl
          source: |
            curl -X POST 'http://localhost:8065/plugins/playbooks/api/v0/playbooks' \
            -H 'Authorization: Bearer 9g64ig7q9pds8yjz8rsgd6e36e'\
            -d '{"title": "Cloud PlaybookRuns", "description": "A playbook to follow when there is a playbook run regarding the availability of the cloud service.", "team_id": "p03rbi6viyztysbqnkvcqyel2i","create_public_playbook_run": true,"checklists": [{"title": "Triage issue","items": [{"title": "Gather information from customer."}]}]}'
      callbacks:
        playbookRunCreation:
          "{$request.body#/webhook_on_creation_url}":
            post:
              summary: PlaybookRun's creation outgoing webhook.
              description: When a playbook run is created with this playbook, a POST request is sent to the URL configured in webhook_on_creation_url. The webhook is considered successful if your server returns a response code within the 200-299 range. Otherwise, the webhook is considered failed, and a warning message is posted in the playbook run's channel. No retries are made.
              operationId: webhookOncreation
              requestBody:
                required: true
                content:
                  application/json:
                    schema:
                      $ref: "#/components/schemas/WebhookOnCreationPayload"
              responses:
                "2XX":
                  description: Your server returns a 2XX code if it successfully received the request.
        playbookRunStatusUpdate:
          "{$request.body#/webhook_on_status_update_url}":
            post:
              summary: PlaybookRun's status update outgoing webhook.
              description: When a playbook run's status is updated, a POST request is sent to the URL configured in webhook_on_status_update_url. The webhook is considered successful if your server returns a response code within the 200-299 range. Otherwise, the webhook is considered failed, and a warning message is posted in the playbook run's channel. No retries are made.
              operationId: webhookOnStatusUpdate
              requestBody:
                required: true
                content:
                  application/json:
                    schema:
                      $ref: "#/components/schemas/WebhookOnStatusUpdatePayload"
              responses:
                "2XX":
                  description: Your server returns a 2XX code if it successfully received the request.
      responses:
        201:
          description: ID of the created playbook.
          headers:
            Location:
              description: Location of the created playbook.
              schema:
                type: string
                example: /api/v0/playbook/cdl5o0tjcp5rqlpjidhobj64nd
          content:
            application/json:
              schema:
                type: object
                properties:
                  id:
                    type: string
                    example: iz0g457ikesz55dhxcfa0fk9yy
                required:
                  - id
        400:
          $ref: "#/components/responses/400"
        403:
          $ref: "#/components/responses/403"
        500:
          $ref: "#/components/responses/500"

  /plugins/playbooks/api/v0/playbooks/{id}:
    get:
      summary: Get a playbook
      operationId: getPlaybook
      security:
        - BearerAuth: []
      tags:
        - Playbooks
      parameters:
        - name: id
          in: path
          required: true
          description: ID of the playbook to retrieve.
          schema:
            type: string
            example: iz0g457ikesz55dhxcfa0fk9yy
      x-codeSamples:
        - lang: curl
          source: |
            curl -X GET 'http://localhost:8065/plugins/playbooks/api/v0/playbooks/iz0g457ikesz55dhxcfa0fk9yy' \
            -H 'Authorization: Bearer 9g64ig7q9pds8yjz8rsgd6e36e'
      responses:
        200:
          description: Playbook.
          content:
            application/json:
              schema:
                $ref: "#/components/schemas/Playbook"
        403:
          $ref: "#/components/responses/403"
        500:
          $ref: "#/components/responses/500"
    put:
      summary: Update a playbook
      operationId: updatePlaybook
      security:
        - BearerAuth: []
      tags:
        - Playbooks
      parameters:
        - name: id
          in: path
          required: true
          description: ID of the playbook to update.
          schema:
            type: string
            example: iz0g457ikesz55dhxcfa0fk9yy
      requestBody:
        description: Playbook payload
        content:
          application/json:
            schema:
              $ref: "#/components/schemas/Playbook"
      x-codeSamples:
        - lang: curl
          source: |
            curl -X PUT 'http://localhost:8065/plugins/playbooks/api/v0/playbooks/iz0g457ikesz55dhxcfa0fk9yy' \
            -H 'Authorization: Bearer 9g64ig7q9pds8yjz8rsgd6e36e'\
            -d '{"title": "Playbook","team_id": "ni8duypfe7bamprxqeffd563gy","create_public_playbook_run": true,"checklists": [{"title": "Title","items": [{"title": "Title"}]}]}'
      responses:
        200:
          description: Playbook succesfully updated.
        400:
          $ref: "#/components/responses/400"
        403:
          $ref: "#/components/responses/403"
        500:
          $ref: "#/components/responses/500"
    delete:
      summary: Delete a playbook
      operationId: deletePlaybook
      security:
        - BearerAuth: []
      tags:
        - Playbooks
      parameters:
        - name: id
          in: path
          required: true
          description: ID of the playbook to delete.
          schema:
            type: string
            example: iz0g457ikesz55dhxcfa0fk9yy
      x-codeSamples:
        - lang: curl
          source: |
            curl -X DELETE 'http://localhost:8065/plugins/playbooks/api/v0/playbooks/iz0g457ikesz55dhxcfa0fk9yy' \
            -H 'Authorization: Bearer 9g64ig7q9pds8yjz8rsgd6e36e'
      responses:
        204:
          description: Playbook successfully deleted.
        403:
          $ref: "#/components/responses/403"
        500:
          $ref: "#/components/responses/500"

  /plugins/playbooks/api/v0/playbooks/{id}/autofollows:
    get:
      summary: Get the list of followers' user IDs of a playbook
      operationId: getAutoFollows
      security:
        - BearerAuth: []
      tags:
        - PlaybookAutofollows
      parameters:
        - name: id
          in: path
          required: true
          description: ID of the playbook to retrieve followers from.
          schema:
            type: string
            example: iz0g457ikesz55dhxcfa0fk9yy
      x-codeSamples:
        - lang: curl
          source: |
            curl -X GET 'http://localhost:8065/plugins/playbooks/api/v0/playbooks/iz0g457ikesz55dhxcfa0fk9yy/autofollows' \
            -H 'Authorization: Bearer 9g64ig7q9pds8yjz8rsgd6e36e'
      responses:
        200:
          description: List of the user IDs who follow the playbook.
          content:
            application/json:
              schema:
                $ref: "#/components/schemas/PlaybookAutofollows"
        403:
          $ref: "#/components/responses/403"
        500:
          $ref: "#/components/responses/500"

components:
  securitySchemes:
    BearerAuth:
      type: http
      scheme: bearer
  responses:
    400:
      content:
        application/json:
          schema:
            $ref: "#/components/schemas/Error"
      description: The request is malformed.
    403:
      content:
        application/json:
          schema:
            $ref: "#/components/schemas/Error"
      description: Access to the resource is forbidden for this user.
    404:
      content:
        application/json:
          schema:
            $ref: "#/components/schemas/Error"
      description: Resource requested not found.
    500:
      content:
        application/json:
          schema:
            $ref: "#/components/schemas/Error"
      description: There was an internal error in the server.
  schemas:
    PlaybookRun:
      type: object
      properties:
        id:
          type: string
          description: A unique, 26 characters long, alphanumeric identifier for the playbook run.
          example: mx3xyzdojfgyfdx8sc8of1gdme
        name:
          type: string
          description: The name of the playbook run.
          example: Server down in EU cluster
        description:
          type: string
          description: The description of the playbook run.
          example: There is one server in the EU cluster that is not responding since April 12.
        is_active:
          type: boolean
          description: True if the playbook run is ongoing; false if the playbook run is ended.
          example: false
        owner_user_id:
          type: string
          description: The identifier of the user that is commanding the playbook run.
          example: bqnbdf8uc0a8yz4i39qrpgkvtg
        team_id:
          type: string
          description: The identifier of the team where the playbook run's channel is in.
          example: 61ji2mpflefup3cnuif80r5rde
        channel_id:
          type: string
          description: The identifier of the playbook run's channel.
          example: hwrmiyzj3kadcilh3ukfcnsbt6
        create_at:
          type: integer
          format: int64
          description: The playbook run creation timestamp, formatted as the number of milliseconds since the Unix epoch.
          example: 1606807976289
        end_at:
          type: integer
          format: int64
          description: The playbook run finish timestamp, formatted as the number of milliseconds since the Unix epoch. It equals 0 if the playbook run is not finished.
          example: 0
        delete_at:
          type: integer
          format: int64
          description: The playbook run deletion timestamp, formatted as the number of milliseconds since the Unix epoch. It equals 0 if the playbook run is not deleted.
          example: 0
        active_stage:
          type: integer
          format: int32
          description: Zero-based index of the currently active stage.
          example: 1
        active_stage_title:
          type: string
          description: The title of the currently active stage.
          example: Triage issue
        post_id:
          type: string
          description: If the playbook run was created from a post, this field contains the identifier of such post. If not, this field is empty.
          example: b2ntfcrl4ujivl456ab4b3aago
        playbook_id:
          type: string
          description: The identifier of the playbook with from which this playbook run was created.
          example: 0y4a0ntte97cxvfont8y84wa7x
        checklists:
          type: array
          items:
            $ref: "#/components/schemas/Checklist"
    PlaybookRunMetadata:
      type: object
      properties:
        channel_name:
          type: string
          description: Name of the channel associated to the playbook run.
          example: server-down-in-eu-cluster
        channel_display_name:
          type: string
          description: Display name of the channel associated to the playbook run.
          example: Server down in EU cluster
        team_name:
          type: string
          description: Name of the team the playbook run is in.
          example: sre-staff
        num_members:
          type: integer
          format: int64
          description: Number of users that have been members of the playbook run at any point.
          example: 25
        total_posts:
          type: integer
          format: int64
          description: Number of posts in the channel associated to the playbook run.
          example: 202
    PlaybookRunList:
      type: object
      properties:
        total_count:
          type: integer
          description: The total number of playbook runs in the list, regardless of the paging.
          format: int32
          example: 305
        page_count:
          type: integer
          description: The total number of pages. This depends on the total number of playbook runs in the database and the per_page parameter sent with the request.
          format: int32
          example: 2
        has_more:
          type: boolean
          description: A boolean describing whether there are more pages after the currently returned.
          example: true
        items:
          type: array
          description: The playbook runs in this page.
          items:
            $ref: "#/components/schemas/PlaybookRun"
    PlaybookAutofollows:
      type: object
      properties:
        total_count:
          type: integer
          description: The total number of users who marked this playbook to auto-follow runs.
          format: int32
          example: 12
        items:
          type: array
          description: The user IDs of who marked this playbook to auto-follow.
          items:
            type: string
    OwnerInfo:
      type: object
      required:
        - user_id
        - username
      properties:
        user_id:
          type: string
          description: A unique, 26 characters long, alphanumeric identifier for the owner.
          example: ahz0s61gh275i7z2ag4g1ntvjm
        username:
          type: string
          description: Owner's username.
          example: aaron.medina
    TriggerIdReturn:
      type: object
      required:
        - trigger_id
      properties:
        trigger_id:
          type: string
          description: The trigger_id returned by the slash command.
          example: ceenjwsg6tgdzjpofxqemy1aio
    Playbook:
      type: object
      properties:
        id:
          type: string
          description: A unique, 26 characters long, alphanumeric identifier for the playbook.
          example: iz0g457ikesz55dhxcfa0fk9yy
        title:
          type: string
          description: The title of the playbook.
          example: Cloud PlaybookRuns
        description:
          type: string
          description: The description of the playbook.
          example: A playbook to follow when there is a playbook run regarding the availability of the cloud service.
        team_id:
          type: string
          description: The identifier of the team where the playbook is in.
          example: p03rbi6viyztysbqnkvcqyel2i
        create_public_playbook_run:
          type: boolean
          description: A boolean indicating whether the playbook runs created from this playbook should be public or private.
          example: true
        create_at:
          type: integer
          format: int64
          description: The playbook creation timestamp, formatted as the number of milliseconds since the Unix epoch.
          example: 1602235338837
        delete_at:
          type: integer
          format: int64
          description: The playbook deletion timestamp, formatted as the number of milliseconds since the Unix epoch. It equals 0 if the playbook is not deleted.
          example: 0
        num_stages:
          type: integer
          format: int64
          description: The number of stages defined in this playbook.
          example: 3
        num_steps:
          type: integer
          format: int64
          description: The total number of steps from all the stages defined in this playbook.
          example: 18
        checklists:
          type: array
          description: The stages defined in this playbook.
          items:
            $ref: "#/components/schemas/Checklist"
        member_ids:
          description: The identifiers of all the users that are members of this playbook.
          type: array
          items:
            type: string
            description: User ID of the playbook member.
            example: ilh6s1j4yefbdhxhtlzt179i6m
    PlaybookList:
      type: object
      properties:
        total_count:
          type: integer
          description: The total number of playbooks in the list, regardless of the paging.
          format: int32
          example: 305
        page_count:
          type: integer
          description: The total number of pages. This depends on the total number of playbooks in the database and the per_page parameter sent with the request.
          format: int32
          example: 2
        has_more:
          type: boolean
          description: A boolean describing whether there are more pages after the currently returned.
          example: true
        items:
          type: array
          description: The playbooks in this page.
          items:
            $ref: "#/components/schemas/Playbook"
    Checklist:
      type: object
      properties:
        id:
          type: string
          description: A unique, 26 characters long, alphanumeric identifier for the checklist.
          example: 6f6nsgxzoq84fqh1dnlyivgafd
        title:
          type: string
          description: The title of the checklist.
          example: Triage issue
        items:
          type: array
          description: The list of tasks to do.
          items:
            $ref: "#/components/schemas/ChecklistItem"
    ChecklistItem:
      type: object
      properties:
        id:
          type: string
          description: A unique, 26 characters long, alphanumeric identifier for the checklist item.
          example: 6f6nsgxzoq84fqh1dnlyivgafd
        title:
          type: string
          description: The title of the checklist item.
          example: Gather information from customer.
        state:
          type: string
          enum:
            - ""
            - in_progress
            - closed
          description: The state of the checklist item. An empty string means that the item is not done.
          example: closed
        state_modified:
          type: integer
          format: int64
          description: The timestamp for the latest modification of the item's state, formatted as the number of milliseconds since the Unix epoch. It equals 0 if the item was never modified.
          example: 1607774621321
        assignee_id:
          type: string
          description: The identifier of the user that has been assigned to complete this item. If the item has no assignee, this is an empty string.
          example: pisdatkjtdlkdhht2v4inxuzx1
        assignee_modified:
          type: integer
          format: int64
          description: The timestamp for the latest modification of the item's assignee, formatted as the number of milliseconds since the Unix epoch. It equals 0 if the item never got an assignee.
          example: 1608897821125
        command:
          type: string
          description: The slash command associated with this item. If the item has no slash command associated, this is an empty string
          example: /opsgenie on-call
        command_last_run:
          type: integer
          format: int64
          description: The timestamp for the latest execution of the item's command, formatted as the number of milliseconds since the Unix epoch. It equals 0 if the command was never executed.
          example: 1608552221019
        description:
          type: string
          description: A detailed description of the checklist item, formatted with Markdown.
          example: Ask the customer for more information in [Zendesk](https://www.zendesk.com/).
    Error:
      type: object
      required:
        - error
        - details
      properties:
        error:
          type: string
          description: A message with the error description.
          example: Error retrieving the resource.
        details:
          type: string
          description: Further details on where and why this error happened.
          example: Specific details about the error, depending on the case.
    WebhookOnCreationPayload:
      allOf:
        - $ref: "#/components/schemas/PlaybookRun"
        - type: object
          properties:
            channel_url:
              type: string
              description: Absolute URL to the playbook run's channel.
              example: https://example.com/ad-1/channels/channel-name
            details_url:
              type: string
              description: Absolute URL to the playbook run's details.
              example: https://example.com/ad-1/playbooks/runs/playbookRunID
    WebhookOnStatusUpdatePayload:
      allOf:
        - $ref: "#/components/schemas/PlaybookRun"
        - type: object
          properties:
            channel_url:
              type: string
              description: Absolute URL to the playbook run's channel.
              example: https://example.com/ad-1/channels/channel-name
            details_url:
              type: string
              description: Absolute URL to the playbook run's details.
              example: https://example.com/ad-1/playbooks/runs/playbookRunID<|MERGE_RESOLUTION|>--- conflicted
+++ resolved
@@ -109,7 +109,14 @@
           example: server down
           schema:
             type: string
-<<<<<<< HEAD
+        - name: omit_ended
+          in: query
+          description: When set to true, only active runs (with EndAt = 0) are returned. When false or omitted, both active and ended runs are returned.
+          required: false
+          example: true
+          schema:
+            type: boolean
+            default: false
         - name: since
           in: query
           description: Return only PlaybookRuns created/modified since the given timestamp (in milliseconds). When provided, the response includes a finished_ids field with info about runs that have finished since this timestamp.
@@ -118,16 +125,6 @@
           schema:
             type: integer
             format: int64
-=======
-        - name: omit_ended
-          in: query
-          description: When set to true, only active runs (with EndAt = 0) are returned. When false or omitted, both active and ended runs are returned.
-          required: false
-          example: true
-          schema:
-            type: boolean
-            default: false
->>>>>>> a78d25b1
       x-codeSamples:
         - lang: curl
           source: |
