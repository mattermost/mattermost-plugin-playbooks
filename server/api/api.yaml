openapi: "3.0.0"
info:
  version: 0.6.0
  title: Incident Management API
  contact:
    name: Mattermost
    url: https://mattermost.com/
    email: support@mattermost.com
servers:
  - url: http://localhost:8065/plugins/com.mattermost.plugin-incident-management/api/v0
paths:
  /incidents:
    get:
      summary: List all incidents
      description: Retrieve a paged list of incidents, filtered by team, status, commander, name and/or members, and sorted by ID, name, status, creation date, end date, team or commander ID.
      operationId: listIncidents
      security:
        - BearerAuth: []
      tags:
        - Incidents
      parameters:
        - name: team_id
          in: query
          description: ID of the team to filter by.
          required: true
          example: el3d3t9p55pevvxs2qkdwz334k
          schema:
            type: string
        - name: page
          in: query
          description: Zero-based index of the page to request.
          required: false
          example: 3
          schema:
            type: integer
            format: int32
            default: 0
        - name: per_page
          in: query
          description: Number of incidents to return per page.
          required: false
          example: 50
          schema:
            type: integer
            format: int32
            default: 1000
        - name: sort
          in: query
          description: Field to sort the returned incidents by.
          required: false
          example: end_at
          schema:
            type: string
            default: create_at
            enum:
              - id
              - name
              - is_active
              - create_at
              - end_at
              - team_id
              - commander_user_id
        - name: direction
          in: query
          description: Direction (ascending or descending) followed by the sorting of the incidents.
          required: false
          example: asc
          schema:
            type: string
            default: desc
            enum:
              - desc
              - asc
        - name: status
          in: query
          description: The returned list will contain only the incidents with this status.
          required: false
          example: active
          schema:
            type: string
            default: all
            enum:
              - all
              - active
              - ended
        - name: commander_user_id
          in: query
          description: The returned list will contain only the incidents commanded by this user.
          required: false
          example: lpn2ogt9qzkc59lfvvad9t15v4
          schema:
            type: string
        - name: search_term
          in: query
          description: The returned list will contain only the incidents whose name contains the search term.
          required: false
          example: "server down"
          schema:
            type: string
        - name: member_id
          in: query
          description: The returned list will contain only the incidents this user is a member of.
          required: false
          example: bruhg1cs65retdbea798hrml4v
          schema:
            type: string
      x-codeSamples:
        - lang: curl
          source: |
            curl -X GET 'http://localhost:8065/plugins/com.mattermost.plugin-incident-management/api/v0/incidents' \
            -H 'Authorization: Bearer 9g64ig7q9pds8yjz8rsgd6e36e'
      responses:
        200:
          description: A paged list of incidents.
          content:
            application/json:
              schema:
                $ref: "#/components/schemas/IncidentList"
        400:
          $ref: "#/components/schemas/400"
        403:
          $ref: "#/components/schemas/403"
        500:
          $ref: "#/components/schemas/500"
    post:
      summary: Create a new incident
      description: Create a new incident in a team, using a playbook as template, with a specific name and a specific commander.
      operationId: createIncidentFromPost
      security:
        - BearerAuth: []
      tags:
        - Incidents
      requestBody:
        description: Incident payload.
        content:
          application/json:
            schema:
              type: object
              required:
                - name
                - commander_user_id
                - team_id
                - playbook_id
              properties:
                name:
                  type: string
                  description: The name of the incident.
                  example: Server down in EU cluster
                description:
                  type: string
                  description: The description of the incident.
                  example: There is one server in the EU cluster that is not responding since April 12.
                commander_user_id:
                  type: string
                  description: The identifier of the user that is commanding the incident.
                  example: bqnbdf8uc0a8yz4i39qrpgkvtg
                team_id:
                  type: string
                  description: The identifier of the team where the incident's channel is in.
                  example: 61ji2mpflefup3cnuif80r5rde
                post_id:
                  type: string
                  description: If the incident was created from a post, this field contains the identifier of such post. If not, this field is empty.
                  example: b2ntfcrl4ujivl456ab4b3aago
                playbook_id:
                  type: string
                  description: The identifier of the playbook with from which this incident was created.
                  example: 0y4a0ntte97cxvfont8y84wa7x
      x-codeSamples:
        - lang: curl
          source: |
            curl -X POST 'http://localhost:8065/plugins/com.mattermost.plugin-incident-management/api/v0/incidents' \
            -H 'Authorization: Bearer 9g64ig7q9pds8yjz8rsgd6e36e'\
            -H 'Content-Type: application/json'\
            -d '{"name": "Server down in EU cluster", "description": "There is one server in the EU cluster that is not responding since April 12.", "commander_user_id": "bqnbdf8uc0a8yz4i39qrpgkvtg", "team_id": "61ji2mpflefup3cnuif80r5rde", "playbook_id": "0y4a0ntte97cxvfont8y84wa7x"}'
      responses:
        201:
          description: Created incident.
          headers:
            Location:
              description: Location of the created incident.
              schema:
                type: string
                example: /api/v0/incidents/nhkx1nbivu45lr84vtxxukp2vr
          content:
            application/json:
              schema:
                $ref: "#/components/schemas/Incident"
        400:
          $ref: "#/components/schemas/400"
        403:
          $ref: "#/components/schemas/403"
        500:
          $ref: "#/components/schemas/500"

  /incidents/dialog:
    post:
      summary: Create a new incident from dialog
      description: This is an internal endpoint to create an incident from the submission of an interactive dialog, filled by a user in the webapp. See [Interactive Dialogs](https://docs.mattermost.com/developer/interactive-dialogs.html) for more information.
      operationId: createIncidentFromDialog
      security:
        - BearerAuth: []
      tags:
        - Internal
      requestBody:
        description: Dialog submission payload.
        content:
          application/json:
            schema:
              type: object
              properties:
                type:
                  type: string
                  example: dialog_submission
                url:
                  type: string
                callback_id:
                  type: string
                  description: Callback ID provided by the integration.
                state:
                  type: string
                  description: Stringified JSON with the post_id and the client_id.
                user_id:
                  type: string
                  description: ID of the user who submitted the dialog.
                channel_id:
                  type: string
                  description: ID of the channel the user was in when submitting the dialog.
                team_id:
                  type: string
                  description: ID of the team the user was on when submitting the dialog.
                submission:
                  type: object
                  description: Map of the dialog fields to their values
                  required:
                    - playbookID
                    - incidentName
                  properties:
                    playbookID:
                      type: string
                      description: ID of the playbook to create the incident from.
                      example: ahz0s61gh275i7z2ag4g1ntvjm
                    incidentName:
                      type: string
                      description: The name of the incident to be created.
                      example: Server down in EU cluster.
                    incidentDescription:
                      type: string
                      description: An optional description of the incident.
                      example: There is one server in the EU cluster that is not responding since April 12.
                cancelled:
                  type: boolean
                  description: If the dialog was cancelled.
      responses:
        201:
          description: Created incident.
          headers:
            Location:
              description: Location of the created incident.
              schema:
                type: string
                example: /api/v0/incidents/nhkx1nbivu45lr84vtxxukp2vr
          content:
            application/json:
              schema:
                $ref: "#/components/schemas/Incident"
        400:
          $ref: "#/components/schemas/400"
        403:
          $ref: "#/components/schemas/403"
        500:
          $ref: "#/components/schemas/500"

  /incidents/commanders:
    get:
      summary: Get all commanders
      description: Get the commanders of all incidents, filtered by team.
      operationId: getCommanders
      security:
        - BearerAuth: []
      tags:
        - Incidents
      parameters:
        - name: team_id
          in: query
          description: ID of the team to filter by.
          required: true
          example: el3d3t9p55pevvxs2qkdwz334k
          schema:
            type: string
      x-codeSamples:
        - lang: curl
          source: |
            curl -X GET 'http://localhost:8065/plugins/com.mattermost.plugin-incident-management/api/v0/incidents/commanders?team_id=ni8duypfe7bamprxqeffd563gy' \
            -H 'Authorization: Bearer 9g64ig7q9pds8yjz8rsgd6e36e'
      responses:
        200:
          description: A list of commanders.
          content:
            application/json:
              schema:
                type: array
                items:
                  $ref: "#/components/schemas/CommanderInfo"
        400:
          $ref: "#/components/schemas/400"
        403:
          $ref: "#/components/schemas/403"
        500:
          $ref: "#/components/schemas/500"

  /incidents/channels:
    get:
      summary: Get incident channels
      description: Get all channels associated with an incident, filtered by team, status, commander, name and/or members, and sorted by ID, name, status, creation date, end date, team or commander ID.
      operationId: getChannels
      security:
        - BearerAuth: []
      tags:
        - Incidents
      parameters:
        - name: team_id
          in: query
          description: ID of the team to filter by.
          required: true
          example: el3d3t9p55pevvxs2qkdwz334k
          schema:
            type: string
        - name: sort
          in: query
          description: Field to sort the returned channels by, according to their incident.
          required: false
          example: end_at
          schema:
            type: string
            default: create_at
            enum:
              - id
              - name
              - is_active
              - create_at
              - end_at
              - team_id
              - commander_user_id
        - name: direction
          in: query
          description: Direction (ascending or descending) followed by the sorting of the incidents associated to the channels.
          required: false
          example: asc
          schema:
            type: string
            default: desc
            enum:
              - desc
              - asc
        - name: status
          in: query
          description: The returned list will contain only the channels whose incident has this status.
          required: false
          example: active
          schema:
            type: string
            default: all
            enum:
              - all
              - active
              - ended
        - name: commander_user_id
          in: query
          description: The returned list will contain only the channels whose incident is commanded by this user.
          required: false
          example: lpn2ogt9qzkc59lfvvad9t15v4
          schema:
            type: string
        - name: search_term
          in: query
          description: The returned list will contain only the channels associated to an incident whose name contains the search term.
          required: false
          example: "server down"
          schema:
            type: string
        - name: member_id
          in: query
          description: The returned list will contain only the channels this user is a member of.
          required: false
          example: bruhg1cs65retdbea798hrml4v
          schema:
            type: string
      x-codeSamples:
        - lang: curl
          source: |
            curl -X GET 'http://localhost:8065/plugins/com.mattermost.plugin-incident-management/api/v0/incidents/channels?team_id=ni8duypfe7bamprxqeffd563gy' \
            -H 'Authorization: Bearer 9g64ig7q9pds8yjz8rsgd6e36e'
      responses:
        200:
          description: Channel IDs.
          content:
            application/json:
              schema:
                type: array
                items:
                  type: string
                  description: ID of the channel.
                  example: v8zdc1893plelmf54vb7f0ramn
        400:
          $ref: "#/components/schemas/400"
        403:
          $ref: "#/components/schemas/403"
        500:
          $ref: "#/components/schemas/500"

  /incidents/checklist-autocomplete:
    get:
      summary: Get autocomplete data for /incident check
      description: This is an internal endpoint used by the autocomplete system to retrieve the data needed to show the list of items that the user can check.
      operationId: getChecklistAutocomplete
      security:
        - BearerAuth: []
      tags:
        - Internal
      parameters:
        - name: channel_ID
          in: query
          description: ID of the channel the user is in.
          required: true
          example: r3vk8jdys4rlya46xhdthatoyx
          schema:
            type: string
      responses:
        200:
          description: List of autocomplete items for this channel.
          content:
            application/json:
              schema:
                type: array
                items:
                  type: object
                  required:
                    - item
                    - hint
                    - helptext
                  properties:
                    item:
                      type: string
                      description: A string containing a pair of integers separated by a space. The first integer is the index of the checklist; the second is the index of the item within the checklist.
                      example: 1 2
                    hint:
                      type: string
                      description: The title of the corresponding item.
                      example: Gather information from customer.
                    helptext:
                      type: string
                      description: Always the value "Check/uncheck this item".
                      example: Check/uncheck this item
        500:
          $ref: "#/components/schemas/500"

  /incidents/channel/{channel_id}:
    get:
      summary: Find incident by channel ID
      operationId: getIncidentByChannelId
      security:
        - BearerAuth: []
      tags:
        - Incidents
      parameters:
        - name: channel_id
          in: path
          required: true
          description: ID of the channel associated to the incident to retrieve.
          schema:
            type: string
            example: hwrmiyzj3kadcilh3ukfcnsbt6
      x-codeSamples:
        - lang: curl
          source: |
<<<<<<< HEAD
            curl -X GET 'http://localhost:8065/plugins/com.mattermost.plugin-incident-response/api/v0/incidents/channel/hwrmiyzj3kadcilh3ukfcnsbt6' \
=======
            curl -X GET 'http://localhost:8065/plugins/com.mattermost.plugin-incident-management/api/v0/incidents/channel/bdjeidoautgdjxqtgrmm78cg8a' \
>>>>>>> 2e7575c1
            -H 'Authorization: Bearer 9g64ig7q9pds8yjz8rsgd6e36e'
      responses:
        200:
          description: Incident associated to the channel.
          content:
            application/json:
              schema:
                $ref: "#/components/schemas/Incident"
        404:
          $ref: "#/components/schemas/404"
        500:
          $ref: "#/components/schemas/500"

  /incidents/{id}:
    get:
      summary: Get an incident
      operationId: getIncident
      security:
        - BearerAuth: []
      tags:
        - Incidents
      parameters:
        - name: id
          in: path
          required: true
          description: ID of the incident to retrieve.
          schema:
            type: string
            example: mx3xyzdojfgyfdx8sc8of1gdme
      x-codeSamples:
        - lang: curl
          source: |
<<<<<<< HEAD
            curl -X GET 'http://localhost:8065/plugins/com.mattermost.plugin-incident-response/api/v0/incidents/mx3xyzdojfgyfdx8sc8of1gdme' \
=======
            curl -X GET 'http://localhost:8065/plugins/com.mattermost.plugin-incident-management/api/v0/incidents/1igmynxs77ywmcbwbsujzktter' \
>>>>>>> 2e7575c1
            -H 'Authorization: Bearer 9g64ig7q9pds8yjz8rsgd6e36e'
      responses:
        200:
          description: Incident
          content:
            application/json:
              schema:
                $ref: "#/components/schemas/Incident"
        403:
          $ref: "#/components/schemas/403"
        500:
          $ref: "#/components/schemas/500"
    patch:
      summary: Update an incident
      operationId: updateIncident
      security:
        - BearerAuth: []
      tags:
        - Incidents
      parameters:
        - name: id
          in: path
          required: true
          description: ID of the incident to retrieve.
          schema:
            type: string
            example: mx3xyzdojfgyfdx8sc8of1gdme
      requestBody:
        description: Incident update payload.
        content:
          application/json:
            schema:
              type: object
              properties:
                active_stage:
                  type: int
                  description: Zero-based index of the stage that will be made active.
                  example: 2
      x-codeSamples:
        - lang: curl
          source: |
            curl -X PATCH 'http://localhost:8065/plugins/com.mattermost.plugin-incident-response/api/v0/incidents/mx3xyzdojfgyfdx8sc8of1gdme' \
            -H 'Authorization: Bearer 9g64ig7q9pds8yjz8rsgd6e36e'\
            -H 'Content-Type: application/json'\
            -d '{"active_stage": 2}'
      responses:
        200:
          description: Incident successfully updated.
        400:
          $ref: "#/components/schemas/400"
        500:
          $ref: "#/components/schemas/500"

  /incidents/{id}/metadata:
    get:
      summary: Get incident metadata
      operationId: getIncidentMetadata
      security:
        - BearerAuth: []
      tags:
        - Incidents
      parameters:
        - name: id
          in: path
          required: true
          description: ID of the incident whose metadata will be retrieved.
          schema:
            type: string
            example: mx3xyzdojfgyfdx8sc8of1gdme
      x-codeSamples:
        - lang: curl
          source: |
            curl -X GET 'http://localhost:8065/plugins/com.mattermost.plugin-incident-management/api/v0/incidents/1igmynxs77ywmcbwbsujzktter/details' \
            -H 'Authorization: Bearer 9g64ig7q9pds8yjz8rsgd6e36e'
      responses:
        200:
          description: Incident metadata.
          content:
            application/json:
              schema:
                $ref: "#/components/schemas/IncidentMetadata"
        403:
          $ref: "#/components/schemas/403"
        500:
          $ref: "#/components/schemas/500"

  /incidents/{id}/end:
    put:
      summary: End an incident
      operationId: endIncident
      security:
        - BearerAuth: []
      tags:
        - Incidents
      parameters:
        - name: id
          in: path
          required: true
          description: ID of the incident to end.
          schema:
            type: string
            example: 1igmynxs77ywmcbwbsujzktter
      x-codeSamples:
        - lang: curl
          source: |
            curl -X PUT 'http://localhost:8065/plugins/com.mattermost.plugin-incident-management/api/v0/incidents/1igmynxs77ywmcbwbsujzktter/end' \
            -H 'Authorization: Bearer 9g64ig7q9pds8yjz8rsgd6e36e'
      responses:
        200:
          description: Incident ended
        500:
          $ref: "#/components/schemas/500"
    post:
      summary: End an incident from dialog
      description: This is an internal endpoint to end an incident via a confirmation dialog, submitted by a user in the webapp.
      operationId: endIncidentDialog
      security:
        - BearerAuth: []
      tags:
        - Internal
      parameters:
        - name: id
          in: path
          required: true
          description: ID of the incident to end.
          schema:
            type: string
            example: 1igmynxs77ywmcbwbsujzktter
      x-codeSamples:
        - lang: curl
          source: |
            curl -X POST 'http://localhost:8065/plugins/com.mattermost.plugin-incident-response/api/v0/incidents/1igmynxs77ywmcbwbsujzktter/end' \
            -H 'Authorization: Bearer 9g64ig7q9pds8yjz8rsgd6e36e'
      responses:
        200:
          description: Incident ended
        500:
          $ref: "#/components/schemas/500"

  /incidents/{id}/restart:
    put:
      summary: Restart an incident
      operationId: restartIncident
      security:
        - BearerAuth: []
      tags:
        - Incidents
      parameters:
        - name: id
          in: path
          required: true
          description: ID of the incident to restart.
          schema:
            type: string
            example: 1igmynxs77ywmcbwbsujzktter
      x-codeSamples:
        - lang: curl
          source: |
            curl -X PUT 'http://localhost:8065/plugins/com.mattermost.plugin-incident-response/api/v0/incidents/1igmynxs77ywmcbwbsujzktter/end' \
            -H 'Authorization: Bearer 9g64ig7q9pds8yjz8rsgd6e36e'
      responses:
        200:
          description: Incident restarted.
        500:
          $ref: "#/components/schemas/500"

  /incidents/{id}/commander:
    post:
      summary: Update incident commander
      operationId: changeCommander
      security:
        - BearerAuth: []
      tags:
        - Incidents
      parameters:
        - name: id
          in: path
          required: true
          description: ID of the incident whose commander will be changed.
          schema:
            type: string
            example: 1igmynxs77ywmcbwbsujzktter
      requestBody:
        description: Payload to change the incident's commander.
        content:
          application/json:
            schema:
              type: object
              properties:
                commander_id:
                  type: string
                  description: The user ID of the new commander.
                  example: hx7fqtqxp7nn8129t7e505ls6s
              required:
                - commander_id
      x-codeSamples:
        - lang: curl
          source: |
            curl -X POST 'http://localhost:8065/plugins/com.mattermost.plugin-incident-management/api/v0/incidents/1igmynxs77ywmcbwbsujzktter/commander' \
            -H 'Authorization: Bearer 9g64ig7q9pds8yjz8rsgd6e36e'\
            -d '{"commander_id": "hx7fqtqxp7nn8129t7e505ls6s"}'
      responses:
        200:
          description: Commander successfully changed.
        400:
          $ref: "#/components/schemas/400"
        403:
          $ref: "#/components/schemas/403"
        500:
          $ref: "#/components/schemas/500"

  /incidents/{id}/next-stage-dialog:
    post:
      summary: Go to next stage from dialog
      description: This is an internal endpoint to go to the next stage via a confirmation dialog, submitted by a user in the webapp.
      operationId: nextStageDialog
      security:
        - BearerAuth: []
      tags:
        - Internal
      requestBody:
        description: Dialog submission payload.
        content:
          application/json:
            schema:
              type: object
              properties:
                state:
                  type: string
                  description: String representation of the zero-based index of the stage to go to.
                  example: "3"
      responses:
        200:
          description: Incident stage update.
        400:
          $ref: "#/components/schemas/400"
        500:
          $ref: "#/components/schemas/500"

  /incidents/{id}/checklists/{checklist}/add:
    put:
      summary: Add an item to an incident's checklist
      description: The most common pattern to add a new item is to only send its title as the request payload. By default, it is an open item, with no assignee and no slash command.
      operationId: addChecklistItem
      security:
        - BearerAuth: []
      tags:
        - Incidents
      parameters:
        - name: id
          in: path
          required: true
          description: ID of the incident whose checklist will be modified.
          example: twcqg0a2m37ydi6ebge3j9ev5z
          schema:
            type: string
        - name: checklist
          in: path
          required: true
          description: Zero-based index of the checklist to modify.
          example: 1
          schema:
            type: integer
      requestBody:
        description: Checklist item payload.
        content:
          application/json:
            schema:
              type: object
              required:
                - title
              properties:
                title:
                  type: string
                  description: The title of the checklist item.
                  example: Gather information from customer.
                state:
                  type: string
                  enum:
                    - ""
                    - in_progress
                    - closed
                  description: The state of the checklist item. An empty string means that the item is not done.
                  example: closed
                state_modified:
                  type: integer
                  format: int64
                  description: The timestamp for the latest modification of the item's state, formatted as the number of milliseconds since the Unix epoch. It equals 0 if the item was never modified.
                  example: 1607774621321
                state_modified_post_id:
                  type: string
                  description: The identifier of the message posted by the Incident Response bot that informs of the latest modification of the item's state.
                  example: 8nmjfgrkwvokrg13urvo10bx9j
                assignee_id:
                  type: string
                  description: The identifier of the user that has been assigned to complete this item. If the item has no assignee, this is an empty string.
                  example: pisdatkjtdlkdhht2v4inxuzx1
                assignee_modified:
                  type: integer
                  format: int64
                  description: The timestamp for the latest modification of the item's assignee, formatted as the number of milliseconds since the Unix epoch. It equals 0 if the item never got an assignee.
                  example: 1608897821125
                assignee_modified_post_id:
                  type: string
                  description: The identifier of the message posted by the Incident Response bot that informs of the latest modification of the item's assignee.
                  example: ol7h83caow11xfbydhqvyg16b4
                command:
                  type: string
                  description: The slash command associated with this item. If the item has no slash command associated, this is an empty string
                  example: /opsgenie on-call
                command_last_run:
                  type: integer
                  format: int64
                  description: The timestamp for the latest execution of the item's command, formatted as the number of milliseconds since the Unix epoch. It equals 0 if the command was never executed.
                  example: 1608552221019
                description:
                  type: string
                  description: A detailed description of the checklist item, formatted with Markdown.
                  example: Ask the customer for more information in [Zendesk](https://www.zendesk.com/).
      x-codeSamples:
        - lang: curl
          source: |
<<<<<<< HEAD
            curl -X PUT 'http://localhost:8065/plugins/com.mattermost.plugin-incident-response/api/v0/incidents/twcqg0a2m37ydi6ebge3j9ev5z/checklists/1/add' \
=======
            curl -X PUT 'http://localhost:8065/plugins/com.mattermost.plugin-incident-management/api/v0/incidents/x1938wijrbgkbfqh56r3m1owzh/checklists/0/add' \
>>>>>>> 2e7575c1
            -H 'Authorization: Bearer 9g64ig7q9pds8yjz8rsgd6e36e'\
            -d '{"title": "Gather information from customer."}'
      responses:
        200:
          description: Item successfully added.
        default:
          description: Error response
          content:
            application/json:
              schema:
                $ref: "#/components/schemas/Error"

  /incidents/{id}/checklists/{checklist}/reorder:
    put:
      summary: Reorder an item in an incident's checklist
      operationId: reoderChecklistItem
      security:
        - BearerAuth: []
      tags:
        - Incidents
      parameters:
        - name: id
          in: path
          required: true
          description: ID of the incident whose checklist will be modified.
          example: yj74zsk7dvtsv6ndsynsps3g5s
          schema:
            type: string
        - name: checklist
          in: path
          required: true
          description: Zero-based index of the checklist to modify.
          example: 1
          schema:
            type: integer
      requestBody:
        description: Reorder checklist item payload.
        content:
          application/json:
            schema:
              type: object
              properties:
                item_num:
                  type: integer
                  description: Zero-based index of the item to reorder.
                  example: 2
                new_location:
                  type: integer
                  description: Zero-based index of the new place to move the item to.
                  example: 2
              required:
                - item_num
                - new_location
      x-codeSamples:
        - lang: curl
          source: |
<<<<<<< HEAD
            curl -X PUT 'http://localhost:8065/plugins/com.mattermost.plugin-incident-response/api/v0/incidents/yj74zsk7dvtsv6ndsynsps3g5s/checklists/1/reorder' \
=======
            curl -X PUT 'http://localhost:8065/plugins/com.mattermost.plugin-incident-management/api/v0/incidents/x1938wijrbgkbfqh56r3m1owzh/checklists/0/reorder' \
>>>>>>> 2e7575c1
            -H 'Authorization: Bearer 9g64ig7q9pds8yjz8rsgd6e36e'\
            -d '{"item_num": 0, "new_location": 2}'
      responses:
        200:
          description: Item successfully reordered.
        400:
          $ref: "#/components/schemas/400"
        500:
          $ref: "#/components/schemas/500"

  /incidents/{id}/checklists/{checklist}/item/{item}:
    put:
      summary: Update an item of an incident's checklist
      description: Update the title and the slash command of an item in one of the incident's checklists.
      operationId: itemRename
      security:
        - BearerAuth: []
      tags:
        - Incidents
      parameters:
        - name: id
          in: path
          required: true
          description: ID of the incident whose checklist will be modified.
          example: 6t7jdgyqr7b5sk24zkauhmrb06
          schema:
            type: string
        - name: checklist
          in: path
          required: true
          description: Zero-based index of the checklist to modify.
          example: 1
          schema:
            type: integer
        - name: item
          in: path
          required: true
          description: Zero-based index of the item to modify.
          example: 2
          schema:
            type: integer
      requestBody:
        description: Update checklist item payload.
        content:
          application/json:
            schema:
              type: object
              properties:
                title:
                  type: string
                  description: The new title of the item.
                  example: Gather information from server's logs.
                command:
                  type: string
                  description: The new slash command of the item.
                  example: /jira update ticket
              required:
                - title
                - command
      x-codeSamples:
        - lang: curl
          source: |
<<<<<<< HEAD
            curl -X PUT 'http://localhost:8065/plugins/com.mattermost.plugin-incident-response/api/v0/incidents/6t7jdgyqr7b5sk24zkauhmrb06/checklists/1/item/0' \
=======
            curl -X PUT 'http://localhost:8065/plugins/com.mattermost.plugin-incident-management/api/v0/incidents/x1938wijrbgkbfqh56r3m1owzh/checklists/0/item/0' \
>>>>>>> 2e7575c1
            -H 'Authorization: Bearer 9g64ig7q9pds8yjz8rsgd6e36e'\
            -d '{"title": "Gather information from server's logs.", "command": "/jira update ticket"}'
      responses:
        200:
          description: Item updated.
        400:
          $ref: "#/components/schemas/400"
        500:
          $ref: "#/components/schemas/500"

    delete:
      summary: Delete an item of an incident's checklist
      operationId: itemDelete
      security:
        - BearerAuth: []
      tags:
        - Incidents
      parameters:
        - name: id
          in: path
          required: true
          description: ID of the incident whose checklist will be modified.
          example: zjy2q2iy2jafl0lo2oddos5xn7
          schema:
            type: string
        - name: checklist
          in: path
          required: true
          description: Zero-based index of the checklist to modify.
          example: 1
          schema:
            type: integer
        - name: item
          in: path
          required: true
          description: Zero-based index of the item to modify.
          example: 2
          schema:
            type: integer
      x-codeSamples:
        - lang: curl
          source: |
<<<<<<< HEAD
            curl -X DELETE 'http://localhost:8065/plugins/com.mattermost.plugin-incident-response/api/v0/incidents/zjy2q2iy2jafl0lo2oddos5xn7/checklists/1/item/2' \
=======
            curl -X DELETE 'http://localhost:8065/plugins/com.mattermost.plugin-incident-management/api/v0/incidents/x1938wijrbgkbfqh56r3m1owzh/checklists/0/item/0' \
>>>>>>> 2e7575c1
            -H 'Authorization: Bearer 9g64ig7q9pds8yjz8rsgd6e36e'
      responses:
        204:
          description: Item successfully deleted.
        400:
          $ref: "#/components/schemas/400"
        500:
          $ref: "#/components/schemas/500"

  /incidents/{id}/checklists/{checklist}/item/{item}/state:
    put:
      summary: Update the state of an item
      operationId: itemSetState
      security:
        - BearerAuth: []
      tags:
        - Incidents
      parameters:
        - name: id
          in: path
          required: true
          description: ID of the incident whose checklist will be modified.
          example: 7l37isroz4e63giev62hs318bn
          schema:
            type: string
        - name: checklist
          in: path
          required: true
          description: Zero-based index of the checklist to modify.
          example: 1
          schema:
            type: integer
        - name: item
          in: path
          required: true
          description: Zero-based index of the item to modify.
          example: 2
          schema:
            type: integer
      requestBody:
        description: Update checklist item's state payload.
        content:
          application/json:
            schema:
              type: object
              properties:
                new_state:
                  type: string
                  description: The new state of the item.
                  enum:
                    - ""
                    - in_progress
                    - closed
                  example: closed
                  default: ""
              required:
                - new_state
      x-codeSamples:
        - lang: curl
          source: |
            curl -X PUT 'http://localhost:8065/plugins/com.mattermost.plugin-incident-response/api/v0/incidents/7l37isroz4e63giev62hs318bn/checklists/1/item/2/state' \
            -H 'Authorization: Bearer 9g64ig7q9pds8yjz8rsgd6e36e'
            -d '{"new_state": "closed"}'
      responses:
        200:
          description: Item's state successfully updated.
        400:
          $ref: "#/components/schemas/400"
        500:
          $ref: "#/components/schemas/500"

  /incidents/{id}/checklists/{checklist}/item/{item}/assignee:
    put:
      summary: Update the assignee of an item
      operationId: itemSetAssignee
      security:
        - BearerAuth: []
      tags:
        - Incidents
      parameters:
        - name: id
          in: path
          required: true
          description: ID of the incident whose item will get a new assignee.
          example: 7l37isroz4e63giev62hs318bn
          schema:
            type: string
        - name: checklist
          in: path
          required: true
          description: Zero-based index of the checklist whose item will get a new assignee.
          example: 1
          schema:
            type: integer
        - name: item
          in: path
          required: true
          description: Zero-based index of the item that will get a new assignee.
          example: 2
          schema:
            type: integer
      requestBody:
        description: User ID of the new assignee.
        content:
          application/json:
            schema:
              type: object
              properties:
                assignee_id:
                  type: string
                  description: The user ID of the new assignee of the item.
                  example: ruu86intseidqdxjojia41u7l1
              required:
                - assignee_id
      x-codeSamples:
        - lang: curl
          source: |
<<<<<<< HEAD
            curl -X PUT 'http://localhost:8065/plugins/com.mattermost.plugin-incident-response/api/v0/incidents/7l37isroz4e63giev62hs318bn/checklists/1/item/2/assignee' \
=======
            curl -X PUT 'http://localhost:8065/plugins/com.mattermost.plugin-incident-management/api/v0/incidents/x1938wijrbgkbfqh56r3m1owzh/checklists/0/item/0/check' \
>>>>>>> 2e7575c1
            -H 'Authorization: Bearer 9g64ig7q9pds8yjz8rsgd6e36e'
            -d '{"asignee_id": "ruu86intseidqdxjojia41u7l1"}'
      responses:
        200:
          description: Item's assignee successfully updated.
        400:
          $ref: "#/components/schemas/400"
        500:
          $ref: "#/components/schemas/500"

  /incidents/{id}/checklists/{checklist}/item/{item}/run:
    put:
      summary: Run an item's slash command
      operationId: itemSetAssignee
      security:
        - BearerAuth: []
      tags:
        - Incidents
      parameters:
        - name: id
          in: path
          required: true
          description: ID of the incident whose item will be executed.
          example: 7l37isroz4e63giev62hs318bn
          schema:
            type: string
        - name: checklist
          in: path
          required: true
          description: Zero-based index of the checklist whose item will be executed.
          example: 1
          schema:
            type: integer
        - name: item
          in: path
          required: true
          description: Zero-based index of the item whose slash command will be executed.
          example: 2
          schema:
            type: integer
      x-codeSamples:
        - lang: curl
          source: |
<<<<<<< HEAD
            curl -X POST 'http://localhost:8065/plugins/com.mattermost.plugin-incident-response/api/v0/incidents/7l37isroz4e63giev62hs318bn/checklists/1/item/2/run' \
=======
            curl -X PUT 'http://localhost:8065/plugins/com.mattermost.plugin-incident-management/api/v0/incidents/x1938wijrbgkbfqh56r3m1owzh/checklists/0/item/0/uncheck' \
>>>>>>> 2e7575c1
            -H 'Authorization: Bearer 9g64ig7q9pds8yjz8rsgd6e36e'
      responses:
        200:
          description: Item's slash command successfully executed.
        400:
          $ref: "#/components/schemas/400"
        500:
          $ref: "#/components/schemas/500"

  /playbooks:
    get:
      summary: List all playbooks
      description: Retrieve a paged list of playbooks, filtered by team, and sorted by title, number of stages or number of steps.
      operationId: getPlaybooks
      security:
        - BearerAuth: []
      tags:
        - Playbooks
      parameters:
        - name: team_id
          in: query
          description: ID of the team to filter by.
          required: true
          example: 08fmfasq5wit3qyfmq4mjk0rto
          schema:
            type: string
        - name: page
          in: query
          description: Zero-based index of the page to request.
          required: false
          example: 3
          schema:
            type: integer
            format: int32
            default: 0
        - name: per_page
          in: query
          description: Number of playbooks to return per page.
          required: false
          example: 50
          schema:
            type: integer
            format: int32
            default: 1000
        - name: sort
          in: query
          description: Field to sort the returned playbooks by title, number of stages or total number of steps.
          required: false
          example: stages
          schema:
            type: string
            default: title
            enum:
              - title
              - stages
              - steps
        - name: direction
          in: query
          description: Direction (ascending or descending) followed by the sorting of the playbooks.
          required: false
          example: asc
          schema:
            type: string
            default: asc
            enum:
              - desc
              - asc
      x-codeSamples:
        - lang: curl
          source: |
<<<<<<< HEAD
            curl -X GET 'http://localhost:8065/plugins/com.mattermost.plugin-incident-response/api/v0/playbooks?team_id=08fmfasq5wit3qyfmq4mjk0rto&sort=title&direction=asc' \
=======
            curl -X GET 'http://localhost:8065/plugins/com.mattermost.plugin-incident-management/api/v0/playbooks?team_id=ni8duypfe7bamprxqeffd563gy&sort=title&direction=asc' \
>>>>>>> 2e7575c1
            -H 'Authorization: Bearer 9g64ig7q9pds8yjz8rsgd6e36e'
      responses:
        200:
          description: A paged list of playbooks.
          content:
            application/json:
              schema:
                $ref: "#/components/schemas/PlaybookList"
        400:
          $ref: "#/components/schemas/400"
        403:
          $ref: "#/components/schemas/403"
        500:
          $ref: "#/components/schemas/500"
    post:
      summary: Create a playbook
      operationId: createPlaybook
      security:
        - BearerAuth: []
      tags:
        - Playbooks
      requestBody:
        description: Playbook
        content:
          application/json:
            schema:
              type: object
              required:
                - title
                - team_id
                - create_public_incident
                - checklists
                - member_ids
              properties:
                title:
                  type: string
                  description: The title of the playbook.
                  example: Cloud Incidents
                description:
                  type: string
                  description: The description of the playbook.
                  example: A playbook to follow when there is an incident regarding the availability of the cloud service.
                team_id:
                  type: string
                  description: The identifier of the team where the playbook is in.
                  example: p03rbi6viyztysbqnkvcqyel2i
                create_public_incident:
                  type: boolean
                  description: A boolean indicating whether the incidents created from this playbook should be public or private.
                  example: true
                checklists:
                  type: array
                  description: The stages defined by this playbook.
                  items:
                    type: object
                    required:
                      - title
                      - items
                    properties:
                      title:
                        type: string
                        description: The title of the checklist.
                        example: Triage issue
                      items:
                        type: array
                        description: The list of tasks to do.
                        items:
                          type: object
                          required:
                            - title
                          properties:
                            title:
                              type: string
                              description: The title of the checklist item.
                              example: Gather information from customer.
                            command:
                              type: string
                              description: The slash command associated with this item. If the item has no slash command associated, this is an empty string
                              example: /opsgenie on-call
                            description:
                              type: string
                              description: A detailed description of the checklist item, formatted with Markdown.
                              example: Ask the customer for more information in [Zendesk](https://www.zendesk.com/).
                member_ids:
                  description: The identifiers of all the users that are members of this playbook.
                  type: array
                  items:
                    type: string
                    description: User ID of the playbook member.
                    example: ilh6s1j4yefbdhxhtlzt179i6m
      x-codeSamples:
        - lang: curl
          source: |
<<<<<<< HEAD
            curl -X POST 'http://localhost:8065/plugins/com.mattermost.plugin-incident-response/api/v0/playbooks' \
=======
            curl -X POST 'http://localhost:8065/plugins/com.mattermost.plugin-incident-management/api/v0/playbooks?team_id=ni8duypfe7bamprxqeffd563gy' \
>>>>>>> 2e7575c1
            -H 'Authorization: Bearer 9g64ig7q9pds8yjz8rsgd6e36e'\
            -d '{"title": "Cloud Incidents", "description": "A playbook to follow when there is an incident regarding the availability of the cloud service.", "team_id": "p03rbi6viyztysbqnkvcqyel2i","create_public_incident": true,"checklists": [{"title": "Triage issue","items": [{"title": "Gather information from customer."}]}]}'
      responses:
        201:
          description: ID of the created playbook.
          headers:
            Location:
              description: Location of the created playbook.
              schema:
                type: string
                example: /api/v0/playbook/cdl5o0tjcp5rqlpjidhobj64nd
          content:
            application/json:
              schema:
                type: object
                properties:
                  id:
                    type: string
                    example: iz0g457ikesz55dhxcfa0fk9yy
                required:
                  - id
        400:
          $ref: "#/components/schemas/400"
        403:
          $ref: "#/components/schemas/403"
        500:
          $ref: "#/components/schemas/500"

  /playbooks/{id}:
    get:
      summary: Get a playbook
      operationId: getPlaybook
      security:
        - BearerAuth: []
      tags:
        - Playbooks
      parameters:
        - name: id
          in: path
          required: true
          description: ID of the playbook to retrieve.
          schema:
            type: string
            example: iz0g457ikesz55dhxcfa0fk9yy
      x-codeSamples:
        - lang: curl
          source: |
<<<<<<< HEAD
            curl -X GET 'http://localhost:8065/plugins/com.mattermost.plugin-incident-response/api/v0/playbooks/iz0g457ikesz55dhxcfa0fk9yy' \
=======
            curl -X GET 'http://localhost:8065/plugins/com.mattermost.plugin-incident-management/api/v0/playbooks/qp96egozepn58mg93wein1e8pe' \
>>>>>>> 2e7575c1
            -H 'Authorization: Bearer 9g64ig7q9pds8yjz8rsgd6e36e'
      responses:
        200:
          description: Playbook.
          content:
            application/json:
              schema:
                $ref: "#/components/schemas/Playbook"
        403:
          $ref: "#/components/schemas/403"
        500:
          $ref: "#/components/schemas/500"
    put:
      summary: Update a playbook
      operationId: updatePlaybook
      security:
        - BearerAuth: []
      tags:
        - Playbooks
      parameters:
        - name: id
          in: path
          required: true
          description: ID of the playbook to update.
          schema:
            type: string
            example: iz0g457ikesz55dhxcfa0fk9yy
      requestBody:
        description: Playbook payload
        content:
          application/json:
            schema:
              $ref: "#/components/schemas/Playbook"
      x-codeSamples:
        - lang: curl
          source: |
<<<<<<< HEAD
            curl -X PUT 'http://localhost:8065/plugins/com.mattermost.plugin-incident-response/api/v0/playbooks/iz0g457ikesz55dhxcfa0fk9yy' \
=======
            curl -X PUT 'http://localhost:8065/plugins/com.mattermost.plugin-incident-management/api/v0/playbooks/qp96egozepn58mg93wein1e8pe' \
>>>>>>> 2e7575c1
            -H 'Authorization: Bearer 9g64ig7q9pds8yjz8rsgd6e36e'\
            -d '{"title": "Playbook","team_id": "ni8duypfe7bamprxqeffd563gy","create_public_incident": true,"checklists": [{"title": "Title","items": [{"title": "Title"}]}]}'
      responses:
        200:
          description: Playbook succesfully updated.
        400:
          $ref: "#/components/schemas/400"
        403:
          $ref: "#/components/schemas/403"
        500:
          $ref: "#/components/schemas/500"
    delete:
      summary: Delete a playbook
      operationId: deletePlaybook
      security:
        - BearerAuth: []
      tags:
        - Playbooks
      parameters:
        - name: id
          in: path
          required: true
          description: ID of the playbook to delete.
          schema:
            type: string
            example: iz0g457ikesz55dhxcfa0fk9yy
      x-codeSamples:
        - lang: curl
          source: |
<<<<<<< HEAD
            curl -X DELETE 'http://localhost:8065/plugins/com.mattermost.plugin-incident-response/api/v0/playbooks/iz0g457ikesz55dhxcfa0fk9yy' \
=======
            curl -X DELETE 'http://localhost:8065/plugins/com.mattermost.plugin-incident-management/api/v0/playbooks/qp96egozepn58mg93wein1e8pe' \
>>>>>>> 2e7575c1
            -H 'Authorization: Bearer 9g64ig7q9pds8yjz8rsgd6e36e'
      responses:
        204:
          description: Playbook successfully deleted.
        403:
          $ref: "#/components/schemas/403"
        500:
          $ref: "#/components/schemas/500"

components:
  securitySchemes:
    BearerAuth:
      type: http
      scheme: bearer
  schemas:
    400:
      description: The request is malformed.
      content:
        application/json:
          schema:
            $ref: "#/components/schemas/Error"
    403:
      description: Access to the resource is forbidden for this user.
      content:
        application/json:
          schema:
            $ref: "#/components/schemas/Error"
    404:
      description: Resource requested not found.
      content:
        application/json:
          schema:
            $ref: "#/components/schemas/Error"
    500:
      description: There was an internal error in the server.
      content:
        application/json:
          schema:
            $ref: "#/components/schemas/Error"
    Incident:
      type: object
      properties:
        id:
          type: string
          description: A unique, 26 characters long, alphanumeric identifier for the incident.
          example: mx3xyzdojfgyfdx8sc8of1gdme
        name:
          type: string
          description: The name of the incident.
          example: Server down in EU cluster
        description:
          type: string
          description: The description of the incident.
          example: There is one server in the EU cluster that is not responding since April 12.
        is_active:
          type: boolean
          description: True if the incident is ongoing; false if the incident is ended.
          example: false
        commander_user_id:
          type: string
          description: The identifier of the user that is commanding the incident.
          example: bqnbdf8uc0a8yz4i39qrpgkvtg
        team_id:
          type: string
          description: The identifier of the team where the incident's channel is in.
          example: 61ji2mpflefup3cnuif80r5rde
        channel_id:
          type: string
          description: The identifier of the incident's channel.
          example: hwrmiyzj3kadcilh3ukfcnsbt6
        create_at:
          type: integer
          format: int64
          description: The incident creation timestamp, formatted as the number of milliseconds since the Unix epoch.
          example: 1606807976289
        end_at:
          type: integer
          format: int64
          description: The incident finish timestamp, formatted as the number of milliseconds since the Unix epoch. It equals 0 if the incident is not finished.
          example: 0
        delete_at:
          type: integer
          format: int64
          description: The incident deletion timestamp, formatted as the number of milliseconds since the Unix epoch. It equals 0 if the incident is not deleted.
          example: 0
        active_stage:
          type: integer
          format: int32
          description: Zero-based index of the currently active stage.
          example: 1
        active_stage_title:
          type: string
          description: The title of the currently active stage.
          example: Triage issue
        post_id:
          type: string
          description: If the incident was created from a post, this field contains the identifier of such post. If not, this field is empty.
          example: b2ntfcrl4ujivl456ab4b3aago
        playbook_id:
          type: string
          description: The identifier of the playbook with from which this incident was created.
          example: 0y4a0ntte97cxvfont8y84wa7x
        checklists:
          type: array
          items:
            $ref: "#/components/schemas/Checklist"
    IncidentMetadata:
      type: object
      properties:
        channel_name:
          type: string
          description: Name of the channel associated to the incident.
          example: server-down-in-eu-cluster
        channel_display_name:
          type: string
          description: Display name of the channel associated to the incident.
          example: Server down in EU cluster
        team_name:
          type: string
          description: Name of the team the incident is in.
          example: sre-staff
        num_members:
          type: integer
          format: int64
          description: Number of users that have been members of the incident at any point.
          example: 25
        total_posts:
          type: integer
          format: int64
          description: Number of posts in the channel associated to the incident.
          example: 202
    IncidentList:
      type: object
      properties:
        total_count:
          type: integer
          description: The total number of incidents in the list, regardless of the paging.
          format: int32
          example: 305
        page_count:
          type: integer
          description: The total number of pages. This depends on the total number of incidents in the database and the per_page parameter sent with the request.
          format: int32
          example: 2
        has_more:
          type: boolean
          description: A boolean describing whether there are more pages after the currently returned.
          example: true
        items:
          type: array
          description: The incidents in this page.
          items:
            $ref: "#/components/schemas/Incident"
    CommanderInfo:
      type: object
      required:
        - user_id
        - username
      properties:
        user_id:
          type: string
          description: A unique, 26 characters long, alphanumeric identifier for the commander.
          example: ahz0s61gh275i7z2ag4g1ntvjm
        username:
          type: string
          description: Commander's username.
          example: aaron.medina
    Playbook:
      type: object
      properties:
        id:
          type: string
          description: A unique, 26 characters long, alphanumeric identifier for the playbook.
          example: iz0g457ikesz55dhxcfa0fk9yy
        title:
          type: string
          description: The title of the playbook.
          example: Cloud Incidents
        description:
          type: string
          description: The description of the playbook.
          example: A playbook to follow when there is an incident regarding the availability of the cloud service.
        team_id:
          type: string
          description: The identifier of the team where the playbook is in.
          example: p03rbi6viyztysbqnkvcqyel2i
        create_public_incident:
          type: boolean
          description: A boolean indicating whether the incidents created from this playbook should be public or private.
          example: true
        create_at:
          type: integer
          format: int64
          description: The playbook creation timestamp, formatted as the number of milliseconds since the Unix epoch.
          example: 1602235338837
        delete_at:
          type: integer
          format: int64
          description: The playbook deletion timestamp, formatted as the number of milliseconds since the Unix epoch. It equals 0 if the playbook is not deleted.
          example: 0
        num_stages:
          type: integer
          format: int64
          description: The number of stages defined in this playbook.
          example: 3
        num_steps:
          type: integer
          format: int64
          description: The total number of steps from all the stages defined in this playbook.
          example: 18
        checklists:
          type: array
          description: The stages defined in this playbook.
          items:
            $ref: "#/components/schemas/Checklist"
        member_ids:
          description: The identifiers of all the users that are members of this playbook.
          type: array
          items:
            type: string
            description: User ID of the playbook member.
            example: ilh6s1j4yefbdhxhtlzt179i6m
    PlaybookList:
      type: object
      properties:
        total_count:
          type: integer
          description: The total number of playbooks in the list, regardless of the paging.
          format: int32
          example: 305
        page_count:
          type: integer
          description: The total number of pages. This depends on the total number of playbooks in the database and the per_page parameter sent with the request.
          format: int32
          example: 2
        has_more:
          type: boolean
          description: A boolean describing whether there are more pages after the currently returned.
          example: true
        items:
          type: array
          description: The playbooks in this page.
          items:
            $ref: "#/components/schemas/Playbook"
    Checklist:
      type: object
      properties:
        id:
          type: string
          description: A unique, 26 characters long, alphanumeric identifier for the checklist.
          example: 6f6nsgxzoq84fqh1dnlyivgafd
        title:
          type: string
          description: The title of the checklist.
          example: Triage issue
        items:
          type: array
          description: The list of tasks to do.
          items:
            $ref: "#/components/schemas/ChecklistItem"
    ChecklistItem:
      type: object
      properties:
        id:
          type: string
          description: A unique, 26 characters long, alphanumeric identifier for the checklist item.
          example: 6f6nsgxzoq84fqh1dnlyivgafd
        title:
          type: string
          description: The title of the checklist item.
          example: Gather information from customer.
        state:
          type: string
          enum:
            - ""
            - in_progress
            - closed
          description: The state of the checklist item. An empty string means that the item is not done.
          example: closed
        state_modified:
          type: integer
          format: int64
          description: The timestamp for the latest modification of the item's state, formatted as the number of milliseconds since the Unix epoch. It equals 0 if the item was never modified.
          example: 1607774621321
        state_modified_post_id:
          type: string
          description: The identifier of the message posted by the Incident Response bot that informs of the latest modification of the item's state.
          example: 8nmjfgrkwvokrg13urvo10bx9j
        assignee_id:
          type: string
          description: The identifier of the user that has been assigned to complete this item. If the item has no assignee, this is an empty string.
          example: pisdatkjtdlkdhht2v4inxuzx1
        assignee_modified:
          type: integer
          format: int64
          description: The timestamp for the latest modification of the item's assignee, formatted as the number of milliseconds since the Unix epoch. It equals 0 if the item never got an assignee.
          example: 1608897821125
        assignee_modified_post_id:
          type: string
          description: The identifier of the message posted by the Incident Response bot that informs of the latest modification of the item's assignee.
          example: ol7h83caow11xfbydhqvyg16b4
        command:
          type: string
          description: The slash command associated with this item. If the item has no slash command associated, this is an empty string
          example: /opsgenie on-call
        command_last_run:
          type: integer
          format: int64
          description: The timestamp for the latest execution of the item's command, formatted as the number of milliseconds since the Unix epoch. It equals 0 if the command was never executed.
          example: 1608552221019
        description:
          type: string
          description: A detailed description of the checklist item, formatted with Markdown.
          example: Ask the customer for more information in [Zendesk](https://www.zendesk.com/).
    Error:
      type: object
      required:
        - error
        - details
      properties:
        error:
          type: string
          description: A message with the error description.
          example: Error retrieving the resource.
        details:
          type: string
          description: Further details on where and why this error happened.
          example: Specific details about the error, depending on the case.<|MERGE_RESOLUTION|>--- conflicted
+++ resolved
@@ -474,11 +474,7 @@
       x-codeSamples:
         - lang: curl
           source: |
-<<<<<<< HEAD
-            curl -X GET 'http://localhost:8065/plugins/com.mattermost.plugin-incident-response/api/v0/incidents/channel/hwrmiyzj3kadcilh3ukfcnsbt6' \
-=======
-            curl -X GET 'http://localhost:8065/plugins/com.mattermost.plugin-incident-management/api/v0/incidents/channel/bdjeidoautgdjxqtgrmm78cg8a' \
->>>>>>> 2e7575c1
+            curl -X GET 'http://localhost:8065/plugins/com.mattermost.plugin-incident-management/api/v0/incidents/channel/hwrmiyzj3kadcilh3ukfcnsbt6' \
             -H 'Authorization: Bearer 9g64ig7q9pds8yjz8rsgd6e36e'
       responses:
         200:
@@ -511,11 +507,7 @@
       x-codeSamples:
         - lang: curl
           source: |
-<<<<<<< HEAD
-            curl -X GET 'http://localhost:8065/plugins/com.mattermost.plugin-incident-response/api/v0/incidents/mx3xyzdojfgyfdx8sc8of1gdme' \
-=======
-            curl -X GET 'http://localhost:8065/plugins/com.mattermost.plugin-incident-management/api/v0/incidents/1igmynxs77ywmcbwbsujzktter' \
->>>>>>> 2e7575c1
+            curl -X GET 'http://localhost:8065/plugins/com.mattermost.plugin-incident-management/api/v0/incidents/mx3xyzdojfgyfdx8sc8of1gdme' \
             -H 'Authorization: Bearer 9g64ig7q9pds8yjz8rsgd6e36e'
       responses:
         200:
@@ -838,11 +830,7 @@
       x-codeSamples:
         - lang: curl
           source: |
-<<<<<<< HEAD
-            curl -X PUT 'http://localhost:8065/plugins/com.mattermost.plugin-incident-response/api/v0/incidents/twcqg0a2m37ydi6ebge3j9ev5z/checklists/1/add' \
-=======
-            curl -X PUT 'http://localhost:8065/plugins/com.mattermost.plugin-incident-management/api/v0/incidents/x1938wijrbgkbfqh56r3m1owzh/checklists/0/add' \
->>>>>>> 2e7575c1
+            curl -X PUT 'http://localhost:8065/plugins/com.mattermost.plugin-incident-management/api/v0/incidents/twcqg0a2m37ydi6ebge3j9ev5z/checklists/1/add' \
             -H 'Authorization: Bearer 9g64ig7q9pds8yjz8rsgd6e36e'\
             -d '{"title": "Gather information from customer."}'
       responses:
@@ -899,11 +887,7 @@
       x-codeSamples:
         - lang: curl
           source: |
-<<<<<<< HEAD
-            curl -X PUT 'http://localhost:8065/plugins/com.mattermost.plugin-incident-response/api/v0/incidents/yj74zsk7dvtsv6ndsynsps3g5s/checklists/1/reorder' \
-=======
-            curl -X PUT 'http://localhost:8065/plugins/com.mattermost.plugin-incident-management/api/v0/incidents/x1938wijrbgkbfqh56r3m1owzh/checklists/0/reorder' \
->>>>>>> 2e7575c1
+            curl -X PUT 'http://localhost:8065/plugins/com.mattermost.plugin-incident-management/api/v0/incidents/yj74zsk7dvtsv6ndsynsps3g5s/checklists/1/reorder' \
             -H 'Authorization: Bearer 9g64ig7q9pds8yjz8rsgd6e36e'\
             -d '{"item_num": 0, "new_location": 2}'
       responses:
@@ -966,11 +950,7 @@
       x-codeSamples:
         - lang: curl
           source: |
-<<<<<<< HEAD
-            curl -X PUT 'http://localhost:8065/plugins/com.mattermost.plugin-incident-response/api/v0/incidents/6t7jdgyqr7b5sk24zkauhmrb06/checklists/1/item/0' \
-=======
-            curl -X PUT 'http://localhost:8065/plugins/com.mattermost.plugin-incident-management/api/v0/incidents/x1938wijrbgkbfqh56r3m1owzh/checklists/0/item/0' \
->>>>>>> 2e7575c1
+            curl -X PUT 'http://localhost:8065/plugins/com.mattermost.plugin-incident-management/api/v0/incidents/6t7jdgyqr7b5sk24zkauhmrb06/checklists/1/item/0' \
             -H 'Authorization: Bearer 9g64ig7q9pds8yjz8rsgd6e36e'\
             -d '{"title": "Gather information from server's logs.", "command": "/jira update ticket"}'
       responses:
@@ -1013,11 +993,7 @@
       x-codeSamples:
         - lang: curl
           source: |
-<<<<<<< HEAD
-            curl -X DELETE 'http://localhost:8065/plugins/com.mattermost.plugin-incident-response/api/v0/incidents/zjy2q2iy2jafl0lo2oddos5xn7/checklists/1/item/2' \
-=======
-            curl -X DELETE 'http://localhost:8065/plugins/com.mattermost.plugin-incident-management/api/v0/incidents/x1938wijrbgkbfqh56r3m1owzh/checklists/0/item/0' \
->>>>>>> 2e7575c1
+            curl -X DELETE 'http://localhost:8065/plugins/com.mattermost.plugin-incident-management/api/v0/incidents/zjy2q2iy2jafl0lo2oddos5xn7/checklists/1/item/2' \
             -H 'Authorization: Bearer 9g64ig7q9pds8yjz8rsgd6e36e'
       responses:
         204:
@@ -1135,11 +1111,7 @@
       x-codeSamples:
         - lang: curl
           source: |
-<<<<<<< HEAD
-            curl -X PUT 'http://localhost:8065/plugins/com.mattermost.plugin-incident-response/api/v0/incidents/7l37isroz4e63giev62hs318bn/checklists/1/item/2/assignee' \
-=======
-            curl -X PUT 'http://localhost:8065/plugins/com.mattermost.plugin-incident-management/api/v0/incidents/x1938wijrbgkbfqh56r3m1owzh/checklists/0/item/0/check' \
->>>>>>> 2e7575c1
+            curl -X PUT 'http://localhost:8065/plugins/com.mattermost.plugin-incident-management/api/v0/incidents/7l37isroz4e63giev62hs318bn/checklists/1/item/2/assignee' \
             -H 'Authorization: Bearer 9g64ig7q9pds8yjz8rsgd6e36e'
             -d '{"asignee_id": "ruu86intseidqdxjojia41u7l1"}'
       responses:
@@ -1183,11 +1155,7 @@
       x-codeSamples:
         - lang: curl
           source: |
-<<<<<<< HEAD
-            curl -X POST 'http://localhost:8065/plugins/com.mattermost.plugin-incident-response/api/v0/incidents/7l37isroz4e63giev62hs318bn/checklists/1/item/2/run' \
-=======
-            curl -X PUT 'http://localhost:8065/plugins/com.mattermost.plugin-incident-management/api/v0/incidents/x1938wijrbgkbfqh56r3m1owzh/checklists/0/item/0/uncheck' \
->>>>>>> 2e7575c1
+            curl -X POST 'http://localhost:8065/plugins/com.mattermost.plugin-incident-management/api/v0/incidents/7l37isroz4e63giev62hs318bn/checklists/1/item/2/run' \
             -H 'Authorization: Bearer 9g64ig7q9pds8yjz8rsgd6e36e'
       responses:
         200:
@@ -1258,11 +1226,7 @@
       x-codeSamples:
         - lang: curl
           source: |
-<<<<<<< HEAD
-            curl -X GET 'http://localhost:8065/plugins/com.mattermost.plugin-incident-response/api/v0/playbooks?team_id=08fmfasq5wit3qyfmq4mjk0rto&sort=title&direction=asc' \
-=======
-            curl -X GET 'http://localhost:8065/plugins/com.mattermost.plugin-incident-management/api/v0/playbooks?team_id=ni8duypfe7bamprxqeffd563gy&sort=title&direction=asc' \
->>>>>>> 2e7575c1
+            curl -X GET 'http://localhost:8065/plugins/com.mattermost.plugin-incident-management/api/v0/playbooks?team_id=08fmfasq5wit3qyfmq4mjk0rto&sort=title&direction=asc' \
             -H 'Authorization: Bearer 9g64ig7q9pds8yjz8rsgd6e36e'
       responses:
         200:
@@ -1356,11 +1320,7 @@
       x-codeSamples:
         - lang: curl
           source: |
-<<<<<<< HEAD
-            curl -X POST 'http://localhost:8065/plugins/com.mattermost.plugin-incident-response/api/v0/playbooks' \
-=======
-            curl -X POST 'http://localhost:8065/plugins/com.mattermost.plugin-incident-management/api/v0/playbooks?team_id=ni8duypfe7bamprxqeffd563gy' \
->>>>>>> 2e7575c1
+            curl -X POST 'http://localhost:8065/plugins/com.mattermost.plugin-incident-management/api/v0/playbooks' \
             -H 'Authorization: Bearer 9g64ig7q9pds8yjz8rsgd6e36e'\
             -d '{"title": "Cloud Incidents", "description": "A playbook to follow when there is an incident regarding the availability of the cloud service.", "team_id": "p03rbi6viyztysbqnkvcqyel2i","create_public_incident": true,"checklists": [{"title": "Triage issue","items": [{"title": "Gather information from customer."}]}]}'
       responses:
@@ -1408,11 +1368,7 @@
       x-codeSamples:
         - lang: curl
           source: |
-<<<<<<< HEAD
-            curl -X GET 'http://localhost:8065/plugins/com.mattermost.plugin-incident-response/api/v0/playbooks/iz0g457ikesz55dhxcfa0fk9yy' \
-=======
-            curl -X GET 'http://localhost:8065/plugins/com.mattermost.plugin-incident-management/api/v0/playbooks/qp96egozepn58mg93wein1e8pe' \
->>>>>>> 2e7575c1
+            curl -X GET 'http://localhost:8065/plugins/com.mattermost.plugin-incident-management/api/v0/playbooks/iz0g457ikesz55dhxcfa0fk9yy' \
             -H 'Authorization: Bearer 9g64ig7q9pds8yjz8rsgd6e36e'
       responses:
         200:
@@ -1449,11 +1405,7 @@
       x-codeSamples:
         - lang: curl
           source: |
-<<<<<<< HEAD
-            curl -X PUT 'http://localhost:8065/plugins/com.mattermost.plugin-incident-response/api/v0/playbooks/iz0g457ikesz55dhxcfa0fk9yy' \
-=======
-            curl -X PUT 'http://localhost:8065/plugins/com.mattermost.plugin-incident-management/api/v0/playbooks/qp96egozepn58mg93wein1e8pe' \
->>>>>>> 2e7575c1
+            curl -X PUT 'http://localhost:8065/plugins/com.mattermost.plugin-incident-management/api/v0/playbooks/iz0g457ikesz55dhxcfa0fk9yy' \
             -H 'Authorization: Bearer 9g64ig7q9pds8yjz8rsgd6e36e'\
             -d '{"title": "Playbook","team_id": "ni8duypfe7bamprxqeffd563gy","create_public_incident": true,"checklists": [{"title": "Title","items": [{"title": "Title"}]}]}'
       responses:
@@ -1483,11 +1435,7 @@
       x-codeSamples:
         - lang: curl
           source: |
-<<<<<<< HEAD
-            curl -X DELETE 'http://localhost:8065/plugins/com.mattermost.plugin-incident-response/api/v0/playbooks/iz0g457ikesz55dhxcfa0fk9yy' \
-=======
-            curl -X DELETE 'http://localhost:8065/plugins/com.mattermost.plugin-incident-management/api/v0/playbooks/qp96egozepn58mg93wein1e8pe' \
->>>>>>> 2e7575c1
+            curl -X DELETE 'http://localhost:8065/plugins/com.mattermost.plugin-incident-management/api/v0/playbooks/iz0g457ikesz55dhxcfa0fk9yy' \
             -H 'Authorization: Bearer 9g64ig7q9pds8yjz8rsgd6e36e'
       responses:
         204:
