--- conflicted
+++ resolved
@@ -48,19 +48,12 @@
 				},
 			},
 		},
-<<<<<<< HEAD
-		MemberIDs:           []string{},
-		InvitedUserIDs:      []string{},
-		InvitedGroupIDs:     []string{},
-		FollowerIDs:         []string{},
-		BroadcastChannelIDs: []string{},
-=======
 		MemberIDs:                   []string{},
 		InvitedUserIDs:              []string{},
 		InvitedGroupIDs:             []string{},
+		FollowerIDs:                 []string{},
 		BroadcastChannelIDs:         []string{},
 		ReminderTimerDefaultSeconds: 60,
->>>>>>> 9859ff21
 	}
 	withid := app.Playbook{
 		ID:     "testplaybookid",
@@ -76,19 +69,12 @@
 				},
 			},
 		},
-<<<<<<< HEAD
-		MemberIDs:           []string{},
-		InvitedUserIDs:      []string{},
-		InvitedGroupIDs:     []string{},
-		FollowerIDs:         []string{},
-		BroadcastChannelIDs: []string{},
-=======
 		MemberIDs:                   []string{},
 		InvitedUserIDs:              []string{},
 		InvitedGroupIDs:             []string{},
+		FollowerIDs:                 []string{},
 		BroadcastChannelIDs:         []string{},
 		ReminderTimerDefaultSeconds: 60,
->>>>>>> 9859ff21
 	}
 
 	withMember := app.Playbook{
@@ -105,19 +91,12 @@
 				},
 			},
 		},
-<<<<<<< HEAD
-		MemberIDs:           []string{"testuserid"},
-		InvitedUserIDs:      []string{},
-		InvitedGroupIDs:     []string{},
-		FollowerIDs:         []string{},
-		BroadcastChannelIDs: []string{},
-=======
 		MemberIDs:                   []string{"testuserid"},
 		InvitedUserIDs:              []string{},
 		InvitedGroupIDs:             []string{},
+		FollowerIDs:                 []string{},
 		BroadcastChannelIDs:         []string{},
 		ReminderTimerDefaultSeconds: 60,
->>>>>>> 9859ff21
 	}
 	withBroadcastChannel := app.Playbook{
 		ID:     "testplaybookid",
@@ -133,19 +112,12 @@
 				},
 			},
 		},
-<<<<<<< HEAD
-		MemberIDs:           []string{"testuserid"},
-		BroadcastChannelIDs: []string{"nonemptychannelid"},
-		InvitedUserIDs:      []string{},
-		FollowerIDs:         []string{},
-		InvitedGroupIDs:     []string{},
-=======
 		MemberIDs:                   []string{"testuserid"},
 		BroadcastChannelIDs:         []string{"nonemptychannelid"},
 		InvitedUserIDs:              []string{},
+		FollowerIDs:                 []string{},
 		InvitedGroupIDs:             []string{},
 		ReminderTimerDefaultSeconds: 60,
->>>>>>> 9859ff21
 	}
 
 	var mockCtrl *gomock.Controller
@@ -292,25 +264,15 @@
 			Times(1)
 
 		resultPlaybook, err := c.Playbooks.Create(context.TODO(), icClient.PlaybookCreateOptions{
-<<<<<<< HEAD
-			Title:               playbooktest.Title,
-			TeamID:              playbooktest.TeamID,
-			Checklists:          toAPIChecklists(playbooktest.Checklists),
-			MemberIDs:           playbooktest.MemberIDs,
-			InvitedUserIDs:      playbooktest.InvitedUserIDs,
-			InvitedGroupIDs:     playbooktest.InvitedGroupIDs,
-			FollowerIDs:         playbooktest.FollowerIDs,
-			BroadcastChannelIDs: playbooktest.BroadcastChannelIDs,
-=======
 			Title:                       playbooktest.Title,
 			TeamID:                      playbooktest.TeamID,
 			Checklists:                  toAPIChecklists(playbooktest.Checklists),
 			MemberIDs:                   playbooktest.MemberIDs,
 			InvitedUserIDs:              playbooktest.InvitedUserIDs,
 			InvitedGroupIDs:             playbooktest.InvitedGroupIDs,
+			FollowerIDs:                 playbooktest.FollowerIDs,
 			BroadcastChannelIDs:         playbooktest.BroadcastChannelIDs,
 			ReminderTimerDefaultSeconds: 60,
->>>>>>> 9859ff21
 		})
 		require.NoError(t, err)
 		assert.NotEmpty(t, resultPlaybook.ID)
@@ -361,25 +323,15 @@
 			Times(1)
 
 		resultPlaybook, err := c.Playbooks.Create(context.TODO(), icClient.PlaybookCreateOptions{
-<<<<<<< HEAD
-			Title:               playbooktest.Title,
-			TeamID:              playbooktest.TeamID,
-			Checklists:          toAPIChecklists(playbooktest.Checklists),
-			MemberIDs:           playbooktest.MemberIDs,
-			InvitedUserIDs:      playbooktest.InvitedUserIDs,
-			InvitedGroupIDs:     playbooktest.InvitedGroupIDs,
-			FollowerIDs:         playbooktest.FollowerIDs,
-			BroadcastChannelIDs: playbooktest.BroadcastChannelIDs,
-=======
 			Title:                       playbooktest.Title,
 			TeamID:                      playbooktest.TeamID,
 			Checklists:                  toAPIChecklists(playbooktest.Checklists),
 			MemberIDs:                   playbooktest.MemberIDs,
 			InvitedUserIDs:              playbooktest.InvitedUserIDs,
 			InvitedGroupIDs:             playbooktest.InvitedGroupIDs,
+			FollowerIDs:                 playbooktest.FollowerIDs,
 			BroadcastChannelIDs:         playbooktest.BroadcastChannelIDs,
 			ReminderTimerDefaultSeconds: 60,
->>>>>>> 9859ff21
 		})
 		require.NoError(t, err)
 		assert.NotEmpty(t, resultPlaybook.ID)
@@ -430,25 +382,15 @@
 			Times(1)
 
 		resultPlaybook, err := c.Playbooks.Create(context.TODO(), icClient.PlaybookCreateOptions{
-<<<<<<< HEAD
-			Title:               playbooktest.Title,
-			TeamID:              playbooktest.TeamID,
-			Checklists:          toAPIChecklists(playbooktest.Checklists),
-			MemberIDs:           playbooktest.MemberIDs,
-			InvitedUserIDs:      playbooktest.InvitedUserIDs,
-			InvitedGroupIDs:     playbooktest.InvitedGroupIDs,
-			FollowerIDs:         playbooktest.FollowerIDs,
-			BroadcastChannelIDs: playbooktest.BroadcastChannelIDs,
-=======
 			Title:                       playbooktest.Title,
 			TeamID:                      playbooktest.TeamID,
 			Checklists:                  toAPIChecklists(playbooktest.Checklists),
 			MemberIDs:                   playbooktest.MemberIDs,
 			InvitedUserIDs:              playbooktest.InvitedUserIDs,
 			InvitedGroupIDs:             playbooktest.InvitedGroupIDs,
+			FollowerIDs:                 playbooktest.FollowerIDs,
 			BroadcastChannelIDs:         playbooktest.BroadcastChannelIDs,
 			ReminderTimerDefaultSeconds: 60,
->>>>>>> 9859ff21
 		})
 		require.NoError(t, err)
 		assert.NotEmpty(t, resultPlaybook.ID)
@@ -494,25 +436,15 @@
 			Times(1)
 
 		resultPlaybook, err := c.Playbooks.Create(context.TODO(), icClient.PlaybookCreateOptions{
-<<<<<<< HEAD
-			Title:               playbooktest.Title,
-			TeamID:              playbooktest.TeamID,
-			Checklists:          toAPIChecklists(playbooktest.Checklists),
-			MemberIDs:           playbooktest.MemberIDs,
-			InvitedUserIDs:      playbooktest.InvitedUserIDs,
-			InvitedGroupIDs:     playbooktest.InvitedGroupIDs,
-			FollowerIDs:         playbooktest.FollowerIDs,
-			BroadcastChannelIDs: playbooktest.BroadcastChannelIDs,
-=======
 			Title:                       playbooktest.Title,
 			TeamID:                      playbooktest.TeamID,
 			Checklists:                  toAPIChecklists(playbooktest.Checklists),
 			MemberIDs:                   playbooktest.MemberIDs,
 			InvitedUserIDs:              playbooktest.InvitedUserIDs,
 			InvitedGroupIDs:             playbooktest.InvitedGroupIDs,
+			FollowerIDs:                 playbooktest.FollowerIDs,
 			BroadcastChannelIDs:         playbooktest.BroadcastChannelIDs,
 			ReminderTimerDefaultSeconds: 60,
->>>>>>> 9859ff21
 		})
 		require.NoError(t, err)
 		assert.NotEmpty(t, resultPlaybook.ID)
@@ -655,25 +587,15 @@
 		pluginAPI.On("GetUser", "testuserid").Return(&model.User{}, nil)
 
 		resultPlaybook, err := c.Playbooks.Create(context.TODO(), icClient.PlaybookCreateOptions{
-<<<<<<< HEAD
-			Title:               playbooktest.Title,
-			TeamID:              playbooktest.TeamID,
-			Checklists:          toAPIChecklists(playbooktest.Checklists),
-			MemberIDs:           playbooktest.MemberIDs,
-			InvitedUserIDs:      playbooktest.InvitedUserIDs,
-			InvitedGroupIDs:     playbooktest.InvitedGroupIDs,
-			FollowerIDs:         playbooktest.FollowerIDs,
-			BroadcastChannelIDs: playbooktest.BroadcastChannelIDs,
-=======
 			Title:                       playbooktest.Title,
 			TeamID:                      playbooktest.TeamID,
 			Checklists:                  toAPIChecklists(playbooktest.Checklists),
 			MemberIDs:                   playbooktest.MemberIDs,
 			InvitedUserIDs:              playbooktest.InvitedUserIDs,
 			InvitedGroupIDs:             playbooktest.InvitedGroupIDs,
+			FollowerIDs:                 playbooktest.FollowerIDs,
 			BroadcastChannelIDs:         playbooktest.BroadcastChannelIDs,
 			ReminderTimerDefaultSeconds: 60,
->>>>>>> 9859ff21
 		})
 		require.NoError(t, err)
 		assert.NotEmpty(t, resultPlaybook.ID)
