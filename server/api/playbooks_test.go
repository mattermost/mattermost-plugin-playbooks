package api

import (
	"bytes"
	"context"
	"encoding/json"
	"io"
	"net/http"
	"net/http/httptest"
	"strings"
	"testing"

	"github.com/golang/mock/gomock"
	icClient "github.com/mattermost/mattermost-plugin-incident-collaboration/client"
	mock_poster "github.com/mattermost/mattermost-plugin-incident-collaboration/server/bot/mocks"
	"github.com/mattermost/mattermost-plugin-incident-collaboration/server/config"
	mock_config "github.com/mattermost/mattermost-plugin-incident-collaboration/server/config/mocks"
	"github.com/mattermost/mattermost-plugin-incident-collaboration/server/playbook"
	mock_playbook "github.com/mattermost/mattermost-plugin-incident-collaboration/server/playbook/mocks"
	"github.com/mattermost/mattermost-server/v5/model"
	"github.com/mattermost/mattermost-server/v5/plugin/plugintest"
	"github.com/pkg/errors"
	"github.com/stretchr/testify/assert"
	"github.com/stretchr/testify/require"

	pluginapi "github.com/mattermost/mattermost-plugin-api"
)

func jsonPlaybookReader(pbook playbook.Playbook) io.Reader {
	jsonBytes, err := json.Marshal(pbook)
	if err != nil {
		panic(err)
	}
	return bytes.NewReader(jsonBytes)
}

func TestPlaybooks(t *testing.T) {
	playbooktest := playbook.Playbook{
		Title:  "My Playbook",
		TeamID: "testteamid",
		Checklists: []playbook.Checklist{
			{
				Title: "Do these things",
				Items: []playbook.ChecklistItem{
					{
						Title: "Do this",
					},
				},
			},
		},
		MemberIDs:       []string{},
		InvitedUserIDs:  []string{},
		InvitedGroupIDs: []string{},
	}
	withid := playbook.Playbook{
		ID:     "testplaybookid",
		Title:  "My Playbook",
		TeamID: "testteamid",
		Checklists: []playbook.Checklist{
			{
				Title: "Do these things",
				Items: []playbook.ChecklistItem{
					{
						Title: "Do this",
					},
				},
			},
		},
		MemberIDs:       []string{},
		InvitedUserIDs:  []string{},
		InvitedGroupIDs: []string{},
	}

	withMember := playbook.Playbook{
		ID:     "playbookwithmember",
		Title:  "My Playbook",
		TeamID: "testteamid",
		Checklists: []playbook.Checklist{
			{
				Title: "Do these things",
				Items: []playbook.ChecklistItem{
					{
						Title: "Do this",
					},
				},
			},
		},
		MemberIDs:       []string{"testuserid"},
		InvitedUserIDs:  []string{},
		InvitedGroupIDs: []string{},
	}
	withBroadcastChannel := playbook.Playbook{
		ID:     "testplaybookid",
		Title:  "My Playbook",
		TeamID: "testteamid",
		Checklists: []playbook.Checklist{
			{
				Title: "Do these things",
				Items: []playbook.ChecklistItem{
					{
						Title: "Do this",
					},
				},
			},
		},
		MemberIDs:          []string{"testuserid"},
		BroadcastChannelID: "nonemptychannelid",
		InvitedUserIDs:     []string{},
		InvitedGroupIDs:    []string{},
	}

	var mockCtrl *gomock.Controller
	var handler *Handler
	var logger *mock_poster.MockLogger
	var poster *mock_poster.MockPoster
	var configService *mock_config.MockService
	var playbookService *mock_playbook.MockService
	var pluginAPI *plugintest.API
	var client *pluginapi.Client
	mattermostUserID := "testuserid"

	// mattermostHandler simulates the Mattermost server routing HTTP requests to a plugin.
	mattermostHandler := http.HandlerFunc(func(w http.ResponseWriter, r *http.Request) {
		r.URL.Path = strings.TrimPrefix(r.URL.Path, "/plugins/com.mattermost.plugin-incident-management")
		r.Header.Add("Mattermost-User-ID", mattermostUserID)

		handler.ServeHTTP(w, r)
	})

	server := httptest.NewServer(mattermostHandler)
	t.Cleanup(server.Close)

	c, err := icClient.New(&model.Client4{Url: server.URL})
	require.NoError(t, err)

	reset := func(t *testing.T) {
		t.Helper()

		mattermostUserID = "testuserid"
		mockCtrl = gomock.NewController(t)
		configService = mock_config.NewMockService(mockCtrl)
		pluginAPI = &plugintest.API{}
		client = pluginapi.NewClient(pluginAPI)
<<<<<<< HEAD

		handler = NewHandler(client, configService)

=======
		logger = mock_poster.NewMockLogger(mockCtrl)
		handler = NewHandler(client, configService, logger)
>>>>>>> bcbb5cb5
		playbookService = mock_playbook.NewMockService(mockCtrl)
		logger = mock_poster.NewMockLogger(mockCtrl)
		poster = mock_poster.NewMockPoster(mockCtrl)

		NewPlaybookHandler(handler.APIRouter, playbookService, client, logger, configService)

		configService.EXPECT().
			IsE10Licensed().
			Return(true).
			Times(1)

		configService.EXPECT().
			GetConfiguration().
			AnyTimes().
			Return(&config.Configuration{
				EnabledTeams:            []string{},
				PlaybookCreatorsUserIds: []string{},
			})
	}

	t.Run("create playbook, unlicensed with one pre-existing playbook in the team", func(t *testing.T) {
		mockCtrl = gomock.NewController(t)
		configService = mock_config.NewMockService(mockCtrl)
		pluginAPI = &plugintest.API{}
		client = pluginapi.NewClient(pluginAPI)
		logger = mock_poster.NewMockLogger(mockCtrl)
		handler = NewHandler(client, configService, logger)
		playbookService = mock_playbook.NewMockService(mockCtrl)
		logger = mock_poster.NewMockLogger(mockCtrl)
		poster = mock_poster.NewMockPoster(mockCtrl)

		NewPlaybookHandler(handler.APIRouter, playbookService, client, logger, configService)

		configService.EXPECT().
			IsE10Licensed().
			Return(false)

		playbookService.EXPECT().GetNumPlaybooksForTeam(playbooktest.TeamID).Return(1, nil)

		testrecorder := httptest.NewRecorder()
		testreq, err := http.NewRequest("POST", "/api/v0/playbooks", jsonPlaybookReader(playbooktest))
		testreq.Header.Add("Mattermost-User-ID", "testuserid")
		require.NoError(t, err)
		handler.ServeHTTP(testrecorder, testreq)

		resp := testrecorder.Result()
		defer resp.Body.Close()
		assert.Equal(t, http.StatusForbidden, resp.StatusCode)
	})

	t.Run("create playbook, unlicensed with zero pre-existing playbooks in the team", func(t *testing.T) {
		mockCtrl = gomock.NewController(t)
		configService = mock_config.NewMockService(mockCtrl)
		pluginAPI = &plugintest.API{}
		client = pluginapi.NewClient(pluginAPI)

		handler = NewHandler(client, configService)

		playbookService = mock_playbook.NewMockService(mockCtrl)
		logger = mock_poster.NewMockLogger(mockCtrl)
		poster = mock_poster.NewMockPoster(mockCtrl)

		NewPlaybookHandler(handler.APIRouter, playbookService, client, logger, configService)

		configService.EXPECT().
			IsE10Licensed().
			Return(false).
			Times(1)

		configService.EXPECT().
			GetConfiguration().
			AnyTimes().
			Return(&config.Configuration{
				EnabledTeams:            []string{},
				PlaybookCreatorsUserIds: []string{},
			})

		configService.EXPECT().
			GetConfiguration().
			Return(&config.Configuration{
				EnabledTeams: []string{},
			}).
			AnyTimes()

		playbookService.EXPECT().GetNumPlaybooksForTeam(playbooktest.TeamID).Return(0, nil)

		pluginAPI.On("HasPermissionToTeam", "testuserid", "testteamid", model.PERMISSION_VIEW_TEAM).Return(true)
		pluginAPI.On("GetUser", "testuserid").Return(&model.User{}, nil)

		playbookService.EXPECT().
			Create(playbooktest, "testuserid").
			Return(model.NewId(), nil).
			Times(1)

		resultPlaybook, err := c.Playbooks.Create(context.TODO(), icClient.PlaybookCreateOptions{
			Title:           playbooktest.Title,
			TeamID:          playbooktest.TeamID,
			Checklists:      toAPIChecklists(playbooktest.Checklists),
			MemberIDs:       playbooktest.MemberIDs,
			InvitedUserIDs:  playbooktest.InvitedUserIDs,
			InvitedGroupIDs: playbooktest.InvitedGroupIDs,
		})
		require.NoError(t, err)
		assert.NotEmpty(t, resultPlaybook.ID)
	})

	t.Run("create playbook", func(t *testing.T) {
		reset(t)

		playbookService.EXPECT().
			Create(playbooktest, "testuserid").
			Return(model.NewId(), nil).
			Times(1)

		poster.EXPECT().
			PublishWebsocketEventToTeam("playbook_created", map[string]interface{}{
				"teamID": playbooktest.TeamID,
			}, playbooktest.TeamID)

		pluginAPI.On("HasPermissionToTeam", "testuserid", "testteamid", model.PERMISSION_VIEW_TEAM).Return(true)
		pluginAPI.On("GetUser", "testuserid").Return(&model.User{}, nil)

		resultPlaybook, err := c.Playbooks.Create(context.TODO(), icClient.PlaybookCreateOptions{
			Title:           playbooktest.Title,
			TeamID:          playbooktest.TeamID,
			Checklists:      toAPIChecklists(playbooktest.Checklists),
			MemberIDs:       playbooktest.MemberIDs,
			InvitedUserIDs:  playbooktest.InvitedUserIDs,
			InvitedGroupIDs: playbooktest.InvitedGroupIDs,
		})
		require.NoError(t, err)
		assert.NotEmpty(t, resultPlaybook.ID)
	})

	t.Run("create playbook, as guest", func(t *testing.T) {
		reset(t)
		logger.EXPECT().Warnf(gomock.Any(), gomock.Any(), gomock.Any())

		playbookService.EXPECT().
			Create(playbooktest, "testuserid").
			Return(model.NewId(), nil).
			Times(1)

		pluginAPI.On("HasPermissionToTeam", "testuserid", "testteamid", model.PERMISSION_VIEW_TEAM).Return(true)
		pluginAPI.On("GetUser", "testuserid").Return(&model.User{Roles: "system_guest"}, nil)

		resultPlaybook, err := c.Playbooks.Create(context.TODO(), icClient.PlaybookCreateOptions{
			Title:          playbooktest.Title,
			TeamID:         playbooktest.TeamID,
			Checklists:     toAPIChecklists(playbooktest.Checklists),
			MemberIDs:      playbooktest.MemberIDs,
			InvitedUserIDs: playbooktest.InvitedUserIDs,
		})
		requireErrorWithStatusCode(t, err, http.StatusForbidden)
		assert.Nil(t, resultPlaybook)
	})

	t.Run("create playbook, no permissions to broadcast channel", func(t *testing.T) {
		reset(t)
		logger.EXPECT().Warnf(gomock.Any(), gomock.Any(), gomock.Any())
		broadcastChannelID := model.NewId()

		playbookService.EXPECT().
			Create(playbooktest, "testuserid").
			Return(model.NewId(), nil).
			Times(1)

		pluginAPI.On("HasPermissionToTeam", "testuserid", "testteamid", model.PERMISSION_VIEW_TEAM).Return(true)
		pluginAPI.On("HasPermissionToChannel", "testuserid", broadcastChannelID, model.PERMISSION_CREATE_POST).Return(false)
		pluginAPI.On("GetUser", "testuserid").Return(&model.User{}, nil)

		resultPlaybook, err := c.Playbooks.Create(context.TODO(), icClient.PlaybookCreateOptions{
			Title:  "My Playbook",
			TeamID: "testteamid",
			Checklists: toAPIChecklists([]playbook.Checklist{
				{
					Title: "Do these things",
					Items: []playbook.ChecklistItem{
						{
							Title: "Do this",
						},
					},
				},
			}),
			BroadcastChannelID: broadcastChannelID,
		})
		requireErrorWithStatusCode(t, err, http.StatusForbidden)
		assert.Nil(t, resultPlaybook)
	})

	t.Run("create playbook with invited users and groups", func(t *testing.T) {
		reset(t)

		pbook := playbook.Playbook{
			Title:  "My Playbook",
			TeamID: "testteamid",
			Checklists: []playbook.Checklist{
				{
					Title: "Do these things",
					Items: []playbook.ChecklistItem{
						{
							Title: "Do this",
						},
					},
				},
			},
			MemberIDs:          []string{"testuserid"},
			InviteUsersEnabled: true,
			InvitedUserIDs:     []string{"testInvitedUserID1", "testInvitedUserID2"},
			InvitedGroupIDs:    []string{"testInvitedGroupID1", "testInvitedGroupID2"},
		}

		playbookService.EXPECT().
			Create(pbook, "testuserid").
			Return(model.NewId(), nil).
			Times(1)

		poster.EXPECT().
			PublishWebsocketEventToTeam("playbook_created", map[string]interface{}{
				"teamID": playbooktest.TeamID,
			}, playbooktest.TeamID)

		pluginAPI.On("HasPermissionToTeam", "testInvitedUserID1", "testteamid", model.PERMISSION_VIEW_TEAM).Return(true)
		pluginAPI.On("HasPermissionToTeam", "testInvitedUserID2", "testteamid", model.PERMISSION_VIEW_TEAM).Return(true)
		pluginAPI.On("GetGroup", "testInvitedGroupID1").Return(&model.Group{
			Id:             "testInvitedGroupID1",
			AllowReference: true,
		}, nil)
		pluginAPI.On("GetGroup", "testInvitedGroupID2").Return(&model.Group{
			Id:             "testInvitedGroupID2",
			AllowReference: true,
		}, nil)
		pluginAPI.On("HasPermissionToTeam", "testuserid", "testteamid", model.PERMISSION_VIEW_TEAM).Return(true)
		pluginAPI.On("HasPermissionTo", "testuserid", model.PERMISSION_MANAGE_SYSTEM).Return(true)
		pluginAPI.On("GetUser", "testuserid").Return(&model.User{}, nil)

		resultPlaybook, err := c.Playbooks.Create(context.TODO(), icClient.PlaybookCreateOptions{
			Title:  "My Playbook",
			TeamID: "testteamid",
			Checklists: toAPIChecklists([]playbook.Checklist{
				{
					Title: "Do these things",
					Items: []playbook.ChecklistItem{
						{
							Title: "Do this",
						},
					},
				},
			}),
			MemberIDs:          []string{"testuserid"},
			InviteUsersEnabled: true,
			InvitedUserIDs:     []string{"testInvitedUserID1", "testInvitedUserID2"},
			InvitedGroupIDs:    []string{"testInvitedGroupID1", "testInvitedGroupID2"},
		})
		require.NoError(t, err)
		assert.NotEmpty(t, resultPlaybook.ID)
	})

	t.Run("create playbook with invited users and groups, invite disabled", func(t *testing.T) {
		reset(t)

		pbook := playbook.Playbook{
			Title:  "My Playbook",
			TeamID: "testteamid",
			Checklists: []playbook.Checklist{
				{
					Title: "Do these things",
					Items: []playbook.ChecklistItem{
						{
							Title: "Do this",
						},
					},
				},
			},
			MemberIDs:          []string{"testuserid"},
			InviteUsersEnabled: false,
			InvitedUserIDs:     []string{"testInvitedUserID1", "testInvitedUserID2"},
			InvitedGroupIDs:    []string{"testInvitedGroupID1", "testInvitedGroupID2"},
		}

		playbookService.EXPECT().
			Create(pbook, "testuserid").
			Return(model.NewId(), nil).
			Times(1)

		poster.EXPECT().
			PublishWebsocketEventToTeam("playbook_created", map[string]interface{}{
				"teamID": playbooktest.TeamID,
			}, playbooktest.TeamID)

		pluginAPI.On("HasPermissionToTeam", "testInvitedUserID1", "testteamid", model.PERMISSION_VIEW_TEAM).Return(true)
		pluginAPI.On("HasPermissionToTeam", "testInvitedUserID2", "testteamid", model.PERMISSION_VIEW_TEAM).Return(true)
		pluginAPI.On("GetGroup", "testInvitedGroupID1").Return(&model.Group{
			Id:             "testInvitedGroupID1",
			AllowReference: true,
		}, nil)
		pluginAPI.On("GetGroup", "testInvitedGroupID2").Return(&model.Group{
			Id:             "testInvitedGroupID2",
			AllowReference: true,
		}, nil)
		pluginAPI.On("HasPermissionToTeam", "testuserid", "testteamid", model.PERMISSION_VIEW_TEAM).Return(true)
		pluginAPI.On("HasPermissionTo", "testuserid", model.PERMISSION_MANAGE_SYSTEM).Return(true)
		pluginAPI.On("GetUser", "testuserid").Return(&model.User{}, nil)

		resultPlaybook, err := c.Playbooks.Create(context.TODO(), icClient.PlaybookCreateOptions{
			Title:  "My Playbook",
			TeamID: "testteamid",
			Checklists: toAPIChecklists([]playbook.Checklist{
				{
					Title: "Do these things",
					Items: []playbook.ChecklistItem{
						{
							Title: "Do this",
						},
					},
				},
			}),
			MemberIDs:          []string{"testuserid"},
			InviteUsersEnabled: false,
			InvitedUserIDs:     []string{"testInvitedUserID1", "testInvitedUserID2"},
			InvitedGroupIDs:    []string{"testInvitedGroupID1", "testInvitedGroupID2"},
		})
		require.NoError(t, err)
		assert.NotEmpty(t, resultPlaybook.ID)
	})

	t.Run("create playbook with invited users and groups, group disallowing mention", func(t *testing.T) {
		reset(t)
		logger.EXPECT().Warnf(gomock.Any(), gomock.Any(), gomock.Any())

		pbook := playbook.Playbook{
			Title:  "My Playbook",
			TeamID: "testteamid",
			Checklists: []playbook.Checklist{
				{
					Title: "Do these things",
					Items: []playbook.ChecklistItem{
						{
							Title: "Do this",
						},
					},
				},
			},
			MemberIDs:          []string{"testuserid"},
			InviteUsersEnabled: true,
			InvitedUserIDs:     []string{"testInvitedUserID1", "testInvitedUserID2"},
			InvitedGroupIDs:    []string{"testInvitedGroupID1", "testInvitedGroupID2"},
		}

		playbookService.EXPECT().
			Create(pbook, "testuserid").
			Return(model.NewId(), nil).
			Times(1)

		pluginAPI.On("HasPermissionToTeam", "testInvitedUserID1", "testteamid", model.PERMISSION_VIEW_TEAM).Return(true)
		pluginAPI.On("HasPermissionToTeam", "testInvitedUserID2", "testteamid", model.PERMISSION_VIEW_TEAM).Return(true)
		pluginAPI.On("GetGroup", "testInvitedGroupID1").Return(&model.Group{
			Id:             "testInvitedGroupID1",
			AllowReference: true,
		}, nil)
		pluginAPI.On("GetGroup", "testInvitedGroupID2").Return(&model.Group{
			Id:             "testInvitedGroupID2",
			AllowReference: false,
		}, nil)
		pluginAPI.On("HasPermissionToTeam", "testuserid", "testteamid", model.PERMISSION_VIEW_TEAM).Return(true)
		pluginAPI.On("HasPermissionTo", "testuserid", model.PERMISSION_MANAGE_SYSTEM).Return(true)
		pluginAPI.On("GetUser", "testuserid").Return(&model.User{}, nil)

		resultPlaybook, err := c.Playbooks.Create(context.TODO(), icClient.PlaybookCreateOptions{
			Title:  "My Playbook",
			TeamID: "testteamid",
			Checklists: toAPIChecklists([]playbook.Checklist{
				{
					Title: "Do these things",
					Items: []playbook.ChecklistItem{
						{
							Title: "Do this",
						},
					},
				},
			}),
			MemberIDs:          []string{"testuserid"},
			InviteUsersEnabled: true,
			InvitedUserIDs:     []string{"testInvitedUserID1", "testInvitedUserID2"},
			InvitedGroupIDs:    []string{"testInvitedGroupID1", "testInvitedGroupID2"},
		})
		requireErrorWithStatusCode(t, err, http.StatusForbidden)
		require.Nil(t, resultPlaybook)

	})

	t.Run("get playbook", func(t *testing.T) {
		reset(t)

		pluginAPI.On("HasPermissionToTeam", "testuserid", "testteamid", model.PERMISSION_VIEW_TEAM).Return(true)

		playbookService.EXPECT().
			Get("testplaybookid").
			Return(withMember, nil).
			Times(1)

		result, err := c.Playbooks.Get(context.TODO(), "testplaybookid")
		require.NoError(t, err)
		assert.Equal(t, withMember, toInternalPlaybook(*result))
	})

	t.Run("get playbooks", func(t *testing.T) {
		reset(t)

		playbookResult := struct {
			TotalCount int                 `json:"total_count"`
			PageCount  int                 `json:"page_count"`
			HasMore    bool                `json:"has_more"`
			Items      []playbook.Playbook `json:"items"`
		}{
			TotalCount: 2,
			PageCount:  1,
			HasMore:    false,
			Items:      []playbook.Playbook{playbooktest, playbooktest},
		}

		playbookService.EXPECT().
			GetPlaybooksForTeam(
				playbook.RequesterInfo{
					UserID:          "testuserid",
					TeamID:          "testteamid",
					UserIDtoIsAdmin: map[string]bool{"testuserid": true},
				},
				"testteamid",
				gomock.Any(),
			).
			Return(playbookResult, nil).
			Times(1)

		pluginAPI.On("HasPermissionToTeam", "testuserid", "testteamid", model.PERMISSION_VIEW_TEAM).Return(true)
		pluginAPI.On("HasPermissionTo", "testuserid", model.PERMISSION_MANAGE_SYSTEM).Return(true)
		pluginAPI.On("GetUser", "testuserid").Return(&model.User{}, nil)

		actualList, err := c.Playbooks.List(context.TODO(), "testteamid", 0, 100, icClient.PlaybookListOptions{})
		require.NoError(t, err)

		expectedList := &icClient.GetPlaybooksResults{
			TotalCount: 2,
			PageCount:  1,
			HasMore:    false,
			Items:      []icClient.Playbook{toAPIPlaybook(playbooktest), toAPIPlaybook(playbooktest)},
		}
		assert.Equal(t, expectedList, actualList)
	})

	t.Run("get playbooks, as guest", func(t *testing.T) {
		reset(t)
		logger.EXPECT().Warnf(gomock.Any(), gomock.Any(), gomock.Any())

		playbookResult := struct {
			TotalCount int                 `json:"total_count"`
			PageCount  int                 `json:"page_count"`
			HasMore    bool                `json:"has_more"`
			Items      []playbook.Playbook `json:"items"`
		}{
			TotalCount: 2,
			PageCount:  1,
			HasMore:    false,
			Items:      []playbook.Playbook{playbooktest, playbooktest},
		}

		playbookService.EXPECT().
			GetPlaybooksForTeam(
				playbook.RequesterInfo{
					UserID:          "testuserid",
					TeamID:          "testteamid",
					UserIDtoIsAdmin: map[string]bool{"testuserid": true},
				},
				"testteamid",
				gomock.Any(),
			).
			Return(playbookResult, nil).
			Times(1)

		pluginAPI.On("HasPermissionToTeam", "testuserid", "testteamid", model.PERMISSION_VIEW_TEAM).Return(true)
		pluginAPI.On("HasPermissionTo", "testuserid", model.PERMISSION_MANAGE_SYSTEM).Return(true)
		pluginAPI.On("GetUser", "testuserid").Return(&model.User{Roles: "system_guest"}, nil)

		actualList, err := c.Playbooks.List(context.TODO(), "testteamid", 0, 100, icClient.PlaybookListOptions{})
		requireErrorWithStatusCode(t, err, http.StatusForbidden)
		assert.Empty(t, actualList)
	})

	t.Run("get playbooks, member only", func(t *testing.T) {
		reset(t)

		playbookResult := struct {
			TotalCount int                 `json:"total_count"`
			PageCount  int                 `json:"page_count"`
			HasMore    bool                `json:"has_more"`
			Items      []playbook.Playbook `json:"items"`
		}{
			TotalCount: 2,
			PageCount:  1,
			HasMore:    false,
			Items:      []playbook.Playbook{playbooktest, playbooktest},
		}

		playbookService.EXPECT().
			GetPlaybooksForTeam(
				playbook.RequesterInfo{
					UserID:          "testuserid",
					TeamID:          "testteamid",
					UserIDtoIsAdmin: map[string]bool{"testuserid": true},
					MemberOnly:      true,
				},
				"testteamid",
				gomock.Any(),
			).
			Return(playbookResult, nil).
			Times(1)

		pluginAPI.On("HasPermissionToTeam", "testuserid", "testteamid", model.PERMISSION_VIEW_TEAM).Return(true)
		pluginAPI.On("HasPermissionTo", "testuserid", model.PERMISSION_MANAGE_SYSTEM).Return(true)
		pluginAPI.On("GetUser", "testuserid").Return(&model.User{}, nil)

		actualList, err := c.Playbooks.List(context.TODO(), "testteamid", 0, 100, icClient.PlaybookListOptions{
			MemberOnly: true,
		})
		require.NoError(t, err)

		expectedList := &icClient.GetPlaybooksResults{
			TotalCount: 2,
			PageCount:  1,
			HasMore:    false,
			Items:      []icClient.Playbook{toAPIPlaybook(playbooktest), toAPIPlaybook(playbooktest)},
		}
		assert.Equal(t, expectedList, actualList)
	})

	t.Run("update playbook", func(t *testing.T) {
		reset(t)

		playbookService.EXPECT().
			Get("playbookwithmember").
			Return(withMember, nil).
			Times(1)

		playbookService.EXPECT().
			Update(withMember, "testuserid").
			Return(nil).
			Times(1)

		pluginAPI.On("HasPermissionToTeam", "testuserid", "testteamid", model.PERMISSION_VIEW_TEAM).Return(true)
		pluginAPI.On("GetUser", "testuserid").Return(&model.User{}, nil)

		err := c.Playbooks.Update(context.TODO(), toAPIPlaybook(withMember))
		require.NoError(t, err)
	})

	t.Run("update playbook but no permissions in broadcast channel", func(t *testing.T) {
		reset(t)
		logger.EXPECT().Warnf(gomock.Any(), gomock.Any(), gomock.Any())

		playbookService.EXPECT().
			Get("testplaybookid").
			Return(playbooktest, nil).
			Times(1)

		playbookService.EXPECT().
			Update(withid, "testuserid").
			Return(nil).
			Times(1)

		pluginAPI.On("HasPermissionToTeam", "testuserid", "testteamid", model.PERMISSION_VIEW_TEAM).Return(true)
		pluginAPI.On("HasPermissionTo", "testuserid", model.PERMISSION_MANAGE_SYSTEM).Return(true)

		pluginAPI.On("HasPermissionToChannel", "testuserid", withBroadcastChannel.BroadcastChannelID, model.PERMISSION_CREATE_POST).Return(false)

		err := c.Playbooks.Update(context.TODO(), toAPIPlaybook(withBroadcastChannel))
		requireErrorWithStatusCode(t, err, http.StatusForbidden)
	})

	t.Run("update playbook but no premissions in broadcast channel, but no edit", func(t *testing.T) {
		reset(t)

		playbookService.EXPECT().
			Get("testplaybookid").
			Return(withBroadcastChannel, nil).
			Times(1)

		playbookService.EXPECT().
			Update(withBroadcastChannel, "testuserid").
			Return(nil).
			Times(1)

		pluginAPI.On("HasPermissionToTeam", "testuserid", "testteamid", model.PERMISSION_VIEW_TEAM).Return(true)

		err := c.Playbooks.Update(context.TODO(), toAPIPlaybook(withBroadcastChannel))
		require.NoError(t, err)
	})

	t.Run("update playbook with invited users and groups", func(t *testing.T) {
		reset(t)

		pbook := playbook.Playbook{
			Title:  "My Playbook",
			TeamID: "testteamid",
			Checklists: []playbook.Checklist{
				{
					Title: "Do these things",
					Items: []playbook.ChecklistItem{
						{
							Title: "Do this",
						},
					},
				},
			},
			MemberIDs:          []string{"testuserid"},
			BroadcastChannelID: "nonemptychannelid",
			InviteUsersEnabled: true,
			InvitedUserIDs:     []string{"testInvitedUserID1", "testInvitedUserID2"},
			InvitedGroupIDs:    []string{"testInvitedGroupID1", "testInvitedGroupID2"},
		}

		testrecorder := httptest.NewRecorder()
		testreq, err := http.NewRequest("PUT", "/api/v0/playbooks/testplaybookid", jsonPlaybookReader(pbook))
		testreq.Header.Add("Mattermost-User-ID", "testuserid")
		require.NoError(t, err)

		playbookService.EXPECT().
			Get("testplaybookid").
			Return(pbook, nil).
			Times(1)

		pbook.ID = "testplaybookid"
		playbookService.EXPECT().
			Update(pbook, "testuserid").
			Return(nil).
			Times(1)

		pluginAPI.On("HasPermissionToTeam", "testInvitedUserID1", "testteamid", model.PERMISSION_VIEW_TEAM).Return(true)
		pluginAPI.On("HasPermissionToTeam", "testInvitedUserID2", "testteamid", model.PERMISSION_VIEW_TEAM).Return(true)
		pluginAPI.On("GetGroup", "testInvitedGroupID1").Return(&model.Group{
			Id:             "testInvitedGroupID1",
			AllowReference: true,
		}, nil)
		pluginAPI.On("GetGroup", "testInvitedGroupID2").Return(&model.Group{
			Id:             "testInvitedGroupID2",
			AllowReference: true,
		}, nil)
		pluginAPI.On("HasPermissionToTeam", "testuserid", "testteamid", model.PERMISSION_VIEW_TEAM).Return(true)

		handler.ServeHTTP(testrecorder, testreq)

		resp := testrecorder.Result()
		assert.Equal(t, http.StatusOK, resp.StatusCode)
	})

	t.Run("update playbook with invited users and groups, invite disabled", func(t *testing.T) {
		reset(t)

		pbook := playbook.Playbook{
			Title:  "My Playbook",
			TeamID: "testteamid",
			Checklists: []playbook.Checklist{
				{
					Title: "Do these things",
					Items: []playbook.ChecklistItem{
						{
							Title: "Do this",
						},
					},
				},
			},
			MemberIDs:          []string{"testuserid"},
			BroadcastChannelID: "nonemptychannelid",
			InviteUsersEnabled: false,
			InvitedUserIDs:     []string{"testInvitedUserID1", "testInvitedUserID2"},
			InvitedGroupIDs:    []string{"testInvitedGroupID1", "testInvitedGroupID2"},
		}

		testrecorder := httptest.NewRecorder()
		testreq, err := http.NewRequest("PUT", "/api/v0/playbooks/testplaybookid", jsonPlaybookReader(pbook))
		testreq.Header.Add("Mattermost-User-ID", "testuserid")
		require.NoError(t, err)

		playbookService.EXPECT().
			Get("testplaybookid").
			Return(pbook, nil).
			Times(1)

		pbook.ID = "testplaybookid"
		playbookService.EXPECT().
			Update(pbook, "testuserid").
			Return(nil).
			Times(1)

		pluginAPI.On("HasPermissionToTeam", "testInvitedUserID1", "testteamid", model.PERMISSION_VIEW_TEAM).Return(true)
		pluginAPI.On("HasPermissionToTeam", "testInvitedUserID2", "testteamid", model.PERMISSION_VIEW_TEAM).Return(true)
		pluginAPI.On("GetGroup", "testInvitedGroupID1").Return(&model.Group{
			Id:             "testInvitedGroupID1",
			AllowReference: true,
		}, nil)
		pluginAPI.On("GetGroup", "testInvitedGroupID2").Return(&model.Group{
			Id:             "testInvitedGroupID2",
			AllowReference: true,
		}, nil)
		pluginAPI.On("HasPermissionToTeam", "testuserid", "testteamid", model.PERMISSION_VIEW_TEAM).Return(true)
		pluginAPI.On("HasPermissionTo", "testuserid", model.PERMISSION_MANAGE_SYSTEM).Return(true)

		handler.ServeHTTP(testrecorder, testreq)

		resp := testrecorder.Result()
		assert.Equal(t, http.StatusOK, resp.StatusCode)
	})

	t.Run("update playbook with invited users and groups, group disallowing mention", func(t *testing.T) {
		reset(t)

		pbook := playbook.Playbook{
			Title:  "My Playbook",
			TeamID: "testteamid",
			Checklists: []playbook.Checklist{
				{
					Title: "Do these things",
					Items: []playbook.ChecklistItem{
						{
							Title: "Do this",
						},
					},
				},
			},
			MemberIDs:          []string{"testuserid"},
			BroadcastChannelID: "nonemptychannelid",
			InviteUsersEnabled: false,
			InvitedUserIDs:     []string{"testInvitedUserID1", "testInvitedUserID2"},
			InvitedGroupIDs:    []string{"testInvitedGroupID1", "testInvitedGroupID2"},
		}

		testrecorder := httptest.NewRecorder()
		testreq, err := http.NewRequest("PUT", "/api/v0/playbooks/testplaybookid", jsonPlaybookReader(pbook))
		testreq.Header.Add("Mattermost-User-ID", "testuserid")
		require.NoError(t, err)

		playbookService.EXPECT().
			Get("testplaybookid").
			Return(pbook, nil).
			Times(1)

		pbook.ID = "testplaybookid"
		pbook.InvitedGroupIDs = []string{"testInvitedGroupID1"}

		playbookService.EXPECT().
			Update(pbook, "testuserid").
			Return(nil).
			Times(1)

		pluginAPI.On("HasPermissionToTeam", "testInvitedUserID1", "testteamid", model.PERMISSION_VIEW_TEAM).Return(true)
		pluginAPI.On("HasPermissionToTeam", "testInvitedUserID2", "testteamid", model.PERMISSION_VIEW_TEAM).Return(true)
		pluginAPI.On("GetGroup", "testInvitedGroupID1").Return(&model.Group{
			Id:             "testInvitedGroupID1",
			AllowReference: true,
		}, nil)
		pluginAPI.On("GetGroup", "testInvitedGroupID2").Return(&model.Group{
			Id:             "testInvitedGroupID2",
			AllowReference: false,
		}, nil)
		pluginAPI.On("HasPermissionToTeam", "testuserid", "testteamid", model.PERMISSION_VIEW_TEAM).Return(true)
		pluginAPI.On("HasPermissionTo", "testuserid", model.PERMISSION_MANAGE_SYSTEM).Return(true)
		pluginAPI.On("LogWarn", "group does not allow references, removing from automated invite list", "group_id", "testInvitedGroupID2")

		handler.ServeHTTP(testrecorder, testreq)

		resp := testrecorder.Result()
		assert.Equal(t, http.StatusOK, resp.StatusCode)
	})

	t.Run("delete playbook", func(t *testing.T) {
		reset(t)

		playbookService.EXPECT().
			Get("testplaybookid").
			Return(withMember, nil).
			Times(1)

		playbookService.EXPECT().
			Delete(withMember, "testuserid").
			Return(nil).
			Times(1)

		poster.EXPECT().
			PublishWebsocketEventToTeam("playbook_deleted", map[string]interface{}{
				"teamID": playbooktest.TeamID,
			}, playbooktest.TeamID)

		pluginAPI.On("HasPermissionToTeam", "testuserid", "testteamid", model.PERMISSION_VIEW_TEAM).Return(true)
		pluginAPI.On("HasPermissionTo", "testuserid", model.PERMISSION_MANAGE_SYSTEM).Return(true)

		err := c.Playbooks.Delete(context.TODO(), "testplaybookid")
		require.NoError(t, err)
	})

	t.Run("delete playbook no team permission", func(t *testing.T) {
		reset(t)
		logger.EXPECT().Warnf(gomock.Any(), gomock.Any(), gomock.Any())

		playbookService.EXPECT().
			Get("testplaybookid").
			Return(withid, nil).
			Times(1)

		pluginAPI.On("HasPermissionToTeam", "testuserid", "testteamid", model.PERMISSION_VIEW_TEAM).Return(false)

		err := c.Playbooks.Delete(context.TODO(), "testplaybookid")
		requireErrorWithStatusCode(t, err, http.StatusForbidden)
	})

	t.Run("create playbook no team permission", func(t *testing.T) {
		reset(t)
		logger.EXPECT().Warnf(gomock.Any(), gomock.Any(), gomock.Any())

		pluginAPI.On("HasPermissionToTeam", "testuserid", "testteamid", model.PERMISSION_VIEW_TEAM).Return(false)
		pluginAPI.On("GetUser", "testuserid").Return(&model.User{}, nil)

		resultPlaybook, err := c.Playbooks.Create(context.TODO(), icClient.PlaybookCreateOptions{
			Title:          playbooktest.Title,
			TeamID:         playbooktest.TeamID,
			Checklists:     toAPIChecklists(playbooktest.Checklists),
			MemberIDs:      playbooktest.MemberIDs,
			InvitedUserIDs: playbooktest.InvitedUserIDs,
		})
		requireErrorWithStatusCode(t, err, http.StatusForbidden)
		assert.Nil(t, resultPlaybook)
	})

	t.Run("get playbook no team permission", func(t *testing.T) {
		reset(t)
		logger.EXPECT().Warnf(gomock.Any(), gomock.Any(), gomock.Any())

		playbookService.EXPECT().
			Get("testplaybookid").
			Return(withid, nil).
			Times(1)

		pluginAPI.On("HasPermissionToTeam", "testuserid", "testteamid", model.PERMISSION_VIEW_TEAM).Return(false)

		result, err := c.Playbooks.Get(context.TODO(), "testplaybookid")
		requireErrorWithStatusCode(t, err, http.StatusForbidden)
		assert.Nil(t, result)
	})

	t.Run("get playbooks no team permission", func(t *testing.T) {
		reset(t)
		logger.EXPECT().Warnf(gomock.Any(), gomock.Any(), gomock.Any())

		pluginAPI.On("HasPermissionToTeam", "testuserid", "testteamid", model.PERMISSION_VIEW_TEAM).Return(false)

		actualList, err := c.Playbooks.List(context.TODO(), "testteamid", 0, 100, icClient.PlaybookListOptions{})
		requireErrorWithStatusCode(t, err, http.StatusForbidden)
		assert.Empty(t, actualList)
	})

	t.Run("update playbooks no team permission", func(t *testing.T) {
		reset(t)
		logger.EXPECT().Warnf(gomock.Any(), gomock.Any(), gomock.Any())

		playbookService.EXPECT().
			Get("testplaybookid").
			Return(withid, nil).
			Times(1)

		pluginAPI.On("HasPermissionToTeam", "testuserid", "testteamid", model.PERMISSION_VIEW_TEAM).Return(false)

		err := c.Playbooks.Update(context.TODO(), toAPIPlaybook(withid))
		requireErrorWithStatusCode(t, err, http.StatusForbidden)
	})

	t.Run("get playbook by member", func(t *testing.T) {
		reset(t)

		pluginAPI.On("HasPermissionToTeam", "testuserid", "testteamid", model.PERMISSION_VIEW_TEAM).Return(true)
		pluginAPI.On("HasPermissionTo", "testuserid", model.PERMISSION_MANAGE_SYSTEM).Return(false)

		playbookService.EXPECT().
			Get("playbookwithmember").
			Return(withMember, nil).
			Times(1)

		result, err := c.Playbooks.Get(context.TODO(), "playbookwithmember")
		require.NoError(t, err)
		assert.Equal(t, withMember, toInternalPlaybook(*result))
	})

	t.Run("get playbook by non-member", func(t *testing.T) {
		reset(t)
		logger.EXPECT().Warnf(gomock.Any(), gomock.Any(), gomock.Any())
		mattermostUserID = "unknownMember"

		pluginAPI.On("HasPermissionToTeam", "unknownMember", "testteamid", model.PERMISSION_VIEW_TEAM).Return(true)
		pluginAPI.On("HasPermissionTo", "unknownMember", model.PERMISSION_MANAGE_SYSTEM).Return(false)

		playbookService.EXPECT().
			Get("playbookwithmember").
			Return(withMember, nil).
			Times(1)

		result, err := c.Playbooks.Get(context.TODO(), "playbookwithmember")
		requireErrorWithStatusCode(t, err, http.StatusForbidden)
		assert.Nil(t, result)
	})

	t.Run("update playbook by member", func(t *testing.T) {
		reset(t)

		playbookService.EXPECT().
			Get("playbookwithmember").
			Return(withMember, nil).
			Times(1)

		updatedPlaybook := playbooktest
		updatedPlaybook.ID = "playbookwithmember"

		playbookService.EXPECT().
			Update(updatedPlaybook, "testuserid").
			Return(nil).
			Times(1)

		pluginAPI.On("HasPermissionToTeam", "testuserid", "testteamid", model.PERMISSION_VIEW_TEAM).Return(true)
		pluginAPI.On("HasPermissionTo", "testuserid", model.PERMISSION_MANAGE_SYSTEM).Return(false)

		err := c.Playbooks.Update(context.TODO(), toAPIPlaybook(updatedPlaybook))
		require.NoError(t, err)
	})

	t.Run("update playbook by non-member", func(t *testing.T) {
		reset(t)
		logger.EXPECT().Warnf(gomock.Any(), gomock.Any(), gomock.Any())
		mattermostUserID = "unknownMember"

		playbookService.EXPECT().
			Get("playbookwithmember").
			Return(withMember, nil).
			Times(1)

		updatedPlaybook := playbooktest
		updatedPlaybook.ID = "playbookwithmember"

		playbookService.EXPECT().
			Update(updatedPlaybook, "testUserID").
			Return(nil).
			Times(1)

		pluginAPI.On("HasPermissionToTeam", "unknownMember", "testteamid", model.PERMISSION_VIEW_TEAM).Return(true)
		pluginAPI.On("HasPermissionTo", "unknownMember", model.PERMISSION_MANAGE_SYSTEM).Return(false)

		err := c.Playbooks.Update(context.TODO(), toAPIPlaybook(updatedPlaybook))
		requireErrorWithStatusCode(t, err, http.StatusForbidden)
	})

	t.Run("delete playbook by member", func(t *testing.T) {
		reset(t)

		playbookService.EXPECT().
			Get("playbookwithmember").
			Return(withMember, nil).
			Times(1)

		playbookService.EXPECT().
			Delete(withMember, "testuserid").
			Return(nil).
			Times(1)

		poster.EXPECT().
			PublishWebsocketEventToTeam("playbook_deleted", map[string]interface{}{
				"teamID": playbooktest.TeamID,
			}, playbooktest.TeamID)

		pluginAPI.On("HasPermissionToTeam", "testuserid", "testteamid", model.PERMISSION_VIEW_TEAM).Return(true)
		pluginAPI.On("HasPermissionTo", "testuserid", model.PERMISSION_MANAGE_SYSTEM).Return(false)

		err := c.Playbooks.Delete(context.TODO(), "playbookwithmember")
		require.NoError(t, err)
	})

	t.Run("delete playbook by non-member", func(t *testing.T) {
		reset(t)
		logger.EXPECT().Warnf(gomock.Any(), gomock.Any(), gomock.Any())
		mattermostUserID = "unknownMember"

		playbookService.EXPECT().
			Get("playbookwithmember").
			Return(withMember, nil).
			Times(1)

		pluginAPI.On("HasPermissionToTeam", "unknownMember", "testteamid", model.PERMISSION_VIEW_TEAM).Return(true)
		pluginAPI.On("HasPermissionTo", "unknownMember", model.PERMISSION_MANAGE_SYSTEM).Return(false)

		err := c.Playbooks.Delete(context.TODO(), "playbookwithmember")
		requireErrorWithStatusCode(t, err, http.StatusForbidden)
	})

	t.Run("get playbooks with members", func(t *testing.T) {
		reset(t)

		playbookResult := struct {
			TotalCount int                 `json:"total_count"`
			PageCount  int                 `json:"page_count"`
			HasMore    bool                `json:"has_more"`
			Items      []playbook.Playbook `json:"items"`
		}{
			TotalCount: 1,
			PageCount:  1,
			HasMore:    false,
			Items:      []playbook.Playbook{withMember},
		}

		playbookService.EXPECT().
			GetPlaybooksForTeam(
				playbook.RequesterInfo{
					UserID:          "testuserid",
					TeamID:          "testteamid",
					UserIDtoIsAdmin: map[string]bool{"testuserid": false},
				},
				"testteamid",
				gomock.Any(),
			).
			Return(playbookResult, nil).
			Times(1)

		pluginAPI.On("HasPermissionToTeam", "testuserid", "testteamid", model.PERMISSION_VIEW_TEAM).Return(true)
		pluginAPI.On("HasPermissionTo", "testuserid", model.PERMISSION_MANAGE_SYSTEM).Return(false)
		pluginAPI.On("GetUser", "testuserid").Return(&model.User{}, nil)

		actualList, err := c.Playbooks.List(context.TODO(), "testteamid", 0, 100, icClient.PlaybookListOptions{})
		require.NoError(t, err)

		expectedList := &icClient.GetPlaybooksResults{
			TotalCount: 1,
			PageCount:  1,
			HasMore:    false,
			Items:      []icClient.Playbook{toAPIPlaybook(withMember)},
		}
		assert.Equal(t, expectedList, actualList)
	})
}

func TestSortingPlaybooks(t *testing.T) {
	playbooktest1 := playbook.Playbook{
		Title:  "A",
		TeamID: "testteamid",
		Checklists: []playbook.Checklist{
			{
				Title: "A",
				Items: []playbook.ChecklistItem{
					{
						Title: "Do this1",
					},
				},
			},
		},
	}
	playbooktest2 := playbook.Playbook{
		Title:  "B",
		TeamID: "testteamid",
		Checklists: []playbook.Checklist{
			{
				Title: "B",
				Items: []playbook.ChecklistItem{
					{
						Title: "Do this1",
					},
					{
						Title: "Do this2",
					},
				},
			},
			{
				Title: "B",
				Items: []playbook.ChecklistItem{
					{
						Title: "Do this1",
					},
					{
						Title: "Do this2",
					},
				},
			},
		},
	}
	playbooktest3 := playbook.Playbook{
		Title:  "C",
		TeamID: "testteamid",
		Checklists: []playbook.Checklist{
			{
				Title: "C",
				Items: []playbook.ChecklistItem{
					{
						Title: "Do this1",
					},
					{
						Title: "Do this2",
					},
					{
						Title: "Do this3",
					},
				},
			},
			{
				Title: "C",
				Items: []playbook.ChecklistItem{
					{
						Title: "Do this1",
					},
					{
						Title: "Do this2",
					},
					{
						Title: "Do this3",
					},
				},
			},
			{
				Title: "C",
				Items: []playbook.ChecklistItem{
					{
						Title: "Do this1",
					},
					{
						Title: "Do this2",
					},
					{
						Title: "Do this3",
					},
				},
			},
		},
	}

	var mockCtrl *gomock.Controller
	var handler *Handler
	var logger *mock_poster.MockLogger
	var configService *mock_config.MockService
	var playbookService *mock_playbook.MockService
	var pluginAPI *plugintest.API
	var client *pluginapi.Client

	// mattermostHandler simulates the Mattermost server routing HTTP requests to a plugin.
	mattermostHandler := http.HandlerFunc(func(w http.ResponseWriter, r *http.Request) {
		r.URL.Path = strings.TrimPrefix(r.URL.Path, "/plugins/com.mattermost.plugin-incident-management")
		r.Header.Add("Mattermost-User-ID", "testuserid")

		handler.ServeHTTP(w, r)
	})

	server := httptest.NewServer(mattermostHandler)
	t.Cleanup(server.Close)

	c, err := icClient.New(&model.Client4{Url: server.URL})
	require.NoError(t, err)

	reset := func(t *testing.T) {
		t.Helper()

		mockCtrl = gomock.NewController(t)
		configService = mock_config.NewMockService(mockCtrl)
		pluginAPI = &plugintest.API{}
		client = pluginapi.NewClient(pluginAPI)
		logger = mock_poster.NewMockLogger(mockCtrl)
		handler = NewHandler(client, configService, logger)
		playbookService = mock_playbook.NewMockService(mockCtrl)
		logger = mock_poster.NewMockLogger(mockCtrl)
		NewPlaybookHandler(handler.APIRouter, playbookService, client, logger, configService)
	}

	testData := []struct {
		testName           string
		sortField          icClient.Sort
		sortDirection      icClient.SortDirection
		expectedList       []playbook.Playbook
		expectedErr        error
		expectedStatusCode int
	}{
		{
			testName:           "get playbooks with invalid sort field",
			sortField:          "test",
			sortDirection:      "",
			expectedList:       nil,
			expectedErr:        errors.New("bad parameter 'sort' (test)"),
			expectedStatusCode: http.StatusBadRequest,
		},
		{
			testName:           "get playbooks with invalid sort direction",
			sortField:          "",
			sortDirection:      "test",
			expectedList:       nil,
			expectedErr:        errors.New("bad parameter 'direction' (test)"),
			expectedStatusCode: http.StatusBadRequest,
		},
		{
			testName:           "get playbooks with no sort fields",
			sortField:          "",
			sortDirection:      "",
			expectedList:       []playbook.Playbook{playbooktest1, playbooktest2, playbooktest3},
			expectedErr:        nil,
			expectedStatusCode: http.StatusOK,
		},
		{
			testName:           "get playbooks with sort=title direction=asc",
			sortField:          icClient.SortByTitle,
			sortDirection:      "asc",
			expectedList:       []playbook.Playbook{playbooktest1, playbooktest2, playbooktest3},
			expectedErr:        nil,
			expectedStatusCode: http.StatusOK,
		},
		{
			testName:           "get playbooks with sort=title direction=desc",
			sortField:          icClient.SortByTitle,
			sortDirection:      "desc",
			expectedList:       []playbook.Playbook{playbooktest3, playbooktest2, playbooktest1},
			expectedErr:        nil,
			expectedStatusCode: http.StatusOK,
		},
		{
			testName:           "get playbooks with sort=stages direction=asc",
			sortField:          icClient.SortByStages,
			sortDirection:      "asc",
			expectedList:       []playbook.Playbook{playbooktest1, playbooktest2, playbooktest3},
			expectedErr:        nil,
			expectedStatusCode: http.StatusOK,
		},
		{
			testName:           "get playbooks with sort=stages direction=desc",
			sortField:          icClient.SortByStages,
			sortDirection:      "desc",
			expectedList:       []playbook.Playbook{playbooktest3, playbooktest2, playbooktest1},
			expectedErr:        nil,
			expectedStatusCode: http.StatusOK,
		},
		{
			testName:           "get playbooks with sort=steps direction=asc",
			sortField:          icClient.SortBySteps,
			sortDirection:      "asc",
			expectedList:       []playbook.Playbook{playbooktest1, playbooktest2, playbooktest3},
			expectedErr:        nil,
			expectedStatusCode: http.StatusOK,
		},
		{
			testName:           "get playbooks with sort=steps direction=desc",
			sortField:          icClient.SortBySteps,
			sortDirection:      "desc",
			expectedList:       []playbook.Playbook{playbooktest3, playbooktest2, playbooktest1},
			expectedErr:        nil,
			expectedStatusCode: http.StatusOK,
		},
	}

	for _, data := range testData {
		t.Run(data.testName, func(t *testing.T) {
			reset(t)

			if data.expectedErr != nil {
				logger.EXPECT().Warnf(gomock.Any(), gomock.Any(), gomock.Any())
			}

			playbookResult := struct {
				TotalCount int                 `json:"total_count"`
				PageCount  int                 `json:"page_count"`
				HasMore    bool                `json:"has_more"`
				Items      []playbook.Playbook `json:"items"`
			}{
				TotalCount: 3,
				PageCount:  1,
				HasMore:    false,
				Items:      data.expectedList,
			}

			playbookService.EXPECT().
				GetPlaybooksForTeam(
					playbook.RequesterInfo{
						UserID:          "testuserid",
						TeamID:          "testteamid",
						UserIDtoIsAdmin: map[string]bool{"testuserid": true},
					},
					"testteamid",
					gomock.Any(),
				).
				Return(playbookResult, nil).
				Times(1)

			pluginAPI.On("HasPermissionToTeam", "testuserid", "testteamid", model.PERMISSION_VIEW_TEAM).Return(true)
			pluginAPI.On("HasPermissionTo", "testuserid", model.PERMISSION_MANAGE_SYSTEM).Return(true)
			pluginAPI.On("GetUser", "testuserid").Return(&model.User{}, nil)

			actualList, err := c.Playbooks.List(context.TODO(), "testteamid", 0, 100, icClient.PlaybookListOptions{
				Sort:      data.sortField,
				Direction: data.sortDirection,
			})

			expectedList := &icClient.GetPlaybooksResults{
				TotalCount: playbookResult.TotalCount,
				PageCount:  playbookResult.PageCount,
				HasMore:    playbookResult.HasMore,
				Items:      toAPIPlaybooks(playbookResult.Items),
			}

			if data.expectedErr == nil {
				require.NoError(t, err)
				assert.Equal(t, expectedList, actualList)
			} else {
				requireErrorWithStatusCode(t, err, data.expectedStatusCode)
				assert.Contains(t, err.Error(), data.expectedErr.Error())
				require.Empty(t, actualList)
			}
		})
	}
}

func TestPagingPlaybooks(t *testing.T) {
	playbooktest1 := playbook.Playbook{
		Title:           "A",
		TeamID:          "testteamid",
		Checklists:      []playbook.Checklist{},
		MemberIDs:       []string{},
		InvitedUserIDs:  []string{},
		InvitedGroupIDs: []string{},
	}
	playbooktest2 := playbook.Playbook{
		Title:           "B",
		TeamID:          "testteamid",
		Checklists:      []playbook.Checklist{},
		MemberIDs:       []string{},
		InvitedUserIDs:  []string{},
		InvitedGroupIDs: []string{},
	}
	playbooktest3 := playbook.Playbook{
		Title:           "C",
		TeamID:          "testteamid",
		Checklists:      []playbook.Checklist{},
		MemberIDs:       []string{},
		InvitedUserIDs:  []string{},
		InvitedGroupIDs: []string{},
	}

	var mockCtrl *gomock.Controller
	var handler *Handler
	var configService *mock_config.MockService
	var logger *mock_poster.MockLogger
	var playbookService *mock_playbook.MockService
	var pluginAPI *plugintest.API
	var client *pluginapi.Client

	// mattermostHandler simulates the Mattermost server routing HTTP requests to a plugin.
	mattermostHandler := http.HandlerFunc(func(w http.ResponseWriter, r *http.Request) {
		r.URL.Path = strings.TrimPrefix(r.URL.Path, "/plugins/com.mattermost.plugin-incident-management")
		r.Header.Add("Mattermost-User-ID", "testuserid")

		handler.ServeHTTP(w, r)
	})

	server := httptest.NewServer(mattermostHandler)
	t.Cleanup(server.Close)

	c, err := icClient.New(&model.Client4{Url: server.URL})
	require.NoError(t, err)

	reset := func(t *testing.T) {
		t.Helper()

		mockCtrl = gomock.NewController(t)
		configService = mock_config.NewMockService(mockCtrl)
		pluginAPI = &plugintest.API{}
		client = pluginapi.NewClient(pluginAPI)
		logger = mock_poster.NewMockLogger(mockCtrl)
		handler = NewHandler(client, configService, logger)
		playbookService = mock_playbook.NewMockService(mockCtrl)
		NewPlaybookHandler(handler.APIRouter, playbookService, client, logger, configService)
	}

	testData := []struct {
		testName           string
		page               int
		perPage            int
		expectedResult     playbook.GetPlaybooksResults
		emptyStore         bool
		expectedErr        error
		expectedStatusCode int
	}{
		{
			testName:           "get playbooks with negative page values",
			page:               -1,
			perPage:            -1,
			expectedResult:     playbook.GetPlaybooksResults{},
			expectedErr:        errors.New("bad parameter"),
			expectedStatusCode: http.StatusBadRequest,
		},
		{
			testName: "get playbooks with page=0 per_page=0 with empty store",
			page:     0,
			perPage:  0,
			expectedResult: playbook.GetPlaybooksResults{
				TotalCount: 0,
				PageCount:  0,
				HasMore:    false,
				Items:      []playbook.Playbook{},
			},
			emptyStore:         true,
			expectedErr:        nil,
			expectedStatusCode: http.StatusOK,
		},
		{
			testName: "get playbooks with page=1 per_page=1 with empty store",
			page:     1,
			perPage:  1,
			expectedResult: playbook.GetPlaybooksResults{
				TotalCount: 0,
				PageCount:  0,
				HasMore:    false,
				Items:      []playbook.Playbook{},
			},
			emptyStore:         true,
			expectedErr:        nil,
			expectedStatusCode: http.StatusOK,
		},
		{
			testName: "get playbooks with page=0 per_page=0",
			page:     0,
			perPage:  0,
			expectedResult: playbook.GetPlaybooksResults{
				TotalCount: 3,
				PageCount:  1,
				HasMore:    false,
				Items:      []playbook.Playbook{playbooktest1, playbooktest2, playbooktest3},
			},
			expectedErr:        nil,
			expectedStatusCode: http.StatusOK,
		},
		{
			testName: "get playbooks with page=0 per_page=3",
			page:     0,
			perPage:  3,
			expectedResult: playbook.GetPlaybooksResults{
				TotalCount: 3,
				PageCount:  1,
				HasMore:    false,
				Items:      []playbook.Playbook{playbooktest1, playbooktest2, playbooktest3},
			},
			expectedErr:        nil,
			expectedStatusCode: http.StatusOK,
		},
		{
			testName: "get playbooks with page=0 per_page=2",
			page:     0,
			perPage:  2,
			expectedResult: playbook.GetPlaybooksResults{
				TotalCount: 3,
				PageCount:  2,
				HasMore:    true,
				Items:      []playbook.Playbook{playbooktest1, playbooktest2},
			},
			expectedErr:        nil,
			expectedStatusCode: http.StatusOK,
		},
		{
			testName: "get playbooks with page=1 per_page=2",
			page:     1,
			perPage:  2,
			expectedResult: playbook.GetPlaybooksResults{
				TotalCount: 3,
				PageCount:  2,
				HasMore:    false,
				Items:      []playbook.Playbook{playbooktest3},
			},
			expectedErr:        nil,
			expectedStatusCode: http.StatusOK,
		},
		{
			testName: "get playbooks with page=2 per_page=2",
			page:     2,
			perPage:  2,
			expectedResult: playbook.GetPlaybooksResults{
				TotalCount: 3,
				PageCount:  2,
				HasMore:    false,
				Items:      []playbook.Playbook{},
			},
			expectedErr:        nil,
			expectedStatusCode: http.StatusOK,
		},
		{
			testName: "get playbooks with page=9999 per_page=2",
			page:     9999,
			perPage:  2,
			expectedResult: playbook.GetPlaybooksResults{
				TotalCount: 3,
				PageCount:  2,
				HasMore:    false,
				Items:      []playbook.Playbook{},
			},
			expectedErr:        nil,
			expectedStatusCode: http.StatusOK,
		},
	}

	for _, data := range testData {
		t.Run(data.testName, func(t *testing.T) {
			reset(t)

			if data.expectedErr != nil {
				logger.EXPECT().Warnf(gomock.Any(), gomock.Any(), gomock.Any())
			}

			playbookService.EXPECT().
				GetPlaybooksForTeam(
					playbook.RequesterInfo{
						UserID:          "testuserid",
						TeamID:          "testteamid",
						UserIDtoIsAdmin: map[string]bool{"testuserid": true},
					},
					"testteamid",
					gomock.Any(),
				).
				Return(data.expectedResult, nil).
				Times(1)

			pluginAPI.On("HasPermissionToTeam", "testuserid", "testteamid", model.PERMISSION_VIEW_TEAM).Return(true)
			pluginAPI.On("HasPermissionTo", "testuserid", model.PERMISSION_MANAGE_SYSTEM).Return(true)
			pluginAPI.On("GetUser", "testuserid").Return(&model.User{}, nil)

			actualList, err := c.Playbooks.List(context.TODO(), "testteamid", data.page, data.perPage, icClient.PlaybookListOptions{})

			expectedList := &icClient.GetPlaybooksResults{
				TotalCount: data.expectedResult.TotalCount,
				PageCount:  data.expectedResult.PageCount,
				HasMore:    data.expectedResult.HasMore,
				Items:      toAPIPlaybooks(data.expectedResult.Items),
			}

			if data.expectedErr == nil {
				require.NoError(t, err)
				assert.Equal(t, expectedList, actualList)
			} else {
				requireErrorWithStatusCode(t, err, data.expectedStatusCode)
				assert.Contains(t, err.Error(), data.expectedErr.Error())
				require.Empty(t, actualList)
			}
		})
	}
}<|MERGE_RESOLUTION|>--- conflicted
+++ resolved
@@ -141,14 +141,8 @@
 		configService = mock_config.NewMockService(mockCtrl)
 		pluginAPI = &plugintest.API{}
 		client = pluginapi.NewClient(pluginAPI)
-<<<<<<< HEAD
-
-		handler = NewHandler(client, configService)
-
-=======
 		logger = mock_poster.NewMockLogger(mockCtrl)
 		handler = NewHandler(client, configService, logger)
->>>>>>> bcbb5cb5
 		playbookService = mock_playbook.NewMockService(mockCtrl)
 		logger = mock_poster.NewMockLogger(mockCtrl)
 		poster = mock_poster.NewMockPoster(mockCtrl)
