--- conflicted
+++ resolved
@@ -270,13 +270,8 @@
 		mockCtrl = gomock.NewController(t)
 		configService = mock_config.NewMockService(mockCtrl)
 		pluginAPI = &plugintest.API{}
-<<<<<<< HEAD
 		client = pluginapi.NewClient(pluginAPI, &plugintest.Driver{})
-		playbookService = mock_playbook.NewMockService(mockCtrl)
-=======
-		client = pluginapi.NewClient(pluginAPI)
 		playbookService = mock_app.NewMockPlaybookService(mockCtrl)
->>>>>>> 0aa3c020
 		logger = mock_poster.NewMockLogger(mockCtrl)
 		poster = mock_poster.NewMockPoster(mockCtrl)
 		handler = NewHandler(client, configService, logger)
@@ -334,13 +329,8 @@
 		mockCtrl = gomock.NewController(t)
 		configService = mock_config.NewMockService(mockCtrl)
 		pluginAPI = &plugintest.API{}
-<<<<<<< HEAD
 		client = pluginapi.NewClient(pluginAPI, &plugintest.Driver{})
-		playbookService = mock_playbook.NewMockService(mockCtrl)
-=======
-		client = pluginapi.NewClient(pluginAPI)
 		playbookService = mock_app.NewMockPlaybookService(mockCtrl)
->>>>>>> 0aa3c020
 		logger = mock_poster.NewMockLogger(mockCtrl)
 		poster = mock_poster.NewMockPoster(mockCtrl)
 		handler = NewHandler(client, configService, logger)
@@ -398,13 +388,8 @@
 		mockCtrl = gomock.NewController(t)
 		configService = mock_config.NewMockService(mockCtrl)
 		pluginAPI = &plugintest.API{}
-<<<<<<< HEAD
 		client = pluginapi.NewClient(pluginAPI, &plugintest.Driver{})
-		playbookService = mock_playbook.NewMockService(mockCtrl)
-=======
-		client = pluginapi.NewClient(pluginAPI)
 		playbookService = mock_app.NewMockPlaybookService(mockCtrl)
->>>>>>> 0aa3c020
 		logger = mock_poster.NewMockLogger(mockCtrl)
 		poster = mock_poster.NewMockPoster(mockCtrl)
 		handler = NewHandler(client, configService, logger)
@@ -457,13 +442,8 @@
 		mockCtrl = gomock.NewController(t)
 		configService = mock_config.NewMockService(mockCtrl)
 		pluginAPI = &plugintest.API{}
-<<<<<<< HEAD
 		client = pluginapi.NewClient(pluginAPI, &plugintest.Driver{})
-		playbookService = mock_playbook.NewMockService(mockCtrl)
-=======
-		client = pluginapi.NewClient(pluginAPI)
 		playbookService = mock_app.NewMockPlaybookService(mockCtrl)
->>>>>>> 0aa3c020
 		logger = mock_poster.NewMockLogger(mockCtrl)
 		poster = mock_poster.NewMockPoster(mockCtrl)
 		handler = NewHandler(client, configService, logger)
@@ -523,13 +503,8 @@
 		mockCtrl = gomock.NewController(t)
 		configService = mock_config.NewMockService(mockCtrl)
 		pluginAPI = &plugintest.API{}
-<<<<<<< HEAD
 		client = pluginapi.NewClient(pluginAPI, &plugintest.Driver{})
-		playbookService = mock_playbook.NewMockService(mockCtrl)
-=======
-		client = pluginapi.NewClient(pluginAPI)
 		playbookService = mock_app.NewMockPlaybookService(mockCtrl)
->>>>>>> 0aa3c020
 		logger = mock_poster.NewMockLogger(mockCtrl)
 		poster = mock_poster.NewMockPoster(mockCtrl)
 		handler = NewHandler(client, configService, logger)
