// Copyright (c) 2020-present Mattermost, Inc. All Rights Reserved.
// See LICENSE.txt for license information.

package api

import (
	"context"
<<<<<<< HEAD
	"strings"
=======
	"encoding/json"
>>>>>>> fb1b99ff

	"github.com/mattermost/mattermost/server/public/model"
	"github.com/pkg/errors"

	"github.com/mattermost/mattermost-plugin-playbooks/server/app"
)

type PropertyRootResolver struct{}

func (r *PropertyRootResolver) PlaybookProperty(ctx context.Context, args struct {
	PlaybookID string
	PropertyID string
}) (*PropertyFieldResolver, error) {
	c, err := getContext(ctx)
	if err != nil {
		return nil, err
	}
	userID := c.r.Header.Get("Mattermost-User-ID")

	// Check permissions to view the playbook
	if err := c.permissions.PlaybookView(userID, args.PlaybookID); err != nil {
		return nil, err
	}

	// Get the property field using the service
	propertyField, err := c.propertyService.GetPropertyField(args.PropertyID)
	if err != nil {
		return nil, errors.Wrap(err, "failed to get property field")
	}

	// Verify the property field belongs to the specified playbook
	if propertyField.TargetID != args.PlaybookID {
		return nil, errors.New("property field does not belong to the specified playbook")
	}

	return &PropertyFieldResolver{propertyField: *propertyField}, nil
}

func (r *PropertyRootResolver) AddPlaybookPropertyField(ctx context.Context, args struct {
	PlaybookID    string
	PropertyField PropertyFieldInput
}) (string, error) {
	c, err := getContext(ctx)
	if err != nil {
		return "", err
	}
	userID := c.r.Header.Get("Mattermost-User-ID")

	currentPlaybook, err := c.playbookService.Get(args.PlaybookID)
	if err != nil {
		return "", err
	}

	if err := c.permissions.PlaybookManageProperties(userID, currentPlaybook); err != nil {
		return "", err
	}

	if currentPlaybook.DeleteAt != 0 {
		return "", errors.New("archived playbooks can not be modified")
	}

	// Convert GraphQL input to PropertyField
	propertyField := convertPropertyFieldInputToPropertyField(args.PropertyField)

	// Create the property field using the service
	createdField, err := c.propertyService.CreatePropertyField(args.PlaybookID, *propertyField)
	if err != nil {
		return "", errors.Wrap(err, "failed to create property field")
	}

	return createdField.ID, nil
}

func (r *PropertyRootResolver) UpdatePlaybookPropertyField(ctx context.Context, args struct {
	PlaybookID      string
	PropertyFieldID string
	PropertyField   PropertyFieldInput
}) (string, error) {
	c, err := getContext(ctx)
	if err != nil {
		return "", err
	}
	userID := c.r.Header.Get("Mattermost-User-ID")

	currentPlaybook, err := c.playbookService.Get(args.PlaybookID)
	if err != nil {
		return "", err
	}

	if err := c.permissions.PlaybookManageProperties(userID, currentPlaybook); err != nil {
		return "", err
	}

	if currentPlaybook.DeleteAt != 0 {
		return "", errors.New("archived playbooks can not be modified")
	}

	// Get the existing property field to ensure it exists and belongs to this playbook
	existingField, err := c.propertyService.GetPropertyField(args.PropertyFieldID)
	if err != nil {
		return "", errors.Wrap(err, "failed to get existing property field")
	}

	// Verify the property field belongs to the specified playbook
	if existingField.TargetID != args.PlaybookID {
		return "", errors.New("property field does not belong to the specified playbook")
	}

	// Convert GraphQL input to PropertyField
	propertyField := convertPropertyFieldInputToPropertyField(args.PropertyField)
	propertyField.ID = args.PropertyFieldID

	// Update the property field using the service
	updatedField, err := c.propertyService.UpdatePropertyField(args.PlaybookID, *propertyField)
	if err != nil {
		return "", errors.Wrap(err, "failed to update property field")
	}

	return updatedField.ID, nil
}

func (r *PropertyRootResolver) DeletePlaybookPropertyField(ctx context.Context, args struct {
	PlaybookID      string
	PropertyFieldID string
}) (string, error) {
	c, err := getContext(ctx)
	if err != nil {
		return "", err
	}
	userID := c.r.Header.Get("Mattermost-User-ID")

	currentPlaybook, err := c.playbookService.Get(args.PlaybookID)
	if err != nil {
		return "", err
	}

	if err := c.permissions.PlaybookManageProperties(userID, currentPlaybook); err != nil {
		return "", err
	}

	if currentPlaybook.DeleteAt != 0 {
		return "", errors.New("archived playbooks can not be modified")
	}

	// Get the existing property field to ensure it exists and belongs to this playbook
	existingField, err := c.propertyService.GetPropertyField(args.PropertyFieldID)
	if err != nil {
		return "", errors.Wrap(err, "failed to get existing property field")
	}

	// Verify the property field belongs to the specified playbook
	if existingField.TargetID != args.PlaybookID {
		return "", errors.New("property field does not belong to the specified playbook")
	}

	// Delete the property field using the service
	err = c.propertyService.DeletePropertyField(args.PropertyFieldID)
	if err != nil {
		return "", errors.Wrap(err, "failed to delete property field")
	}

	return args.PropertyFieldID, nil
}

func (r *PropertyRootResolver) SetRunPropertyValue(ctx context.Context, args struct {
	RunID           string
	PropertyFieldID string
	Value           *JSONResolver
}) (string, error) {
	c, err := getContext(ctx)
	if err != nil {
		return "", err
	}
	userID := c.r.Header.Get("Mattermost-User-ID")

	// Extract the json.RawMessage from the JSONResolver
	var value json.RawMessage
	if args.Value != nil {
		value = args.Value.value
	} else {
		value = json.RawMessage(`null`)
	}

	// Get the run to check permissions
	playbookRun, err := c.playbookRunService.GetPlaybookRun(args.RunID)
	if err != nil {
		return "", errors.Wrap(err, "failed to get playbook run")
	}

	// Check permissions to modify the run
	if err := c.permissions.RunManageProperties(userID, playbookRun.ID); err != nil {
		return "", err
	}

	// Verify the property field exists and belongs to the run
	propertyField, err := c.propertyService.GetPropertyField(args.PropertyFieldID)
	if err != nil {
		return "", errors.Wrap(err, "failed to get property field")
	}

	if propertyField.TargetType != "run" || propertyField.TargetID != playbookRun.ID {
		return "", errors.New("property field does not belong to this run")
	}

	// Set the property value via PlaybookRunService (which handles websockets)
	propertyValue, err := c.playbookRunService.SetRunPropertyValue(playbookRun.ID, args.PropertyFieldID, value)
	if err != nil {
		return "", errors.Wrap(err, "failed to set property value")
	}

	return propertyValue.ID, nil
}

// convertPropertyFieldInputToPropertyField converts a GraphQL PropertyFieldInput to an app.PropertyField
func convertPropertyFieldInputToPropertyField(input PropertyFieldInput) *app.PropertyField {
	propertyField := &app.PropertyField{
		PropertyField: model.PropertyField{
			Name: input.Name,
			Type: input.Type,
		},
	}

	// Set default attrs if not provided
	if input.Attrs != nil {
		attrs := app.Attrs{}

		if input.Attrs.Visibility != nil {
			attrs.Visibility = *input.Attrs.Visibility
		} else {
			attrs.Visibility = app.PropertyFieldVisibilityDefault
		}

		if input.Attrs.SortOrder != nil {
			attrs.SortOrder = *input.Attrs.SortOrder
		}

		if input.Attrs.Options != nil {
			options := make(model.PropertyOptions[*model.PluginPropertyOption], 0, len(*input.Attrs.Options))
			for _, opt := range *input.Attrs.Options {
				var id string
				var name = opt.Name

				if opt.ID != nil && strings.TrimSpace(*opt.ID) != "" {
					id = *opt.ID
				} else {
					id = model.NewId()
				}
				option := model.NewPluginPropertyOption(id, name)
				if opt.Color != nil {
					option.SetValue("color", *opt.Color)
				}
				options = append(options, option)
			}
			attrs.Options = options
		}

		if input.Attrs.ParentID != nil {
			attrs.ParentID = *input.Attrs.ParentID
		}

		propertyField.Attrs = attrs
	} else {
		propertyField.Attrs = app.Attrs{
			Visibility: app.PropertyFieldVisibilityDefault,
		}
	}

	return propertyField
}<|MERGE_RESOLUTION|>--- conflicted
+++ resolved
@@ -5,11 +5,8 @@
 
 import (
 	"context"
-<<<<<<< HEAD
+	"encoding/json"
 	"strings"
-=======
-	"encoding/json"
->>>>>>> fb1b99ff
 
 	"github.com/mattermost/mattermost/server/public/model"
 	"github.com/pkg/errors"
