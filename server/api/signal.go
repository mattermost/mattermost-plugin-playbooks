package api

import (
	"encoding/json"
	"fmt"
	"net/http"

	"github.com/gorilla/mux"
	"github.com/mattermost/mattermost-plugin-playbooks/server/app"
	"github.com/mattermost/mattermost-plugin-playbooks/server/playbooks"
	"github.com/mattermost/mattermost-server/v6/model"
	"github.com/pkg/errors"
	"github.com/sirupsen/logrus"
)

type SignalHandler struct {
	*ErrorHandler
	api                   playbooks.ServicesAPI
	playbookRunService    app.PlaybookRunService
	playbookService       app.PlaybookService
	keywordsThreadIgnorer app.KeywordsThreadIgnorer
}

func NewSignalHandler(router *mux.Router, api playbooks.ServicesAPI, playbookRunService app.PlaybookRunService, playbookService app.PlaybookService, keywordsThreadIgnorer app.KeywordsThreadIgnorer) *SignalHandler {
	handler := &SignalHandler{
		ErrorHandler:          &ErrorHandler{},
		api:                   api,
		playbookRunService:    playbookRunService,
		playbookService:       playbookService,
		keywordsThreadIgnorer: keywordsThreadIgnorer,
	}

	signalRouter := router.PathPrefix("/signal").Subrouter()

	keywordsRouter := signalRouter.PathPrefix("/keywords").Subrouter()
	keywordsRouter.HandleFunc("/run-playbook", withContext(handler.playbookRun)).Methods(http.MethodPost)
	keywordsRouter.HandleFunc("/ignore-thread", withContext(handler.ignoreKeywords)).Methods(http.MethodPost)

	return handler
}

func (h *SignalHandler) playbookRun(c *Context, w http.ResponseWriter, r *http.Request) {
	publicErrorMessage := "unable to decode post action integration request"

	var req *model.PostActionIntegrationRequest
	err := json.NewDecoder(r.Body).Decode(&req)
	if err != nil {
		h.returnError(publicErrorMessage, err, c.logger, w)
		return
	}
	if req == nil {
		h.returnError(publicErrorMessage, errors.New("nil request"), c.logger, w)
		return
	}

	id, err := getStringField("selected_option", req.Context, w)
	if err != nil {
		h.returnError(publicErrorMessage, err, c.logger, w)
		return
	}

<<<<<<< HEAD
	postID, err := getStringField("postID", req.Context, w)
	if err != nil {
		h.returnError(publicErrorMessage, err, c.logger, w)
		return
	}

	post, err := h.api.GetPost(req.PostId)
	if err != nil {
		h.returnError(fmt.Sprintf("unable to get original post with ID %q", postID), err, c.logger, w)
		return
	}

=======
>>>>>>> 0823db39
	pbook, err := h.playbookService.Get(id)
	if err != nil {
		h.returnError("can't get chosen playbook", errors.Wrapf(err, "can't get chosen playbook, id - %s", id), c.logger, w)
		return
	}

	if err := h.playbookRunService.OpenCreatePlaybookRunDialog(req.TeamId, req.UserId, req.TriggerId, "", "", []app.Playbook{pbook}); err != nil {
		h.returnError("can't open dialog", errors.Wrap(err, "can't open a dialog"), c.logger, w)
		return
	}

	ReturnJSON(w, &model.PostActionIntegrationResponse{}, http.StatusOK)
	if err := h.api.Post.DeletePost(req.PostId); err != nil {
		h.returnError("unable to delete original post", err, c.logger, w)
		return
	}
}

func (h *SignalHandler) ignoreKeywords(c *Context, w http.ResponseWriter, r *http.Request) {
	publicErrorMessage := "unable to decode post action integration request"

	var req *model.PostActionIntegrationRequest
	err := json.NewDecoder(r.Body).Decode(&req)
	if err != nil || req == nil {
		h.returnError(publicErrorMessage, err, c.logger, w)
		return
	}

	postID, err := getStringField("postID", req.Context, w)
	if err != nil {
		h.returnError(publicErrorMessage, err, c.logger, w)
		return
	}
	post, err := h.api.GetPost(postID)
	if err != nil {
		h.returnError(publicErrorMessage, err, c.logger, w)
		return
	}

	h.keywordsThreadIgnorer.Ignore(postID, post.UserId)
	if post.RootId != "" {
		h.keywordsThreadIgnorer.Ignore(post.RootId, post.UserId)
	}

	ReturnJSON(w, &model.PostActionIntegrationResponse{}, http.StatusOK)
	if _, err := h.api.DeletePost(req.PostId); err != nil {
		h.returnError("unable to delete original post", err, c.logger, w)
		return
	}
}

func (h *SignalHandler) returnError(returnMessage string, err error, logger logrus.FieldLogger, w http.ResponseWriter) {
	resp := model.PostActionIntegrationResponse{
		EphemeralText: fmt.Sprintf("Error: %s", returnMessage),
	}
	logger.WithError(err).Warn(returnMessage)
	ReturnJSON(w, &resp, http.StatusOK)
}

func getStringField(field string, context map[string]interface{}, w http.ResponseWriter) (string, error) {
	fieldInt, ok := context[field]
	if !ok {
		return "", errors.Errorf("no %s field in the request context", field)
	}
	fieldValue, ok := fieldInt.(string)
	if !ok {
		return "", errors.Errorf("%s field is not a string", field)
	}
	return fieldValue, nil
}<|MERGE_RESOLUTION|>--- conflicted
+++ resolved
@@ -59,21 +59,6 @@
 		return
 	}
 
-<<<<<<< HEAD
-	postID, err := getStringField("postID", req.Context, w)
-	if err != nil {
-		h.returnError(publicErrorMessage, err, c.logger, w)
-		return
-	}
-
-	post, err := h.api.GetPost(req.PostId)
-	if err != nil {
-		h.returnError(fmt.Sprintf("unable to get original post with ID %q", postID), err, c.logger, w)
-		return
-	}
-
-=======
->>>>>>> 0823db39
 	pbook, err := h.playbookService.Get(id)
 	if err != nil {
 		h.returnError("can't get chosen playbook", errors.Wrapf(err, "can't get chosen playbook, id - %s", id), c.logger, w)
@@ -86,7 +71,7 @@
 	}
 
 	ReturnJSON(w, &model.PostActionIntegrationResponse{}, http.StatusOK)
-	if err := h.api.Post.DeletePost(req.PostId); err != nil {
+	if _, err := h.api.DeletePost(req.PostId); err != nil {
 		h.returnError("unable to delete original post", err, c.logger, w)
 		return
 	}
