--- conflicted
+++ resolved
@@ -177,7 +177,6 @@
 	postID: String!
 	teamID: String!
 	isFavorite: Boolean!
-<<<<<<< HEAD
 	currentStatus: String!
 	createAt: Float!
 	endAt: Float!
@@ -208,7 +207,7 @@
 	webhookOnStatusUpdateURLs: [String!]!
 
 	timelineEvents: [TimelineEvent!]!
-
+	metadata: Metadata!
 }
 
 type StatusPost {
@@ -227,11 +226,6 @@
 	summary: String!
 	subjectUserID: String!
 	creatorUserID: String!
-=======
-	ownerUserID: String!
-	participantIDs: [String!]!
-	metadata: Metadata!
->>>>>>> 1e69ad3c
 }
 
 input RunUpdates {
