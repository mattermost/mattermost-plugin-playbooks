package api

import (
	"encoding/json"
	"fmt"
	"net/http"
	"net/url"
	"strconv"
	"strings"

	"github.com/gorilla/mux"
	"github.com/mattermost/mattermost-plugin-playbooks/server/app"
	"github.com/mattermost/mattermost-plugin-playbooks/server/bot"
	"github.com/mattermost/mattermost-plugin-playbooks/server/config"
	"github.com/mattermost/mattermost-server/v6/model"
	"github.com/pkg/errors"

	pluginapi "github.com/mattermost/mattermost-plugin-api"
)

// PlaybookHandler is the API handler.
type PlaybookHandler struct {
	*ErrorHandler
	playbookService app.PlaybookService
	pluginAPI       *pluginapi.Client
	log             bot.Logger
	config          config.Service
	permissions     *app.PermissionsService
}

const SettingsKey = "global_settings"
const maxPlaybooksToAutocomplete = 15

// NewPlaybookHandler returns a new playbook api handler
func NewPlaybookHandler(router *mux.Router, playbookService app.PlaybookService, api *pluginapi.Client, log bot.Logger, configService config.Service, permissions *app.PermissionsService) *PlaybookHandler {
	handler := &PlaybookHandler{
		ErrorHandler:    &ErrorHandler{log: log},
		playbookService: playbookService,
		pluginAPI:       api,
		log:             log,
		config:          configService,
		permissions:     permissions,
	}

	playbooksRouter := router.PathPrefix("/playbooks").Subrouter()

	playbooksRouter.HandleFunc("", handler.createPlaybook).Methods(http.MethodPost)

	playbooksRouter.HandleFunc("", handler.getPlaybooks).Methods(http.MethodGet)
	playbooksRouter.HandleFunc("/autocomplete", handler.getPlaybooksAutoComplete).Methods(http.MethodGet)
	playbooksRouter.HandleFunc("/import", handler.importPlaybook).Methods(http.MethodPost)

	playbookRouter := playbooksRouter.PathPrefix("/{id:[A-Za-z0-9]+}").Subrouter()
	playbookRouter.HandleFunc("", handler.getPlaybook).Methods(http.MethodGet)
	playbookRouter.HandleFunc("", handler.updatePlaybook).Methods(http.MethodPut)
	playbookRouter.HandleFunc("", handler.archivePlaybook).Methods(http.MethodDelete)
	playbookRouter.HandleFunc("/restore", handler.restorePlaybook).Methods(http.MethodPut)
	playbookRouter.HandleFunc("/export", handler.exportPlaybook).Methods(http.MethodGet)

	autoFollowsRouter := playbookRouter.PathPrefix("/autofollows").Subrouter()
	autoFollowRouter := autoFollowsRouter.PathPrefix("/{userID:[A-Za-z0-9]+}").Subrouter()
	autoFollowRouter.HandleFunc("", handler.autoFollow).Methods(http.MethodPut)
	autoFollowRouter.HandleFunc("", handler.autoUnfollow).Methods(http.MethodDelete)
	autoFollowRouter.HandleFunc("", handler.isAutoFollowing).Methods(http.MethodGet)

	return handler
}

<<<<<<< HEAD
func (h *PlaybookHandler) createPlaybook(w http.ResponseWriter, r *http.Request) {
	userID := r.Header.Get("Mattermost-User-ID")
	var playbook app.Playbook
	if err := json.NewDecoder(r.Body).Decode(&playbook); err != nil {
		h.HandleErrorWithCode(w, http.StatusBadRequest, "unable to decode playbook", err)
		return
	}

	if playbook.ID != "" {
		h.HandleErrorWithCode(w, http.StatusBadRequest, "Playbook given already has ID", nil)
		return
	}

	if playbook.ReminderTimerDefaultSeconds <= 0 {
		h.HandleErrorWithCode(w, http.StatusBadRequest, "playbook ReminderTimerDefaultSeconds must be > 0", nil)
		return
	}

	if err := h.validateMetrics(playbook); err != nil {
		h.HandleErrorWithCode(w, http.StatusBadRequest, "invalid metrics configs", err)
		return
	}

	if !h.PermissionsCheck(w, h.permissions.PlaybookCreate(userID, playbook)) {
		return
	}

	// If not specified make the creator the sole admin
	if len(playbook.Members) == 0 {
		playbook.Members = []app.PlaybookMember{
			{
				UserID: userID,
				Roles:  []string{app.PlaybookRoleMember, app.PlaybookRoleAdmin},
			},
		}
	}

=======
func (h *PlaybookHandler) validPlaybookCreation(w http.ResponseWriter, playbook *app.Playbook) bool {
>>>>>>> 53da83c1
	if playbook.WebhookOnCreationEnabled {
		if len(playbook.WebhookOnCreationURLs) > 64 {
			msg := "too many registered creation webhook urls, limit to less than 64"
			h.HandleErrorWithCode(w, http.StatusBadRequest, msg, errors.Errorf(msg))
			return false
		}

		for _, webhook := range playbook.WebhookOnCreationURLs {
			url, err := url.ParseRequestURI(webhook)
			if err != nil {
				h.HandleErrorWithCode(w, http.StatusBadRequest, "invalid creation webhook URL", err)
				return false
			}

			if url.Scheme != "http" && url.Scheme != "https" {
				msg := fmt.Sprintf("protocol in creation webhook URL is %s; only HTTP and HTTPS are accepted", url.Scheme)
				h.HandleErrorWithCode(w, http.StatusBadRequest, msg, errors.Errorf(msg))
				return false
			}
		}
	}

	if playbook.WebhookOnStatusUpdateEnabled {
		if len(playbook.WebhookOnStatusUpdateURLs) > 64 {
			msg := "too many registered update webhook urls, limit to less than 64"
			h.HandleErrorWithCode(w, http.StatusBadRequest, msg, errors.Errorf(msg))
			return false
		}

		for _, webhook := range playbook.WebhookOnStatusUpdateURLs {
			url, err := url.ParseRequestURI(webhook)
			if err != nil {
				h.HandleErrorWithCode(w, http.StatusBadRequest, "invalid update webhook URL", err)
				return false
			}

			if url.Scheme != "http" && url.Scheme != "https" {
				msg := fmt.Sprintf("protocol in update webhook URL is %s; only HTTP and HTTPS are accepted", url.Scheme)
				h.HandleErrorWithCode(w, http.StatusBadRequest, msg, errors.Errorf(msg))
				return false
			}
		}
	}

	if playbook.CategorizeChannelEnabled {
		if err := h.validateCategoryName(playbook.CategoryName); err != nil {
			h.HandleErrorWithCode(w, http.StatusBadRequest, "invalid category name", err)
			return false
		}
	}

	if len(playbook.SignalAnyKeywords) != 0 {
		playbook.SignalAnyKeywords = removeDuplicates(playbook.SignalAnyKeywords)
	}

	if playbook.BroadcastEnabled {
		for _, channelID := range playbook.BroadcastChannelIDs {
			channel, err := h.pluginAPI.Channel.Get(channelID)
			if err != nil {
				h.HandleErrorWithCode(w, http.StatusBadRequest, "broadcasting to invalid channel ID", err)
				return false
			}
			// check if channel is archived
			if channel.DeleteAt != 0 {
				h.HandleErrorWithCode(w, http.StatusBadRequest, "broadcasting to archived channel", err)
				return false
			}
		}
	}

	return true
}

func (h *PlaybookHandler) createPlaybook(w http.ResponseWriter, r *http.Request) {
	userID := r.Header.Get("Mattermost-User-ID")
	var playbook app.Playbook
	if err := json.NewDecoder(r.Body).Decode(&playbook); err != nil {
		h.HandleErrorWithCode(w, http.StatusBadRequest, "unable to decode playbook", err)
		return
	}

	if playbook.ID != "" {
		h.HandleErrorWithCode(w, http.StatusBadRequest, "Playbook given already has ID", nil)
		return
	}

	if playbook.ReminderTimerDefaultSeconds <= 0 {
		h.HandleErrorWithCode(w, http.StatusBadRequest, "playbook ReminderTimerDefaultSeconds must be > 0", nil)
		return
	}

	if !h.PermissionsCheck(w, h.permissions.PlaybookCreate(userID, playbook)) {
		return
	}

	// If not specified make the creator the sole admin
	if len(playbook.Members) == 0 {
		playbook.Members = []app.PlaybookMember{
			{
				UserID: userID,
				Roles:  []string{app.PlaybookRoleMember, app.PlaybookRoleAdmin},
			},
		}
	}

	if !h.validPlaybookCreation(w, &playbook) {
		return
	}

	id, err := h.playbookService.Create(playbook, userID)
	if err != nil {
		h.HandleError(w, err)
		return
	}

	result := struct {
		ID string `json:"id"`
	}{
		ID: id,
	}
	w.Header().Add("Location", makeAPIURL(h.pluginAPI, "playbooks/%s", id))

	ReturnJSON(w, &result, http.StatusCreated)
}

func (h *PlaybookHandler) getPlaybook(w http.ResponseWriter, r *http.Request) {
	vars := mux.Vars(r)
	playbookID := vars["id"]
	userID := r.Header.Get("Mattermost-User-ID")

	if !h.PermissionsCheck(w, h.permissions.PlaybookView(userID, playbookID)) {
		return
	}

	playbook, err := h.playbookService.Get(playbookID)
	if err != nil {
		h.HandleError(w, err)
		return
	}

	ReturnJSON(w, &playbook, http.StatusOK)
}

func (h *PlaybookHandler) updatePlaybook(w http.ResponseWriter, r *http.Request) {
	vars := mux.Vars(r)
	userID := r.Header.Get("Mattermost-User-ID")
	var playbook app.Playbook
	if err := json.NewDecoder(r.Body).Decode(&playbook); err != nil {
		h.HandleErrorWithCode(w, http.StatusBadRequest, "unable to decode playbook", err)
		return
	}

	// Force parsed playbook id to be URL parameter id
	playbook.ID = vars["id"]
	oldPlaybook, err := h.playbookService.Get(playbook.ID)
	if err != nil {
		h.HandleError(w, err)
		return
	}

	if err := h.validateMetrics(playbook); err != nil {
		h.HandleErrorWithCode(w, http.StatusBadRequest, "invalid metrics configs", err)
		return
	}

	if !h.PermissionsCheck(w, h.permissions.PlaybookModifyWithFixes(userID, &playbook, oldPlaybook)) {
		return
	}

	if oldPlaybook.DeleteAt != 0 {
		h.HandleErrorWithCode(w, http.StatusBadRequest, "Playbook cannot be modified", fmt.Errorf("playbook with id '%s' cannot be modified because it is archived", playbook.ID))
		return
	}

	if playbook.WebhookOnCreationEnabled {
		for _, webhook := range playbook.WebhookOnCreationURLs {
			var parsedURL *url.URL
			parsedURL, err = url.ParseRequestURI(webhook)
			if err != nil {
				h.HandleErrorWithCode(w, http.StatusBadRequest, "invalid creation webhook URL", err)
				return
			}

			if parsedURL.Scheme != "http" && parsedURL.Scheme != "https" {
				msg := fmt.Sprintf("protocol in creation webhook URL is %s; only HTTP and HTTPS are accepted", parsedURL.Scheme)
				h.HandleErrorWithCode(w, http.StatusBadRequest, msg, errors.Errorf(msg))
				return
			}
		}
	}

	if playbook.WebhookOnStatusUpdateEnabled {
		for _, webhook := range playbook.WebhookOnStatusUpdateURLs {
			var parsedURL *url.URL
			parsedURL, err = url.ParseRequestURI(webhook)
			if err != nil {
				h.HandleErrorWithCode(w, http.StatusBadRequest, "invalid update webhook URL", err)
				return
			}

			if parsedURL.Scheme != "http" && parsedURL.Scheme != "https" {
				msg := fmt.Sprintf("protocol in update webhook URL is %s; only HTTP and HTTPS are accepted", parsedURL.Scheme)
				h.HandleErrorWithCode(w, http.StatusBadRequest, msg, errors.Errorf(msg))
				return
			}
		}
	}

	if playbook.CategorizeChannelEnabled {
		if err = h.validateCategoryName(playbook.CategoryName); err != nil {
			h.HandleErrorWithCode(w, http.StatusBadRequest, "invalid category name", err)
			return
		}
	}

	if len(playbook.SignalAnyKeywords) != 0 {
		playbook.SignalAnyKeywords = removeDuplicates(playbook.SignalAnyKeywords)
	}

	err = h.playbookService.Update(playbook, userID)
	if err != nil {
		h.HandleError(w, err)
		return
	}

	w.WriteHeader(http.StatusOK)
}

func (h *PlaybookHandler) archivePlaybook(w http.ResponseWriter, r *http.Request) {
	vars := mux.Vars(r)
	playbookID := vars["id"]
	userID := r.Header.Get("Mattermost-User-ID")

	playbookToArchive, err := h.playbookService.Get(playbookID)
	if err != nil {
		h.HandleError(w, err)
		return
	}

	if !h.PermissionsCheck(w, h.permissions.DeletePlaybook(userID, playbookToArchive)) {
		return
	}

	err = h.playbookService.Archive(playbookToArchive, userID)
	if err != nil {
		h.HandleError(w, err)
		return
	}

	w.WriteHeader(http.StatusNoContent)
}

func (h *PlaybookHandler) restorePlaybook(w http.ResponseWriter, r *http.Request) {
	vars := mux.Vars(r)
	playbookID := vars["id"]
	userID := r.Header.Get("Mattermost-User-ID")

	playbookToRestore, err := h.playbookService.Get(playbookID)
	if err != nil {
		h.HandleError(w, err)
		return
	}

	if !h.PermissionsCheck(w, h.permissions.DeletePlaybook(userID, playbookToRestore)) {
		return
	}

	err = h.playbookService.Restore(playbookToRestore, userID)
	if err != nil {
		h.HandleError(w, err)
		return
	}

	w.WriteHeader(http.StatusNoContent)
}

func (h *PlaybookHandler) getPlaybooks(w http.ResponseWriter, r *http.Request) {
	params := r.URL.Query()
	teamID := params.Get("team_id")
	userID := r.Header.Get("Mattermost-User-ID")
	opts, err := parseGetPlaybooksOptions(r.URL)
	if err != nil {
		h.HandleErrorWithCode(w, http.StatusBadRequest, fmt.Sprintf("failed to get playbooks: %s", err.Error()), nil)
		return
	}

	if teamID != "" && !h.PermissionsCheck(w, h.permissions.PlaybookList(userID, teamID)) {
		return
	}

	requesterInfo := app.RequesterInfo{
		UserID:  userID,
		TeamID:  teamID,
		IsAdmin: app.IsSystemAdmin(userID, h.pluginAPI),
	}

	playbookResults, err := h.playbookService.GetPlaybooksForTeam(requesterInfo, teamID, opts)
	if err != nil {
		h.HandleError(w, err)
		return
	}

	ReturnJSON(w, playbookResults, http.StatusOK)
}

func (h *PlaybookHandler) getPlaybooksAutoComplete(w http.ResponseWriter, r *http.Request) {
	query := r.URL.Query()
	teamID := query.Get("team_id")
	userID := r.Header.Get("Mattermost-User-ID")

	if !h.PermissionsCheck(w, h.permissions.PlaybookList(userID, teamID)) {
		return
	}

	requesterInfo := app.RequesterInfo{
		UserID:  userID,
		TeamID:  teamID,
		IsAdmin: app.IsSystemAdmin(userID, h.pluginAPI),
	}

	playbooksResult, err := h.playbookService.GetPlaybooksForTeam(requesterInfo, teamID, app.PlaybookFilterOptions{
		Page:    0,
		PerPage: maxPlaybooksToAutocomplete,
	})
	if err != nil {
		h.HandleError(w, err)
		return
	}

	list := make([]model.AutocompleteListItem, 0)

	for _, playbook := range playbooksResult.Items {
		list = append(list, model.AutocompleteListItem{
			Item:     playbook.ID,
			HelpText: playbook.Title,
		})
	}

	ReturnJSON(w, list, http.StatusOK)
}

func parseGetPlaybooksOptions(u *url.URL) (app.PlaybookFilterOptions, error) {
	params := u.Query()

	var sortField app.SortField
	param := strings.ToLower(params.Get("sort"))
	switch param {
	case "title", "":
		sortField = app.SortByTitle
	case "stages":
		sortField = app.SortByStages
	case "steps":
		sortField = app.SortBySteps
	case "runs":
		sortField = app.SortByRuns
	default:
		return app.PlaybookFilterOptions{}, errors.Errorf("bad parameter 'sort' (%s): it should be empty or one of 'title', 'stages' or 'steps'", param)
	}

	var sortDirection app.SortDirection
	param = strings.ToLower(params.Get("direction"))
	switch param {
	case "asc", "":
		sortDirection = app.DirectionAsc
	case "desc":
		sortDirection = app.DirectionDesc
	default:
		return app.PlaybookFilterOptions{}, errors.Errorf("bad parameter 'direction' (%s): it should be empty or one of 'asc' or 'desc'", param)
	}

	pageParam := params.Get("page")
	if pageParam == "" {
		pageParam = "0"
	}
	page, err := strconv.Atoi(pageParam)
	if err != nil {
		return app.PlaybookFilterOptions{}, errors.Wrapf(err, "bad parameter 'page': it should be a number")
	}
	if page < 0 {
		return app.PlaybookFilterOptions{}, errors.Errorf("bad parameter 'page': it should be a positive number")
	}

	perPageParam := params.Get("per_page")
	if perPageParam == "" || perPageParam == "0" {
		perPageParam = "1000"
	}
	perPage, err := strconv.Atoi(perPageParam)
	if err != nil {
		return app.PlaybookFilterOptions{}, errors.Wrapf(err, "bad parameter 'per_page': it should be a number")
	}
	if perPage < 0 {
		return app.PlaybookFilterOptions{}, errors.Errorf("bad parameter 'per_page': it should be a positive number")
	}

	searchTerm := u.Query().Get("search_term")

	return app.PlaybookFilterOptions{
		Sort:       sortField,
		Direction:  sortDirection,
		Page:       page,
		PerPage:    perPage,
		SearchTerm: searchTerm,
	}, nil
}

func removeDuplicates(a []string) []string {
	items := make(map[string]bool)
	for _, item := range a {
		if item != "" {
			items[item] = true
		}
	}
	res := make([]string, 0, len(items))
	for item := range items {
		res = append(res, item)
	}
	return res
}

func (h *PlaybookHandler) validateCategoryName(categoryName string) error {
	categoryNameLength := len(categoryName)
	if categoryNameLength > 22 {
		msg := fmt.Sprintf("invalid category name: %s (maximum length is 22 characters)", categoryName)
		return errors.Errorf(msg)
	}
	return nil
}

func (h *PlaybookHandler) autoFollow(w http.ResponseWriter, r *http.Request) {
	playbookID := mux.Vars(r)["id"]
	currentUserID := r.Header.Get("Mattermost-User-ID")
	userID := mux.Vars(r)["userID"]

	if currentUserID != userID && !app.IsSystemAdmin(currentUserID, h.pluginAPI) {
		h.HandleErrorWithCode(w, http.StatusForbidden, "User doesn't have permissions to make another user autofollow the playbook.", nil)
		return
	}

	if !h.PermissionsCheck(w, h.permissions.PlaybookView(userID, playbookID)) {
		return
	}

	if err := h.playbookService.AutoFollow(playbookID, userID); err != nil {
		h.HandleError(w, err)
		return
	}

	w.WriteHeader(http.StatusOK)
}

func (h *PlaybookHandler) autoUnfollow(w http.ResponseWriter, r *http.Request) {
	playbookID := mux.Vars(r)["id"]
	currentUserID := r.Header.Get("Mattermost-User-ID")
	userID := mux.Vars(r)["userID"]

	if currentUserID != userID && !app.IsSystemAdmin(currentUserID, h.pluginAPI) {
		h.HandleErrorWithCode(w, http.StatusForbidden, "User doesn't have permissions to make another user autofollow the playbook.", nil)
		return
	}

	if !h.PermissionsCheck(w, h.permissions.PlaybookView(userID, playbookID)) {
		return
	}

	if err := h.playbookService.AutoUnfollow(playbookID, userID); err != nil {
		h.HandleError(w, err)
		return
	}

	w.WriteHeader(http.StatusOK)
}

func (h *PlaybookHandler) isAutoFollowing(w http.ResponseWriter, r *http.Request) {
	playbookID := mux.Vars(r)["id"]
	currentUserID := r.Header.Get("Mattermost-User-ID")
	userID := mux.Vars(r)["userID"]

	if currentUserID != userID && !app.IsSystemAdmin(currentUserID, h.pluginAPI) {
		h.HandleErrorWithCode(w, http.StatusForbidden, "Current user doesn't have permissions to check whether user is autofollowing or not.", nil)
		return
	}

	if !h.PermissionsCheck(w, h.permissions.PlaybookView(userID, playbookID)) {
		return
	}

	isAutoFollowing, err := h.playbookService.IsAutoFollowing(playbookID, userID)
	if err != nil {
		h.HandleError(w, err)
		return
	}

	ReturnJSON(w, isAutoFollowing, http.StatusOK)
}

func (h *PlaybookHandler) exportPlaybook(w http.ResponseWriter, r *http.Request) {
	vars := mux.Vars(r)
	playbookID := vars["id"]
	userID := r.Header.Get("Mattermost-User-ID")

	playbook, err := h.playbookService.Get(playbookID)
	if err != nil {
		h.HandleError(w, err)
		return
	}

	if !h.PermissionsCheck(w, h.permissions.PlaybookViewWithPlaybook(userID, playbook)) {
		return
	}

	export, err := app.GeneratePlaybookExport(playbook)
	if err != nil {
		h.HandleError(w, err)
		return
	}

	w.Header().Set("Content-Type", "application/json")
	w.WriteHeader(http.StatusOK)
	_, _ = w.Write(export)
}

<<<<<<< HEAD
func (h *PlaybookHandler) validateMetrics(pb app.Playbook) error {
	if len(pb.Metrics) > app.MaxMetricsPerPlaybook {
		return errors.Errorf(fmt.Sprintf("playbook cannot have more than %d key metrics", app.MaxMetricsPerPlaybook))
	}

	//check if titles are unique
	set := make(map[string]bool)
	for _, m := range pb.Metrics {
		set[m.Title] = true
	}
	if len(set) < len(pb.Metrics) {
		return errors.Errorf("metrics names must be unique")
	}
	return nil
=======
func (h *PlaybookHandler) importPlaybook(w http.ResponseWriter, r *http.Request) {
	params := r.URL.Query()
	teamID := params.Get("team_id")
	userID := r.Header.Get("Mattermost-User-ID")
	var importBlock struct {
		app.Playbook
		Version int `json:"version"`
	}
	if err := json.NewDecoder(r.Body).Decode(&importBlock); err != nil {
		h.HandleErrorWithCode(w, http.StatusBadRequest, "unable to decode playbook import", err)
		return
	}
	playbook := importBlock.Playbook

	if playbook.ID != "" {
		h.HandleErrorWithCode(w, http.StatusBadRequest, "playbook import should not have ID field", nil)
		return
	}

	if importBlock.Version != app.CurrentPlaybookExportVersion {
		h.HandleErrorWithCode(w, http.StatusBadRequest, "Unsupported import version", nil)
		return
	}

	// Make the importer the sole admin of the playbook.
	playbook.Members = []app.PlaybookMember{
		{
			UserID: userID,
			Roles:  []string{app.PlaybookRoleMember, app.PlaybookRoleAdmin},
		},
	}

	if teamID != "" {
		playbook.TeamID = teamID
	}

	if !h.PermissionsCheck(w, h.permissions.PlaybookCreate(userID, playbook)) {
		return
	}

	if !h.validPlaybookCreation(w, &playbook) {
		return
	}

	id, err := h.playbookService.Create(playbook, userID)
	if err != nil {
		h.HandleError(w, err)
		return
	}

	result := struct {
		ID string `json:"id"`
	}{
		ID: id,
	}
	w.Header().Add("Location", makeAPIURL(h.pluginAPI, "playbooks/%s", id))

	ReturnJSON(w, &result, http.StatusCreated)
>>>>>>> 53da83c1
}<|MERGE_RESOLUTION|>--- conflicted
+++ resolved
@@ -66,7 +66,80 @@
 	return handler
 }
 
-<<<<<<< HEAD
+func (h *PlaybookHandler) validPlaybookCreation(w http.ResponseWriter, playbook *app.Playbook) bool {
+	if playbook.WebhookOnCreationEnabled {
+		if len(playbook.WebhookOnCreationURLs) > 64 {
+			msg := "too many registered creation webhook urls, limit to less than 64"
+			h.HandleErrorWithCode(w, http.StatusBadRequest, msg, errors.Errorf(msg))
+			return false
+		}
+
+		for _, webhook := range playbook.WebhookOnCreationURLs {
+			url, err := url.ParseRequestURI(webhook)
+			if err != nil {
+				h.HandleErrorWithCode(w, http.StatusBadRequest, "invalid creation webhook URL", err)
+				return false
+			}
+
+			if url.Scheme != "http" && url.Scheme != "https" {
+				msg := fmt.Sprintf("protocol in creation webhook URL is %s; only HTTP and HTTPS are accepted", url.Scheme)
+				h.HandleErrorWithCode(w, http.StatusBadRequest, msg, errors.Errorf(msg))
+				return false
+			}
+		}
+	}
+
+	if playbook.WebhookOnStatusUpdateEnabled {
+		if len(playbook.WebhookOnStatusUpdateURLs) > 64 {
+			msg := "too many registered update webhook urls, limit to less than 64"
+			h.HandleErrorWithCode(w, http.StatusBadRequest, msg, errors.Errorf(msg))
+			return false
+		}
+
+		for _, webhook := range playbook.WebhookOnStatusUpdateURLs {
+			url, err := url.ParseRequestURI(webhook)
+			if err != nil {
+				h.HandleErrorWithCode(w, http.StatusBadRequest, "invalid update webhook URL", err)
+				return false
+			}
+
+			if url.Scheme != "http" && url.Scheme != "https" {
+				msg := fmt.Sprintf("protocol in update webhook URL is %s; only HTTP and HTTPS are accepted", url.Scheme)
+				h.HandleErrorWithCode(w, http.StatusBadRequest, msg, errors.Errorf(msg))
+				return false
+			}
+		}
+	}
+
+	if playbook.CategorizeChannelEnabled {
+		if err := h.validateCategoryName(playbook.CategoryName); err != nil {
+			h.HandleErrorWithCode(w, http.StatusBadRequest, "invalid category name", err)
+			return false
+		}
+	}
+
+	if len(playbook.SignalAnyKeywords) != 0 {
+		playbook.SignalAnyKeywords = removeDuplicates(playbook.SignalAnyKeywords)
+	}
+
+	if playbook.BroadcastEnabled {
+		for _, channelID := range playbook.BroadcastChannelIDs {
+			channel, err := h.pluginAPI.Channel.Get(channelID)
+			if err != nil {
+				h.HandleErrorWithCode(w, http.StatusBadRequest, "broadcasting to invalid channel ID", err)
+				return false
+			}
+			// check if channel is archived
+			if channel.DeleteAt != 0 {
+				h.HandleErrorWithCode(w, http.StatusBadRequest, "broadcasting to archived channel", err)
+				return false
+			}
+		}
+	}
+
+	return true
+}
+
 func (h *PlaybookHandler) createPlaybook(w http.ResponseWriter, r *http.Request) {
 	userID := r.Header.Get("Mattermost-User-ID")
 	var playbook app.Playbook
@@ -82,11 +155,6 @@
 
 	if playbook.ReminderTimerDefaultSeconds <= 0 {
 		h.HandleErrorWithCode(w, http.StatusBadRequest, "playbook ReminderTimerDefaultSeconds must be > 0", nil)
-		return
-	}
-
-	if err := h.validateMetrics(playbook); err != nil {
-		h.HandleErrorWithCode(w, http.StatusBadRequest, "invalid metrics configs", err)
 		return
 	}
 
@@ -104,115 +172,12 @@
 		}
 	}
 
-=======
-func (h *PlaybookHandler) validPlaybookCreation(w http.ResponseWriter, playbook *app.Playbook) bool {
->>>>>>> 53da83c1
-	if playbook.WebhookOnCreationEnabled {
-		if len(playbook.WebhookOnCreationURLs) > 64 {
-			msg := "too many registered creation webhook urls, limit to less than 64"
-			h.HandleErrorWithCode(w, http.StatusBadRequest, msg, errors.Errorf(msg))
-			return false
-		}
-
-		for _, webhook := range playbook.WebhookOnCreationURLs {
-			url, err := url.ParseRequestURI(webhook)
-			if err != nil {
-				h.HandleErrorWithCode(w, http.StatusBadRequest, "invalid creation webhook URL", err)
-				return false
-			}
-
-			if url.Scheme != "http" && url.Scheme != "https" {
-				msg := fmt.Sprintf("protocol in creation webhook URL is %s; only HTTP and HTTPS are accepted", url.Scheme)
-				h.HandleErrorWithCode(w, http.StatusBadRequest, msg, errors.Errorf(msg))
-				return false
-			}
-		}
-	}
-
-	if playbook.WebhookOnStatusUpdateEnabled {
-		if len(playbook.WebhookOnStatusUpdateURLs) > 64 {
-			msg := "too many registered update webhook urls, limit to less than 64"
-			h.HandleErrorWithCode(w, http.StatusBadRequest, msg, errors.Errorf(msg))
-			return false
-		}
-
-		for _, webhook := range playbook.WebhookOnStatusUpdateURLs {
-			url, err := url.ParseRequestURI(webhook)
-			if err != nil {
-				h.HandleErrorWithCode(w, http.StatusBadRequest, "invalid update webhook URL", err)
-				return false
-			}
-
-			if url.Scheme != "http" && url.Scheme != "https" {
-				msg := fmt.Sprintf("protocol in update webhook URL is %s; only HTTP and HTTPS are accepted", url.Scheme)
-				h.HandleErrorWithCode(w, http.StatusBadRequest, msg, errors.Errorf(msg))
-				return false
-			}
-		}
-	}
-
-	if playbook.CategorizeChannelEnabled {
-		if err := h.validateCategoryName(playbook.CategoryName); err != nil {
-			h.HandleErrorWithCode(w, http.StatusBadRequest, "invalid category name", err)
-			return false
-		}
-	}
-
-	if len(playbook.SignalAnyKeywords) != 0 {
-		playbook.SignalAnyKeywords = removeDuplicates(playbook.SignalAnyKeywords)
-	}
-
-	if playbook.BroadcastEnabled {
-		for _, channelID := range playbook.BroadcastChannelIDs {
-			channel, err := h.pluginAPI.Channel.Get(channelID)
-			if err != nil {
-				h.HandleErrorWithCode(w, http.StatusBadRequest, "broadcasting to invalid channel ID", err)
-				return false
-			}
-			// check if channel is archived
-			if channel.DeleteAt != 0 {
-				h.HandleErrorWithCode(w, http.StatusBadRequest, "broadcasting to archived channel", err)
-				return false
-			}
-		}
-	}
-
-	return true
-}
-
-func (h *PlaybookHandler) createPlaybook(w http.ResponseWriter, r *http.Request) {
-	userID := r.Header.Get("Mattermost-User-ID")
-	var playbook app.Playbook
-	if err := json.NewDecoder(r.Body).Decode(&playbook); err != nil {
-		h.HandleErrorWithCode(w, http.StatusBadRequest, "unable to decode playbook", err)
-		return
-	}
-
-	if playbook.ID != "" {
-		h.HandleErrorWithCode(w, http.StatusBadRequest, "Playbook given already has ID", nil)
-		return
-	}
-
-	if playbook.ReminderTimerDefaultSeconds <= 0 {
-		h.HandleErrorWithCode(w, http.StatusBadRequest, "playbook ReminderTimerDefaultSeconds must be > 0", nil)
-		return
-	}
-
-	if !h.PermissionsCheck(w, h.permissions.PlaybookCreate(userID, playbook)) {
-		return
-	}
-
-	// If not specified make the creator the sole admin
-	if len(playbook.Members) == 0 {
-		playbook.Members = []app.PlaybookMember{
-			{
-				UserID: userID,
-				Roles:  []string{app.PlaybookRoleMember, app.PlaybookRoleAdmin},
-			},
-		}
-	}
-
 	if !h.validPlaybookCreation(w, &playbook) {
+		return
+	}
+
+	if err := h.validateMetrics(playbook); err != nil {
+		h.HandleErrorWithCode(w, http.StatusBadRequest, "invalid metrics configs", err)
 		return
 	}
 
@@ -628,22 +593,6 @@
 	_, _ = w.Write(export)
 }
 
-<<<<<<< HEAD
-func (h *PlaybookHandler) validateMetrics(pb app.Playbook) error {
-	if len(pb.Metrics) > app.MaxMetricsPerPlaybook {
-		return errors.Errorf(fmt.Sprintf("playbook cannot have more than %d key metrics", app.MaxMetricsPerPlaybook))
-	}
-
-	//check if titles are unique
-	set := make(map[string]bool)
-	for _, m := range pb.Metrics {
-		set[m.Title] = true
-	}
-	if len(set) < len(pb.Metrics) {
-		return errors.Errorf("metrics names must be unique")
-	}
-	return nil
-=======
 func (h *PlaybookHandler) importPlaybook(w http.ResponseWriter, r *http.Request) {
 	params := r.URL.Query()
 	teamID := params.Get("team_id")
@@ -702,5 +651,20 @@
 	w.Header().Add("Location", makeAPIURL(h.pluginAPI, "playbooks/%s", id))
 
 	ReturnJSON(w, &result, http.StatusCreated)
->>>>>>> 53da83c1
+}
+
+func (h *PlaybookHandler) validateMetrics(pb app.Playbook) error {
+	if len(pb.Metrics) > app.MaxMetricsPerPlaybook {
+		return errors.Errorf(fmt.Sprintf("playbook cannot have more than %d key metrics", app.MaxMetricsPerPlaybook))
+	}
+
+	//check if titles are unique
+	set := make(map[string]bool)
+	for _, m := range pb.Metrics {
+		set[m.Title] = true
+	}
+	if len(set) < len(pb.Metrics) {
+		return errors.Errorf("metrics names must be unique")
+	}
+	return nil
 }