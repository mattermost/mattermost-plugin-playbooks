package api

import (
	"encoding/json"
	"fmt"
	"net/http"
	"net/url"
	"strconv"
	"strings"

	"github.com/gorilla/mux"
	"github.com/mattermost/mattermost-plugin-incident-collaboration/server/bot"
	"github.com/mattermost/mattermost-plugin-incident-collaboration/server/permissions"
	"github.com/mattermost/mattermost-plugin-incident-collaboration/server/playbook"
	"github.com/mattermost/mattermost-server/v5/model"
	"github.com/pkg/errors"

	pluginapi "github.com/mattermost/mattermost-plugin-api"
)

// PlaybookHandler is the API handler.
type PlaybookHandler struct {
	playbookService playbook.Service
	pluginAPI       *pluginapi.Client
	log             bot.Logger
}

// NewPlaybookHandler returns a new playbook api handler
func NewPlaybookHandler(router *mux.Router, playbookService playbook.Service, api *pluginapi.Client, log bot.Logger) *PlaybookHandler {
	handler := &PlaybookHandler{
		playbookService: playbookService,
		pluginAPI:       api,
		log:             log,
	}

	playbooksRouter := router.PathPrefix("/playbooks").Subrouter()
	playbooksRouter.HandleFunc("", handler.createPlaybook).Methods(http.MethodPost)
	playbooksRouter.HandleFunc("", handler.getPlaybooks).Methods(http.MethodGet)
	playbooksRouter.HandleFunc("/autocomplete", handler.getPlaybooksAutoComplete).Methods(http.MethodGet)

	playbookRouter := playbooksRouter.PathPrefix("/{id:[A-Za-z0-9]+}").Subrouter()
	playbookRouter.HandleFunc("", handler.getPlaybook).Methods(http.MethodGet)
	playbookRouter.HandleFunc("", handler.updatePlaybook).Methods(http.MethodPut)
	playbookRouter.HandleFunc("", handler.deletePlaybook).Methods(http.MethodDelete)

	return handler
}

func (h *PlaybookHandler) createPlaybook(w http.ResponseWriter, r *http.Request) {
	userID := r.Header.Get("Mattermost-User-ID")

	var pbook playbook.Playbook
	if err := json.NewDecoder(r.Body).Decode(&pbook); err != nil {
		HandleErrorWithCode(w, http.StatusBadRequest, "unable to decode playbook", err)
		return
	}

	if pbook.ID != "" {
		HandleErrorWithCode(w, http.StatusBadRequest, "Playbook given already has ID", nil)
		return
	}

	if pbook.BroadcastChannelID != "" &&
		!h.pluginAPI.User.HasPermissionToChannel(userID, pbook.BroadcastChannelID, model.PERMISSION_CREATE_POST) {
		HandleErrorWithCode(w, http.StatusForbidden, "Not authorized", errors.Errorf(
			"userID %s does not have permission to create posts in the channel %s",
			userID,
			pbook.BroadcastChannelID,
		))
		return
	}

	if !permissions.CanViewTeam(userID, pbook.TeamID, h.pluginAPI) {
		HandleErrorWithCode(w, http.StatusForbidden, "Not authorized", errors.Errorf(
			"userID %s does not have permission to create playbook on teamID %s",
			userID,
			pbook.TeamID,
		))
		return
	}

<<<<<<< HEAD
	for _, userID := range pbook.InvitedUserIDs {
		if !h.pluginAPI.User.HasPermissionToTeam(userID, pbook.TeamID, model.PERMISSION_VIEW_TEAM) {
			HandleErrorWithCode(w, http.StatusForbidden, "Not authorized", errors.Errorf(
				"invited user with ID %s does not have permission to playbook's team %s",
				userID,
				pbook.TeamID,
			))
			return
		}
=======
	// Exclude guest users
	if isGuest, err := permissions.IsGuest(userID, h.pluginAPI); err != nil {
		HandleError(w, err)
		return
	} else if isGuest {
		HandleErrorWithCode(w, http.StatusForbidden, "Not authorized", errors.Errorf(
			"userID %s does not have permission to create playbook on teamID %s because they are a guest",
			userID,
			pbook.TeamID,
		))
		return
>>>>>>> c30608e7
	}

	id, err := h.playbookService.Create(pbook, userID)
	if err != nil {
		HandleError(w, err)
		return
	}

	result := struct {
		ID string `json:"id"`
	}{
		ID: id,
	}
	w.Header().Add("Location", fmt.Sprintf("/api/v0/playbooks/%s", pbook.ID))
	ReturnJSON(w, &result, http.StatusCreated)
}

func (h *PlaybookHandler) getPlaybook(w http.ResponseWriter, r *http.Request) {
	vars := mux.Vars(r)
	userID := r.Header.Get("Mattermost-User-ID")

	pbook, err := h.playbookService.Get(vars["id"])
	if err != nil {
		HandleError(w, err)
		return
	}

	if !h.hasPermissionsToPlaybook(pbook, userID) {
		HandleErrorWithCode(w, http.StatusForbidden, "Not authorized", errors.Errorf(
			"userID %s does not have permission to get playbook on teamID %s",
			userID,
			pbook.TeamID,
		))
		return
	}

	ReturnJSON(w, &pbook, http.StatusOK)
}

func (h *PlaybookHandler) updatePlaybook(w http.ResponseWriter, r *http.Request) {
	vars := mux.Vars(r)
	userID := r.Header.Get("Mattermost-User-ID")
	var pbook playbook.Playbook
	if err := json.NewDecoder(r.Body).Decode(&pbook); err != nil {
		HandleErrorWithCode(w, http.StatusBadRequest, "unable to decode playbook", err)
		return
	}

	// Force parsed playbook id to be URL parameter id
	pbook.ID = vars["id"]

	oldPlaybook, err := h.playbookService.Get(vars["id"])
	if err != nil {
		HandleError(w, err)
		return
	}

	if !h.hasPermissionsToPlaybook(oldPlaybook, userID) {
		HandleErrorWithCode(w, http.StatusForbidden, "Not authorized", errors.Errorf(
			"userID %s does not have permission to update playbook on teamID %s",
			userID,
			oldPlaybook.TeamID,
		))
		return
	}

	if pbook.BroadcastChannelID != "" &&
		pbook.BroadcastChannelID != oldPlaybook.BroadcastChannelID &&
		!h.pluginAPI.User.HasPermissionToChannel(userID, pbook.BroadcastChannelID, model.PERMISSION_CREATE_POST) {
		HandleErrorWithCode(w, http.StatusForbidden, "Not authorized", errors.Errorf(
			"userID %s does not have permission to create posts in the channel %s",
			userID,
			pbook.BroadcastChannelID,
		))
		return
	}

	filteredUsers := []string{}
	for _, userID := range pbook.InvitedUserIDs {
		if !h.pluginAPI.User.HasPermissionToTeam(userID, pbook.TeamID, model.PERMISSION_VIEW_TEAM) {
			h.pluginAPI.Log.Warn("user does not have permissions to playbook's team, removing from automated invite list", "teamID", pbook.TeamID, "userID", userID)
			continue
		}
		filteredUsers = append(filteredUsers, userID)
	}
	pbook.InvitedUserIDs = filteredUsers

	err = h.playbookService.Update(pbook, userID)
	if err != nil {
		HandleError(w, err)
		return
	}

	w.WriteHeader(http.StatusOK)
}

func (h *PlaybookHandler) deletePlaybook(w http.ResponseWriter, r *http.Request) {
	vars := mux.Vars(r)
	userID := r.Header.Get("Mattermost-User-ID")

	playbookToDelete, err := h.playbookService.Get(vars["id"])
	if err != nil {
		HandleError(w, err)
		return
	}

	if !h.hasPermissionsToPlaybook(playbookToDelete, userID) {
		HandleErrorWithCode(w, http.StatusForbidden, "Not authorized", errors.Errorf(
			"userID %s does not have permission to delete playbook on teamID %s",
			userID,
			playbookToDelete.TeamID,
		))
		return
	}

	err = h.playbookService.Delete(playbookToDelete, userID)
	if err != nil {
		HandleError(w, err)
		return
	}

	w.WriteHeader(http.StatusNoContent)
}

func (h *PlaybookHandler) getPlaybooks(w http.ResponseWriter, r *http.Request) {
	params := r.URL.Query()
	teamID := params.Get("team_id")
	userID := r.Header.Get("Mattermost-User-ID")
	opts, err := parseGetPlaybooksOptions(r.URL)
	if err != nil {
		HandleErrorWithCode(w, http.StatusBadRequest, fmt.Sprintf("failed to get playbooks: %s", err.Error()), nil)
		return
	}
	memberOnly, _ := strconv.ParseBool(params.Get("member_only"))

	if teamID == "" {
		HandleErrorWithCode(w, http.StatusBadRequest, "Provide a team ID", nil)
		return
	}

	if !permissions.CanViewTeam(userID, teamID, h.pluginAPI) {
		HandleErrorWithCode(w, http.StatusForbidden, "Not authorized", errors.Errorf(
			"userID %s does not have permission to get playbooks on teamID %s",
			userID,
			teamID,
		))
		return
	}

	// Exclude guest users
	if isGuest, errg := permissions.IsGuest(userID, h.pluginAPI); errg != nil {
		HandleError(w, errg)
		return
	} else if isGuest {
		HandleErrorWithCode(w, http.StatusForbidden, "Not authorized", errors.Errorf(
			"userID %s does not have permission to get playbooks on teamID %s because they are a guest",
			userID,
			teamID,
		))
		return
	}

	requesterInfo := playbook.RequesterInfo{
		UserID:          userID,
		TeamID:          teamID,
		UserIDtoIsAdmin: map[string]bool{userID: permissions.IsAdmin(userID, h.pluginAPI)},
		MemberOnly:      memberOnly,
	}

	playbookResults, err := h.playbookService.GetPlaybooksForTeam(requesterInfo, teamID, opts)
	if err != nil {
		HandleError(w, err)
		return
	}

	ReturnJSON(w, playbookResults, http.StatusOK)
}

func (h *PlaybookHandler) getPlaybooksAutoComplete(w http.ResponseWriter, r *http.Request) {
	query := r.URL.Query()
	teamID := query.Get("team_id")
	userID := r.Header.Get("Mattermost-User-ID")

	if !permissions.CanViewTeam(userID, teamID, h.pluginAPI) {
		HandleErrorWithCode(w, http.StatusForbidden, "user does not have permissions to view team", nil)
		return
	}

	requesterInfo := playbook.RequesterInfo{
		UserID:          userID,
		TeamID:          teamID,
		UserIDtoIsAdmin: map[string]bool{userID: permissions.IsAdmin(userID, h.pluginAPI)},
		MemberOnly:      true,
	}

	playbooksResult, err := h.playbookService.GetPlaybooksForTeam(requesterInfo, teamID, playbook.Options{})
	if err != nil {
		HandleError(w, err)
		return
	}

	list := make([]model.AutocompleteListItem, 0)

	for _, thePlaybook := range playbooksResult.Items {
		list = append(list, model.AutocompleteListItem{
			Item:     thePlaybook.ID,
			HelpText: thePlaybook.Title,
		})
	}

	ReturnJSON(w, list, http.StatusOK)
}

func (h *PlaybookHandler) hasPermissionsToPlaybook(thePlaybook playbook.Playbook, userID string) bool {
	if !permissions.CanViewTeam(userID, thePlaybook.TeamID, h.pluginAPI) {
		return false
	}

	for _, memberID := range thePlaybook.MemberIDs {
		if memberID == userID {
			return true
		}
	}

	// Fallback to admin role that have access to all playbooks.
	return h.pluginAPI.User.HasPermissionTo(userID, model.PERMISSION_MANAGE_SYSTEM)
}

func parseGetPlaybooksOptions(u *url.URL) (playbook.Options, error) {
	params := u.Query()

	var sortField playbook.SortField
	param := strings.ToLower(params.Get("sort"))
	switch param {
	case "title", "":
		sortField = playbook.SortByTitle
	case "stages":
		sortField = playbook.SortByStages
	case "steps":
		sortField = playbook.SortBySteps
	default:
		return playbook.Options{}, errors.Errorf("bad parameter 'sort' (%s): it should be empty or one of 'title', 'stages' or 'steps'", param)
	}

	var sortDirection playbook.SortDirection
	param = strings.ToLower(params.Get("direction"))
	switch param {
	case "asc", "":
		sortDirection = playbook.DirectionAsc
	case "desc":
		sortDirection = playbook.DirectionDesc
	default:
		return playbook.Options{}, errors.Errorf("bad parameter 'direction' (%s): it should be empty or one of 'asc' or 'desc'", param)
	}

	pageParam := params.Get("page")
	if pageParam == "" {
		pageParam = "0"
	}
	page, err := strconv.Atoi(pageParam)
	if err != nil {
		return playbook.Options{}, errors.Wrapf(err, "bad parameter 'page': it should be a number")
	}
	if page < 0 {
		return playbook.Options{}, errors.Errorf("bad parameter 'page': it should be a positive number")
	}

	perPageParam := params.Get("per_page")
	if perPageParam == "" || perPageParam == "0" {
		perPageParam = "1000"
	}
	perPage, err := strconv.Atoi(perPageParam)
	if err != nil {
		return playbook.Options{}, errors.Wrapf(err, "bad parameter 'per_page': it should be a number")
	}
	if perPage < 0 {
		return playbook.Options{}, errors.Errorf("bad parameter 'per_page': it should be a positive number")
	}

	return playbook.Options{
		Sort:      sortField,
		Direction: sortDirection,
		Page:      page,
		PerPage:   perPage,
	}, nil
}<|MERGE_RESOLUTION|>--- conflicted
+++ resolved
@@ -79,7 +79,6 @@
 		return
 	}
 
-<<<<<<< HEAD
 	for _, userID := range pbook.InvitedUserIDs {
 		if !h.pluginAPI.User.HasPermissionToTeam(userID, pbook.TeamID, model.PERMISSION_VIEW_TEAM) {
 			HandleErrorWithCode(w, http.StatusForbidden, "Not authorized", errors.Errorf(
@@ -89,7 +88,8 @@
 			))
 			return
 		}
-=======
+	}
+
 	// Exclude guest users
 	if isGuest, err := permissions.IsGuest(userID, h.pluginAPI); err != nil {
 		HandleError(w, err)
@@ -101,7 +101,6 @@
 			pbook.TeamID,
 		))
 		return
->>>>>>> c30608e7
 	}
 
 	id, err := h.playbookService.Create(pbook, userID)
