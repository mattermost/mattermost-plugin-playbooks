package api

import (
	"encoding/json"
	"fmt"
	"net/http"
	"net/url"
	"strconv"
	"strings"
	"time"

	"github.com/gorilla/mux"
	"github.com/mattermost/mattermost-plugin-playbooks/server/app"
	"github.com/mattermost/mattermost-plugin-playbooks/server/config"
	"github.com/mattermost/mattermost-plugin-playbooks/server/timeutils"
	"github.com/mattermost/mattermost-server/v6/model"
	"github.com/pkg/errors"
	"github.com/sirupsen/logrus"

	pluginapi "github.com/mattermost/mattermost-plugin-api"
)

// PlaybookHandler is the API handler.
type PlaybookHandler struct {
	*ErrorHandler
	playbookService app.PlaybookService
	pluginAPI       *pluginapi.Client
	config          config.Service
	permissions     *app.PermissionsService
}

const SettingsKey = "global_settings"
const maxPlaybooksToAutocomplete = 15

// NewPlaybookHandler returns a new playbook api handler
func NewPlaybookHandler(router *mux.Router, playbookService app.PlaybookService, api *pluginapi.Client, configService config.Service, permissions *app.PermissionsService) *PlaybookHandler {
	handler := &PlaybookHandler{
		ErrorHandler:    &ErrorHandler{},
		playbookService: playbookService,
		pluginAPI:       api,
		config:          configService,
		permissions:     permissions,
	}

	playbooksRouter := router.PathPrefix("/playbooks").Subrouter()

	playbooksRouter.HandleFunc("", withContext(handler.createPlaybook)).Methods(http.MethodPost)

	playbooksRouter.HandleFunc("", withContext(handler.getPlaybooks)).Methods(http.MethodGet)
	playbooksRouter.HandleFunc("/autocomplete", withContext(handler.getPlaybooksAutoComplete)).Methods(http.MethodGet)
	playbooksRouter.HandleFunc("/import", withContext(handler.importPlaybook)).Methods(http.MethodPost)

	playbookRouter := playbooksRouter.PathPrefix("/{id:[A-Za-z0-9]+}").Subrouter()
	playbookRouter.HandleFunc("", withContext(handler.getPlaybook)).Methods(http.MethodGet)
	playbookRouter.HandleFunc("", withContext(handler.updatePlaybook)).Methods(http.MethodPut)
	playbookRouter.HandleFunc("", withContext(handler.archivePlaybook)).Methods(http.MethodDelete)
	playbookRouter.HandleFunc("/restore", withContext(handler.restorePlaybook)).Methods(http.MethodPut)
	playbookRouter.HandleFunc("/export", withContext(handler.exportPlaybook)).Methods(http.MethodGet)
	playbookRouter.HandleFunc("/duplicate", withContext(handler.duplicatePlaybook)).Methods(http.MethodPost)

	autoFollowsRouter := playbookRouter.PathPrefix("/autofollows").Subrouter()
	autoFollowsRouter.HandleFunc("", withContext(handler.getAutoFollows)).Methods(http.MethodGet)
	autoFollowRouter := autoFollowsRouter.PathPrefix("/{userID:[A-Za-z0-9]+}").Subrouter()
	autoFollowRouter.HandleFunc("", withContext(handler.autoFollow)).Methods(http.MethodPut)
	autoFollowRouter.HandleFunc("", withContext(handler.autoUnfollow)).Methods(http.MethodDelete)

	insightsRouter := playbooksRouter.PathPrefix("/insights").Subrouter()
	insightsRouter.HandleFunc("/user/me", withContext(handler.getTopPlaybooksForUser)).Methods(http.MethodGet)
	insightsRouter.HandleFunc("/teams/{teamID}", withContext(handler.getTopPlaybooksForTeam)).Methods(http.MethodGet)

	return handler
}

func (h *PlaybookHandler) validPlaybook(w http.ResponseWriter, logger logrus.FieldLogger, playbook *app.Playbook) bool {
	if playbook.WebhookOnCreationEnabled {
		if err := app.ValidateWebhookURLs(playbook.WebhookOnCreationURLs); err != nil {
			h.HandleErrorWithCode(w, logger, http.StatusBadRequest, err.Error(), err)
			return false
		}
	}

	if playbook.WebhookOnStatusUpdateEnabled {
		if err := app.ValidateWebhookURLs(playbook.WebhookOnStatusUpdateURLs); err != nil {
			h.HandleErrorWithCode(w, logger, http.StatusBadRequest, err.Error(), err)
			return false
		}
	}

	if playbook.CategorizeChannelEnabled {
		if err := app.ValidateCategoryName(playbook.CategoryName); err != nil {
			h.HandleErrorWithCode(w, logger, http.StatusBadRequest, "invalid category name", err)
			return false
		}
	}

	if len(playbook.SignalAnyKeywords) != 0 {
		playbook.SignalAnyKeywords = app.ProcessSignalAnyKeywords(playbook.SignalAnyKeywords)
	}

	if playbook.BroadcastEnabled { //nolint
		for _, channelID := range playbook.BroadcastChannelIDs {
			channel, err := h.pluginAPI.Channel.Get(channelID)
			if err != nil {
				h.HandleErrorWithCode(w, logger, http.StatusBadRequest, "broadcasting to invalid channel ID", err)
				return false
			}
			// check if channel is archived
			if channel.DeleteAt != 0 {
				h.HandleErrorWithCode(w, logger, http.StatusBadRequest, "broadcasting to archived channel", err)
				return false
			}
		}
	}

	return true
}

func (h *PlaybookHandler) createPlaybook(c *Context, w http.ResponseWriter, r *http.Request) {
	userID := r.Header.Get("Mattermost-User-ID")
	var playbook app.Playbook
	if err := json.NewDecoder(r.Body).Decode(&playbook); err != nil {
		h.HandleErrorWithCode(w, c.logger, http.StatusBadRequest, "unable to decode playbook", err)
		return
	}

	if playbook.ID != "" {
		h.HandleErrorWithCode(w, c.logger, http.StatusBadRequest, "Playbook given already has ID", nil)
		return
	}

	if playbook.ReminderTimerDefaultSeconds <= 0 {
		h.HandleErrorWithCode(w, c.logger, http.StatusBadRequest, "playbook ReminderTimerDefaultSeconds must be > 0", nil)
		return
	}

	if !h.PermissionsCheck(w, c.logger, h.permissions.PlaybookCreate(userID, playbook)) {
		return
	}

	// If not specified make the creator the sole admin
	if len(playbook.Members) == 0 {
		playbook.Members = []app.PlaybookMember{
			{
				UserID: userID,
				Roles:  []string{app.PlaybookRoleMember, app.PlaybookRoleAdmin},
			},
		}
	}

	if !h.validPlaybook(w, c.logger, &playbook) {
		return
	}

	if err := h.validateMetrics(playbook); err != nil {
		h.HandleErrorWithCode(w, c.logger, http.StatusBadRequest, "invalid metrics configs", err)
		return
	}

	cleanUpChecklist(playbook.Checklists)

	id, err := h.playbookService.Create(playbook, userID)
	if err != nil {
		h.HandleError(w, c.logger, err)
		return
	}

	result := struct {
		ID string `json:"id"`
	}{
		ID: id,
	}
	w.Header().Add("Location", makeAPIURL(h.pluginAPI, "playbooks/%s", id))

	ReturnJSON(w, &result, http.StatusCreated)
}

func (h *PlaybookHandler) getPlaybook(c *Context, w http.ResponseWriter, r *http.Request) {
	vars := mux.Vars(r)
	playbookID := vars["id"]
	userID := r.Header.Get("Mattermost-User-ID")

	if !h.PermissionsCheck(w, c.logger, h.permissions.PlaybookView(userID, playbookID)) {
		return
	}

	playbook, err := h.playbookService.Get(playbookID)
	if err != nil {
		h.HandleError(w, c.logger, err)
		return
	}

	ReturnJSON(w, &playbook, http.StatusOK)
}

func (h *PlaybookHandler) updatePlaybook(c *Context, w http.ResponseWriter, r *http.Request) {
	vars := mux.Vars(r)
	userID := r.Header.Get("Mattermost-User-ID")
	var playbook app.Playbook
	if err := json.NewDecoder(r.Body).Decode(&playbook); err != nil {
		h.HandleErrorWithCode(w, c.logger, http.StatusBadRequest, "unable to decode playbook", err)
		return
	}

	// Force parsed playbook id to be URL parameter id
	playbook.ID = vars["id"]
	oldPlaybook, err := h.playbookService.Get(playbook.ID)
	if err != nil {
		h.HandleError(w, c.logger, err)
		return
	}

	if err := h.validateMetrics(playbook); err != nil {
		h.HandleErrorWithCode(w, c.logger, http.StatusBadRequest, "invalid metrics configs", err)
		return
	}

	if !h.PermissionsCheck(w, c.logger, h.permissions.PlaybookModifyWithFixes(userID, &playbook, oldPlaybook)) {
		return
	}

	if oldPlaybook.DeleteAt != 0 {
		h.HandleErrorWithCode(w, c.logger, http.StatusBadRequest, "Playbook cannot be modified", fmt.Errorf("playbook with id '%s' cannot be modified because it is archived", playbook.ID))
		return
	}

	if !h.validPlaybook(w, c.logger, &playbook) {
		return
	}

	cleanUpChecklist(playbook.Checklists)

	err = h.playbookService.Update(playbook, userID)
	if err != nil {
		h.HandleError(w, c.logger, err)
		return
	}

	w.WriteHeader(http.StatusOK)
}

<<<<<<< HEAD
// cleanUpChecklist sets empty values for playbooks checklist fields that are not editable
// NOTE: Any changes to this function must be made to function 'cleanUpUpdateChecklist' for the GraphQL endpoint.
func cleanUpChecklist(checklists []app.Checklist) {
	for listIndex := range checklists {
		for itemIndex := range checklists[listIndex].Items {
			checklists[listIndex].Items[itemIndex].AssigneeID = ""
			checklists[listIndex].Items[itemIndex].AssigneeModified = 0
			checklists[listIndex].Items[itemIndex].State = ""
			checklists[listIndex].Items[itemIndex].StateModified = 0
			checklists[listIndex].Items[itemIndex].CommandLastRun = 0
		}
	}
}

func (h *PlaybookHandler) archivePlaybook(w http.ResponseWriter, r *http.Request) {
=======
func (h *PlaybookHandler) archivePlaybook(c *Context, w http.ResponseWriter, r *http.Request) {
>>>>>>> 663313ab
	vars := mux.Vars(r)
	playbookID := vars["id"]
	userID := r.Header.Get("Mattermost-User-ID")

	playbookToArchive, err := h.playbookService.Get(playbookID)
	if err != nil {
		h.HandleError(w, c.logger, err)
		return
	}

	if !h.PermissionsCheck(w, c.logger, h.permissions.DeletePlaybook(userID, playbookToArchive)) {
		return
	}

	err = h.playbookService.Archive(playbookToArchive, userID)
	if err != nil {
		h.HandleError(w, c.logger, err)
		return
	}

	w.WriteHeader(http.StatusNoContent)
}

func (h *PlaybookHandler) restorePlaybook(c *Context, w http.ResponseWriter, r *http.Request) {
	vars := mux.Vars(r)
	playbookID := vars["id"]
	userID := r.Header.Get("Mattermost-User-ID")

	playbookToRestore, err := h.playbookService.Get(playbookID)
	if err != nil {
		h.HandleError(w, c.logger, err)
		return
	}

	if !h.PermissionsCheck(w, c.logger, h.permissions.DeletePlaybook(userID, playbookToRestore)) {
		return
	}

	err = h.playbookService.Restore(playbookToRestore, userID)
	if err != nil {
		h.HandleError(w, c.logger, err)
		return
	}

	w.WriteHeader(http.StatusNoContent)
}

func (h *PlaybookHandler) getPlaybooks(c *Context, w http.ResponseWriter, r *http.Request) {
	params := r.URL.Query()
	teamID := params.Get("team_id")
	userID := r.Header.Get("Mattermost-User-ID")
	opts, err := parseGetPlaybooksOptions(r.URL)
	if err != nil {
		h.HandleErrorWithCode(w, c.logger, http.StatusBadRequest, fmt.Sprintf("failed to get playbooks: %s", err.Error()), nil)
		return
	}

	if teamID != "" && !h.PermissionsCheck(w, c.logger, h.permissions.PlaybookList(userID, teamID)) {
		return
	}

	requesterInfo := app.RequesterInfo{
		UserID:  userID,
		TeamID:  teamID,
		IsAdmin: app.IsSystemAdmin(userID, h.pluginAPI),
	}

	playbookResults, err := h.playbookService.GetPlaybooksForTeam(requesterInfo, teamID, opts)
	if err != nil {
		h.HandleError(w, c.logger, err)
		return
	}

	ReturnJSON(w, playbookResults, http.StatusOK)
}

func (h *PlaybookHandler) getPlaybooksAutoComplete(c *Context, w http.ResponseWriter, r *http.Request) {
	query := r.URL.Query()
	teamID := query.Get("team_id")
	userID := r.Header.Get("Mattermost-User-ID")

	if !h.PermissionsCheck(w, c.logger, h.permissions.PlaybookList(userID, teamID)) {
		return
	}

	requesterInfo := app.RequesterInfo{
		UserID:  userID,
		TeamID:  teamID,
		IsAdmin: app.IsSystemAdmin(userID, h.pluginAPI),
	}

	playbooksResult, err := h.playbookService.GetPlaybooksForTeam(requesterInfo, teamID, app.PlaybookFilterOptions{
		Page:         0,
		PerPage:      maxPlaybooksToAutocomplete,
		WithArchived: query.Get("with_archived") == "true",
	})
	if err != nil {
		h.HandleError(w, c.logger, err)
		return
	}

	list := make([]model.AutocompleteListItem, 0)

	for _, playbook := range playbooksResult.Items {
		list = append(list, model.AutocompleteListItem{
			Item:     playbook.ID,
			HelpText: playbook.Title,
		})
	}

	ReturnJSON(w, list, http.StatusOK)
}

func parseGetPlaybooksOptions(u *url.URL) (app.PlaybookFilterOptions, error) {
	params := u.Query()

	var sortField app.SortField
	param := strings.ToLower(params.Get("sort"))
	switch param {
	case "title", "":
		sortField = app.SortByTitle
	case "stages":
		sortField = app.SortByStages
	case "steps":
		sortField = app.SortBySteps
	case "runs":
		sortField = app.SortByRuns
	case "last_run_at":
		sortField = app.SortByLastRunAt
	case "active_runs":
		sortField = app.SortByActiveRuns
	default:
		return app.PlaybookFilterOptions{}, errors.Errorf("bad parameter 'sort' (%s): it should be empty or one of 'title', 'stages', 'steps', 'runs', 'last_run_at'", param)
	}

	var sortDirection app.SortDirection
	param = strings.ToLower(params.Get("direction"))
	switch param {
	case "asc", "":
		sortDirection = app.DirectionAsc
	case "desc":
		sortDirection = app.DirectionDesc
	default:
		return app.PlaybookFilterOptions{}, errors.Errorf("bad parameter 'direction' (%s): it should be empty or one of 'asc' or 'desc'", param)
	}

	pageParam := params.Get("page")
	if pageParam == "" {
		pageParam = "0"
	}
	page, err := strconv.Atoi(pageParam)
	if err != nil {
		return app.PlaybookFilterOptions{}, errors.Wrapf(err, "bad parameter 'page': it should be a number")
	}
	if page < 0 {
		return app.PlaybookFilterOptions{}, errors.Errorf("bad parameter 'page': it should be a positive number")
	}

	perPageParam := params.Get("per_page")
	if perPageParam == "" || perPageParam == "0" {
		perPageParam = "1000"
	}
	perPage, err := strconv.Atoi(perPageParam)
	if err != nil {
		return app.PlaybookFilterOptions{}, errors.Wrapf(err, "bad parameter 'per_page': it should be a number")
	}
	if perPage < 0 {
		return app.PlaybookFilterOptions{}, errors.Errorf("bad parameter 'per_page': it should be a positive number")
	}

	searchTerm := u.Query().Get("search_term")

	withArchived, _ := strconv.ParseBool(u.Query().Get("with_archived"))

	return app.PlaybookFilterOptions{
		Sort:         sortField,
		Direction:    sortDirection,
		Page:         page,
		PerPage:      perPage,
		SearchTerm:   searchTerm,
		WithArchived: withArchived,
	}, nil
}

func (h *PlaybookHandler) autoFollow(c *Context, w http.ResponseWriter, r *http.Request) {
	playbookID := mux.Vars(r)["id"]
	currentUserID := r.Header.Get("Mattermost-User-ID")
	userID := mux.Vars(r)["userID"]

	if currentUserID != userID && !app.IsSystemAdmin(currentUserID, h.pluginAPI) {
		h.HandleErrorWithCode(w, c.logger, http.StatusForbidden, "User doesn't have permissions to make another user autofollow the playbook.", nil)
		return
	}

	if !h.PermissionsCheck(w, c.logger, h.permissions.PlaybookView(userID, playbookID)) {
		return
	}

	if err := h.playbookService.AutoFollow(playbookID, userID); err != nil {
		h.HandleError(w, c.logger, err)
		return
	}

	w.WriteHeader(http.StatusOK)
}

func (h *PlaybookHandler) autoUnfollow(c *Context, w http.ResponseWriter, r *http.Request) {
	playbookID := mux.Vars(r)["id"]
	currentUserID := r.Header.Get("Mattermost-User-ID")
	userID := mux.Vars(r)["userID"]

	if currentUserID != userID && !app.IsSystemAdmin(currentUserID, h.pluginAPI) {
		h.HandleErrorWithCode(w, c.logger, http.StatusForbidden, "User doesn't have permissions to make another user autofollow the playbook.", nil)
		return
	}

	if !h.PermissionsCheck(w, c.logger, h.permissions.PlaybookView(userID, playbookID)) {
		return
	}

	if err := h.playbookService.AutoUnfollow(playbookID, userID); err != nil {
		h.HandleError(w, c.logger, err)
		return
	}

	w.WriteHeader(http.StatusOK)
}

// getAutoFollows returns the list of users that have marked this playbook for auto-following runs
func (h *PlaybookHandler) getAutoFollows(c *Context, w http.ResponseWriter, r *http.Request) {
	playbookID := mux.Vars(r)["id"]
	currentUserID := r.Header.Get("Mattermost-User-ID")

	if !h.PermissionsCheck(w, c.logger, h.permissions.PlaybookView(currentUserID, playbookID)) {
		return
	}

	autoFollowers, err := h.playbookService.GetAutoFollows(playbookID)
	if err != nil {
		h.HandleError(w, c.logger, err)
		return
	}
	ReturnJSON(w, autoFollowers, http.StatusOK)
}

func (h *PlaybookHandler) exportPlaybook(c *Context, w http.ResponseWriter, r *http.Request) {
	vars := mux.Vars(r)
	playbookID := vars["id"]
	userID := r.Header.Get("Mattermost-User-ID")

	playbook, err := h.playbookService.Get(playbookID)
	if err != nil {
		h.HandleError(w, c.logger, err)
		return
	}

	if !h.PermissionsCheck(w, c.logger, h.permissions.PlaybookViewWithPlaybook(userID, playbook)) {
		return
	}

	export, err := app.GeneratePlaybookExport(playbook)
	if err != nil {
		h.HandleError(w, c.logger, err)
		return
	}

	w.Header().Set("Content-Type", "application/json")
	w.WriteHeader(http.StatusOK)
	_, _ = w.Write(export)
}

func (h *PlaybookHandler) duplicatePlaybook(c *Context, w http.ResponseWriter, r *http.Request) {
	vars := mux.Vars(r)
	playbookID := vars["id"]
	userID := r.Header.Get("Mattermost-User-ID")

	playbook, err := h.playbookService.Get(playbookID)
	if err != nil {
		h.HandleError(w, c.logger, err)
		return
	}

	if !h.PermissionsCheck(w, c.logger, h.permissions.PlaybookViewWithPlaybook(userID, playbook)) {
		return
	}

	if !h.PermissionsCheck(w, c.logger, h.permissions.PlaybookCreate(userID, playbook)) {
		return
	}

	newPlaybookID, err := h.playbookService.Duplicate(playbook, userID)
	if err != nil {
		h.HandleError(w, c.logger, err)
		return
	}

	result := struct {
		ID string `json:"id"`
	}{
		ID: newPlaybookID,
	}
	ReturnJSON(w, &result, http.StatusCreated)
}

func (h *PlaybookHandler) importPlaybook(c *Context, w http.ResponseWriter, r *http.Request) {
	params := r.URL.Query()
	teamID := params.Get("team_id")
	userID := r.Header.Get("Mattermost-User-ID")
	var importBlock struct {
		app.Playbook
		Version int `json:"version"`
	}
	if err := json.NewDecoder(r.Body).Decode(&importBlock); err != nil {
		h.HandleErrorWithCode(w, c.logger, http.StatusBadRequest, "unable to decode playbook import", err)
		return
	}
	playbook := importBlock.Playbook

	if playbook.ID != "" {
		h.HandleErrorWithCode(w, c.logger, http.StatusBadRequest, "playbook import should not have ID field", nil)
		return
	}

	if importBlock.Version != app.CurrentPlaybookExportVersion {
		h.HandleErrorWithCode(w, c.logger, http.StatusBadRequest, "Unsupported import version", nil)
		return
	}

	// Make the importer the sole admin of the playbook.
	playbook.Members = []app.PlaybookMember{
		{
			UserID: userID,
			Roles:  []string{app.PlaybookRoleMember, app.PlaybookRoleAdmin},
		},
	}

	// Force the imported playbook to be public to avoid licencing issues
	playbook.Public = true

	if teamID != "" {
		playbook.TeamID = teamID
	}

	if !h.PermissionsCheck(w, c.logger, h.permissions.PlaybookCreate(userID, playbook)) {
		return
	}

	if !h.validPlaybook(w, c.logger, &playbook) {
		return
	}

	id, err := h.playbookService.Import(playbook, userID)
	if err != nil {
		h.HandleError(w, c.logger, err)
		return
	}

	result := struct {
		ID string `json:"id"`
	}{
		ID: id,
	}
	w.Header().Add("Location", makeAPIURL(h.pluginAPI, "playbooks/%s", id))

	ReturnJSON(w, &result, http.StatusCreated)
}

func (h *PlaybookHandler) validateMetrics(pb app.Playbook) error {
	if len(pb.Metrics) > app.MaxMetricsPerPlaybook {
		return errors.Errorf(fmt.Sprintf("playbook cannot have more than %d key metrics", app.MaxMetricsPerPlaybook))
	}

	//check if titles are unique
	titles := make(map[string]bool)
	for _, m := range pb.Metrics {
		if titles[m.Title] {
			return errors.Errorf("metrics names must be unique")
		}
		titles[m.Title] = true
	}
	return nil
}

func (h *PlaybookHandler) getTopPlaybooksForUser(c *Context, w http.ResponseWriter, r *http.Request) {
	userID := r.Header.Get("Mattermost-User-ID")
	params := r.URL.Query()
	timeRange := params.Get("time_range")
	teamID := params.Get("team_id")
	if teamID == "" {
		h.HandleErrorWithCode(w, c.logger, http.StatusNotImplemented, "invalid team_id parameter", errors.New("teamID cannot be empty"))
		return
	}
	if !h.PermissionsCheck(w, c.logger, h.permissions.PlaybookList(userID, teamID)) {
		return
	}

	page, err := strconv.Atoi(params.Get("page"))
	if err != nil {
		h.HandleErrorWithCode(w, c.logger, http.StatusBadRequest, "error converting page parameter to integer", err)
		return
	}
	perPage, err := strconv.Atoi(params.Get("per_page"))
	if err != nil {
		h.HandleErrorWithCode(w, c.logger, http.StatusBadRequest, "error converting per_page parameter to integer", err)
		return
	}

	// setting startTime as per user's location
	user, err := h.pluginAPI.User.Get(userID)
	if err != nil {
		h.HandleErrorWithCode(w, c.logger, http.StatusBadRequest, "unable to get user", err)
		return
	}
	timezone, err := timeutils.GetUserTimezone(user)
	if err != nil {
		h.HandleErrorWithCode(w, c.logger, http.StatusBadRequest, "unable to get user timezone", err)
		return
	}
	if timezone == nil {
		timezone = time.Now().UTC().Location()
	}
	// get unix time for duration
	startTime := model.StartOfDayForTimeRange(timeRange, timezone)

	topPlaybooks, err := h.playbookService.GetTopPlaybooksForUser(teamID, userID, &model.InsightsOpts{
		StartUnixMilli: model.GetMillisForTime(*startTime),
		Page:           page,
		PerPage:        perPage,
	})
	if err != nil {
		h.HandleError(w, c.logger, err)
		return
	}
	ReturnJSON(w, &topPlaybooks, http.StatusOK)
}

func (h *PlaybookHandler) getTopPlaybooksForTeam(c *Context, w http.ResponseWriter, r *http.Request) {
	vars := mux.Vars(r)
	teamID := vars["teamID"]
	userID := r.Header.Get("Mattermost-User-ID")
	params := r.URL.Query()
	timeRange := params.Get("time_range")
	if teamID == "" {
		h.HandleErrorWithCode(w, c.logger, http.StatusNotImplemented, "invalid team_id parameter", errors.New("teamID cannot be empty"))
		return
	}
	if !h.PermissionsCheck(w, c.logger, h.permissions.PlaybookList(userID, teamID)) {
		return
	}
	page, err := strconv.Atoi(params.Get("page"))
	if err != nil {
		h.HandleErrorWithCode(w, c.logger, http.StatusBadRequest, "error converting page parameter to integer", err)
		return
	}
	perPage, err := strconv.Atoi(params.Get("per_page"))
	if err != nil {
		h.HandleErrorWithCode(w, c.logger, http.StatusBadRequest, "error converting per_page parameter to integer", err)
		return
	}

	// setting startTime as per user's location
	user, err := h.pluginAPI.User.Get(userID)
	if err != nil {
		h.HandleErrorWithCode(w, c.logger, http.StatusBadRequest, "unable to get user", err)
		return
	}
	timezone, err := timeutils.GetUserTimezone(user)
	if err != nil {
		h.HandleErrorWithCode(w, c.logger, http.StatusBadRequest, "unable to get user timezone", err)
		return
	}
	if timezone == nil {
		timezone = time.Now().UTC().Location()
	}
	// get unix time for duration
	startTime := model.StartOfDayForTimeRange(timeRange, timezone)

	topPlaybooks, err := h.playbookService.GetTopPlaybooksForTeam(teamID, userID, &model.InsightsOpts{
		StartUnixMilli: model.GetMillisForTime(*startTime),
		Page:           page,
		PerPage:        perPage,
	})
	if err != nil {
		h.HandleError(w, c.logger, err)
		return
	}
	ReturnJSON(w, &topPlaybooks, http.StatusOK)
}<|MERGE_RESOLUTION|>--- conflicted
+++ resolved
@@ -238,7 +238,6 @@
 	w.WriteHeader(http.StatusOK)
 }
 
-<<<<<<< HEAD
 // cleanUpChecklist sets empty values for playbooks checklist fields that are not editable
 // NOTE: Any changes to this function must be made to function 'cleanUpUpdateChecklist' for the GraphQL endpoint.
 func cleanUpChecklist(checklists []app.Checklist) {
@@ -253,10 +252,7 @@
 	}
 }
 
-func (h *PlaybookHandler) archivePlaybook(w http.ResponseWriter, r *http.Request) {
-=======
 func (h *PlaybookHandler) archivePlaybook(c *Context, w http.ResponseWriter, r *http.Request) {
->>>>>>> 663313ab
 	vars := mux.Vars(r)
 	playbookID := vars["id"]
 	userID := r.Header.Get("Mattermost-User-ID")
