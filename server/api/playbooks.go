package api

import (
	"encoding/json"
	"fmt"
	"net/http"
	"net/url"
	"strconv"
	"strings"

	"github.com/gorilla/mux"
	"github.com/mattermost/mattermost-plugin-incident-collaboration/server/bot"
	"github.com/mattermost/mattermost-plugin-incident-collaboration/server/config"
	"github.com/mattermost/mattermost-plugin-incident-collaboration/server/permissions"
	"github.com/mattermost/mattermost-plugin-incident-collaboration/server/playbook"
	"github.com/mattermost/mattermost-server/v5/model"
	"github.com/pkg/errors"

	pluginapi "github.com/mattermost/mattermost-plugin-api"
)

// PlaybookHandler is the API handler.
type PlaybookHandler struct {
	playbookService playbook.Service
	pluginAPI       *pluginapi.Client
	log             bot.Logger
	config          config.Service
}

const SettingsKey = "global_settings"

// NewPlaybookHandler returns a new playbook api handler
func NewPlaybookHandler(router *mux.Router, playbookService playbook.Service, api *pluginapi.Client, log bot.Logger, configService config.Service) *PlaybookHandler {
	handler := &PlaybookHandler{
		playbookService: playbookService,
		pluginAPI:       api,
		log:             log,
		config:          configService,
	}

	playbooksRouter := router.PathPrefix("/playbooks").Subrouter()
	if !config.PricingPlanDifferentiationEnabled {
		e20Middleware := E20LicenseRequired{configService}
		playbooksRouter.Use(e20Middleware.Middleware)
	}

	playbooksRouter.HandleFunc("", handler.createPlaybook).Methods(http.MethodPost)

	playbooksRouter.HandleFunc("", handler.getPlaybooks).Methods(http.MethodGet)
	playbooksRouter.HandleFunc("/autocomplete", handler.getPlaybooksAutoComplete).Methods(http.MethodGet)
	playbooksRouter.HandleFunc("/count", handler.getPlaybookCount).Methods(http.MethodGet)

	playbookRouter := playbooksRouter.PathPrefix("/{id:[A-Za-z0-9]+}").Subrouter()
	playbookRouter.HandleFunc("", handler.getPlaybook).Methods(http.MethodGet)
	playbookRouter.HandleFunc("", handler.updatePlaybook).Methods(http.MethodPut)
	playbookRouter.HandleFunc("", handler.deletePlaybook).Methods(http.MethodDelete)

	return handler
}

func (h *PlaybookHandler) createPlaybook(w http.ResponseWriter, r *http.Request) {
	userID := r.Header.Get("Mattermost-User-ID")

	var pbook playbook.Playbook
	if err := json.NewDecoder(r.Body).Decode(&pbook); err != nil {
		HandleErrorWithCode(w, http.StatusBadRequest, "unable to decode playbook", err)
		return
	}

	if pbook.ID != "" {
		HandleErrorWithCode(w, http.StatusBadRequest, "Playbook given already has ID", nil)
		return
	}

	if err := permissions.CreatePlaybook(userID, pbook, h.config, h.pluginAPI); err != nil {
		HandleErrorWithCode(w, http.StatusForbidden, "Not authorized", err)
		return
	}

	if pbook.WebhookOnCreationEnabled {
		url, err := url.ParseRequestURI(pbook.WebhookOnCreationURL)
		if err != nil {
			HandleErrorWithCode(w, http.StatusBadRequest, "invalid creation webhook URL", err)
			return
		}

		if url.Scheme != "http" && url.Scheme != "https" {
			msg := fmt.Sprintf("protocol in creation webhook URL is %s; only HTTP and HTTPS are accepted", url.Scheme)
			HandleErrorWithCode(w, http.StatusBadRequest, msg, errors.Errorf(msg))
			return
		}
	}

<<<<<<< HEAD
	if pbook.WebhookOnArchiveEnabled {
		url, err := url.ParseRequestURI(pbook.WebhookOnArchiveURL)
		if err != nil {
			HandleErrorWithCode(w, http.StatusBadRequest, "invalid archived webhook URL", err)
			return
		}

		if url.Scheme != "http" && url.Scheme != "https" {
			msg := fmt.Sprintf("protocol in archived webhook URL is %s; only HTTP and HTTPS are accepted", url.Scheme)
			HandleErrorWithCode(w, http.StatusBadRequest, msg, errors.Errorf(msg))
			return
		}
	}

	// Exclude guest users
	if isGuest, err := permissions.IsGuest(userID, h.pluginAPI); err != nil {
		HandleError(w, err)
		return
	} else if isGuest {
		HandleErrorWithCode(w, http.StatusForbidden, "Not authorized", errors.Errorf(
			"userID %s does not have permission to create playbook on teamID %s because they are a guest",
			userID,
			pbook.TeamID,
		))
		return
	}

=======
>>>>>>> ef007dc6
	id, err := h.playbookService.Create(pbook, userID)
	if err != nil {
		HandleError(w, err)
		return
	}

	result := struct {
		ID string `json:"id"`
	}{
		ID: id,
	}
	w.Header().Add("Location", fmt.Sprintf("/api/v0/playbooks/%s", pbook.ID))
	ReturnJSON(w, &result, http.StatusCreated)
}

func (h *PlaybookHandler) getPlaybook(w http.ResponseWriter, r *http.Request) {
	vars := mux.Vars(r)
	userID := r.Header.Get("Mattermost-User-ID")

	pbook, err := h.playbookService.Get(vars["id"])
	if err != nil {
		HandleError(w, err)
		return
	}

	if err := permissions.PlaybookAccess(userID, pbook, h.pluginAPI); err != nil {
		HandleErrorWithCode(w, http.StatusForbidden, "Not authorized", err)
		return
	}

	ReturnJSON(w, &pbook, http.StatusOK)
}

func (h *PlaybookHandler) updatePlaybook(w http.ResponseWriter, r *http.Request) {
	vars := mux.Vars(r)
	userID := r.Header.Get("Mattermost-User-ID")
	var pbook playbook.Playbook
	if err := json.NewDecoder(r.Body).Decode(&pbook); err != nil {
		HandleErrorWithCode(w, http.StatusBadRequest, "unable to decode playbook", err)
		return
	}

	// Force parsed playbook id to be URL parameter id
	pbook.ID = vars["id"]

	oldPlaybook, err := h.playbookService.Get(vars["id"])
	if err != nil {
		HandleError(w, err)
		return
	}

	if err3 := permissions.PlaybookModify(userID, pbook, oldPlaybook, h.pluginAPI); err3 != nil {
		HandleErrorWithCode(w, http.StatusForbidden, "Not authorized", err3)
		return
	}

	if err4 := doPlaybookModificationChecks(&pbook, userID, h.pluginAPI); err4 != nil {
		HandleErrorWithCode(w, http.StatusForbidden, "Not authorized", err4)
		return
	}

	if pbook.WebhookOnCreationEnabled {
		url, err2 := url.ParseRequestURI(pbook.WebhookOnCreationURL)
		if err2 != nil {
			HandleErrorWithCode(w, http.StatusBadRequest, "invalid creation webhook URL", err2)
			return
		}

		if url.Scheme != "http" && url.Scheme != "https" {
			msg := fmt.Sprintf("protocol in creation webhook URL is %s; only HTTP and HTTPS are accepted", url.Scheme)
			HandleErrorWithCode(w, http.StatusBadRequest, msg, errors.Errorf(msg))
			return
		}
	}

	err = h.playbookService.Update(pbook, userID)
	if err != nil {
		HandleError(w, err)
		return
	}

	w.WriteHeader(http.StatusOK)
}

// doPlaybookModificationChecks performs permissions checks that can be resolved though modification of the input.
// This function modifies the pbook argument.
func doPlaybookModificationChecks(pbook *playbook.Playbook, userID string, pluginAPI *pluginapi.Client) error {
	filteredUsers := []string{}
	for _, userID := range pbook.InvitedUserIDs {
		if !pluginAPI.User.HasPermissionToTeam(userID, pbook.TeamID, model.PERMISSION_VIEW_TEAM) {
			pluginAPI.Log.Warn("user does not have permissions to playbook's team, removing from automated invite list", "teamID", pbook.TeamID, "userID", userID)
			continue
		}
		filteredUsers = append(filteredUsers, userID)
	}
	pbook.InvitedUserIDs = filteredUsers

	filteredGroups := []string{}
	for _, groupID := range pbook.InvitedGroupIDs {
		var group *model.Group
		group, err := pluginAPI.Group.Get(groupID)
		if err != nil {
			pluginAPI.Log.Warn("failed to query group", "group_id", groupID)
			continue
		}

		if !group.AllowReference {
			pluginAPI.Log.Warn("group does not allow references, removing from automated invite list", "group_id", groupID)
			continue
		}

		filteredGroups = append(filteredGroups, groupID)
	}
	pbook.InvitedGroupIDs = filteredGroups

	if pbook.DefaultCommanderID != "" && !permissions.IsMemberOfTeamID(pbook.DefaultCommanderID, pbook.TeamID, pluginAPI) {
		pluginAPI.Log.Warn("commander is not a member of the playbook's team, disabling default commander", "teamID", pbook.TeamID, "userID", pbook.DefaultCommanderID)
		pbook.DefaultCommanderID = ""
		pbook.DefaultCommanderEnabled = false
	}

	if pbook.AnnouncementChannelID != "" &&
		!pluginAPI.User.HasPermissionToChannel(userID, pbook.AnnouncementChannelID, model.PERMISSION_CREATE_POST) {
		pluginAPI.Log.Warn("announcement channel is not valid, disabling announcement channel setting")
		pbook.AnnouncementChannelID = ""
		pbook.AnnouncementChannelEnabled = false
	}

<<<<<<< HEAD
	if pbook.WebhookOnCreationURL != "" {
		url, err2 := url.ParseRequestURI(pbook.WebhookOnCreationURL)
		if err2 != nil {
			HandleErrorWithCode(w, http.StatusBadRequest, "invalid creation webhook URL", err2)
			return
		}

		if url.Scheme != "http" && url.Scheme != "https" {
			msg := fmt.Sprintf("protocol in creation webhook URL is %s; only HTTP and HTTPS are accepted", url.Scheme)
			HandleErrorWithCode(w, http.StatusBadRequest, msg, errors.Errorf(msg))
			return
		}
	}

	if pbook.WebhookOnArchiveEnabled {
		url, err2 := url.ParseRequestURI(pbook.WebhookOnArchiveURL)
		if err2 != nil {
			HandleErrorWithCode(w, http.StatusBadRequest, "invalid archived webhook URL", err2)
			return
		}

		if url.Scheme != "http" && url.Scheme != "https" {
			msg := fmt.Sprintf("protocol in archived webhook URL is %s; only HTTP and HTTPS are accepted", url.Scheme)
			HandleErrorWithCode(w, http.StatusBadRequest, msg, errors.Errorf(msg))
			return
		}
	}

	err = h.playbookService.Update(pbook, userID)
	if err != nil {
		HandleError(w, err)
		return
	}

	w.WriteHeader(http.StatusOK)
=======
	return nil
>>>>>>> ef007dc6
}

func (h *PlaybookHandler) deletePlaybook(w http.ResponseWriter, r *http.Request) {
	vars := mux.Vars(r)
	userID := r.Header.Get("Mattermost-User-ID")

	playbookToDelete, err := h.playbookService.Get(vars["id"])
	if err != nil {
		HandleError(w, err)
		return
	}

	if err2 := permissions.PlaybookAccess(userID, playbookToDelete, h.pluginAPI); err2 != nil {
		HandleErrorWithCode(w, http.StatusForbidden, "Not authorized", err2)
		return
	}

	err = h.playbookService.Delete(playbookToDelete, userID)
	if err != nil {
		HandleError(w, err)
		return
	}

	w.WriteHeader(http.StatusNoContent)
}

func (h *PlaybookHandler) getPlaybooks(w http.ResponseWriter, r *http.Request) {
	params := r.URL.Query()
	teamID := params.Get("team_id")
	userID := r.Header.Get("Mattermost-User-ID")
	opts, err := parseGetPlaybooksOptions(r.URL)
	if err != nil {
		HandleErrorWithCode(w, http.StatusBadRequest, fmt.Sprintf("failed to get playbooks: %s", err.Error()), nil)
		return
	}
	memberOnly, _ := strconv.ParseBool(params.Get("member_only"))

	if teamID == "" {
		HandleErrorWithCode(w, http.StatusBadRequest, "Provide a team ID", nil)
		return
	}

	if !permissions.CanViewTeam(userID, teamID, h.pluginAPI) {
		HandleErrorWithCode(w, http.StatusForbidden, "Not authorized", errors.Errorf(
			"userID %s does not have permission to get playbooks on teamID %s",
			userID,
			teamID,
		))
		return
	}

	// Exclude guest users
	if isGuest, errg := permissions.IsGuest(userID, h.pluginAPI); errg != nil {
		HandleError(w, errg)
		return
	} else if isGuest {
		HandleErrorWithCode(w, http.StatusForbidden, "Not authorized", errors.Errorf(
			"userID %s does not have permission to get playbooks on teamID %s because they are a guest",
			userID,
			teamID,
		))
		return
	}

	requesterInfo := playbook.RequesterInfo{
		UserID:          userID,
		TeamID:          teamID,
		UserIDtoIsAdmin: map[string]bool{userID: permissions.IsAdmin(userID, h.pluginAPI)},
		MemberOnly:      memberOnly,
	}

	playbookResults, err := h.playbookService.GetPlaybooksForTeam(requesterInfo, teamID, opts)
	if err != nil {
		HandleError(w, err)
		return
	}

	ReturnJSON(w, playbookResults, http.StatusOK)
}

func (h *PlaybookHandler) getPlaybooksAutoComplete(w http.ResponseWriter, r *http.Request) {
	query := r.URL.Query()
	teamID := query.Get("team_id")
	userID := r.Header.Get("Mattermost-User-ID")

	if !permissions.CanViewTeam(userID, teamID, h.pluginAPI) {
		HandleErrorWithCode(w, http.StatusForbidden, "user does not have permissions to view team", nil)
		return
	}

	requesterInfo := playbook.RequesterInfo{
		UserID:          userID,
		TeamID:          teamID,
		UserIDtoIsAdmin: map[string]bool{userID: permissions.IsAdmin(userID, h.pluginAPI)},
		MemberOnly:      true,
	}

	playbooksResult, err := h.playbookService.GetPlaybooksForTeam(requesterInfo, teamID, playbook.Options{})
	if err != nil {
		HandleError(w, err)
		return
	}

	list := make([]model.AutocompleteListItem, 0)

	for _, thePlaybook := range playbooksResult.Items {
		list = append(list, model.AutocompleteListItem{
			Item:     thePlaybook.ID,
			HelpText: thePlaybook.Title,
		})
	}

	ReturnJSON(w, list, http.StatusOK)
}

func (h *PlaybookHandler) getPlaybookCount(w http.ResponseWriter, r *http.Request) {
	query := r.URL.Query()
	teamID := query.Get("team_id")
	userID := r.Header.Get("Mattermost-User-ID")

	if !permissions.CanViewTeam(userID, teamID, h.pluginAPI) {
		HandleErrorWithCode(w, http.StatusForbidden, "user does not have permissions to view team", nil)
		return
	}

	count, err := h.playbookService.GetNumPlaybooksForTeam(teamID)
	if err != nil {
		HandleError(w, err)
		return
	}

	countStruct := struct {
		Count int `json:"count"`
	}{count}

	ReturnJSON(w, countStruct, http.StatusOK)
}

func parseGetPlaybooksOptions(u *url.URL) (playbook.Options, error) {
	params := u.Query()

	var sortField playbook.SortField
	param := strings.ToLower(params.Get("sort"))
	switch param {
	case "title", "":
		sortField = playbook.SortByTitle
	case "stages":
		sortField = playbook.SortByStages
	case "steps":
		sortField = playbook.SortBySteps
	default:
		return playbook.Options{}, errors.Errorf("bad parameter 'sort' (%s): it should be empty or one of 'title', 'stages' or 'steps'", param)
	}

	var sortDirection playbook.SortDirection
	param = strings.ToLower(params.Get("direction"))
	switch param {
	case "asc", "":
		sortDirection = playbook.DirectionAsc
	case "desc":
		sortDirection = playbook.DirectionDesc
	default:
		return playbook.Options{}, errors.Errorf("bad parameter 'direction' (%s): it should be empty or one of 'asc' or 'desc'", param)
	}

	pageParam := params.Get("page")
	if pageParam == "" {
		pageParam = "0"
	}
	page, err := strconv.Atoi(pageParam)
	if err != nil {
		return playbook.Options{}, errors.Wrapf(err, "bad parameter 'page': it should be a number")
	}
	if page < 0 {
		return playbook.Options{}, errors.Errorf("bad parameter 'page': it should be a positive number")
	}

	perPageParam := params.Get("per_page")
	if perPageParam == "" || perPageParam == "0" {
		perPageParam = "1000"
	}
	perPage, err := strconv.Atoi(perPageParam)
	if err != nil {
		return playbook.Options{}, errors.Wrapf(err, "bad parameter 'per_page': it should be a number")
	}
	if perPage < 0 {
		return playbook.Options{}, errors.Errorf("bad parameter 'per_page': it should be a positive number")
	}

	return playbook.Options{
		Sort:      sortField,
		Direction: sortDirection,
		Page:      page,
		PerPage:   perPage,
	}, nil
}<|MERGE_RESOLUTION|>--- conflicted
+++ resolved
@@ -91,7 +91,6 @@
 		}
 	}
 
-<<<<<<< HEAD
 	if pbook.WebhookOnArchiveEnabled {
 		url, err := url.ParseRequestURI(pbook.WebhookOnArchiveURL)
 		if err != nil {
@@ -106,21 +105,6 @@
 		}
 	}
 
-	// Exclude guest users
-	if isGuest, err := permissions.IsGuest(userID, h.pluginAPI); err != nil {
-		HandleError(w, err)
-		return
-	} else if isGuest {
-		HandleErrorWithCode(w, http.StatusForbidden, "Not authorized", errors.Errorf(
-			"userID %s does not have permission to create playbook on teamID %s because they are a guest",
-			userID,
-			pbook.TeamID,
-		))
-		return
-	}
-
-=======
->>>>>>> ef007dc6
 	id, err := h.playbookService.Create(pbook, userID)
 	if err != nil {
 		HandleError(w, err)
@@ -191,6 +175,20 @@
 
 		if url.Scheme != "http" && url.Scheme != "https" {
 			msg := fmt.Sprintf("protocol in creation webhook URL is %s; only HTTP and HTTPS are accepted", url.Scheme)
+			HandleErrorWithCode(w, http.StatusBadRequest, msg, errors.Errorf(msg))
+			return
+		}
+	}
+
+	if pbook.WebhookOnArchiveEnabled {
+		url, err2 := url.ParseRequestURI(pbook.WebhookOnArchiveURL)
+		if err2 != nil {
+			HandleErrorWithCode(w, http.StatusBadRequest, "invalid archived webhook URL", err2)
+			return
+		}
+
+		if url.Scheme != "http" && url.Scheme != "https" {
+			msg := fmt.Sprintf("protocol in archived webhook URL is %s; only HTTP and HTTPS are accepted", url.Scheme)
 			HandleErrorWithCode(w, http.StatusBadRequest, msg, errors.Errorf(msg))
 			return
 		}
@@ -249,45 +247,7 @@
 		pbook.AnnouncementChannelEnabled = false
 	}
 
-<<<<<<< HEAD
-	if pbook.WebhookOnCreationURL != "" {
-		url, err2 := url.ParseRequestURI(pbook.WebhookOnCreationURL)
-		if err2 != nil {
-			HandleErrorWithCode(w, http.StatusBadRequest, "invalid creation webhook URL", err2)
-			return
-		}
-
-		if url.Scheme != "http" && url.Scheme != "https" {
-			msg := fmt.Sprintf("protocol in creation webhook URL is %s; only HTTP and HTTPS are accepted", url.Scheme)
-			HandleErrorWithCode(w, http.StatusBadRequest, msg, errors.Errorf(msg))
-			return
-		}
-	}
-
-	if pbook.WebhookOnArchiveEnabled {
-		url, err2 := url.ParseRequestURI(pbook.WebhookOnArchiveURL)
-		if err2 != nil {
-			HandleErrorWithCode(w, http.StatusBadRequest, "invalid archived webhook URL", err2)
-			return
-		}
-
-		if url.Scheme != "http" && url.Scheme != "https" {
-			msg := fmt.Sprintf("protocol in archived webhook URL is %s; only HTTP and HTTPS are accepted", url.Scheme)
-			HandleErrorWithCode(w, http.StatusBadRequest, msg, errors.Errorf(msg))
-			return
-		}
-	}
-
-	err = h.playbookService.Update(pbook, userID)
-	if err != nil {
-		HandleError(w, err)
-		return
-	}
-
-	w.WriteHeader(http.StatusOK)
-=======
 	return nil
->>>>>>> ef007dc6
 }
 
 func (h *PlaybookHandler) deletePlaybook(w http.ResponseWriter, r *http.Request) {
