--- conflicted
+++ resolved
@@ -97,15 +97,9 @@
 }
 
 // When moving over to the multi-product architecture this should be handled by the server.
-<<<<<<< HEAD
 func (h *GraphQLHandler) graphQL(c *Context, w http.ResponseWriter, r *http.Request) {
-	// Limit bodies to 100KiB.
-	r.Body = http.MaxBytesReader(w, r.Body, 102400)
-=======
-func (h *GraphQLHandler) graphQL(w http.ResponseWriter, r *http.Request) {
 	// Limit bodies to 300KiB.
 	r.Body = http.MaxBytesReader(w, r.Body, 300*1024)
->>>>>>> 203a299d
 
 	var params struct {
 		Query         string                 `json:"query"`
@@ -113,21 +107,13 @@
 		Variables     map[string]interface{} `json:"variables"`
 	}
 	if err := json.NewDecoder(r.Body).Decode(&params); err != nil {
-<<<<<<< HEAD
-		c.logger.WithError(err).Debug("Unable to decode graphql query")
-=======
-		h.log.Errorf("Unable to decode graphql query: %v", err)
->>>>>>> 203a299d
+		c.logger.WithError(err).Error("Unable to decode graphql query")
 		return
 	}
 
 	if !h.config.IsConfiguredForDevelopmentAndTesting() {
 		if params.OperationName == "" {
-<<<<<<< HEAD
-			c.logger.Debug("Invalid blank operation name")
-=======
-			h.log.Warnf("Invalid blank operation name.")
->>>>>>> 203a299d
+			c.logger.Warn("Invalid blank operation name")
 			return
 		}
 	}
