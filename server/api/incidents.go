package api

import (
	"encoding/json"
	"fmt"
	"net/http"
	"net/url"
	"strconv"
	"strings"
	"time"

	"github.com/gorilla/mux"
	"github.com/mattermost/mattermost-server/v5/model"
	"github.com/pkg/errors"

	pluginapi "github.com/mattermost/mattermost-plugin-api"

	"github.com/mattermost/mattermost-plugin-incident-collaboration/server/bot"
	"github.com/mattermost/mattermost-plugin-incident-collaboration/server/incident"
	"github.com/mattermost/mattermost-plugin-incident-collaboration/server/permissions"
	"github.com/mattermost/mattermost-plugin-incident-collaboration/server/playbook"
)

// IncidentHandler is the API handler.
type IncidentHandler struct {
	incidentService incident.Service
	playbookService playbook.Service
	pluginAPI       *pluginapi.Client
	poster          bot.Poster
	log             bot.Logger
	telemetry       incident.Telemetry
}

// NewIncidentHandler Creates a new Plugin API handler.
func NewIncidentHandler(router *mux.Router, incidentService incident.Service, playbookService playbook.Service,
	api *pluginapi.Client, poster bot.Poster, log bot.Logger, telemetry incident.Telemetry) *IncidentHandler {
	handler := &IncidentHandler{
		incidentService: incidentService,
		playbookService: playbookService,
		pluginAPI:       api,
		poster:          poster,
		log:             log,
		telemetry:       telemetry,
	}

	incidentsRouter := router.PathPrefix("/incidents").Subrouter()
	incidentsRouter.HandleFunc("", handler.getIncidents).Methods(http.MethodGet)
	incidentsRouter.HandleFunc("", handler.createIncidentFromPost).Methods(http.MethodPost)

	incidentsRouter.HandleFunc("/dialog", handler.createIncidentFromDialog).Methods(http.MethodPost)
	incidentsRouter.HandleFunc("/commanders", handler.getCommanders).Methods(http.MethodGet)
	incidentsRouter.HandleFunc("/channels", handler.getChannels).Methods(http.MethodGet)
	incidentsRouter.HandleFunc("/checklist-autocomplete", handler.getChecklistAutocomplete).Methods(http.MethodGet)

	incidentRouter := incidentsRouter.PathPrefix("/{id:[A-Za-z0-9]+}").Subrouter()
	incidentRouter.HandleFunc("", handler.getIncident).Methods(http.MethodGet)
	incidentRouter.HandleFunc("/metadata", handler.getIncidentMetadata).Methods(http.MethodGet)

	incidentRouterAuthorized := incidentRouter.PathPrefix("").Subrouter()
	incidentRouterAuthorized.Use(handler.checkEditPermissions)
	incidentRouterAuthorized.Use(handler.checkChannelArchived)

	incidentRouterAuthorized.HandleFunc("", handler.updateIncident).Methods(http.MethodPatch)
	incidentRouterAuthorized.HandleFunc("/commander", handler.changeCommander).Methods(http.MethodPost)
	incidentRouterAuthorized.HandleFunc("/update-status-dialog", handler.updateStatusDialog).Methods(http.MethodPost)
	incidentRouterAuthorized.HandleFunc("/reminder/button-update", handler.reminderButtonUpdate).Methods(http.MethodPost)
	incidentRouterAuthorized.HandleFunc("/reminder/button-dismiss", handler.reminderButtonDismiss).Methods(http.MethodPost)

	channelRouter := incidentsRouter.PathPrefix("/channel").Subrouter()
	channelRouter.HandleFunc("/{channel_id:[A-Za-z0-9]+}", handler.getIncidentByChannel).Methods(http.MethodGet)

	checklistsRouter := incidentRouterAuthorized.PathPrefix("/checklists").Subrouter()
	checklistsRouter.Use(handler.checkChannelArchived)

	checklistRouter := checklistsRouter.PathPrefix("/{checklist:[0-9]+}").Subrouter()
	checklistRouter.HandleFunc("/add", handler.addChecklistItem).Methods(http.MethodPut)
	checklistRouter.HandleFunc("/reorder", handler.reorderChecklist).Methods(http.MethodPut)

	checklistItem := checklistRouter.PathPrefix("/item/{item:[0-9]+}").Subrouter()
	checklistItem.HandleFunc("", handler.itemDelete).Methods(http.MethodDelete)
	checklistItem.HandleFunc("", handler.itemRename).Methods(http.MethodPut)
	checklistItem.HandleFunc("/state", handler.itemSetState).Methods(http.MethodPut)
	checklistItem.HandleFunc("/assignee", handler.itemSetAssignee).Methods(http.MethodPut)
	checklistItem.HandleFunc("/run", handler.itemRun).Methods(http.MethodPost)

	telemetryRouterAuthorized := router.PathPrefix("/telemetry").Subrouter()
	telemetryRouterAuthorized.Use(handler.checkViewPermissions)
	telemetryRouterAuthorized.HandleFunc("/incident/{id:[A-Za-z0-9]+}", handler.telemetryForIncident).Methods(http.MethodPost)

	return handler
}

func (h *IncidentHandler) checkEditPermissions(next http.Handler) http.Handler {
	return http.HandlerFunc(func(w http.ResponseWriter, r *http.Request) {
		vars := mux.Vars(r)
		userID := r.Header.Get("Mattermost-User-ID")

		if err := permissions.EditIncident(userID, vars["id"], h.pluginAPI, h.incidentService); err != nil {
			if errors.Is(err, permissions.ErrNoPermissions) {
				HandleErrorWithCode(w, http.StatusForbidden, "Not authorized", err)
				return
			}
			HandleError(w, err)
			return
		}

		next.ServeHTTP(w, r)
	})
}

<<<<<<< HEAD
func (h *IncidentHandler) checkChannelArchived(next http.Handler) http.Handler {
	return http.HandlerFunc(func(w http.ResponseWriter, r *http.Request) {
		vars := mux.Vars(r)
		incidentID := vars["id"]

		isArchived, err := h.isChannelArchived(incidentID)
		if err != nil {
=======
func (h *IncidentHandler) checkViewPermissions(next http.Handler) http.Handler {
	return http.HandlerFunc(func(w http.ResponseWriter, r *http.Request) {
		vars := mux.Vars(r)
		userID := r.Header.Get("Mattermost-User-ID")

		if err := permissions.ViewIncident(userID, vars["id"], h.pluginAPI, h.incidentService); err != nil {
			if errors.Is(err, permissions.ErrNoPermissions) {
				HandleErrorWithCode(w, http.StatusForbidden, "Not authorized", err)
				return
			}
>>>>>>> 73319db1
			HandleError(w, err)
			return
		}

<<<<<<< HEAD
		if isArchived {
			HandleErrorWithCode(w, http.StatusForbidden, "Channel Archived", err)
			return
		}
=======
>>>>>>> 73319db1
		next.ServeHTTP(w, r)
	})
}

<<<<<<< HEAD
func (h *IncidentHandler) isChannelArchived(incidentID string) (bool, error) {
	incidentToModify, err := h.incidentService.GetIncident(incidentID)
	if err != nil {
		return false, err
	}

	c, err := h.pluginAPI.Channel.Get(incidentToModify.ChannelID)
	if err != nil {
		return false, err
	}
	return c.DeleteAt > 0, nil
}

=======
>>>>>>> 73319db1
// createIncidentFromPost handles the POST /incidents endpoint
func (h *IncidentHandler) createIncidentFromPost(w http.ResponseWriter, r *http.Request) {
	userID := r.Header.Get("Mattermost-User-ID")

	var payloadIncident incident.Incident
	if err := json.NewDecoder(r.Body).Decode(&payloadIncident); err != nil {
		HandleErrorWithCode(w, http.StatusBadRequest, "unable to decode incident", err)
		return
	}

	newIncident, err := h.createIncident(payloadIncident, userID)

	if errors.Is(err, incident.ErrPermission) {
		HandleErrorWithCode(w, http.StatusForbidden, "unable to create incident", err)
		return
	}

	if errors.Is(err, incident.ErrMalformedIncident) {
		HandleErrorWithCode(w, http.StatusBadRequest, "unable to create incident", err)
		return
	}

	if err != nil {
		HandleError(w, errors.Wrapf(err, "unable to create incident"))
		return
	}

	h.poster.PublishWebsocketEventToUser(incident.IncidentCreatedWSEvent, map[string]interface{}{
		"incident": newIncident,
	}, userID)

	w.Header().Add("Location", fmt.Sprintf("/api/v0/incidents/%s", newIncident.ID))
	ReturnJSON(w, &newIncident, http.StatusCreated)
}

// Note that this currently does nothing. This is temporary given the removal of stages. Will be used by status.
func (h *IncidentHandler) updateIncident(w http.ResponseWriter, r *http.Request) {
	vars := mux.Vars(r)
	incidentID := vars["id"]
	//userID := r.Header.Get("Mattermost-User-ID")

	oldIncident, err := h.incidentService.GetIncident(incidentID)
	if err != nil {
		HandleError(w, err)
		return
	}

	var updates incident.UpdateOptions
	if err = json.NewDecoder(r.Body).Decode(&updates); err != nil {
		HandleErrorWithCode(w, http.StatusBadRequest, "unable to decode payload", err)
		return
	}

	updatedIncident := oldIncident

	ReturnJSON(w, updatedIncident, http.StatusOK)
}

// createIncidentFromDialog handles the interactive dialog submission when a user presses confirm on
// the create incident dialog.
func (h *IncidentHandler) createIncidentFromDialog(w http.ResponseWriter, r *http.Request) {
	userID := r.Header.Get("Mattermost-User-ID")

	request := model.SubmitDialogRequestFromJson(r.Body)
	if request == nil {
		HandleErrorWithCode(w, http.StatusBadRequest, "failed to decode SubmitDialogRequest", nil)
		return
	}

	if userID != request.UserId {
		HandleErrorWithCode(w, http.StatusBadRequest, "interactive dialog's userID must be the same as the requester's userID", nil)
		return
	}

	var state incident.DialogState
	err := json.Unmarshal([]byte(request.State), &state)
	if err != nil {
		HandleErrorWithCode(w, http.StatusBadRequest, "failed to unmarshal dialog state", err)
		return
	}

	var playbookID, name, description string
	if rawPlaybookID, ok := request.Submission[incident.DialogFieldPlaybookIDKey].(string); ok {
		playbookID = rawPlaybookID
	}
	if rawName, ok := request.Submission[incident.DialogFieldNameKey].(string); ok {
		name = rawName
	}
	if rawDescription, ok := request.Submission[incident.DialogFieldDescriptionKey].(string); ok {
		description = rawDescription
	}

	payloadIncident := incident.Incident{
		CommanderUserID: request.UserId,
		TeamID:          request.TeamId,
		Name:            name,
		Description:     description,
		PostID:          state.PostID,
		PlaybookID:      playbookID,
	}

	newIncident, err := h.createIncident(payloadIncident, request.UserId)
	if err != nil {
		if errors.Is(err, incident.ErrMalformedIncident) {
			HandleErrorWithCode(w, http.StatusBadRequest, "unable to create incident", err)
			return
		}

		var msg string

		if errors.Is(err, incident.ErrChannelDisplayNameInvalid) {
			msg = "The incident name is invalid or too long. Please use a valid name with fewer than 64 characters."
		} else if errors.Is(err, incident.ErrPermission) {
			msg = err.Error()
		}

		if msg != "" {
			resp := &model.SubmitDialogResponse{
				Errors: map[string]string{
					incident.DialogFieldNameKey: msg,
				},
			}
			_, _ = w.Write(resp.ToJson())
			return
		}

		HandleError(w, err)
		return
	}

	h.poster.PublishWebsocketEventToUser(incident.IncidentCreatedWSEvent, map[string]interface{}{
		"client_id": state.ClientID,
		"incident":  newIncident,
	}, request.UserId)

	if err := h.postIncidentCreatedMessage(newIncident, request.ChannelId); err != nil {
		HandleError(w, err)
		return
	}

	w.Header().Add("Location", fmt.Sprintf("/api/v0/incidents/%s", newIncident.ID))
	w.WriteHeader(http.StatusCreated)
}

func (h *IncidentHandler) createIncident(newIncident incident.Incident, userID string) (*incident.Incident, error) {
	if newIncident.ID != "" {
		return nil, errors.Wrap(incident.ErrMalformedIncident, "incident already has an id")
	}

	if newIncident.ChannelID != "" {
		return nil, errors.Wrap(incident.ErrMalformedIncident, "incident channel already has an id")
	}

	if newIncident.CreateAt != 0 {
		return nil, errors.Wrap(incident.ErrMalformedIncident, "incident channel already has created at date")
	}

	if newIncident.TeamID == "" {
		return nil, errors.Wrap(incident.ErrMalformedIncident, "missing team id of incident")
	}

	if newIncident.CommanderUserID == "" {
		return nil, errors.Wrap(incident.ErrMalformedIncident, "missing commander user id of incident")
	}

	// Commander should have permission to the team
	if !permissions.CanViewTeam(newIncident.CommanderUserID, newIncident.TeamID, h.pluginAPI) {
		return nil, errors.Wrap(incident.ErrPermission, "commander user does not have permissions for the team")
	}

	public := true
	if newIncident.PlaybookID != "" {
		pb, err := h.playbookService.Get(newIncident.PlaybookID)
		if err != nil {
			return nil, errors.Wrapf(err, "failed to get playbook")
		}

		if !sliceContains(pb.MemberIDs, userID) {
			return nil, errors.New("userID is not a member of playbook")
		}

		newIncident.Checklists = pb.Checklists
		public = pb.CreatePublicIncident

		newIncident.BroadcastChannelID = pb.BroadcastChannelID
		newIncident.ReminderMessageTemplate = pb.ReminderMessageTemplate
		newIncident.PreviousReminder = time.Duration(pb.ReminderTimerDefaultSeconds) * time.Second
	}

	permission := model.PERMISSION_CREATE_PRIVATE_CHANNEL
	permissionMessage := "You are not able to create a private channel"
	if public {
		permission = model.PERMISSION_CREATE_PUBLIC_CHANNEL
		permissionMessage = "You are not able to create a public channel"
	}
	if !h.pluginAPI.User.HasPermissionToTeam(userID, newIncident.TeamID, permission) {
		return nil, errors.Wrap(incident.ErrPermission, permissionMessage)
	}

	if newIncident.PostID != "" {
		post, err := h.pluginAPI.Post.GetPost(newIncident.PostID)
		if err != nil {
			return nil, errors.Wrapf(err, "failed to get incident original post")
		}
		if !permissions.MemberOfChannelID(userID, post.ChannelId, h.pluginAPI) {
			return nil, errors.New("user is not a member of the channel containing the incident's original post")
		}
	}
	return h.incidentService.CreateIncident(&newIncident, userID, public)
}

// getIncidents handles the GET /incidents endpoint.
func (h *IncidentHandler) getIncidents(w http.ResponseWriter, r *http.Request) {
	filterOptions, err := parseIncidentsFilterOptions(r.URL)
	if err != nil {
		HandleErrorWithCode(w, http.StatusBadRequest, "Bad parameter", err)
		return
	}

	userID := r.Header.Get("Mattermost-User-ID")
	if !permissions.CanViewTeam(userID, filterOptions.TeamID, h.pluginAPI) {
		HandleErrorWithCode(w, http.StatusForbidden, "permissions error", errors.Errorf(
			"userID %s does not have view permission for teamID %s", userID, filterOptions.TeamID))
		return
	}

	requesterInfo := incident.RequesterInfo{
		UserID:          userID,
		UserIDtoIsAdmin: map[string]bool{userID: permissions.IsAdmin(userID, h.pluginAPI)},
	}

	results, err := h.incidentService.GetIncidents(requesterInfo, *filterOptions)
	if err != nil {
		HandleError(w, err)
		return
	}

	ReturnJSON(w, results, http.StatusOK)
}

// getIncident handles the /incidents/{id} endpoint.
func (h *IncidentHandler) getIncident(w http.ResponseWriter, r *http.Request) {
	vars := mux.Vars(r)
	incidentID := vars["id"]
	userID := r.Header.Get("Mattermost-User-ID")

	if err := permissions.ViewIncident(userID, incidentID, h.pluginAPI, h.incidentService); err != nil {
		HandleErrorWithCode(w, http.StatusForbidden, "User doesn't have permissions to incident.", nil)
		return
	}

	incidentToGet, err := h.incidentService.GetIncident(incidentID)
	if err != nil {
		HandleError(w, err)
		return
	}

	ReturnJSON(w, incidentToGet, http.StatusOK)
}

// getIncidentMetadata handles the /incidents/{id}/metadata endpoint.
func (h *IncidentHandler) getIncidentMetadata(w http.ResponseWriter, r *http.Request) {
	vars := mux.Vars(r)
	incidentID := vars["id"]
	userID := r.Header.Get("Mattermost-User-ID")

	if err := permissions.ViewIncident(userID, incidentID, h.pluginAPI, h.incidentService); err != nil {
		HandleErrorWithCode(w, http.StatusForbidden, "Not authorized",
			errors.Errorf("userid: %s does not have permissions to view the incident details", userID))
		return
	}

	incidentToGet, err := h.incidentService.GetIncidentMetadata(incidentID)
	if err != nil {
		HandleError(w, err)
		return
	}

	ReturnJSON(w, incidentToGet, http.StatusOK)
}

// getIncidentByChannel handles the /incidents/channel/{channel_id} endpoint.
func (h *IncidentHandler) getIncidentByChannel(w http.ResponseWriter, r *http.Request) {
	vars := mux.Vars(r)
	channelID := vars["channel_id"]
	userID := r.Header.Get("Mattermost-User-ID")

	if err := permissions.ViewIncidentFromChannelID(userID, channelID, h.pluginAPI, h.incidentService); err != nil {
		h.log.Warnf("User %s does not have permissions to get incident for channel %s", userID, channelID)
		HandleErrorWithCode(w, http.StatusNotFound, "Not found",
			errors.Errorf("incident for channel id %s not found", channelID))
		return
	}

	incidentID, err := h.incidentService.GetIncidentIDForChannel(channelID)
	if err != nil {
		if errors.Is(err, incident.ErrNotFound) {
			HandleErrorWithCode(w, http.StatusNotFound, "Not found",
				errors.Errorf("incident for channel id %s not found", channelID))

			return
		}
		HandleError(w, err)
		return
	}

	incidentToGet, err := h.incidentService.GetIncident(incidentID)
	if err != nil {
		HandleError(w, err)
		return
	}

	ReturnJSON(w, incidentToGet, http.StatusOK)
}

// getCommanders handles the /incidents/commanders api endpoint.
func (h *IncidentHandler) getCommanders(w http.ResponseWriter, r *http.Request) {
	teamID := r.URL.Query().Get("team_id")
	if teamID == "" {
		HandleErrorWithCode(w, http.StatusBadRequest, "Bad parameter: team_id", errors.New("team_id required"))
	}

	userID := r.Header.Get("Mattermost-User-ID")
	if !permissions.CanViewTeam(userID, teamID, h.pluginAPI) {
		HandleErrorWithCode(w, http.StatusForbidden, "permissions error", errors.Errorf(
			"userID %s does not have view permission for teamID %s",
			userID,
			teamID,
		))
		return
	}

	options := incident.FilterOptions{
		TeamID: teamID,
	}

	requesterInfo := incident.RequesterInfo{
		UserID:          userID,
		UserIDtoIsAdmin: map[string]bool{userID: permissions.IsAdmin(userID, h.pluginAPI)},
	}

	commanders, err := h.incidentService.GetCommanders(requesterInfo, options)
	if err != nil {
		HandleError(w, errors.Wrapf(err, "failed to get commanders"))
		return
	}

	if commanders == nil {
		commanders = []incident.CommanderInfo{}
	}

	ReturnJSON(w, commanders, http.StatusOK)
}

func (h *IncidentHandler) getChannels(w http.ResponseWriter, r *http.Request) {
	filterOptions, err := parseIncidentsFilterOptions(r.URL)
	if err != nil {
		HandleErrorWithCode(w, http.StatusBadRequest, "Bad parameter", err)
		return
	}

	userID := r.Header.Get("Mattermost-User-ID")
	if !permissions.CanViewTeam(userID, filterOptions.TeamID, h.pluginAPI) {
		HandleErrorWithCode(w, http.StatusForbidden, "permissions error", errors.Errorf(
			"userID %s does not have view permission for teamID %s",
			userID,
			filterOptions.TeamID,
		))
		return
	}

	requesterInfo := incident.RequesterInfo{
		UserID:          userID,
		UserIDtoIsAdmin: map[string]bool{userID: permissions.IsAdmin(userID, h.pluginAPI)},
	}

	incidents, err := h.incidentService.GetIncidents(requesterInfo, *filterOptions)
	if err != nil {
		HandleError(w, errors.Wrapf(err, "failed to get commanders"))
		return
	}

	channelIds := make([]string, 0, len(incidents.Items))
	for _, incident := range incidents.Items {
		channelIds = append(channelIds, incident.ChannelID)
	}

	ReturnJSON(w, channelIds, http.StatusOK)
}

// changeCommander handles the /incidents/{id}/change-commander api endpoint.
func (h *IncidentHandler) changeCommander(w http.ResponseWriter, r *http.Request) {
	vars := mux.Vars(r)
	userID := r.Header.Get("Mattermost-User-ID")

	var params struct {
		CommanderID string `json:"commander_id"`
	}
	if err := json.NewDecoder(r.Body).Decode(&params); err != nil {
		HandleErrorWithCode(w, http.StatusBadRequest, "could not decode request body", err)
		return
	}

	// Check if the target user (params.CommanderID) has permissions
	if err := permissions.EditIncident(params.CommanderID, vars["id"], h.pluginAPI, h.incidentService); err != nil {
		if errors.Is(err, permissions.ErrNoPermissions) {
			HandleErrorWithCode(w, http.StatusForbidden, "Not authorized",
				errors.Errorf("userid: %s does not have permissions to incident channel; cannot be made commander", params.CommanderID))
			return
		}
		HandleError(w, err)
		return
	}

	if err := h.incidentService.ChangeCommander(vars["id"], userID, params.CommanderID); err != nil {
		HandleError(w, err)
		return
	}

	w.WriteHeader(http.StatusOK)
}

// updateStatusDialog handles the POST /incidents/{id}/update-status-dialog endpoint, called when a
// user submits the Update Status dialog.
func (h *IncidentHandler) updateStatusDialog(w http.ResponseWriter, r *http.Request) {
	incidentID := mux.Vars(r)["id"]
	userID := r.Header.Get("Mattermost-User-ID")

	incidentToModify, err := h.incidentService.GetIncident(incidentID)
	if err != nil {
		HandleError(w, err)
		return
	}

	if !permissions.CanPostToChannel(userID, incidentToModify.ChannelID, h.pluginAPI) {
		HandleErrorWithCode(w, http.StatusForbidden, "Not authorized", fmt.Errorf("user %s cannot post to incident channel %s", userID, incidentToModify.ChannelID))
		return
	}

	request := model.SubmitDialogRequestFromJson(r.Body)
	if request == nil {
		HandleErrorWithCode(w, http.StatusBadRequest, "failed to decode SubmitDialogRequest", nil)
		return
	}

	var options incident.StatusUpdateOptions
	if message, ok := request.Submission[incident.DialogFieldMessageKey]; ok {
		options.Message = message.(string)
	}

	if reminderI, ok := request.Submission[incident.DialogFieldReminderInSecondsKey]; ok {
		if reminder, err2 := strconv.Atoi(reminderI.(string)); err2 == nil {
			options.Reminder = time.Duration(reminder) * time.Second
		}
	}

	if status, ok := request.Submission[incident.DialogFieldStatusKey]; ok {
		options.Status = status.(string)
	}

	switch options.Status {
	case incident.StatusActive:
	case incident.StatusArchived:
	case incident.StatusReported:
	case incident.StatusResolved:
		break
	default:
		HandleErrorWithCode(w, http.StatusBadRequest, "invalid status", nil)
		return
	}

	err = h.incidentService.UpdateStatus(incidentID, userID, options)
	if err != nil {
		HandleError(w, err)
		return
	}

	w.WriteHeader(http.StatusOK)
}

// reminderButtonUpdate handles the POST /incidents/{id}/reminder/button-update endpoint, called when a
// user clicks on the reminder interactive button
func (h *IncidentHandler) reminderButtonUpdate(w http.ResponseWriter, r *http.Request) {
	requestData := model.PostActionIntegrationRequestFromJson(r.Body)
	if requestData == nil {
		HandleErrorWithCode(w, http.StatusBadRequest, "missing request data", nil)
		return
	}

	incidentID, err := h.incidentService.GetIncidentIDForChannel(requestData.ChannelId)
	if err != nil {
		HandleErrorWithCode(w, http.StatusInternalServerError, "error getting incident",
			errors.Wrapf(err, "reminderButtonUpdate failed to find incidentID for channelID: %s", requestData.ChannelId))
		return
	}

	if err = permissions.EditIncident(requestData.UserId, incidentID, h.pluginAPI, h.incidentService); err != nil {
		if errors.Is(err, permissions.ErrNoPermissions) {
			ReturnJSON(w, nil, http.StatusForbidden)
			return
		}
		HandleErrorWithCode(w, http.StatusInternalServerError, "error getting permissions", err)
		return
	}

	if err = h.incidentService.OpenUpdateStatusDialog(incidentID, requestData.TriggerId); err != nil {
		HandleError(w, errors.New("reminderButtonUpdate failed to open update status dialog"))
		return
	}

	ReturnJSON(w, nil, http.StatusOK)
}

// reminderButtonDismiss handles the POST /incidents/{id}/reminder/button-dismiss endpoint, called when a
// user clicks on the reminder interactive button
func (h *IncidentHandler) reminderButtonDismiss(w http.ResponseWriter, r *http.Request) {
	requestData := model.PostActionIntegrationRequestFromJson(r.Body)
	if requestData == nil {
		HandleErrorWithCode(w, http.StatusBadRequest, "missing request data", nil)
		return
	}

	incidentID, err := h.incidentService.GetIncidentIDForChannel(requestData.ChannelId)
	if err != nil {
		h.log.Errorf("reminderButtonDismiss: no incident for requestData's channelID: %s", requestData.ChannelId)
		HandleErrorWithCode(w, http.StatusBadRequest, "no incident for requestData's channelID", err)
		return
	}

	if err = permissions.EditIncident(requestData.UserId, incidentID, h.pluginAPI, h.incidentService); err != nil {
		if errors.Is(err, permissions.ErrNoPermissions) {
			ReturnJSON(w, nil, http.StatusForbidden)
			return
		}
		HandleErrorWithCode(w, http.StatusInternalServerError, "error getting permissions", err)
		return
	}

	if err = h.incidentService.RemoveReminderPost(incidentID); err != nil {
		h.log.Errorf("reminderButtonDismiss: error removing reminder for channelID: %s; error: %s", requestData.ChannelId, err.Error())
		HandleErrorWithCode(w, http.StatusBadRequest, "error removing reminder", err)
		return
	}

	ReturnJSON(w, nil, http.StatusOK)
}

// getChecklistAutocomplete handles the GET /incidents/checklists-autocomplete api endpoint
func (h *IncidentHandler) getChecklistAutocomplete(w http.ResponseWriter, r *http.Request) {
	query := r.URL.Query()
	channelID := query.Get("channel_id")
	userID := r.Header.Get("Mattermost-User-ID")

	incidentID, err := h.incidentService.GetIncidentIDForChannel(channelID)
	if err != nil {
		HandleError(w, err)
		return
	}

	if err = permissions.ViewIncident(userID, incidentID, h.pluginAPI, h.incidentService); err != nil {
		HandleErrorWithCode(w, http.StatusForbidden, "user does not have permissions", nil)
		return
	}

	data, err := h.incidentService.GetChecklistAutocomplete(incidentID)
	if err != nil {
		HandleError(w, err)
		return
	}

	ReturnJSON(w, data, http.StatusOK)
}

func (h *IncidentHandler) itemSetState(w http.ResponseWriter, r *http.Request) {
	vars := mux.Vars(r)
	id := vars["id"]
	checklistNum, err := strconv.Atoi(vars["checklist"])
	if err != nil {
		HandleErrorWithCode(w, http.StatusBadRequest, "failed to parse checklist", err)
		return
	}
	itemNum, err := strconv.Atoi(vars["item"])
	if err != nil {
		HandleErrorWithCode(w, http.StatusBadRequest, "failed to parse item", err)
		return
	}
	userID := r.Header.Get("Mattermost-User-ID")

	var params struct {
		NewState string `json:"new_state"`
	}
	if err := json.NewDecoder(r.Body).Decode(&params); err != nil {
		HandleErrorWithCode(w, http.StatusBadRequest, "failed to unmarshal", err)
		return
	}

	if !playbook.IsValidChecklistItemState(params.NewState) {
		HandleErrorWithCode(w, http.StatusBadRequest, "bad parameter new state", nil)
		return
	}

	if err := h.incidentService.ModifyCheckedState(id, userID, params.NewState, checklistNum, itemNum); err != nil {
		HandleError(w, err)
		return
	}

	ReturnJSON(w, map[string]interface{}{}, http.StatusOK)
}

func (h *IncidentHandler) itemSetAssignee(w http.ResponseWriter, r *http.Request) {
	vars := mux.Vars(r)
	id := vars["id"]
	checklistNum, err := strconv.Atoi(vars["checklist"])
	if err != nil {
		HandleErrorWithCode(w, http.StatusBadRequest, "failed to parse checklist", err)
		return
	}
	itemNum, err := strconv.Atoi(vars["item"])
	if err != nil {
		HandleErrorWithCode(w, http.StatusBadRequest, "failed to parse item", err)
		return
	}
	userID := r.Header.Get("Mattermost-User-ID")

	var params struct {
		AssigneeID string `json:"assignee_id"`
	}
	if err := json.NewDecoder(r.Body).Decode(&params); err != nil {
		HandleErrorWithCode(w, http.StatusBadRequest, "failed to unmarshal", err)
		return
	}

	if err := h.incidentService.SetAssignee(id, userID, params.AssigneeID, checklistNum, itemNum); err != nil {
		HandleError(w, err)
		return
	}

	ReturnJSON(w, map[string]interface{}{}, http.StatusOK)
}

func (h *IncidentHandler) itemRun(w http.ResponseWriter, r *http.Request) {
	vars := mux.Vars(r)
	incidentID := vars["id"]
	checklistNum, err := strconv.Atoi(vars["checklist"])
	if err != nil {
		HandleErrorWithCode(w, http.StatusBadRequest, "failed to parse checklist", err)
		return
	}
	itemNum, err := strconv.Atoi(vars["item"])
	if err != nil {
		HandleErrorWithCode(w, http.StatusBadRequest, "failed to parse item", err)
		return
	}
	userID := r.Header.Get("Mattermost-User-ID")

	triggerID, err := h.incidentService.RunChecklistItemSlashCommand(incidentID, userID, checklistNum, itemNum)
	if err != nil {
		HandleError(w, err)
		return
	}

	ReturnJSON(w, map[string]interface{}{"trigger_id": triggerID}, http.StatusOK)
}

func (h *IncidentHandler) addChecklistItem(w http.ResponseWriter, r *http.Request) {
	vars := mux.Vars(r)
	id := vars["id"]
	checklistNum, err := strconv.Atoi(vars["checklist"])
	if err != nil {
		HandleErrorWithCode(w, http.StatusBadRequest, "failed to parse checklist", err)
		return
	}
	userID := r.Header.Get("Mattermost-User-ID")

	var checklistItem playbook.ChecklistItem
	if err := json.NewDecoder(r.Body).Decode(&checklistItem); err != nil {
		HandleErrorWithCode(w, http.StatusBadRequest, "failed to decode ChecklistItem", err)
		return
	}

	checklistItem.Title = strings.TrimSpace(checklistItem.Title)
	if checklistItem.Title == "" {
		HandleErrorWithCode(w, http.StatusBadRequest, "bad parameter: checklist item title",
			errors.New("checklist item title must not be blank"))
		return
	}

	if err := h.incidentService.AddChecklistItem(id, userID, checklistNum, checklistItem); err != nil {
		HandleError(w, err)
		return
	}

	w.WriteHeader(http.StatusCreated)
}

func (h *IncidentHandler) itemDelete(w http.ResponseWriter, r *http.Request) {
	vars := mux.Vars(r)
	id := vars["id"]
	checklistNum, err := strconv.Atoi(vars["checklist"])
	if err != nil {
		HandleErrorWithCode(w, http.StatusBadRequest, "failed to parse checklist", err)
		return
	}
	itemNum, err := strconv.Atoi(vars["item"])
	if err != nil {
		HandleErrorWithCode(w, http.StatusBadRequest, "failed to parse item", err)
		return
	}
	userID := r.Header.Get("Mattermost-User-ID")

	if err := h.incidentService.RemoveChecklistItem(id, userID, checklistNum, itemNum); err != nil {
		HandleError(w, err)
		return
	}

	w.WriteHeader(http.StatusNoContent)
}

func (h *IncidentHandler) itemRename(w http.ResponseWriter, r *http.Request) {
	vars := mux.Vars(r)
	id := vars["id"]
	checklistNum, err := strconv.Atoi(vars["checklist"])
	if err != nil {
		HandleErrorWithCode(w, http.StatusBadRequest, "failed to parse checklist", err)
		return
	}
	itemNum, err := strconv.Atoi(vars["item"])
	if err != nil {
		HandleErrorWithCode(w, http.StatusBadRequest, "failed to parse item", err)
		return
	}
	userID := r.Header.Get("Mattermost-User-ID")

	var params struct {
		Title   string `json:"title"`
		Command string `json:"command"`
	}
	if err := json.NewDecoder(r.Body).Decode(&params); err != nil {
		HandleErrorWithCode(w, http.StatusBadRequest, "failed to unmarshal edit params state", err)
		return
	}

	if err := h.incidentService.RenameChecklistItem(id, userID, checklistNum, itemNum, params.Title, params.Command); err != nil {
		HandleError(w, err)
		return
	}

	w.WriteHeader(http.StatusOK)
}

func (h *IncidentHandler) reorderChecklist(w http.ResponseWriter, r *http.Request) {
	vars := mux.Vars(r)
	id := vars["id"]
	checklistNum, err := strconv.Atoi(vars["checklist"])
	if err != nil {
		HandleErrorWithCode(w, http.StatusBadRequest, "failed to parse checklist", err)
		return
	}
	userID := r.Header.Get("Mattermost-User-ID")

	var modificationParams struct {
		ItemNum     int `json:"item_num"`
		NewLocation int `json:"new_location"`
	}
	if err := json.NewDecoder(r.Body).Decode(&modificationParams); err != nil {
		HandleErrorWithCode(w, http.StatusBadRequest, "failed to unmarshal edit params", err)
		return
	}

	if err := h.incidentService.MoveChecklistItem(id, userID, checklistNum, modificationParams.ItemNum, modificationParams.NewLocation); err != nil {
		HandleError(w, err)
		return
	}

	w.WriteHeader(http.StatusOK)
}

// telemetryForIncident handles the /telemetry/incident/{id}?action=the_action endpoint. The frontend
// can use this endpoint to track events that occur in the context of an incident
func (h *IncidentHandler) telemetryForIncident(w http.ResponseWriter, r *http.Request) {
	vars := mux.Vars(r)
	id := vars["id"]
	userID := r.Header.Get("Mattermost-User-ID")

	var params struct {
		Action string `json:"action"`
	}
	if err := json.NewDecoder(r.Body).Decode(&params); err != nil {
		HandleErrorWithCode(w, http.StatusBadRequest, "unable to decode post body", err)
		return
	}

	if params.Action == "" {
		HandleError(w, errors.New("must provide action"))
		return
	}

	incdnt, err := h.incidentService.GetIncident(id)
	if err != nil {
		HandleError(w, err)
		return
	}

	h.telemetry.FrontendTelemetryForIncident(incdnt, userID, params.Action)

	w.WriteHeader(http.StatusOK)
	_, _ = w.Write([]byte(`{"status":"OK"}`))
}

func (h *IncidentHandler) postIncidentCreatedMessage(incdnt *incident.Incident, channelID string) error {
	channel, err := h.pluginAPI.Channel.Get(incdnt.ChannelID)
	if err != nil {
		return err
	}

	post := &model.Post{
		Message: fmt.Sprintf("Incident %s started in ~%s", incdnt.Name, channel.Name),
	}
	h.poster.EphemeralPost(incdnt.CommanderUserID, channelID, post)

	return nil
}

// parseIncidentsFilterOptions is only for parsing. Put validation logic in incident.validateOptions.
func parseIncidentsFilterOptions(u *url.URL) (*incident.FilterOptions, error) {
	teamID := u.Query().Get("team_id")
	if teamID == "" {
		return nil, errors.New("bad parameter 'team_id'; 'team_id' is required")
	}

	pageParam := u.Query().Get("page")
	if pageParam == "" {
		pageParam = "0"
	}
	page, err := strconv.Atoi(pageParam)
	if err != nil {
		return nil, errors.Wrapf(err, "bad parameter 'page'")
	}

	perPageParam := u.Query().Get("per_page")
	if perPageParam == "" {
		perPageParam = "0"
	}
	perPage, err := strconv.Atoi(perPageParam)
	if err != nil {
		return nil, errors.Wrapf(err, "bad parameter 'per_page'")
	}

	sort := u.Query().Get("sort")
	direction := u.Query().Get("direction")

	status := u.Query().Get("status")

	commanderID := u.Query().Get("commander_user_id")
	searchTerm := u.Query().Get("search_term")

	memberID := u.Query().Get("member_id")

	return &incident.FilterOptions{
		TeamID:      teamID,
		Page:        page,
		PerPage:     perPage,
		Sort:        sort,
		Direction:   direction,
		Status:      status,
		CommanderID: commanderID,
		SearchTerm:  searchTerm,
		MemberID:    memberID,
	}, nil
}

func sliceContains(strs []string, target string) bool {
	for _, s := range strs {
		if s == target {
			return true
		}
	}
	return false
}<|MERGE_RESOLUTION|>--- conflicted
+++ resolved
@@ -108,15 +108,6 @@
 	})
 }
 
-<<<<<<< HEAD
-func (h *IncidentHandler) checkChannelArchived(next http.Handler) http.Handler {
-	return http.HandlerFunc(func(w http.ResponseWriter, r *http.Request) {
-		vars := mux.Vars(r)
-		incidentID := vars["id"]
-
-		isArchived, err := h.isChannelArchived(incidentID)
-		if err != nil {
-=======
 func (h *IncidentHandler) checkViewPermissions(next http.Handler) http.Handler {
 	return http.HandlerFunc(func(w http.ResponseWriter, r *http.Request) {
 		vars := mux.Vars(r)
@@ -127,23 +118,33 @@
 				HandleErrorWithCode(w, http.StatusForbidden, "Not authorized", err)
 				return
 			}
->>>>>>> 73319db1
 			HandleError(w, err)
 			return
 		}
 
-<<<<<<< HEAD
+		next.ServeHTTP(w, r)
+	})
+}
+
+func (h *IncidentHandler) checkChannelArchived(next http.Handler) http.Handler {
+	return http.HandlerFunc(func(w http.ResponseWriter, r *http.Request) {
+		vars := mux.Vars(r)
+		incidentID := vars["id"]
+
+		isArchived, err := h.isChannelArchived(incidentID)
+		if err != nil {
+			HandleError(w, err)
+			return
+		}
+
 		if isArchived {
 			HandleErrorWithCode(w, http.StatusForbidden, "Channel Archived", err)
 			return
 		}
-=======
->>>>>>> 73319db1
 		next.ServeHTTP(w, r)
 	})
 }
 
-<<<<<<< HEAD
 func (h *IncidentHandler) isChannelArchived(incidentID string) (bool, error) {
 	incidentToModify, err := h.incidentService.GetIncident(incidentID)
 	if err != nil {
@@ -157,8 +158,6 @@
 	return c.DeleteAt > 0, nil
 }
 
-=======
->>>>>>> 73319db1
 // createIncidentFromPost handles the POST /incidents endpoint
 func (h *IncidentHandler) createIncidentFromPost(w http.ResponseWriter, r *http.Request) {
 	userID := r.Header.Get("Mattermost-User-ID")
