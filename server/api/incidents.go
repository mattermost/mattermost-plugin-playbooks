--- conflicted
+++ resolved
@@ -120,10 +120,14 @@
 		}
 	}
 
-<<<<<<< HEAD
+	public := true
+	if playbookTemplate != nil {
+		public = playbookTemplate.CreatePublicIncident
+	}
+
 	permission := model.PERMISSION_CREATE_PRIVATE_CHANNEL
 	permissionMessage := "You don't have permissions to create a private channel."
-	if isPublic {
+	if public {
 		permission = model.PERMISSION_CREATE_PUBLIC_CHANNEL
 		permissionMessage = "You don't have permission to create a public channel."
 	}
@@ -133,11 +137,6 @@
 		}
 		w.Write(resp.ToJson())
 		return
-=======
-	public := true
-	if playbookTemplate != nil {
-		public = playbookTemplate.CreatePublicIncident
->>>>>>> 506bacd4
 	}
 
 	newIncident, err := h.incidentService.CreateIncident(&incident.Incident{
