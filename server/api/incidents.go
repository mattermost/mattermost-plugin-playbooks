package api

import (
	"encoding/json"
	"fmt"
	"net/http"
	"net/url"
	"strconv"
	"strings"

	"github.com/gorilla/mux"
	"github.com/mattermost/mattermost-server/v5/model"
	"github.com/pkg/errors"

	pluginapi "github.com/mattermost/mattermost-plugin-api"

	"github.com/mattermost/mattermost-plugin-incident-response/server/bot"
	"github.com/mattermost/mattermost-plugin-incident-response/server/incident"
	"github.com/mattermost/mattermost-plugin-incident-response/server/permissions"
	"github.com/mattermost/mattermost-plugin-incident-response/server/playbook"
)

// IncidentHandler is the API handler.
type IncidentHandler struct {
	incidentService incident.Service
	playbookService playbook.Service
	pluginAPI       *pluginapi.Client
	poster          bot.Poster
	log             bot.Logger
}

// NewIncidentHandler Creates a new Plugin API handler.
func NewIncidentHandler(router *mux.Router, incidentService incident.Service, playbookService playbook.Service,
	api *pluginapi.Client, poster bot.Poster, log bot.Logger) *IncidentHandler {
	handler := &IncidentHandler{
		incidentService: incidentService,
		playbookService: playbookService,
		pluginAPI:       api,
		poster:          poster,
		log:             log,
	}

	incidentsRouter := router.PathPrefix("/incidents").Subrouter()
	incidentsRouter.HandleFunc("", handler.getIncidents).Methods(http.MethodGet)
	incidentsRouter.HandleFunc("", handler.postIncident).Methods(http.MethodPost)

	incidentsRouter.HandleFunc("/dialog", handler.createIncidentFromDialog).Methods(http.MethodPost)
	incidentsRouter.HandleFunc("/end-dialog", handler.endIncidentFromDialog).Methods(http.MethodPost)
	incidentsRouter.HandleFunc("/commanders", handler.getCommanders).Methods(http.MethodGet)

	incidentRouter := incidentsRouter.PathPrefix("/{id:[A-Za-z0-9]+}").Subrouter()
	incidentRouter.HandleFunc("", handler.getIncident).Methods(http.MethodGet)
	incidentRouter.HandleFunc("/details", handler.getIncidentWithDetails).Methods(http.MethodGet)

	incidentRouterAuthorized := incidentRouter.PathPrefix("").Subrouter()
	incidentRouterAuthorized.Use(handler.permissionsToIncidentChannelRequired)
	incidentRouterAuthorized.HandleFunc("/end", handler.endIncident).Methods(http.MethodPut)
	incidentRouterAuthorized.HandleFunc("/commander", handler.changeCommander).Methods(http.MethodPost)

	checklistsRouter := incidentRouterAuthorized.PathPrefix("/checklists").Subrouter()

	checklistRouter := checklistsRouter.PathPrefix("/{checklist:[0-9]+}").Subrouter()
	checklistRouter.HandleFunc("/add", handler.addChecklistItem).Methods(http.MethodPut)
	checklistRouter.HandleFunc("/reorder", handler.reorderChecklist).Methods(http.MethodPut)

	checklistItem := checklistRouter.PathPrefix("/item/{item:[0-9]+}").Subrouter()
	checklistItem.HandleFunc("", handler.itemDelete).Methods(http.MethodDelete)
	checklistItem.HandleFunc("", handler.itemRename).Methods(http.MethodPut)
	checklistItem.HandleFunc("/check", handler.check).Methods(http.MethodPut)
	checklistItem.HandleFunc("/uncheck", handler.uncheck).Methods(http.MethodPut)

	return handler
}

// permissionsToIncidentChannelRequired checks that the requester is admin or has read access
// to the primary incident channel.
func (h *IncidentHandler) permissionsToIncidentChannelRequired(next http.Handler) http.Handler {
	return http.HandlerFunc(func(w http.ResponseWriter, r *http.Request) {
		vars := mux.Vars(r)
		userID := r.Header.Get("Mattermost-User-ID")

		if err := permissions.CheckHasPermissionsToIncidentChannel(userID, vars["id"], h.pluginAPI, h.incidentService); err != nil {
			if errors.Is(err, permissions.ErrNoPermissions) {
				HandleErrorWithCode(w, http.StatusForbidden, "Not authorized", err)
				return
			}
			HandleError(w, err)
			return
		}

		next.ServeHTTP(w, r)
	})
}

func (h *IncidentHandler) postIncident(w http.ResponseWriter, r *http.Request) {
	userID := r.Header.Get("Mattermost-User-ID")

	var payloadIncident incident.Incident
	if err := json.NewDecoder(r.Body).Decode(&payloadIncident); err != nil {
		HandleError(w, errors.Wrapf(err, "unable to decode incident"))
		return
	}

	newIncident, err := h.createIncident(payloadIncident, userID)
	if err != nil {
		HandleError(w, errors.Wrapf(err, "unable to create incident"))
		return
	}

	ReturnJSON(w, &newIncident)
}

// createIncidentFromDialog handles the interactive dialog submission when a user presses confirm on
// the create incident dialog.
func (h *IncidentHandler) createIncidentFromDialog(w http.ResponseWriter, r *http.Request) {
	request := model.SubmitDialogRequestFromJson(r.Body)
	if request == nil {
		HandleError(w, errors.New("failed to decode SubmitDialogRequest"))
		return
	}

	var state incident.DialogState
	err := json.Unmarshal([]byte(request.State), &state)
	if err != nil {
		HandleError(w, errors.Wrapf(err, "failed to unmarshal dialog state"))
		return
	}

	name := request.Submission[incident.DialogFieldNameKey].(string)

	var playbookTemplate *playbook.Playbook
	if playbookID, hasPlaybookID := request.Submission[incident.DialogFieldPlaybookIDKey].(string); hasPlaybookID {
<<<<<<< HEAD
		playbookTemplate = &playbook.Playbook{ID: playbookID}
=======
		if playbookID != "" && playbookID != "-1" {
			var pb playbook.Playbook
			pb, err = h.playbookService.Get(playbookID)
			if err != nil {
				HandleError(w, errors.Wrapf(err, "failed to get playbook"))
				return
			}
			playbookTemplate = &pb
		}
	}

	public := true
	if playbookTemplate != nil {
		public = playbookTemplate.CreatePublicIncident
	}

	permission := model.PERMISSION_CREATE_PRIVATE_CHANNEL
	permissionMessage := "You don't have permissions to create a private channel."
	if public {
		permission = model.PERMISSION_CREATE_PUBLIC_CHANNEL
		permissionMessage = "You don't have permission to create a public channel."
	}
	if !h.pluginAPI.User.HasPermissionToTeam(request.UserId, request.TeamId, permission) {
		resp := &model.SubmitDialogResponse{
			Error: permissionMessage,
		}
		_, _ = w.Write(resp.ToJson())
		return
>>>>>>> dd96b307
	}

	payloadIncident := &incident.Incident{
		Header: incident.Header{
			CommanderUserID: request.UserId,
			TeamID:          request.TeamId,
			Name:            name,
		},
		PostID:   state.PostID,
		Playbook: playbookTemplate,
	}

	newIncident, err := h.createIncident(*payloadIncident, request.UserId)
	if err != nil {
		var msg string

		if errors.Is(err, incident.ErrChannelDisplayNameInvalid) {
			msg = "The channel name is invalid or too long. Please use a valid name with fewer than 64 characters."
		}

		if msg != "" {
			resp := &model.SubmitDialogResponse{
				Errors: map[string]string{
					incident.DialogFieldNameKey: msg,
				},
			}
			_, _ = w.Write(resp.ToJson())
			return
		}

		HandleError(w, err)
		return
	}

	h.poster.PublishWebsocketEventToUser(incident.IncidentCreatedWSEvent, map[string]interface{}{
		"client_id": state.ClientID,
		"incident":  newIncident,
	}, request.UserId)

	if err := h.postIncidentCreatedMessage(newIncident, request.ChannelId); err != nil {
		HandleError(w, err)
		return
	}

	w.WriteHeader(http.StatusOK)
}

<<<<<<< HEAD
func (h *IncidentHandler) createIncident(newIncident incident.Incident, userID string) (*incident.Incident, error) {
	if newIncident.ID != "" {
		return nil, errors.New("incident already has an id")
	}

	if newIncident.TeamID == "" {
		return nil, errors.New("missing team id of incident")
	}

	if newIncident.CommanderUserID == "" {
		return nil, errors.New("missing commander user id of incident")
	}

	// Commander should have permission to the team
	if !h.pluginAPI.User.HasPermissionToTeam(newIncident.CommanderUserID, newIncident.TeamID, model.PERMISSION_VIEW_TEAM) {
		return nil, errors.New("commander user does not have permissions for the team")
	}

	var playbookTemplate *playbook.Playbook
	if newIncident.Playbook != nil && newIncident.Playbook.ID != "" && newIncident.Playbook.ID != "-1" {
		var playbook playbook.Playbook
		playbook, err := h.playbookService.Get(newIncident.Playbook.ID)

		if err != nil {
			return nil, errors.Wrapf(err, "failed to get playbook")
		}
		newIncident.Playbook = &playbook
	}

	public := true
	if playbookTemplate != nil {
		public = playbookTemplate.CreatePublicIncident
	}

	permission := model.PERMISSION_CREATE_PRIVATE_CHANNEL
	permissionMessage := "You don't have permissions to create a private channel."
	if public {
		permission = model.PERMISSION_CREATE_PUBLIC_CHANNEL
		permissionMessage = "You don't have permission to create a public channel."
	}
	if !h.pluginAPI.User.HasPermissionToTeam(userID, newIncident.TeamID, permission) {
		return nil, errors.New(permissionMessage)
	}

	return h.incidentService.CreateIncident(&newIncident, public)
}

func (h *IncidentHandler) hasPermissionsToOrPublic(channelID string, userID string) bool {
=======
func (h *IncidentHandler) hasPermissionsToOrPublic(channelID, userID string) bool {
>>>>>>> dd96b307
	channel, err := h.pluginAPI.Channel.Get(channelID)
	if err != nil {
		h.log.Warnf("Unable to get channel to determine permissions: %v", err)
		return false
	}

	if h.pluginAPI.User.HasPermissionToChannel(userID, channelID, model.PERMISSION_READ_CHANNEL) {
		return true
	}

	if channel.Type == model.CHANNEL_OPEN && h.pluginAPI.User.HasPermissionToTeam(userID, channel.TeamId, model.PERMISSION_LIST_TEAM_CHANNELS) {
		return true
	}

	return false
}

// getIncidents handles the GET /incidents endpoint.
func (h *IncidentHandler) getIncidents(w http.ResponseWriter, r *http.Request) {
	filterOptions, err := parseIncidentsFilterOption(r.URL)
	if err != nil {
		HandleErrorWithCode(w, http.StatusBadRequest, "Bad parameter", err)
		return
	}

	userID := r.Header.Get("Mattermost-User-ID")
	filterOptions.HasPermissionsTo = func(channelID string) bool {
		return h.hasPermissionsToOrPublic(channelID, userID)
	}

	results, err := h.incidentService.GetIncidents(*filterOptions)
	if err != nil {
		HandleError(w, err)
		return
	}

	jsonBytes, err := json.Marshal(results)
	if err != nil {
		HandleError(w, err)
		return
	}

	w.WriteHeader(http.StatusOK)
	if _, err = w.Write(jsonBytes); err != nil {
		HandleError(w, err)
		return
	}
}

// getIncident handles the /incidents/{id} endpoint.
func (h *IncidentHandler) getIncident(w http.ResponseWriter, r *http.Request) {
	vars := mux.Vars(r)
	incidentID := vars["id"]
	userID := r.Header.Get("Mattermost-User-ID")

	incidentToGet, err := h.incidentService.GetIncident(incidentID)
	if err != nil {
		HandleError(w, err)
		return
	}

	if !h.hasPermissionsToOrPublic(incidentToGet.PrimaryChannelID, userID) {
		HandleErrorWithCode(w, http.StatusForbidden, "User doesn't have permissions to incident.", nil)
		return
	}

	jsonBytes, err := json.Marshal(incidentToGet)
	if err != nil {
		HandleError(w, err)
		return
	}

	w.WriteHeader(http.StatusOK)
	if _, err = w.Write(jsonBytes); err != nil {
		HandleError(w, err)
		return
	}
}

// getIncidentWithDetails handles the /incidents/{id}/details endpoint.
func (h *IncidentHandler) getIncidentWithDetails(w http.ResponseWriter, r *http.Request) {
	vars := mux.Vars(r)
	incidentID := vars["id"]
	userID := r.Header.Get("Mattermost-User-ID")

	if err := permissions.CheckHasPermissionsToIncidentChannel(userID, incidentID, h.pluginAPI, h.incidentService); err != nil {
		if errors.Is(err, permissions.ErrNoPermissions) {
			HandleErrorWithCode(w, http.StatusForbidden, "Not authorized",
				errors.Errorf("userid: %s does not have permissions to view the incident details", userID))
			return
		}
		HandleError(w, err)
		return
	}

	incidentToGet, err := h.incidentService.GetIncidentWithDetails(incidentID)
	if err != nil {
		HandleError(w, err)
		return
	}

	jsonBytes, err := json.Marshal(incidentToGet)
	if err != nil {
		HandleError(w, err)
		return
	}

	w.WriteHeader(http.StatusOK)
	if _, err = w.Write(jsonBytes); err != nil {
		HandleError(w, err)
		return
	}
}

// endIncident handles the /incidents/{id}/end api endpoint.
func (h *IncidentHandler) endIncident(w http.ResponseWriter, r *http.Request) {
	vars := mux.Vars(r)
	userID := r.Header.Get("Mattermost-User-ID")

	err := h.incidentService.EndIncident(vars["id"], userID)
	if err != nil {
		HandleError(w, err)
		return
	}

	w.WriteHeader(http.StatusOK)
	_, _ = w.Write([]byte(`{"status": "OK"}`))
}

// endIncidentFromDialog handles the interactive dialog submission when a user confirms they
// want to end an incident.
func (h *IncidentHandler) endIncidentFromDialog(w http.ResponseWriter, r *http.Request) {
	request := model.SubmitDialogRequestFromJson(r.Body)
	if request == nil {
		HandleError(w, errors.New("failed to decode SubmitDialogRequest"))
		return
	}

	err := h.incidentService.EndIncident(request.State, request.UserId)
	if err != nil {
		HandleError(w, errors.Wrapf(err, "failed to end incident"))
		return
	}

	w.WriteHeader(http.StatusOK)
	_, _ = w.Write([]byte(`{"status": "OK"}`))
}

// getCommanders handles the /incidents/commanders api endpoint.
func (h *IncidentHandler) getCommanders(w http.ResponseWriter, r *http.Request) {
	teamID := r.URL.Query().Get("team_id")
	if teamID == "" {
		HandleErrorWithCode(w, http.StatusBadRequest, "Bad parameter: team_id", errors.New("team_id required"))
	}

	// Check permissions (if is an admin, they will have permissions to view all teams)
	userID := r.Header.Get("Mattermost-User-ID")
	if !h.pluginAPI.User.HasPermissionToTeam(userID, teamID, model.PERMISSION_VIEW_TEAM) {
		HandleErrorWithCode(w, http.StatusForbidden, "permissions error", errors.Errorf(
			"userID %s does not have view permission for teamID %s",
			userID,
			teamID,
		))
		return
	}

	options := incident.HeaderFilterOptions{
		TeamID: teamID,
		HasPermissionsTo: func(channelID string) bool {
			return h.hasPermissionsToOrPublic(channelID, userID)
		},
	}
	commanders, err := h.incidentService.GetCommanders(options)
	if err != nil {
		HandleError(w, errors.Wrapf(err, "failed to get commanders"))
		return
	}

	jsonBytes, err := json.Marshal(commanders)
	if err != nil {
		HandleError(w, err)
		return
	}

	w.WriteHeader(http.StatusOK)
	if _, err = w.Write(jsonBytes); err != nil {
		HandleError(w, err)
		return
	}
}

// changeCommander handles the /incidents/{id}/change-commander api endpoint.
func (h *IncidentHandler) changeCommander(w http.ResponseWriter, r *http.Request) {
	vars := mux.Vars(r)
	userID := r.Header.Get("Mattermost-User-ID")

	var params struct {
		CommanderID string `json:"commander_id"`
	}
	if err := json.NewDecoder(r.Body).Decode(&params); err != nil {
		HandleError(w, errors.Wrapf(err, "could not decode request body"))
		return
	}

	// Check if the target user (params.CommanderID) has permissions
	if err := permissions.CheckHasPermissionsToIncidentChannel(params.CommanderID, vars["id"], h.pluginAPI, h.incidentService); err != nil {
		if errors.Is(err, permissions.ErrNoPermissions) {
			HandleErrorWithCode(w, http.StatusForbidden, "Not authorized",
				errors.Errorf("userid: %s does not have permissions to incident channel; cannot be made commander", params.CommanderID))
			return
		}
		HandleError(w, err)
		return
	}

	if err := h.incidentService.ChangeCommander(vars["id"], userID, params.CommanderID); err != nil {
		HandleError(w, err)
		return
	}

	w.WriteHeader(http.StatusOK)
	_, _ = w.Write([]byte(`{"status": "OK"}`))
}

func (h *IncidentHandler) checkuncheck(w http.ResponseWriter, r *http.Request, check bool) {
	vars := mux.Vars(r)
	id := vars["id"]
	checklistNum, err := strconv.Atoi(vars["checklist"])
	if err != nil {
		HandleError(w, err)
		return
	}
	itemNum, err := strconv.Atoi(vars["item"])
	if err != nil {
		HandleError(w, err)
		return
	}
	userID := r.Header.Get("Mattermost-User-ID")

	if err := h.incidentService.ModifyCheckedState(id, userID, check, checklistNum, itemNum); err != nil {
		HandleError(w, err)
		return
	}

	w.WriteHeader(http.StatusOK)
	_, _ = w.Write([]byte(`{"status": "OK"}`))
}

func (h *IncidentHandler) check(w http.ResponseWriter, r *http.Request) {
	h.checkuncheck(w, r, true)
}

func (h *IncidentHandler) uncheck(w http.ResponseWriter, r *http.Request) {
	h.checkuncheck(w, r, false)
}

func (h *IncidentHandler) addChecklistItem(w http.ResponseWriter, r *http.Request) {
	vars := mux.Vars(r)
	id := vars["id"]
	checklistNum, err := strconv.Atoi(vars["checklist"])
	if err != nil {
		HandleError(w, err)
		return
	}
	userID := r.Header.Get("Mattermost-User-ID")

	var checklistItem playbook.ChecklistItem
	if err := json.NewDecoder(r.Body).Decode(&checklistItem); err != nil {
		HandleError(w, err)
		return
	}

	checklistItem.Title = strings.TrimSpace(checklistItem.Title)
	if checklistItem.Title == "" {
		HandleErrorWithCode(w, http.StatusBadRequest, "bad parameter: checklist item title",
			errors.New("checklist item title must not be blank"))
		return
	}

	if err := h.incidentService.AddChecklistItem(id, userID, checklistNum, checklistItem); err != nil {
		HandleError(w, err)
		return
	}

	w.WriteHeader(http.StatusOK)
	_, _ = w.Write([]byte(`{"status": "OK"}`))
}

func (h *IncidentHandler) itemDelete(w http.ResponseWriter, r *http.Request) {
	vars := mux.Vars(r)
	id := vars["id"]
	checklistNum, err := strconv.Atoi(vars["checklist"])
	if err != nil {
		HandleError(w, err)
		return
	}
	itemNum, err := strconv.Atoi(vars["item"])
	if err != nil {
		HandleError(w, err)
		return
	}
	userID := r.Header.Get("Mattermost-User-ID")

	if err := h.incidentService.RemoveChecklistItem(id, userID, checklistNum, itemNum); err != nil {
		HandleError(w, err)
		return
	}

	w.WriteHeader(http.StatusOK)
	_, _ = w.Write([]byte(`{"status": "OK"}`))
}

func (h *IncidentHandler) itemRename(w http.ResponseWriter, r *http.Request) {
	vars := mux.Vars(r)
	id := vars["id"]
	checklistNum, err := strconv.Atoi(vars["checklist"])
	if err != nil {
		HandleError(w, err)
		return
	}
	itemNum, err := strconv.Atoi(vars["item"])
	if err != nil {
		HandleError(w, err)
		return
	}
	userID := r.Header.Get("Mattermost-User-ID")

	var params struct {
		Title string `json:"title"`
	}
	if err := json.NewDecoder(r.Body).Decode(&params); err != nil {
		HandleError(w, errors.Wrapf(err, "failed to unmarshal edit params state"))
		return
	}

	if err := h.incidentService.RenameChecklistItem(id, userID, checklistNum, itemNum, params.Title); err != nil {
		HandleError(w, err)
		return
	}

	w.WriteHeader(http.StatusOK)
	_, _ = w.Write([]byte(`{"status": "OK"}`))
}

func (h *IncidentHandler) reorderChecklist(w http.ResponseWriter, r *http.Request) {
	vars := mux.Vars(r)
	id := vars["id"]
	checklistNum, err := strconv.Atoi(vars["checklist"])
	if err != nil {
		HandleError(w, err)
		return
	}
	userID := r.Header.Get("Mattermost-User-ID")

	var modificationParams struct {
		ItemNum     int `json:"item_num"`
		NewLocation int `json:"new_location"`
	}
	if err := json.NewDecoder(r.Body).Decode(&modificationParams); err != nil {
		HandleError(w, err)
		return
	}

	if err := h.incidentService.MoveChecklistItem(id, userID, checklistNum, modificationParams.ItemNum, modificationParams.NewLocation); err != nil {
		HandleError(w, err)
		return
	}

	w.WriteHeader(http.StatusOK)
	_, _ = w.Write([]byte(`{"status": "OK"}`))
}

func (h *IncidentHandler) postIncidentCreatedMessage(incdnt *incident.Incident, channelID string) error {
	channel, err := h.pluginAPI.Channel.Get(incdnt.PrimaryChannelID)
	if err != nil {
		return err
	}

	msg := fmt.Sprintf("Incident %s started in ~%s", incdnt.Name, channel.Name)
	h.poster.Ephemeral(incdnt.CommanderUserID, channelID, "%s", msg)

	return nil
}

func parseIncidentsFilterOption(u *url.URL) (*incident.HeaderFilterOptions, error) {
	// NOTE: we are failing early instead of turning bad parameters into the default
	teamID := u.Query().Get("team_id")
	if teamID != "" && !model.IsValidId(teamID) {
		return nil, errors.New("bad parameter 'team_id': must be 26 characters or blank")
	}

	param := u.Query().Get("page")
	if param == "" {
		param = "0"
	}
	page, err := strconv.Atoi(param)
	if err != nil {
		return nil, errors.Wrapf(err, "bad parameter 'page'")
	}

	param = u.Query().Get("per_page")
	if param == "" {
		param = "0"
	}
	perPage, err := strconv.Atoi(param)
	if err != nil {
		return nil, errors.Wrapf(err, "bad parameter 'per_page'")
	}

	param = u.Query().Get("sort")
	var sort incident.SortField
	switch param {
	case "id":
		sort = incident.ID
	case "name":
		sort = incident.Name
	case "commander_user_id":
		sort = incident.CommanderUserID
	case "team_id":
		sort = incident.TeamID
	case "created_at", "": // default
		sort = incident.CreatedAt
	case "ended_at":
		sort = incident.EndedAt
	case "status":
		sort = incident.ByStatus
	default:
		return nil, errors.New("bad parameter 'sort'")
	}

	param = u.Query().Get("order")
	var order incident.SortDirection
	switch param {
	case "asc":
		order = incident.Asc
	case "desc", "":
		order = incident.Desc
	default:
		return nil, errors.Wrapf(err, "bad parameter 'order_by'")
	}

	param = u.Query().Get("status")
	status := incident.All
	if param == "active" {
		status = incident.Ongoing
	} else if param == "ended" {
		status = incident.Ended
	}

	commanderID := u.Query().Get("commander_user_id")
	searchTerm := u.Query().Get("search_term")

	return &incident.HeaderFilterOptions{
		TeamID:      teamID,
		Page:        page,
		PerPage:     perPage,
		Sort:        sort,
		Order:       order,
		Status:      status,
		CommanderID: commanderID,
		SearchTerm:  searchTerm,
	}, nil
}<|MERGE_RESOLUTION|>--- conflicted
+++ resolved
@@ -130,38 +130,7 @@
 
 	var playbookTemplate *playbook.Playbook
 	if playbookID, hasPlaybookID := request.Submission[incident.DialogFieldPlaybookIDKey].(string); hasPlaybookID {
-<<<<<<< HEAD
 		playbookTemplate = &playbook.Playbook{ID: playbookID}
-=======
-		if playbookID != "" && playbookID != "-1" {
-			var pb playbook.Playbook
-			pb, err = h.playbookService.Get(playbookID)
-			if err != nil {
-				HandleError(w, errors.Wrapf(err, "failed to get playbook"))
-				return
-			}
-			playbookTemplate = &pb
-		}
-	}
-
-	public := true
-	if playbookTemplate != nil {
-		public = playbookTemplate.CreatePublicIncident
-	}
-
-	permission := model.PERMISSION_CREATE_PRIVATE_CHANNEL
-	permissionMessage := "You don't have permissions to create a private channel."
-	if public {
-		permission = model.PERMISSION_CREATE_PUBLIC_CHANNEL
-		permissionMessage = "You don't have permission to create a public channel."
-	}
-	if !h.pluginAPI.User.HasPermissionToTeam(request.UserId, request.TeamId, permission) {
-		resp := &model.SubmitDialogResponse{
-			Error: permissionMessage,
-		}
-		_, _ = w.Write(resp.ToJson())
-		return
->>>>>>> dd96b307
 	}
 
 	payloadIncident := &incident.Incident{
@@ -209,7 +178,6 @@
 	w.WriteHeader(http.StatusOK)
 }
 
-<<<<<<< HEAD
 func (h *IncidentHandler) createIncident(newIncident incident.Incident, userID string) (*incident.Incident, error) {
 	if newIncident.ID != "" {
 		return nil, errors.New("incident already has an id")
@@ -258,9 +226,6 @@
 }
 
 func (h *IncidentHandler) hasPermissionsToOrPublic(channelID string, userID string) bool {
-=======
-func (h *IncidentHandler) hasPermissionsToOrPublic(channelID, userID string) bool {
->>>>>>> dd96b307
 	channel, err := h.pluginAPI.Channel.Get(channelID)
 	if err != nil {
 		h.log.Warnf("Unable to get channel to determine permissions: %v", err)
