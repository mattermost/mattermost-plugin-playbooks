package api

import (
	"encoding/json"
	"fmt"
	"net/http"
	"net/url"
	"strconv"
	"strings"
	"time"

	"github.com/gorilla/mux"
	"github.com/mattermost/mattermost-plugin-incident-collaboration/client"
	"github.com/mattermost/mattermost-server/v5/model"
	"github.com/pkg/errors"

	pluginapi "github.com/mattermost/mattermost-plugin-api"

	"github.com/mattermost/mattermost-plugin-incident-collaboration/server/bot"
	"github.com/mattermost/mattermost-plugin-incident-collaboration/server/config"
	"github.com/mattermost/mattermost-plugin-incident-collaboration/server/incident"
	"github.com/mattermost/mattermost-plugin-incident-collaboration/server/permissions"
	"github.com/mattermost/mattermost-plugin-incident-collaboration/server/playbook"
)

// IncidentHandler is the API handler.
type IncidentHandler struct {
	*ErrorHandler
	config          config.Service
	incidentService incident.Service
	playbookService playbook.Service
	pluginAPI       *pluginapi.Client
	poster          bot.Poster
	log             bot.Logger
	telemetry       incident.Telemetry
}

// NewIncidentHandler Creates a new Plugin API handler.
func NewIncidentHandler(router *mux.Router, incidentService incident.Service, playbookService playbook.Service,
	api *pluginapi.Client, poster bot.Poster, log bot.Logger, telemetry incident.Telemetry, configService config.Service) *IncidentHandler {
	handler := &IncidentHandler{
		ErrorHandler:    &ErrorHandler{log: log},
		incidentService: incidentService,
		playbookService: playbookService,
		pluginAPI:       api,
		poster:          poster,
		log:             log,
		telemetry:       telemetry,
		config:          configService,
	}

	incidentsRouter := router.PathPrefix("/incidents").Subrouter()
	incidentsRouter.HandleFunc("", handler.getIncidents).Methods(http.MethodGet)
	incidentsRouter.HandleFunc("", handler.createIncidentFromPost).Methods(http.MethodPost)

	incidentsRouter.HandleFunc("/dialog", handler.createIncidentFromDialog).Methods(http.MethodPost)
	incidentsRouter.HandleFunc("/add-to-timeline-dialog", handler.addToTimelineDialog).Methods(http.MethodPost)
	incidentsRouter.HandleFunc("/commanders", handler.getCommanders).Methods(http.MethodGet)
	incidentsRouter.HandleFunc("/channels", handler.getChannels).Methods(http.MethodGet)
	incidentsRouter.HandleFunc("/checklist-autocomplete", handler.getChecklistAutocomplete).Methods(http.MethodGet)
	incidentsRouter.HandleFunc("/checklist-autocomplete-item", handler.getChecklistAutocompleteItem).Methods(http.MethodGet)

	incidentRouter := incidentsRouter.PathPrefix("/{id:[A-Za-z0-9]+}").Subrouter()
	incidentRouter.HandleFunc("", handler.getIncident).Methods(http.MethodGet)
	incidentRouter.HandleFunc("/metadata", handler.getIncidentMetadata).Methods(http.MethodGet)

	incidentRouterAuthorized := incidentRouter.PathPrefix("").Subrouter()
	incidentRouterAuthorized.Use(handler.checkEditPermissions)
	incidentRouterAuthorized.HandleFunc("", handler.updateIncident).Methods(http.MethodPatch)
	incidentRouterAuthorized.HandleFunc("/commander", handler.changeCommander).Methods(http.MethodPost)
	incidentRouterAuthorized.HandleFunc("/status", handler.status).Methods(http.MethodPost)
	incidentRouterAuthorized.HandleFunc("/update-status-dialog", handler.updateStatusDialog).Methods(http.MethodPost)
	incidentRouterAuthorized.HandleFunc("/reminder/button-update", handler.reminderButtonUpdate).Methods(http.MethodPost)
	incidentRouterAuthorized.HandleFunc("/reminder/button-dismiss", handler.reminderButtonDismiss).Methods(http.MethodPost)
	incidentRouterAuthorized.HandleFunc("/timeline/{eventID:[A-Za-z0-9]+}", handler.removeTimelineEvent).Methods(http.MethodDelete)
	incidentRouterAuthorized.HandleFunc("/check-and-send-message-on-join/{channel_id:[A-Za-z0-9]+}", handler.checkAndSendMessageOnJoin).Methods(http.MethodGet)

	channelRouter := incidentsRouter.PathPrefix("/channel").Subrouter()
	channelRouter.HandleFunc("/{channel_id:[A-Za-z0-9]+}", handler.getIncidentByChannel).Methods(http.MethodGet)

	checklistsRouter := incidentRouterAuthorized.PathPrefix("/checklists").Subrouter()

	checklistRouter := checklistsRouter.PathPrefix("/{checklist:[0-9]+}").Subrouter()
	checklistRouter.HandleFunc("/add", handler.addChecklistItem).Methods(http.MethodPut)
	checklistRouter.HandleFunc("/reorder", handler.reorderChecklist).Methods(http.MethodPut)
	checklistRouter.HandleFunc("/add-dialog", handler.addChecklistItemDialog).Methods(http.MethodPost)

	checklistItem := checklistRouter.PathPrefix("/item/{item:[0-9]+}").Subrouter()
	checklistItem.HandleFunc("", handler.itemDelete).Methods(http.MethodDelete)
	checklistItem.HandleFunc("", handler.itemEdit).Methods(http.MethodPut)
	checklistItem.HandleFunc("/state", handler.itemSetState).Methods(http.MethodPut)
	checklistItem.HandleFunc("/assignee", handler.itemSetAssignee).Methods(http.MethodPut)
	checklistItem.HandleFunc("/run", handler.itemRun).Methods(http.MethodPost)

	retrospectiveRouter := incidentRouterAuthorized.PathPrefix("/retrospective").Subrouter()
	retrospectiveRouter.HandleFunc("", handler.updateRetrospective).Methods(http.MethodPost)
	retrospectiveRouter.HandleFunc("/publish", handler.publishRetrospective).Methods(http.MethodPost)

	telemetryRouterAuthorized := router.PathPrefix("/telemetry").Subrouter()
	telemetryRouterAuthorized.Use(handler.checkViewPermissions)
	telemetryRouterAuthorized.HandleFunc("/incident/{id:[A-Za-z0-9]+}", handler.telemetryForIncident).Methods(http.MethodPost)

	return handler
}

func (h *IncidentHandler) checkEditPermissions(next http.Handler) http.Handler {
	return http.HandlerFunc(func(w http.ResponseWriter, r *http.Request) {
		vars := mux.Vars(r)
		userID := r.Header.Get("Mattermost-User-ID")

		incdnt, err := h.incidentService.GetIncident(vars["id"])
		if err != nil {
			h.HandleError(w, err)
			return
		}

		if err := permissions.EditIncident(userID, incdnt.ChannelID, h.pluginAPI); err != nil {
			if errors.Is(err, permissions.ErrNoPermissions) {
				h.HandleErrorWithCode(w, http.StatusForbidden, "Not authorized", err)
				return
			}
			h.HandleError(w, err)
			return
		}

		next.ServeHTTP(w, r)
	})
}

func (h *IncidentHandler) checkViewPermissions(next http.Handler) http.Handler {
	return http.HandlerFunc(func(w http.ResponseWriter, r *http.Request) {
		vars := mux.Vars(r)
		userID := r.Header.Get("Mattermost-User-ID")

		incdnt, err := h.incidentService.GetIncident(vars["id"])
		if err != nil {
			h.HandleError(w, err)
			return
		}

		if err := permissions.ViewIncidentFromChannelID(userID, incdnt.ChannelID, h.pluginAPI); err != nil {
			if errors.Is(err, permissions.ErrNoPermissions) {
				h.HandleErrorWithCode(w, http.StatusForbidden, "Not authorized", err)
				return
			}
			h.HandleError(w, err)
			return
		}

		next.ServeHTTP(w, r)
	})
}

// createIncidentFromPost handles the POST /incidents endpoint
func (h *IncidentHandler) createIncidentFromPost(w http.ResponseWriter, r *http.Request) {
	userID := r.Header.Get("Mattermost-User-ID")

	var incidentCreateOptions client.IncidentCreateOptions
	if err := json.NewDecoder(r.Body).Decode(&incidentCreateOptions); err != nil {
		h.HandleErrorWithCode(w, http.StatusBadRequest, "unable to decode incident create options", err)
		return
	}

	if !permissions.IsOnEnabledTeam(incidentCreateOptions.TeamID, h.config) {
		h.HandleErrorWithCode(w, http.StatusBadRequest, "not enabled on this team", nil)
		return
	}

	payloadIncident := incident.Incident{
		CommanderUserID: incidentCreateOptions.CommanderUserID,
		TeamID:          incidentCreateOptions.TeamID,
		Name:            incidentCreateOptions.Name,
		Description:     incidentCreateOptions.Description,
		PostID:          incidentCreateOptions.PostID,
		PlaybookID:      incidentCreateOptions.PlaybookID,
	}

	newIncident, err := h.createIncident(payloadIncident, userID)

	if errors.Is(err, incident.ErrPermission) {
		h.HandleErrorWithCode(w, http.StatusForbidden, "unable to create incident", err)
		return
	}

	if errors.Is(err, incident.ErrMalformedIncident) {
		h.HandleErrorWithCode(w, http.StatusBadRequest, "unable to create incident", err)
		return
	}

	if err != nil {
		h.HandleError(w, errors.Wrapf(err, "unable to create incident"))
		return
	}

	h.poster.PublishWebsocketEventToUser(incident.IncidentCreatedWSEvent, map[string]interface{}{
		"incident": newIncident,
	}, userID)

	w.Header().Add("Location", fmt.Sprintf("/api/v0/incidents/%s", newIncident.ID))
	ReturnJSON(w, &newIncident, http.StatusCreated)
}

// Note that this currently does nothing. This is temporary given the removal of stages. Will be used by status.
func (h *IncidentHandler) updateIncident(w http.ResponseWriter, r *http.Request) {
	vars := mux.Vars(r)
	incidentID := vars["id"]
	//userID := r.Header.Get("Mattermost-User-ID")

	oldIncident, err := h.incidentService.GetIncident(incidentID)
	if err != nil {
		h.HandleError(w, err)
		return
	}

	var updates incident.UpdateOptions
	if err = json.NewDecoder(r.Body).Decode(&updates); err != nil {
		h.HandleErrorWithCode(w, http.StatusBadRequest, "unable to decode payload", err)
		return
	}

	updatedIncident := oldIncident

	ReturnJSON(w, updatedIncident, http.StatusOK)
}

// createIncidentFromDialog handles the interactive dialog submission when a user presses confirm on
// the create incident dialog.
func (h *IncidentHandler) createIncidentFromDialog(w http.ResponseWriter, r *http.Request) {
	userID := r.Header.Get("Mattermost-User-ID")

	request := model.SubmitDialogRequestFromJson(r.Body)
	if request == nil {
		h.HandleErrorWithCode(w, http.StatusBadRequest, "failed to decode SubmitDialogRequest", nil)
		return
	}

	if userID != request.UserId {
		h.HandleErrorWithCode(w, http.StatusBadRequest, "interactive dialog's userID must be the same as the requester's userID", nil)
		return
	}

	if !permissions.IsOnEnabledTeam(request.TeamId, h.config) {
		h.HandleErrorWithCode(w, http.StatusBadRequest, "not enabled on this team", nil)
		return
	}

	var state incident.DialogState
	err := json.Unmarshal([]byte(request.State), &state)
	if err != nil {
		h.HandleErrorWithCode(w, http.StatusBadRequest, "failed to unmarshal dialog state", err)
		return
	}

	var playbookID, name string
	if rawPlaybookID, ok := request.Submission[incident.DialogFieldPlaybookIDKey].(string); ok {
		playbookID = rawPlaybookID
	}
	if rawName, ok := request.Submission[incident.DialogFieldNameKey].(string); ok {
		name = rawName
	}

	payloadIncident := incident.Incident{
		CommanderUserID: request.UserId,
		TeamID:          request.TeamId,
		Name:            name,
		PostID:          state.PostID,
		PlaybookID:      playbookID,
	}

	newIncident, err := h.createIncident(payloadIncident, request.UserId)
	if err != nil {
		if errors.Is(err, incident.ErrMalformedIncident) {
			h.HandleErrorWithCode(w, http.StatusBadRequest, "unable to create incident", err)
			return
		}

		var msg string

		if errors.Is(err, incident.ErrChannelDisplayNameInvalid) {
			msg = "The incident name is invalid or too long. Please use a valid name with fewer than 64 characters."
		} else if errors.Is(err, incident.ErrPermission) {
			msg = err.Error()
		}

		if msg != "" {
			resp := &model.SubmitDialogResponse{
				Errors: map[string]string{
					incident.DialogFieldNameKey: msg,
				},
			}
			_, _ = w.Write(resp.ToJson())
			return
		}

		h.HandleError(w, err)
		return
	}

	h.poster.PublishWebsocketEventToUser(incident.IncidentCreatedWSEvent, map[string]interface{}{
		"client_id": state.ClientID,
		"incident":  newIncident,
	}, request.UserId)

	if err := h.postIncidentCreatedMessage(newIncident, request.ChannelId); err != nil {
		h.HandleError(w, err)
		return
	}

	w.Header().Add("Location", fmt.Sprintf("/api/v0/incidents/%s", newIncident.ID))
	w.WriteHeader(http.StatusCreated)
}

// addToTimelineDialog handles the interactive dialog submission when a user clicks the post action
// menu option "Add to incident timeline".
func (h *IncidentHandler) addToTimelineDialog(w http.ResponseWriter, r *http.Request) {
	userID := r.Header.Get("Mattermost-User-ID")

	request := model.SubmitDialogRequestFromJson(r.Body)
	if request == nil {
		h.HandleErrorWithCode(w, http.StatusBadRequest, "failed to decode SubmitDialogRequest", nil)
		return
	}

	if userID != request.UserId {
		h.HandleErrorWithCode(w, http.StatusBadRequest, "interactive dialog's userID must be the same as the requester's userID", nil)
		return
	}

	var incidentID, summary string
	if rawIncidentID, ok := request.Submission[incident.DialogFieldIncidentKey].(string); ok {
		incidentID = rawIncidentID
	}
	if rawSummary, ok := request.Submission[incident.DialogFieldSummary].(string); ok {
		summary = rawSummary
	}

	incdnt, incErr := h.incidentService.GetIncident(incidentID)
	if incErr != nil {
		h.HandleError(w, incErr)
		return
	}

	if err := permissions.EditIncident(userID, incdnt.ChannelID, h.pluginAPI); err != nil {
		return
	}

	var state incident.DialogStateAddToTimeline
	err := json.Unmarshal([]byte(request.State), &state)
	if err != nil {
		h.HandleErrorWithCode(w, http.StatusBadRequest, "failed to unmarshal dialog state", err)
		return
	}

	if err = h.incidentService.AddPostToTimeline(incidentID, userID, state.PostID, summary); err != nil {
		h.HandleError(w, errors.Wrap(err, "failed to add post to timeline"))
		return
	}

	w.WriteHeader(http.StatusOK)
}

func (h *IncidentHandler) createIncident(newIncident incident.Incident, userID string) (*incident.Incident, error) {
	if newIncident.ID != "" {
		return nil, errors.Wrap(incident.ErrMalformedIncident, "incident already has an id")
	}

	if newIncident.ChannelID != "" {
		return nil, errors.Wrap(incident.ErrMalformedIncident, "incident channel already has an id")
	}

	if newIncident.CreateAt != 0 {
		return nil, errors.Wrap(incident.ErrMalformedIncident, "incident channel already has created at date")
	}

	if newIncident.TeamID == "" {
		return nil, errors.Wrap(incident.ErrMalformedIncident, "missing team id of incident")
	}

	if newIncident.CommanderUserID == "" {
		return nil, errors.Wrap(incident.ErrMalformedIncident, "missing commander user id of incident")
	}

	if newIncident.Name == "" {
		return nil, errors.Wrap(incident.ErrMalformedIncident, "missing name of incident")
	}

	// Commander should have permission to the team
	if !permissions.CanViewTeam(newIncident.CommanderUserID, newIncident.TeamID, h.pluginAPI) {
		return nil, errors.Wrap(incident.ErrPermission, "commander user does not have permissions for the team")
	}

	public := true
	var thePlaybook *playbook.Playbook
	if newIncident.PlaybookID != "" {
		pb, err := h.playbookService.Get(newIncident.PlaybookID)
		if err != nil {
			return nil, errors.Wrapf(err, "failed to get playbook")
		}

		if len(pb.MemberIDs) != 0 && !sliceContains(pb.MemberIDs, userID) {
			return nil, errors.New("userID is not a member of playbook")
		}

		newIncident.Checklists = pb.Checklists
		public = pb.CreatePublicIncident

		newIncident.BroadcastChannelID = pb.BroadcastChannelID
		newIncident.Description = pb.Description
		newIncident.ReminderMessageTemplate = pb.ReminderMessageTemplate
		newIncident.PreviousReminder = time.Duration(pb.ReminderTimerDefaultSeconds) * time.Second

		newIncident.InvitedUserIDs = []string{}
		newIncident.InvitedGroupIDs = []string{}
		if pb.InviteUsersEnabled {
			newIncident.InvitedUserIDs = pb.InvitedUserIDs
			newIncident.InvitedGroupIDs = pb.InvitedGroupIDs
		}

		if pb.DefaultCommanderEnabled {
			newIncident.DefaultCommanderID = pb.DefaultCommanderID
		}

		if pb.AnnouncementChannelEnabled {
			newIncident.AnnouncementChannelID = pb.AnnouncementChannelID
		}

		if pb.WebhookOnCreationEnabled {
			newIncident.WebhookOnCreationURL = pb.WebhookOnCreationURL
		}

		if pb.MessageOnJoinEnabled {
			newIncident.MessageOnJoin = pb.MessageOnJoin
		}

		thePlaybook = &pb
	}

	permission := model.PERMISSION_CREATE_PRIVATE_CHANNEL
	permissionMessage := "You are not able to create a private channel"
	if public {
		permission = model.PERMISSION_CREATE_PUBLIC_CHANNEL
		permissionMessage = "You are not able to create a public channel"
	}
	if !h.pluginAPI.User.HasPermissionToTeam(userID, newIncident.TeamID, permission) {
		return nil, errors.Wrap(incident.ErrPermission, permissionMessage)
	}

	if newIncident.PostID != "" {
		post, err := h.pluginAPI.Post.GetPost(newIncident.PostID)
		if err != nil {
			return nil, errors.Wrapf(err, "failed to get incident original post")
		}
		if !permissions.MemberOfChannelID(userID, post.ChannelId, h.pluginAPI) {
			return nil, errors.New("user is not a member of the channel containing the incident's original post")
		}
	}
	return h.incidentService.CreateIncident(&newIncident, thePlaybook, userID, public)
}

func (h *IncidentHandler) getRequesterInfo(userID string) (permissions.RequesterInfo, error) {
	return permissions.GetRequesterInfo(userID, h.pluginAPI)
}

// getIncidents handles the GET /incidents endpoint.
func (h *IncidentHandler) getIncidents(w http.ResponseWriter, r *http.Request) {
	filterOptions, err := parseIncidentsFilterOptions(r.URL)
	if err != nil {
		h.HandleErrorWithCode(w, http.StatusBadRequest, "Bad parameter", err)
		return
	}

	userID := r.Header.Get("Mattermost-User-ID")
	// More detailed permissions checked on DB level.
	if !permissions.CanViewTeam(userID, filterOptions.TeamID, h.pluginAPI) {
		h.HandleErrorWithCode(w, http.StatusForbidden, "permissions error", errors.Errorf(
			"userID %s does not have view permission for teamID %s", userID, filterOptions.TeamID))
		return
	}

	if !permissions.IsOnEnabledTeam(filterOptions.TeamID, h.config) {
		ReturnJSON(w, map[string]bool{"disabled": true}, http.StatusOK)
		return
	}

	requesterInfo, err := h.getRequesterInfo(userID)
	if err != nil {
		h.HandleError(w, err)
		return
	}

	results, err := h.incidentService.GetIncidents(requesterInfo, *filterOptions)
	if err != nil {
		h.HandleError(w, err)
		return
	}

	ReturnJSON(w, results, http.StatusOK)
}

// getIncident handles the /incidents/{id} endpoint.
func (h *IncidentHandler) getIncident(w http.ResponseWriter, r *http.Request) {
	vars := mux.Vars(r)
	incidentID := vars["id"]
	userID := r.Header.Get("Mattermost-User-ID")

	incidentToGet, err := h.incidentService.GetIncident(incidentID)
	if err != nil {
		h.HandleError(w, err)
		return
	}

	if err := permissions.ViewIncidentFromChannelID(userID, incidentToGet.ChannelID, h.pluginAPI); err != nil {
		h.HandleErrorWithCode(w, http.StatusForbidden, "User doesn't have permissions to incident.", nil)
		return
	}

	ReturnJSON(w, incidentToGet, http.StatusOK)
}

// getIncidentMetadata handles the /incidents/{id}/metadata endpoint.
func (h *IncidentHandler) getIncidentMetadata(w http.ResponseWriter, r *http.Request) {
	vars := mux.Vars(r)
	incidentID := vars["id"]
	userID := r.Header.Get("Mattermost-User-ID")

	incidentToGet, incErr := h.incidentService.GetIncident(incidentID)
	if incErr != nil {
		h.HandleError(w, incErr)
		return
	}

	if err := permissions.ViewIncidentFromChannelID(userID, incidentToGet.ChannelID, h.pluginAPI); err != nil {
		h.HandleErrorWithCode(w, http.StatusForbidden, "Not authorized",
			errors.Errorf("userid: %s does not have permissions to view the incident details", userID))
		return
	}

	incidentMetadata, err := h.incidentService.GetIncidentMetadata(incidentID)
	if err != nil {
		h.HandleError(w, err)
		return
	}

	ReturnJSON(w, incidentMetadata, http.StatusOK)
}

// getIncidentByChannel handles the /incidents/channel/{channel_id} endpoint.
func (h *IncidentHandler) getIncidentByChannel(w http.ResponseWriter, r *http.Request) {
	vars := mux.Vars(r)
	channelID := vars["channel_id"]
	userID := r.Header.Get("Mattermost-User-ID")

	if err := permissions.ViewIncidentFromChannelID(userID, channelID, h.pluginAPI); err != nil {
		h.log.Warnf("User %s does not have permissions to get incident for channel %s", userID, channelID)
		h.HandleErrorWithCode(w, http.StatusNotFound, "Not found",
			errors.Errorf("incident for channel id %s not found", channelID))
		return
	}

	incidentID, err := h.incidentService.GetIncidentIDForChannel(channelID)
	if err != nil {
		if errors.Is(err, incident.ErrNotFound) {
			h.HandleErrorWithCode(w, http.StatusNotFound, "Not found",
				errors.Errorf("incident for channel id %s not found", channelID))

			return
		}
		h.HandleError(w, err)
		return
	}

	incidentToGet, err := h.incidentService.GetIncident(incidentID)
	if err != nil {
		h.HandleError(w, err)
		return
	}

	ReturnJSON(w, incidentToGet, http.StatusOK)
}

// getCommanders handles the /incidents/commanders api endpoint.
func (h *IncidentHandler) getCommanders(w http.ResponseWriter, r *http.Request) {
	teamID := r.URL.Query().Get("team_id")
	if teamID == "" {
		h.HandleErrorWithCode(w, http.StatusBadRequest, "Bad parameter: team_id", errors.New("team_id required"))
	}

	userID := r.Header.Get("Mattermost-User-ID")
	if !permissions.CanViewTeam(userID, teamID, h.pluginAPI) {
		h.HandleErrorWithCode(w, http.StatusForbidden, "permissions error", errors.Errorf(
			"userID %s does not have view permission for teamID %s",
			userID,
			teamID,
		))
		return
	}

	options := incident.FilterOptions{
		TeamID: teamID,
	}

	requesterInfo, err := h.getRequesterInfo(userID)
	if err != nil {
		h.HandleError(w, err)
		return
	}

	commanders, err := h.incidentService.GetCommanders(requesterInfo, options)
	if err != nil {
		h.HandleError(w, errors.Wrapf(err, "failed to get commanders"))
		return
	}

	if commanders == nil {
		commanders = []incident.CommanderInfo{}
	}

	ReturnJSON(w, commanders, http.StatusOK)
}

func (h *IncidentHandler) getChannels(w http.ResponseWriter, r *http.Request) {
	filterOptions, err := parseIncidentsFilterOptions(r.URL)
	if err != nil {
		h.HandleErrorWithCode(w, http.StatusBadRequest, "Bad parameter", err)
		return
	}

	userID := r.Header.Get("Mattermost-User-ID")
	if !permissions.CanViewTeam(userID, filterOptions.TeamID, h.pluginAPI) {
		h.HandleErrorWithCode(w, http.StatusForbidden, "permissions error", errors.Errorf(
			"userID %s does not have view permission for teamID %s",
			userID,
			filterOptions.TeamID,
		))
		return
	}

	requesterInfo, err := h.getRequesterInfo(userID)
	if err != nil {
		h.HandleError(w, err)
		return
	}

	incidents, err := h.incidentService.GetIncidents(requesterInfo, *filterOptions)
	if err != nil {
		h.HandleError(w, errors.Wrapf(err, "failed to get commanders"))
		return
	}

	channelIds := make([]string, 0, len(incidents.Items))
	for _, incident := range incidents.Items {
		channelIds = append(channelIds, incident.ChannelID)
	}

	ReturnJSON(w, channelIds, http.StatusOK)
}

// changeCommander handles the /incidents/{id}/change-commander api endpoint.
func (h *IncidentHandler) changeCommander(w http.ResponseWriter, r *http.Request) {
	vars := mux.Vars(r)
	userID := r.Header.Get("Mattermost-User-ID")

	var params struct {
		CommanderID string `json:"commander_id"`
	}
	if err := json.NewDecoder(r.Body).Decode(&params); err != nil {
		h.HandleErrorWithCode(w, http.StatusBadRequest, "could not decode request body", err)
		return
	}

	incdnt, err := h.incidentService.GetIncident(vars["id"])
	if err != nil {
		h.HandleError(w, err)
		return
	}

	// Check if the target user (params.CommanderID) has permissions
	if err := permissions.EditIncident(params.CommanderID, incdnt.ChannelID, h.pluginAPI); err != nil {
		if errors.Is(err, permissions.ErrNoPermissions) {
			h.HandleErrorWithCode(w, http.StatusForbidden, "Not authorized",
				errors.Errorf("userid: %s does not have permissions to incident channel; cannot be made commander", params.CommanderID))
			return
		}
		h.HandleError(w, err)
		return
	}

	if err := h.incidentService.ChangeCommander(vars["id"], userID, params.CommanderID); err != nil {
		h.HandleError(w, err)
		return
	}

	ReturnJSON(w, map[string]interface{}{}, http.StatusOK)
}

// updateStatusD handles the POST /incidents/{id}/status endpoint, user has edit permissions
func (h *IncidentHandler) status(w http.ResponseWriter, r *http.Request) {
	incidentID := mux.Vars(r)["id"]
	userID := r.Header.Get("Mattermost-User-ID")

	incidentToModify, err := h.incidentService.GetIncident(incidentID)
	if err != nil {
		h.HandleError(w, err)
		return
	}

	if !permissions.CanPostToChannel(userID, incidentToModify.ChannelID, h.pluginAPI) {
		h.HandleErrorWithCode(w, http.StatusForbidden, "Not authorized", fmt.Errorf("user %s cannot post to incident channel %s", userID, incidentToModify.ChannelID))
		return
	}

	var options incident.StatusUpdateOptions
	if err = json.NewDecoder(r.Body).Decode(&options); err != nil {
		h.HandleErrorWithCode(w, http.StatusBadRequest, "unable to decode body into StatusUpdateOptions", err)
		return
	}

	options.Description = strings.TrimSpace(options.Description)
	if options.Description == "" {
		h.HandleErrorWithCode(w, http.StatusBadRequest, "description must not be empty", errors.New("description field empty"))
		return
	}

	options.Message = strings.TrimSpace(options.Message)
	if options.Message == "" {
		h.HandleErrorWithCode(w, http.StatusBadRequest, "message must not be empty", errors.New("message field empty"))
		return
	}

	options.Reminder = options.Reminder * time.Second

	options.Status = strings.TrimSpace(options.Status)
	if options.Status == "" {
		h.HandleErrorWithCode(w, http.StatusBadRequest, "status must not be empty", errors.New("status field empty"))
		return
	}
	switch options.Status {
	case incident.StatusActive:
	case incident.StatusArchived:
	case incident.StatusReported:
	case incident.StatusResolved:
		break
	default:
		h.HandleErrorWithCode(w, http.StatusBadRequest, "invalid status", nil)
		return
	}

	err = h.incidentService.UpdateStatus(incidentID, userID, options)
	if err != nil {
		h.HandleError(w, err)
		return
	}

	w.WriteHeader(http.StatusOK)
	_, _ = w.Write([]byte(`{"status":"OK"}`))
}

// updateStatusDialog handles the POST /incidents/{id}/update-status-dialog endpoint, called when a
// user submits the Update Status dialog.
func (h *IncidentHandler) updateStatusDialog(w http.ResponseWriter, r *http.Request) {
	incidentID := mux.Vars(r)["id"]
	userID := r.Header.Get("Mattermost-User-ID")

	incidentToModify, err := h.incidentService.GetIncident(incidentID)
	if err != nil {
		h.HandleError(w, err)
		return
	}

	if !permissions.CanPostToChannel(userID, incidentToModify.ChannelID, h.pluginAPI) {
		h.HandleErrorWithCode(w, http.StatusForbidden, "Not authorized", fmt.Errorf("user %s cannot post to incident channel %s", userID, incidentToModify.ChannelID))
		return
	}

	request := model.SubmitDialogRequestFromJson(r.Body)
	if request == nil {
		h.HandleErrorWithCode(w, http.StatusBadRequest, "failed to decode SubmitDialogRequest", nil)
		return
	}

	var options incident.StatusUpdateOptions
	if message, ok := request.Submission[incident.DialogFieldMessageKey]; ok {
		options.Message = strings.TrimSpace(message.(string))
	}
	if options.Message == "" {
		w.WriteHeader(http.StatusOK)
		_, _ = w.Write([]byte(fmt.Sprintf(`{"errors": {"%s":"This field is required."}}`, incident.DialogFieldMessageKey)))
		return
	}

	if description, ok := request.Submission[incident.DialogFieldDescriptionKey]; ok {
		options.Description = strings.TrimSpace(description.(string))
	}
	if options.Description == "" {
		w.WriteHeader(http.StatusOK)
		_, _ = w.Write([]byte(fmt.Sprintf(`{"errors": {"%s":"This field is required."}}`, incident.DialogFieldDescriptionKey)))
		return
	}

	if reminderI, ok := request.Submission[incident.DialogFieldReminderInSecondsKey]; ok {
		if reminder, err2 := strconv.Atoi(reminderI.(string)); err2 == nil {
			options.Reminder = time.Duration(reminder) * time.Second
		}
	}

	if status, ok := request.Submission[incident.DialogFieldStatusKey]; ok {
		options.Status = status.(string)
	}

	switch options.Status {
	case incident.StatusActive:
	case incident.StatusArchived:
	case incident.StatusReported:
	case incident.StatusResolved:
		break
	default:
		h.HandleErrorWithCode(w, http.StatusBadRequest, "invalid status", nil)
		return
	}

	err = h.incidentService.UpdateStatus(incidentID, userID, options)
	if err != nil {
		h.HandleError(w, err)
		return
	}

	w.WriteHeader(http.StatusOK)
}

// reminderButtonUpdate handles the POST /incidents/{id}/reminder/button-update endpoint, called when a
// user clicks on the reminder interactive button
func (h *IncidentHandler) reminderButtonUpdate(w http.ResponseWriter, r *http.Request) {
	requestData := model.PostActionIntegrationRequestFromJson(r.Body)
	if requestData == nil {
		h.HandleErrorWithCode(w, http.StatusBadRequest, "missing request data", nil)
		return
	}

	incidentID, err := h.incidentService.GetIncidentIDForChannel(requestData.ChannelId)
	if err != nil {
		h.HandleErrorWithCode(w, http.StatusInternalServerError, "error getting incident",
			errors.Wrapf(err, "reminderButtonUpdate failed to find incidentID for channelID: %s", requestData.ChannelId))
		return
	}

	if err = permissions.EditIncident(requestData.UserId, requestData.ChannelId, h.pluginAPI); err != nil {
		if errors.Is(err, permissions.ErrNoPermissions) {
			ReturnJSON(w, nil, http.StatusForbidden)
			return
		}
		h.HandleErrorWithCode(w, http.StatusInternalServerError, "error getting permissions", err)
		return
	}

	if err = h.incidentService.OpenUpdateStatusDialog(incidentID, requestData.TriggerId); err != nil {
		h.HandleError(w, errors.New("reminderButtonUpdate failed to open update status dialog"))
		return
	}

	ReturnJSON(w, nil, http.StatusOK)
}

// reminderButtonDismiss handles the POST /incidents/{id}/reminder/button-dismiss endpoint, called when a
// user clicks on the reminder interactive button
func (h *IncidentHandler) reminderButtonDismiss(w http.ResponseWriter, r *http.Request) {
	requestData := model.PostActionIntegrationRequestFromJson(r.Body)
	if requestData == nil {
		h.HandleErrorWithCode(w, http.StatusBadRequest, "missing request data", nil)
		return
	}

	incidentID, err := h.incidentService.GetIncidentIDForChannel(requestData.ChannelId)
	if err != nil {
		h.log.Errorf("reminderButtonDismiss: no incident for requestData's channelID: %s", requestData.ChannelId)
		h.HandleErrorWithCode(w, http.StatusBadRequest, "no incident for requestData's channelID", err)
		return
	}

	if err = permissions.EditIncident(requestData.UserId, requestData.ChannelId, h.pluginAPI); err != nil {
		if errors.Is(err, permissions.ErrNoPermissions) {
			ReturnJSON(w, nil, http.StatusForbidden)
			return
		}
		h.HandleErrorWithCode(w, http.StatusInternalServerError, "error getting permissions", err)
		return
	}

	if err = h.incidentService.RemoveReminderPost(incidentID); err != nil {
		h.log.Errorf("reminderButtonDismiss: error removing reminder for channelID: %s; error: %s", requestData.ChannelId, err.Error())
		h.HandleErrorWithCode(w, http.StatusBadRequest, "error removing reminder", err)
		return
	}

	ReturnJSON(w, nil, http.StatusOK)
}

// removeTimelineEvent handles the DELETE /incidents/{id}/timeline/{eventID} endpoint.
// User has been authenticated to edit the incident.
func (h *IncidentHandler) removeTimelineEvent(w http.ResponseWriter, r *http.Request) {
	vars := mux.Vars(r)
	id := vars["id"]
	userID := r.Header.Get("Mattermost-User-ID")
	eventID := vars["eventID"]

	if err := h.incidentService.RemoveTimelineEvent(id, userID, eventID); err != nil {
		h.HandleError(w, err)
		return
	}

	w.WriteHeader(http.StatusNoContent)
}

// checkAndSendMessageOnJoin handles the GET /incident/{id}/check_and_send_message_on_join/{channel_id} endpoint.
func (h *IncidentHandler) checkAndSendMessageOnJoin(w http.ResponseWriter, r *http.Request) {
	vars := mux.Vars(r)
	incidentID := vars["id"]
	channelID := vars["channel_id"]
	userID := r.Header.Get("Mattermost-User-ID")

	hasViewed := h.incidentService.CheckAndSendMessageOnJoin(userID, incidentID, channelID)
	ReturnJSON(w, map[string]interface{}{"viewed": hasViewed}, http.StatusOK)
}

func (h *IncidentHandler) getChecklistAutocompleteItem(w http.ResponseWriter, r *http.Request) {
	query := r.URL.Query()
	channelID := query.Get("channel_id")
	userID := r.Header.Get("Mattermost-User-ID")

	incidentID, err := h.incidentService.GetIncidentIDForChannel(channelID)
	if err != nil {
		h.HandleError(w, err)
		return
	}

	if err = permissions.ViewIncidentFromChannelID(userID, channelID, h.pluginAPI); err != nil {
		h.HandleErrorWithCode(w, http.StatusForbidden, "user does not have permissions", err)
		return
	}

	data, err := h.incidentService.GetChecklistItemAutocomplete(incidentID)
	if err != nil {
		h.HandleError(w, err)
		return
	}

	ReturnJSON(w, data, http.StatusOK)
}

func (h *IncidentHandler) getChecklistAutocomplete(w http.ResponseWriter, r *http.Request) {
	query := r.URL.Query()
	channelID := query.Get("channel_id")
	userID := r.Header.Get("Mattermost-User-ID")

	incidentID, err := h.incidentService.GetIncidentIDForChannel(channelID)
	if err != nil {
		h.HandleError(w, err)
		return
	}

	if err = permissions.ViewIncidentFromChannelID(userID, channelID, h.pluginAPI); err != nil {
		h.HandleErrorWithCode(w, http.StatusForbidden, "user does not have permissions", err)
		return
	}

	data, err := h.incidentService.GetChecklistAutocomplete(incidentID)
	if err != nil {
		h.HandleError(w, err)
		return
	}

	ReturnJSON(w, data, http.StatusOK)
}

func (h *IncidentHandler) itemSetState(w http.ResponseWriter, r *http.Request) {
	vars := mux.Vars(r)
	id := vars["id"]
	checklistNum, err := strconv.Atoi(vars["checklist"])
	if err != nil {
		h.HandleErrorWithCode(w, http.StatusBadRequest, "failed to parse checklist", err)
		return
	}
	itemNum, err := strconv.Atoi(vars["item"])
	if err != nil {
		h.HandleErrorWithCode(w, http.StatusBadRequest, "failed to parse item", err)
		return
	}
	userID := r.Header.Get("Mattermost-User-ID")

	var params struct {
		NewState string `json:"new_state"`
	}
	if err := json.NewDecoder(r.Body).Decode(&params); err != nil {
		h.HandleErrorWithCode(w, http.StatusBadRequest, "failed to unmarshal", err)
		return
	}

	if !playbook.IsValidChecklistItemState(params.NewState) {
		h.HandleErrorWithCode(w, http.StatusBadRequest, "bad parameter new state", nil)
		return
	}

	if err := h.incidentService.ModifyCheckedState(id, userID, params.NewState, checklistNum, itemNum); err != nil {
		h.HandleError(w, err)
		return
	}

	ReturnJSON(w, map[string]interface{}{}, http.StatusOK)
}

func (h *IncidentHandler) itemSetAssignee(w http.ResponseWriter, r *http.Request) {
	vars := mux.Vars(r)
	id := vars["id"]
	checklistNum, err := strconv.Atoi(vars["checklist"])
	if err != nil {
		h.HandleErrorWithCode(w, http.StatusBadRequest, "failed to parse checklist", err)
		return
	}
	itemNum, err := strconv.Atoi(vars["item"])
	if err != nil {
		h.HandleErrorWithCode(w, http.StatusBadRequest, "failed to parse item", err)
		return
	}
	userID := r.Header.Get("Mattermost-User-ID")

	var params struct {
		AssigneeID string `json:"assignee_id"`
	}
	if err := json.NewDecoder(r.Body).Decode(&params); err != nil {
		h.HandleErrorWithCode(w, http.StatusBadRequest, "failed to unmarshal", err)
		return
	}

	if err := h.incidentService.SetAssignee(id, userID, params.AssigneeID, checklistNum, itemNum); err != nil {
		h.HandleError(w, err)
		return
	}

	ReturnJSON(w, map[string]interface{}{}, http.StatusOK)
}

func (h *IncidentHandler) itemRun(w http.ResponseWriter, r *http.Request) {
	vars := mux.Vars(r)
	incidentID := vars["id"]
	checklistNum, err := strconv.Atoi(vars["checklist"])
	if err != nil {
		h.HandleErrorWithCode(w, http.StatusBadRequest, "failed to parse checklist", err)
		return
	}
	itemNum, err := strconv.Atoi(vars["item"])
	if err != nil {
		h.HandleErrorWithCode(w, http.StatusBadRequest, "failed to parse item", err)
		return
	}
	userID := r.Header.Get("Mattermost-User-ID")

	triggerID, err := h.incidentService.RunChecklistItemSlashCommand(incidentID, userID, checklistNum, itemNum)
	if err != nil {
		h.HandleError(w, err)
		return
	}

	ReturnJSON(w, map[string]interface{}{"trigger_id": triggerID}, http.StatusOK)
}

func (h *IncidentHandler) addChecklistItem(w http.ResponseWriter, r *http.Request) {
	vars := mux.Vars(r)
	id := vars["id"]
	checklistNum, err := strconv.Atoi(vars["checklist"])
	if err != nil {
		h.HandleErrorWithCode(w, http.StatusBadRequest, "failed to parse checklist", err)
		return
	}
	userID := r.Header.Get("Mattermost-User-ID")

	var checklistItem playbook.ChecklistItem
	if err := json.NewDecoder(r.Body).Decode(&checklistItem); err != nil {
		h.HandleErrorWithCode(w, http.StatusBadRequest, "failed to decode ChecklistItem", err)
		return
	}

	checklistItem.Title = strings.TrimSpace(checklistItem.Title)
	if checklistItem.Title == "" {
		h.HandleErrorWithCode(w, http.StatusBadRequest, "bad parameter: checklist item title",
			errors.New("checklist item title must not be blank"))
		return
	}

	if err := h.incidentService.AddChecklistItem(id, userID, checklistNum, checklistItem); err != nil {
		h.HandleError(w, err)
		return
	}

	w.WriteHeader(http.StatusCreated)
}

// addChecklistItemDialog handles the interactive dialog submission when a user clicks add new task
func (h *IncidentHandler) addChecklistItemDialog(w http.ResponseWriter, r *http.Request) {
	userID := r.Header.Get("Mattermost-User-ID")
	vars := mux.Vars(r)
	incidentID := vars["id"]
	checklistNum, err := strconv.Atoi(vars["checklist"])
	if err != nil {
		h.HandleErrorWithCode(w, http.StatusBadRequest, "failed to parse checklist", err)
		return
	}

	request := model.SubmitDialogRequestFromJson(r.Body)
	if request == nil {
		h.HandleErrorWithCode(w, http.StatusBadRequest, "failed to decode SubmitDialogRequest", nil)
		return
	}

	if userID != request.UserId {
		h.HandleErrorWithCode(w, http.StatusBadRequest, "interactive dialog's userID must be the same as the requester's userID", nil)
		return
	}

	var name, description string
	if rawName, ok := request.Submission[incident.DialogFieldItemNameKey].(string); ok {
		name = rawName
	}
	if rawDescription, ok := request.Submission[incident.DialogFieldItemDescriptionKey].(string); ok {
		description = rawDescription
	}

	checklistItem := playbook.ChecklistItem{
		Title:       name,
		Description: description,
	}

	checklistItem.Title = strings.TrimSpace(checklistItem.Title)
	if checklistItem.Title == "" {
		h.HandleErrorWithCode(w, http.StatusBadRequest, "bad parameter: checklist item title",
			errors.New("checklist item title must not be blank"))
		return
	}

	if err := h.incidentService.AddChecklistItem(incidentID, userID, checklistNum, checklistItem); err != nil {
		h.HandleError(w, err)
		return
	}

	w.WriteHeader(http.StatusOK)

}

func (h *IncidentHandler) itemDelete(w http.ResponseWriter, r *http.Request) {
	vars := mux.Vars(r)
	id := vars["id"]
	checklistNum, err := strconv.Atoi(vars["checklist"])
	if err != nil {
		h.HandleErrorWithCode(w, http.StatusBadRequest, "failed to parse checklist", err)
		return
	}
	itemNum, err := strconv.Atoi(vars["item"])
	if err != nil {
		h.HandleErrorWithCode(w, http.StatusBadRequest, "failed to parse item", err)
		return
	}
	userID := r.Header.Get("Mattermost-User-ID")

	if err := h.incidentService.RemoveChecklistItem(id, userID, checklistNum, itemNum); err != nil {
		h.HandleError(w, err)
		return
	}

	w.WriteHeader(http.StatusNoContent)
}

func (h *IncidentHandler) itemEdit(w http.ResponseWriter, r *http.Request) {
	vars := mux.Vars(r)
	id := vars["id"]
	checklistNum, err := strconv.Atoi(vars["checklist"])
	if err != nil {
		h.HandleErrorWithCode(w, http.StatusBadRequest, "failed to parse checklist", err)
		return
	}
	itemNum, err := strconv.Atoi(vars["item"])
	if err != nil {
		h.HandleErrorWithCode(w, http.StatusBadRequest, "failed to parse item", err)
		return
	}
	userID := r.Header.Get("Mattermost-User-ID")

	var params struct {
		Title       string `json:"title"`
		Command     string `json:"command"`
		Description string `json:"description"`
	}
	if err := json.NewDecoder(r.Body).Decode(&params); err != nil {
		h.HandleErrorWithCode(w, http.StatusBadRequest, "failed to unmarshal edit params state", err)
		return
	}

	if err := h.incidentService.EditChecklistItem(id, userID, checklistNum, itemNum, params.Title, params.Command, params.Description); err != nil {
		h.HandleError(w, err)
		return
	}

	w.WriteHeader(http.StatusOK)
}

func (h *IncidentHandler) reorderChecklist(w http.ResponseWriter, r *http.Request) {
	vars := mux.Vars(r)
	id := vars["id"]
	checklistNum, err := strconv.Atoi(vars["checklist"])
	if err != nil {
		h.HandleErrorWithCode(w, http.StatusBadRequest, "failed to parse checklist", err)
		return
	}
	userID := r.Header.Get("Mattermost-User-ID")

	var modificationParams struct {
		ItemNum     int `json:"item_num"`
		NewLocation int `json:"new_location"`
	}
	if err := json.NewDecoder(r.Body).Decode(&modificationParams); err != nil {
		h.HandleErrorWithCode(w, http.StatusBadRequest, "failed to unmarshal edit params", err)
		return
	}

	if err := h.incidentService.MoveChecklistItem(id, userID, checklistNum, modificationParams.ItemNum, modificationParams.NewLocation); err != nil {
		h.HandleError(w, err)
		return
	}

	w.WriteHeader(http.StatusOK)
}

// telemetryForIncident handles the /telemetry/incident/{id}?action=the_action endpoint. The frontend
// can use this endpoint to track events that occur in the context of an incident
func (h *IncidentHandler) telemetryForIncident(w http.ResponseWriter, r *http.Request) {
	vars := mux.Vars(r)
	id := vars["id"]
	userID := r.Header.Get("Mattermost-User-ID")

	var params struct {
		Action string `json:"action"`
	}
	if err := json.NewDecoder(r.Body).Decode(&params); err != nil {
		h.HandleErrorWithCode(w, http.StatusBadRequest, "unable to decode post body", err)
		return
	}

	if params.Action == "" {
		h.HandleError(w, errors.New("must provide action"))
		return
	}

	incdnt, err := h.incidentService.GetIncident(id)
	if err != nil {
		h.HandleError(w, err)
		return
	}

	h.telemetry.FrontendTelemetryForIncident(incdnt, userID, params.Action)

	w.WriteHeader(http.StatusNoContent)
}

func (h *IncidentHandler) postIncidentCreatedMessage(incdnt *incident.Incident, channelID string) error {
	channel, err := h.pluginAPI.Channel.Get(incdnt.ChannelID)
	if err != nil {
		return err
	}

	post := &model.Post{
		Message: fmt.Sprintf("Incident %s started in ~%s", incdnt.Name, channel.Name),
	}
	h.poster.EphemeralPost(incdnt.CommanderUserID, channelID, post)

	return nil
}

func (h *IncidentHandler) updateRetrospective(w http.ResponseWriter, r *http.Request) {
	vars := mux.Vars(r)
	incidentID := vars["id"]
	userID := r.Header.Get("Mattermost-User-ID")

	var retroUpdate struct {
		Retrospective string `json:"retrospective"`
	}

	if err := json.NewDecoder(r.Body).Decode(&retroUpdate); err != nil {
		h.HandleErrorWithCode(w, http.StatusBadRequest, "unable to decode payload", err)
		return
	}

	if err := h.incidentService.UpdateRetrospective(incidentID, userID, retroUpdate.Retrospective); err != nil {
		h.HandleErrorWithCode(w, http.StatusInternalServerError, "unable to update retrospective", err)
		return
	}

	w.WriteHeader(http.StatusOK)
}

func (h *IncidentHandler) publishRetrospective(w http.ResponseWriter, r *http.Request) {
	vars := mux.Vars(r)
	incidentID := vars["id"]
	userID := r.Header.Get("Mattermost-User-ID")

<<<<<<< HEAD
	var retroUpdate struct {
		Retrospective string `json:"retrospective"`
	}

	if err := json.NewDecoder(r.Body).Decode(&retroUpdate); err != nil {
		HandleErrorWithCode(w, http.StatusBadRequest, "unable to decode payload", err)
		return
	}

	if err := h.incidentService.PublishRetrospective(incidentID, retroUpdate.Retrospective, userID); err != nil {
		HandleErrorWithCode(w, http.StatusInternalServerError, "unable to publish retrospective", err)
=======
	if err := h.incidentService.PublishRetrospective(incidentID, userID); err != nil {
		h.HandleErrorWithCode(w, http.StatusInternalServerError, "unable to publish retrospective", err)
>>>>>>> fe8445d5
		return
	}

	w.WriteHeader(http.StatusOK)
}

// parseIncidentsFilterOptions is only for parsing. Put validation logic in incident.validateOptions.
func parseIncidentsFilterOptions(u *url.URL) (*incident.FilterOptions, error) {
	teamID := u.Query().Get("team_id")
	if teamID == "" {
		return nil, errors.New("bad parameter 'team_id'; 'team_id' is required")
	}

	pageParam := u.Query().Get("page")
	if pageParam == "" {
		pageParam = "0"
	}
	page, err := strconv.Atoi(pageParam)
	if err != nil {
		return nil, errors.Wrapf(err, "bad parameter 'page'")
	}

	perPageParam := u.Query().Get("per_page")
	if perPageParam == "" {
		perPageParam = "0"
	}
	perPage, err := strconv.Atoi(perPageParam)
	if err != nil {
		return nil, errors.Wrapf(err, "bad parameter 'per_page'")
	}

	sort := u.Query().Get("sort")
	direction := u.Query().Get("direction")

	status := u.Query().Get("status")

	commanderID := u.Query().Get("commander_user_id")
	searchTerm := u.Query().Get("search_term")

	memberID := u.Query().Get("member_id")

	return &incident.FilterOptions{
		TeamID:      teamID,
		Page:        page,
		PerPage:     perPage,
		Sort:        sort,
		Direction:   direction,
		Status:      status,
		CommanderID: commanderID,
		SearchTerm:  searchTerm,
		MemberID:    memberID,
	}, nil
}

func sliceContains(strs []string, target string) bool {
	for _, s := range strs {
		if s == target {
			return true
		}
	}
	return false
}<|MERGE_RESOLUTION|>--- conflicted
+++ resolved
@@ -1299,22 +1299,17 @@
 	incidentID := vars["id"]
 	userID := r.Header.Get("Mattermost-User-ID")
 
-<<<<<<< HEAD
 	var retroUpdate struct {
 		Retrospective string `json:"retrospective"`
 	}
 
 	if err := json.NewDecoder(r.Body).Decode(&retroUpdate); err != nil {
-		HandleErrorWithCode(w, http.StatusBadRequest, "unable to decode payload", err)
+		h.HandleErrorWithCode(w, http.StatusBadRequest, "unable to decode payload", err)
 		return
 	}
 
 	if err := h.incidentService.PublishRetrospective(incidentID, retroUpdate.Retrospective, userID); err != nil {
-		HandleErrorWithCode(w, http.StatusInternalServerError, "unable to publish retrospective", err)
-=======
-	if err := h.incidentService.PublishRetrospective(incidentID, userID); err != nil {
 		h.HandleErrorWithCode(w, http.StatusInternalServerError, "unable to publish retrospective", err)
->>>>>>> fe8445d5
 		return
 	}
 
