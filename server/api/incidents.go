package api

import (
	"encoding/json"
	"fmt"
	"net/http"
	"net/url"
	"strconv"
	"strings"
	"time"

	"github.com/gorilla/mux"
	"github.com/mattermost/mattermost-plugin-incident-collaboration/client"
	"github.com/mattermost/mattermost-server/v5/model"
	"github.com/pkg/errors"

	pluginapi "github.com/mattermost/mattermost-plugin-api"

	"github.com/mattermost/mattermost-plugin-incident-collaboration/server/bot"
	"github.com/mattermost/mattermost-plugin-incident-collaboration/server/config"
	"github.com/mattermost/mattermost-plugin-incident-collaboration/server/incident"
	"github.com/mattermost/mattermost-plugin-incident-collaboration/server/permissions"
	"github.com/mattermost/mattermost-plugin-incident-collaboration/server/playbook"
)

// IncidentHandler is the API handler.
type IncidentHandler struct {
	*ErrorHandler
	config          config.Service
	incidentService incident.Service
	playbookService playbook.Service
	pluginAPI       *pluginapi.Client
	poster          bot.Poster
	log             bot.Logger
}

// NewIncidentHandler Creates a new Plugin API handler.
func NewIncidentHandler(router *mux.Router, incidentService incident.Service, playbookService playbook.Service,
	api *pluginapi.Client, poster bot.Poster, log bot.Logger, configService config.Service) *IncidentHandler {
	handler := &IncidentHandler{
		ErrorHandler:    &ErrorHandler{log: log},
		incidentService: incidentService,
		playbookService: playbookService,
		pluginAPI:       api,
		poster:          poster,
		log:             log,
		config:          configService,
	}

	incidentsRouter := router.PathPrefix("/incidents").Subrouter()
	incidentsRouter.HandleFunc("", handler.getIncidents).Methods(http.MethodGet)
	incidentsRouter.HandleFunc("", handler.createIncidentFromPost).Methods(http.MethodPost)

	incidentsRouter.HandleFunc("/dialog", handler.createIncidentFromDialog).Methods(http.MethodPost)
	incidentsRouter.HandleFunc("/add-to-timeline-dialog", handler.addToTimelineDialog).Methods(http.MethodPost)
	incidentsRouter.HandleFunc("/commanders", handler.getCommanders).Methods(http.MethodGet)
	incidentsRouter.HandleFunc("/channels", handler.getChannels).Methods(http.MethodGet)
	incidentsRouter.HandleFunc("/checklist-autocomplete", handler.getChecklistAutocomplete).Methods(http.MethodGet)
	incidentsRouter.HandleFunc("/checklist-autocomplete-item", handler.getChecklistAutocompleteItem).Methods(http.MethodGet)

	incidentRouter := incidentsRouter.PathPrefix("/{id:[A-Za-z0-9]+}").Subrouter()
	incidentRouter.HandleFunc("", handler.getIncident).Methods(http.MethodGet)
	incidentRouter.HandleFunc("/metadata", handler.getIncidentMetadata).Methods(http.MethodGet)

	incidentRouterAuthorized := incidentRouter.PathPrefix("").Subrouter()
	incidentRouterAuthorized.Use(handler.checkEditPermissions)
	incidentRouterAuthorized.HandleFunc("", handler.updateIncident).Methods(http.MethodPatch)
	incidentRouterAuthorized.HandleFunc("/commander", handler.changeCommander).Methods(http.MethodPost)
	incidentRouterAuthorized.HandleFunc("/status", handler.status).Methods(http.MethodPost)
	incidentRouterAuthorized.HandleFunc("/update-status-dialog", handler.updateStatusDialog).Methods(http.MethodPost)
	incidentRouterAuthorized.HandleFunc("/reminder/button-update", handler.reminderButtonUpdate).Methods(http.MethodPost)
	incidentRouterAuthorized.HandleFunc("/reminder/button-dismiss", handler.reminderButtonDismiss).Methods(http.MethodPost)
	incidentRouterAuthorized.HandleFunc("/timeline/{eventID:[A-Za-z0-9]+}", handler.removeTimelineEvent).Methods(http.MethodDelete)
	incidentRouterAuthorized.HandleFunc("/check-and-send-message-on-join/{channel_id:[A-Za-z0-9]+}", handler.checkAndSendMessageOnJoin).Methods(http.MethodGet)

	channelRouter := incidentsRouter.PathPrefix("/channel").Subrouter()
	channelRouter.HandleFunc("/{channel_id:[A-Za-z0-9]+}", handler.getIncidentByChannel).Methods(http.MethodGet)

	checklistsRouter := incidentRouterAuthorized.PathPrefix("/checklists").Subrouter()

	checklistRouter := checklistsRouter.PathPrefix("/{checklist:[0-9]+}").Subrouter()
	checklistRouter.HandleFunc("/add", handler.addChecklistItem).Methods(http.MethodPut)
	checklistRouter.HandleFunc("/reorder", handler.reorderChecklist).Methods(http.MethodPut)
	checklistRouter.HandleFunc("/add-dialog", handler.addChecklistItemDialog).Methods(http.MethodPost)

	checklistItem := checklistRouter.PathPrefix("/item/{item:[0-9]+}").Subrouter()
	checklistItem.HandleFunc("", handler.itemDelete).Methods(http.MethodDelete)
	checklistItem.HandleFunc("", handler.itemEdit).Methods(http.MethodPut)
	checklistItem.HandleFunc("/state", handler.itemSetState).Methods(http.MethodPut)
	checklistItem.HandleFunc("/assignee", handler.itemSetAssignee).Methods(http.MethodPut)
	checklistItem.HandleFunc("/run", handler.itemRun).Methods(http.MethodPost)

	retrospectiveRouter := incidentRouterAuthorized.PathPrefix("/retrospective").Subrouter()
	retrospectiveRouter.HandleFunc("", handler.updateRetrospective).Methods(http.MethodPost)
	retrospectiveRouter.HandleFunc("/publish", handler.publishRetrospective).Methods(http.MethodPost)

	return handler
}

func (h *IncidentHandler) checkEditPermissions(next http.Handler) http.Handler {
	return http.HandlerFunc(func(w http.ResponseWriter, r *http.Request) {
		vars := mux.Vars(r)
		userID := r.Header.Get("Mattermost-User-ID")

		incdnt, err := h.incidentService.GetIncident(vars["id"])
		if err != nil {
			h.HandleError(w, err)
			return
		}

		if err := permissions.EditIncident(userID, incdnt.ChannelID, h.pluginAPI); err != nil {
			if errors.Is(err, permissions.ErrNoPermissions) {
				h.HandleErrorWithCode(w, http.StatusForbidden, "Not authorized", err)
				return
			}
			h.HandleError(w, err)
			return
		}

		next.ServeHTTP(w, r)
	})
}

// createIncidentFromPost handles the POST /incidents endpoint
func (h *IncidentHandler) createIncidentFromPost(w http.ResponseWriter, r *http.Request) {
	userID := r.Header.Get("Mattermost-User-ID")

	var incidentCreateOptions client.IncidentCreateOptions
	if err := json.NewDecoder(r.Body).Decode(&incidentCreateOptions); err != nil {
		h.HandleErrorWithCode(w, http.StatusBadRequest, "unable to decode incident create options", err)
		return
	}

	if !permissions.IsOnEnabledTeam(incidentCreateOptions.TeamID, h.config) {
		h.HandleErrorWithCode(w, http.StatusBadRequest, "not enabled on this team", nil)
		return
	}

	payloadIncident := incident.Incident{
		CommanderUserID: incidentCreateOptions.CommanderUserID,
		TeamID:          incidentCreateOptions.TeamID,
		Name:            incidentCreateOptions.Name,
		Description:     incidentCreateOptions.Description,
		PostID:          incidentCreateOptions.PostID,
		PlaybookID:      incidentCreateOptions.PlaybookID,
	}

	newIncident, err := h.createIncident(payloadIncident, userID)

	if errors.Is(err, incident.ErrPermission) {
		h.HandleErrorWithCode(w, http.StatusForbidden, "unable to create incident", err)
		return
	}

	if errors.Is(err, incident.ErrMalformedIncident) {
		h.HandleErrorWithCode(w, http.StatusBadRequest, "unable to create incident", err)
		return
	}

	if err != nil {
		h.HandleError(w, errors.Wrapf(err, "unable to create incident"))
		return
	}

	h.poster.PublishWebsocketEventToUser(incident.IncidentCreatedWSEvent, map[string]interface{}{
		"incident": newIncident,
	}, userID)

	w.Header().Add("Location", fmt.Sprintf("/api/v0/incidents/%s", newIncident.ID))
	ReturnJSON(w, &newIncident, http.StatusCreated)
}

// Note that this currently does nothing. This is temporary given the removal of stages. Will be used by status.
func (h *IncidentHandler) updateIncident(w http.ResponseWriter, r *http.Request) {
	vars := mux.Vars(r)
	incidentID := vars["id"]
	//userID := r.Header.Get("Mattermost-User-ID")

	oldIncident, err := h.incidentService.GetIncident(incidentID)
	if err != nil {
		h.HandleError(w, err)
		return
	}

	var updates incident.UpdateOptions
	if err = json.NewDecoder(r.Body).Decode(&updates); err != nil {
		h.HandleErrorWithCode(w, http.StatusBadRequest, "unable to decode payload", err)
		return
	}

	updatedIncident := oldIncident

	ReturnJSON(w, updatedIncident, http.StatusOK)
}

// createIncidentFromDialog handles the interactive dialog submission when a user presses confirm on
// the create incident dialog.
func (h *IncidentHandler) createIncidentFromDialog(w http.ResponseWriter, r *http.Request) {
	userID := r.Header.Get("Mattermost-User-ID")

	request := model.SubmitDialogRequestFromJson(r.Body)
	if request == nil {
		h.HandleErrorWithCode(w, http.StatusBadRequest, "failed to decode SubmitDialogRequest", nil)
		return
	}

	if userID != request.UserId {
		h.HandleErrorWithCode(w, http.StatusBadRequest, "interactive dialog's userID must be the same as the requester's userID", nil)
		return
	}

	if !permissions.IsOnEnabledTeam(request.TeamId, h.config) {
		h.HandleErrorWithCode(w, http.StatusBadRequest, "not enabled on this team", nil)
		return
	}

	var state incident.DialogState
	err := json.Unmarshal([]byte(request.State), &state)
	if err != nil {
		h.HandleErrorWithCode(w, http.StatusBadRequest, "failed to unmarshal dialog state", err)
		return
	}

	var playbookID, name string
	if rawPlaybookID, ok := request.Submission[incident.DialogFieldPlaybookIDKey].(string); ok {
		playbookID = rawPlaybookID
	}
	if rawName, ok := request.Submission[incident.DialogFieldNameKey].(string); ok {
		name = rawName
	}

	payloadIncident := incident.Incident{
		CommanderUserID: request.UserId,
		TeamID:          request.TeamId,
		Name:            name,
		PostID:          state.PostID,
		PlaybookID:      playbookID,
	}

	newIncident, err := h.createIncident(payloadIncident, request.UserId)
	if err != nil {
		if errors.Is(err, incident.ErrMalformedIncident) {
			h.HandleErrorWithCode(w, http.StatusBadRequest, "unable to create incident", err)
			return
		}

		var msg string

		if errors.Is(err, incident.ErrChannelDisplayNameInvalid) {
			msg = "The incident name is invalid or too long. Please use a valid name with fewer than 64 characters."
		} else if errors.Is(err, incident.ErrPermission) {
			msg = err.Error()
		}

		if msg != "" {
			resp := &model.SubmitDialogResponse{
				Errors: map[string]string{
					incident.DialogFieldNameKey: msg,
				},
			}
			_, _ = w.Write(resp.ToJson())
			return
		}

		h.HandleError(w, err)
		return
	}

	h.poster.PublishWebsocketEventToUser(incident.IncidentCreatedWSEvent, map[string]interface{}{
		"client_id": state.ClientID,
		"incident":  newIncident,
	}, request.UserId)

	if err := h.postIncidentCreatedMessage(newIncident, request.ChannelId); err != nil {
		h.HandleError(w, err)
		return
	}

	w.Header().Add("Location", fmt.Sprintf("/api/v0/incidents/%s", newIncident.ID))
	w.WriteHeader(http.StatusCreated)
}

// addToTimelineDialog handles the interactive dialog submission when a user clicks the post action
// menu option "Add to incident timeline".
func (h *IncidentHandler) addToTimelineDialog(w http.ResponseWriter, r *http.Request) {
	userID := r.Header.Get("Mattermost-User-ID")

	request := model.SubmitDialogRequestFromJson(r.Body)
	if request == nil {
		h.HandleErrorWithCode(w, http.StatusBadRequest, "failed to decode SubmitDialogRequest", nil)
		return
	}

	if userID != request.UserId {
		h.HandleErrorWithCode(w, http.StatusBadRequest, "interactive dialog's userID must be the same as the requester's userID", nil)
		return
	}

	var incidentID, summary string
	if rawIncidentID, ok := request.Submission[incident.DialogFieldIncidentKey].(string); ok {
		incidentID = rawIncidentID
	}
	if rawSummary, ok := request.Submission[incident.DialogFieldSummary].(string); ok {
		summary = rawSummary
	}

	incdnt, incErr := h.incidentService.GetIncident(incidentID)
	if incErr != nil {
		h.HandleError(w, incErr)
		return
	}

	if err := permissions.EditIncident(userID, incdnt.ChannelID, h.pluginAPI); err != nil {
		return
	}

	var state incident.DialogStateAddToTimeline
	err := json.Unmarshal([]byte(request.State), &state)
	if err != nil {
		h.HandleErrorWithCode(w, http.StatusBadRequest, "failed to unmarshal dialog state", err)
		return
	}

	if err = h.incidentService.AddPostToTimeline(incidentID, userID, state.PostID, summary); err != nil {
		h.HandleError(w, errors.Wrap(err, "failed to add post to timeline"))
		return
	}

	w.WriteHeader(http.StatusOK)
}

func (h *IncidentHandler) createIncident(newIncident incident.Incident, userID string) (*incident.Incident, error) {
	if newIncident.ID != "" {
		return nil, errors.Wrap(incident.ErrMalformedIncident, "incident already has an id")
	}

	if newIncident.ChannelID != "" {
		return nil, errors.Wrap(incident.ErrMalformedIncident, "incident channel already has an id")
	}

	if newIncident.CreateAt != 0 {
		return nil, errors.Wrap(incident.ErrMalformedIncident, "incident channel already has created at date")
	}

	if newIncident.TeamID == "" {
		return nil, errors.Wrap(incident.ErrMalformedIncident, "missing team id of incident")
	}

	if newIncident.CommanderUserID == "" {
		return nil, errors.Wrap(incident.ErrMalformedIncident, "missing commander user id of incident")
	}

	if newIncident.Name == "" {
		return nil, errors.Wrap(incident.ErrMalformedIncident, "missing name of incident")
	}

	// Commander should have permission to the team
	if !permissions.CanViewTeam(newIncident.CommanderUserID, newIncident.TeamID, h.pluginAPI) {
		return nil, errors.Wrap(incident.ErrPermission, "commander user does not have permissions for the team")
	}

	public := true
	var thePlaybook *playbook.Playbook
	if newIncident.PlaybookID != "" {
		pb, err := h.playbookService.Get(newIncident.PlaybookID)
		if err != nil {
			return nil, errors.Wrapf(err, "failed to get playbook")
		}

		if len(pb.MemberIDs) != 0 && !sliceContains(pb.MemberIDs, userID) {
			return nil, errors.New("userID is not a member of playbook")
		}

		newIncident.Checklists = pb.Checklists
		public = pb.CreatePublicIncident

		newIncident.BroadcastChannelID = pb.BroadcastChannelID
		newIncident.Description = pb.Description
		newIncident.ReminderMessageTemplate = pb.ReminderMessageTemplate
		newIncident.PreviousReminder = time.Duration(pb.ReminderTimerDefaultSeconds) * time.Second

		newIncident.InvitedUserIDs = []string{}
		newIncident.InvitedGroupIDs = []string{}
		if pb.InviteUsersEnabled {
			newIncident.InvitedUserIDs = pb.InvitedUserIDs
			newIncident.InvitedGroupIDs = pb.InvitedGroupIDs
		}

		if pb.DefaultCommanderEnabled {
			newIncident.DefaultCommanderID = pb.DefaultCommanderID
		}

		if pb.AnnouncementChannelEnabled {
			newIncident.AnnouncementChannelID = pb.AnnouncementChannelID
		}

		if pb.WebhookOnCreationEnabled {
			newIncident.WebhookOnCreationURL = pb.WebhookOnCreationURL
		}

<<<<<<< HEAD
		if pb.WebhookOnArchiveEnabled {
			newIncident.WebhookOnArchiveURL = pb.WebhookOnArchiveURL
		}
=======
		if pb.MessageOnJoinEnabled {
			newIncident.MessageOnJoin = pb.MessageOnJoin
		}

		thePlaybook = &pb
>>>>>>> 01511830
	}

	permission := model.PERMISSION_CREATE_PRIVATE_CHANNEL
	permissionMessage := "You are not able to create a private channel"
	if public {
		permission = model.PERMISSION_CREATE_PUBLIC_CHANNEL
		permissionMessage = "You are not able to create a public channel"
	}
	if !h.pluginAPI.User.HasPermissionToTeam(userID, newIncident.TeamID, permission) {
		return nil, errors.Wrap(incident.ErrPermission, permissionMessage)
	}

	if newIncident.PostID != "" {
		post, err := h.pluginAPI.Post.GetPost(newIncident.PostID)
		if err != nil {
			return nil, errors.Wrapf(err, "failed to get incident original post")
		}
		if !permissions.MemberOfChannelID(userID, post.ChannelId, h.pluginAPI) {
			return nil, errors.New("user is not a member of the channel containing the incident's original post")
		}
	}
	return h.incidentService.CreateIncident(&newIncident, thePlaybook, userID, public)
}

func (h *IncidentHandler) getRequesterInfo(userID string) (permissions.RequesterInfo, error) {
	return permissions.GetRequesterInfo(userID, h.pluginAPI)
}

// getIncidents handles the GET /incidents endpoint.
func (h *IncidentHandler) getIncidents(w http.ResponseWriter, r *http.Request) {
	filterOptions, err := parseIncidentsFilterOptions(r.URL)
	if err != nil {
		h.HandleErrorWithCode(w, http.StatusBadRequest, "Bad parameter", err)
		return
	}

	userID := r.Header.Get("Mattermost-User-ID")
	// More detailed permissions checked on DB level.
	if !permissions.CanViewTeam(userID, filterOptions.TeamID, h.pluginAPI) {
		h.HandleErrorWithCode(w, http.StatusForbidden, "permissions error", errors.Errorf(
			"userID %s does not have view permission for teamID %s", userID, filterOptions.TeamID))
		return
	}

	if !permissions.IsOnEnabledTeam(filterOptions.TeamID, h.config) {
		ReturnJSON(w, map[string]bool{"disabled": true}, http.StatusOK)
		return
	}

	requesterInfo, err := h.getRequesterInfo(userID)
	if err != nil {
		h.HandleError(w, err)
		return
	}

	results, err := h.incidentService.GetIncidents(requesterInfo, *filterOptions)
	if err != nil {
		h.HandleError(w, err)
		return
	}

	ReturnJSON(w, results, http.StatusOK)
}

// getIncident handles the /incidents/{id} endpoint.
func (h *IncidentHandler) getIncident(w http.ResponseWriter, r *http.Request) {
	vars := mux.Vars(r)
	incidentID := vars["id"]
	userID := r.Header.Get("Mattermost-User-ID")

	incidentToGet, err := h.incidentService.GetIncident(incidentID)
	if err != nil {
		h.HandleError(w, err)
		return
	}

	if err := permissions.ViewIncidentFromChannelID(userID, incidentToGet.ChannelID, h.pluginAPI); err != nil {
		h.HandleErrorWithCode(w, http.StatusForbidden, "User doesn't have permissions to incident.", nil)
		return
	}

	ReturnJSON(w, incidentToGet, http.StatusOK)
}

// getIncidentMetadata handles the /incidents/{id}/metadata endpoint.
func (h *IncidentHandler) getIncidentMetadata(w http.ResponseWriter, r *http.Request) {
	vars := mux.Vars(r)
	incidentID := vars["id"]
	userID := r.Header.Get("Mattermost-User-ID")

	incidentToGet, incErr := h.incidentService.GetIncident(incidentID)
	if incErr != nil {
		h.HandleError(w, incErr)
		return
	}

	if err := permissions.ViewIncidentFromChannelID(userID, incidentToGet.ChannelID, h.pluginAPI); err != nil {
		h.HandleErrorWithCode(w, http.StatusForbidden, "Not authorized",
			errors.Errorf("userid: %s does not have permissions to view the incident details", userID))
		return
	}

	incidentMetadata, err := h.incidentService.GetIncidentMetadata(incidentID)
	if err != nil {
		h.HandleError(w, err)
		return
	}

	ReturnJSON(w, incidentMetadata, http.StatusOK)
}

// getIncidentByChannel handles the /incidents/channel/{channel_id} endpoint.
func (h *IncidentHandler) getIncidentByChannel(w http.ResponseWriter, r *http.Request) {
	vars := mux.Vars(r)
	channelID := vars["channel_id"]
	userID := r.Header.Get("Mattermost-User-ID")

	if err := permissions.ViewIncidentFromChannelID(userID, channelID, h.pluginAPI); err != nil {
		h.log.Warnf("User %s does not have permissions to get incident for channel %s", userID, channelID)
		h.HandleErrorWithCode(w, http.StatusNotFound, "Not found",
			errors.Errorf("incident for channel id %s not found", channelID))
		return
	}

	incidentID, err := h.incidentService.GetIncidentIDForChannel(channelID)
	if err != nil {
		if errors.Is(err, incident.ErrNotFound) {
			h.HandleErrorWithCode(w, http.StatusNotFound, "Not found",
				errors.Errorf("incident for channel id %s not found", channelID))

			return
		}
		h.HandleError(w, err)
		return
	}

	incidentToGet, err := h.incidentService.GetIncident(incidentID)
	if err != nil {
		h.HandleError(w, err)
		return
	}

	ReturnJSON(w, incidentToGet, http.StatusOK)
}

// getCommanders handles the /incidents/commanders api endpoint.
func (h *IncidentHandler) getCommanders(w http.ResponseWriter, r *http.Request) {
	teamID := r.URL.Query().Get("team_id")
	if teamID == "" {
		h.HandleErrorWithCode(w, http.StatusBadRequest, "Bad parameter: team_id", errors.New("team_id required"))
	}

	userID := r.Header.Get("Mattermost-User-ID")
	if !permissions.CanViewTeam(userID, teamID, h.pluginAPI) {
		h.HandleErrorWithCode(w, http.StatusForbidden, "permissions error", errors.Errorf(
			"userID %s does not have view permission for teamID %s",
			userID,
			teamID,
		))
		return
	}

	options := incident.FilterOptions{
		TeamID: teamID,
	}

	requesterInfo, err := h.getRequesterInfo(userID)
	if err != nil {
		h.HandleError(w, err)
		return
	}

	commanders, err := h.incidentService.GetCommanders(requesterInfo, options)
	if err != nil {
		h.HandleError(w, errors.Wrapf(err, "failed to get commanders"))
		return
	}

	if commanders == nil {
		commanders = []incident.CommanderInfo{}
	}

	ReturnJSON(w, commanders, http.StatusOK)
}

func (h *IncidentHandler) getChannels(w http.ResponseWriter, r *http.Request) {
	filterOptions, err := parseIncidentsFilterOptions(r.URL)
	if err != nil {
		h.HandleErrorWithCode(w, http.StatusBadRequest, "Bad parameter", err)
		return
	}

	userID := r.Header.Get("Mattermost-User-ID")
	if !permissions.CanViewTeam(userID, filterOptions.TeamID, h.pluginAPI) {
		h.HandleErrorWithCode(w, http.StatusForbidden, "permissions error", errors.Errorf(
			"userID %s does not have view permission for teamID %s",
			userID,
			filterOptions.TeamID,
		))
		return
	}

	requesterInfo, err := h.getRequesterInfo(userID)
	if err != nil {
		h.HandleError(w, err)
		return
	}

	incidents, err := h.incidentService.GetIncidents(requesterInfo, *filterOptions)
	if err != nil {
		h.HandleError(w, errors.Wrapf(err, "failed to get commanders"))
		return
	}

	channelIds := make([]string, 0, len(incidents.Items))
	for _, incident := range incidents.Items {
		channelIds = append(channelIds, incident.ChannelID)
	}

	ReturnJSON(w, channelIds, http.StatusOK)
}

// changeCommander handles the /incidents/{id}/change-commander api endpoint.
func (h *IncidentHandler) changeCommander(w http.ResponseWriter, r *http.Request) {
	vars := mux.Vars(r)
	userID := r.Header.Get("Mattermost-User-ID")

	var params struct {
		CommanderID string `json:"commander_id"`
	}
	if err := json.NewDecoder(r.Body).Decode(&params); err != nil {
		h.HandleErrorWithCode(w, http.StatusBadRequest, "could not decode request body", err)
		return
	}

	incdnt, err := h.incidentService.GetIncident(vars["id"])
	if err != nil {
		h.HandleError(w, err)
		return
	}

	// Check if the target user (params.CommanderID) has permissions
	if err := permissions.EditIncident(params.CommanderID, incdnt.ChannelID, h.pluginAPI); err != nil {
		if errors.Is(err, permissions.ErrNoPermissions) {
			h.HandleErrorWithCode(w, http.StatusForbidden, "Not authorized",
				errors.Errorf("userid: %s does not have permissions to incident channel; cannot be made commander", params.CommanderID))
			return
		}
		h.HandleError(w, err)
		return
	}

	if err := h.incidentService.ChangeCommander(vars["id"], userID, params.CommanderID); err != nil {
		h.HandleError(w, err)
		return
	}

	ReturnJSON(w, map[string]interface{}{}, http.StatusOK)
}

// updateStatusD handles the POST /incidents/{id}/status endpoint, user has edit permissions
func (h *IncidentHandler) status(w http.ResponseWriter, r *http.Request) {
	incidentID := mux.Vars(r)["id"]
	userID := r.Header.Get("Mattermost-User-ID")

	incidentToModify, err := h.incidentService.GetIncident(incidentID)
	if err != nil {
		h.HandleError(w, err)
		return
	}

	if !permissions.CanPostToChannel(userID, incidentToModify.ChannelID, h.pluginAPI) {
		h.HandleErrorWithCode(w, http.StatusForbidden, "Not authorized", fmt.Errorf("user %s cannot post to incident channel %s", userID, incidentToModify.ChannelID))
		return
	}

	var options incident.StatusUpdateOptions
	if err = json.NewDecoder(r.Body).Decode(&options); err != nil {
		h.HandleErrorWithCode(w, http.StatusBadRequest, "unable to decode body into StatusUpdateOptions", err)
		return
	}

	options.Description = strings.TrimSpace(options.Description)
	if options.Description == "" {
		h.HandleErrorWithCode(w, http.StatusBadRequest, "description must not be empty", errors.New("description field empty"))
		return
	}

	options.Message = strings.TrimSpace(options.Message)
	if options.Message == "" {
		h.HandleErrorWithCode(w, http.StatusBadRequest, "message must not be empty", errors.New("message field empty"))
		return
	}

	options.Reminder = options.Reminder * time.Second

	options.Status = strings.TrimSpace(options.Status)
	if options.Status == "" {
		h.HandleErrorWithCode(w, http.StatusBadRequest, "status must not be empty", errors.New("status field empty"))
		return
	}
	switch options.Status {
	case incident.StatusActive:
	case incident.StatusArchived:
	case incident.StatusReported:
	case incident.StatusResolved:
		break
	default:
		h.HandleErrorWithCode(w, http.StatusBadRequest, "invalid status", nil)
		return
	}

	err = h.incidentService.UpdateStatus(incidentID, userID, options)
	if err != nil {
		h.HandleError(w, err)
		return
	}

	w.WriteHeader(http.StatusOK)
	_, _ = w.Write([]byte(`{"status":"OK"}`))
}

// updateStatusDialog handles the POST /incidents/{id}/update-status-dialog endpoint, called when a
// user submits the Update Status dialog.
func (h *IncidentHandler) updateStatusDialog(w http.ResponseWriter, r *http.Request) {
	incidentID := mux.Vars(r)["id"]
	userID := r.Header.Get("Mattermost-User-ID")

	incidentToModify, err := h.incidentService.GetIncident(incidentID)
	if err != nil {
		h.HandleError(w, err)
		return
	}

	if !permissions.CanPostToChannel(userID, incidentToModify.ChannelID, h.pluginAPI) {
		h.HandleErrorWithCode(w, http.StatusForbidden, "Not authorized", fmt.Errorf("user %s cannot post to incident channel %s", userID, incidentToModify.ChannelID))
		return
	}

	request := model.SubmitDialogRequestFromJson(r.Body)
	if request == nil {
		h.HandleErrorWithCode(w, http.StatusBadRequest, "failed to decode SubmitDialogRequest", nil)
		return
	}

	var options incident.StatusUpdateOptions
	if message, ok := request.Submission[incident.DialogFieldMessageKey]; ok {
		options.Message = strings.TrimSpace(message.(string))
	}
	if options.Message == "" {
		w.WriteHeader(http.StatusOK)
		_, _ = w.Write([]byte(fmt.Sprintf(`{"errors": {"%s":"This field is required."}}`, incident.DialogFieldMessageKey)))
		return
	}

	if description, ok := request.Submission[incident.DialogFieldDescriptionKey]; ok {
		options.Description = strings.TrimSpace(description.(string))
	}
	if options.Description == "" {
		w.WriteHeader(http.StatusOK)
		_, _ = w.Write([]byte(fmt.Sprintf(`{"errors": {"%s":"This field is required."}}`, incident.DialogFieldDescriptionKey)))
		return
	}

	if reminderI, ok := request.Submission[incident.DialogFieldReminderInSecondsKey]; ok {
		if reminder, err2 := strconv.Atoi(reminderI.(string)); err2 == nil {
			options.Reminder = time.Duration(reminder) * time.Second
		}
	}

	if status, ok := request.Submission[incident.DialogFieldStatusKey]; ok {
		options.Status = status.(string)
	}

	switch options.Status {
	case incident.StatusActive:
	case incident.StatusArchived:
	case incident.StatusReported:
	case incident.StatusResolved:
		break
	default:
		h.HandleErrorWithCode(w, http.StatusBadRequest, "invalid status", nil)
		return
	}

	err = h.incidentService.UpdateStatus(incidentID, userID, options)
	if err != nil {
		h.HandleError(w, err)
		return
	}

	w.WriteHeader(http.StatusOK)
}

// reminderButtonUpdate handles the POST /incidents/{id}/reminder/button-update endpoint, called when a
// user clicks on the reminder interactive button
func (h *IncidentHandler) reminderButtonUpdate(w http.ResponseWriter, r *http.Request) {
	requestData := model.PostActionIntegrationRequestFromJson(r.Body)
	if requestData == nil {
		h.HandleErrorWithCode(w, http.StatusBadRequest, "missing request data", nil)
		return
	}

	incidentID, err := h.incidentService.GetIncidentIDForChannel(requestData.ChannelId)
	if err != nil {
		h.HandleErrorWithCode(w, http.StatusInternalServerError, "error getting incident",
			errors.Wrapf(err, "reminderButtonUpdate failed to find incidentID for channelID: %s", requestData.ChannelId))
		return
	}

	if err = permissions.EditIncident(requestData.UserId, requestData.ChannelId, h.pluginAPI); err != nil {
		if errors.Is(err, permissions.ErrNoPermissions) {
			ReturnJSON(w, nil, http.StatusForbidden)
			return
		}
		h.HandleErrorWithCode(w, http.StatusInternalServerError, "error getting permissions", err)
		return
	}

	if err = h.incidentService.OpenUpdateStatusDialog(incidentID, requestData.TriggerId); err != nil {
		h.HandleError(w, errors.New("reminderButtonUpdate failed to open update status dialog"))
		return
	}

	ReturnJSON(w, nil, http.StatusOK)
}

// reminderButtonDismiss handles the POST /incidents/{id}/reminder/button-dismiss endpoint, called when a
// user clicks on the reminder interactive button
func (h *IncidentHandler) reminderButtonDismiss(w http.ResponseWriter, r *http.Request) {
	requestData := model.PostActionIntegrationRequestFromJson(r.Body)
	if requestData == nil {
		h.HandleErrorWithCode(w, http.StatusBadRequest, "missing request data", nil)
		return
	}

	incidentID, err := h.incidentService.GetIncidentIDForChannel(requestData.ChannelId)
	if err != nil {
		h.log.Errorf("reminderButtonDismiss: no incident for requestData's channelID: %s", requestData.ChannelId)
		h.HandleErrorWithCode(w, http.StatusBadRequest, "no incident for requestData's channelID", err)
		return
	}

	if err = permissions.EditIncident(requestData.UserId, requestData.ChannelId, h.pluginAPI); err != nil {
		if errors.Is(err, permissions.ErrNoPermissions) {
			ReturnJSON(w, nil, http.StatusForbidden)
			return
		}
		h.HandleErrorWithCode(w, http.StatusInternalServerError, "error getting permissions", err)
		return
	}

	if err = h.incidentService.RemoveReminderPost(incidentID); err != nil {
		h.log.Errorf("reminderButtonDismiss: error removing reminder for channelID: %s; error: %s", requestData.ChannelId, err.Error())
		h.HandleErrorWithCode(w, http.StatusBadRequest, "error removing reminder", err)
		return
	}

	ReturnJSON(w, nil, http.StatusOK)
}

// removeTimelineEvent handles the DELETE /incidents/{id}/timeline/{eventID} endpoint.
// User has been authenticated to edit the incident.
func (h *IncidentHandler) removeTimelineEvent(w http.ResponseWriter, r *http.Request) {
	vars := mux.Vars(r)
	id := vars["id"]
	userID := r.Header.Get("Mattermost-User-ID")
	eventID := vars["eventID"]

	if err := h.incidentService.RemoveTimelineEvent(id, userID, eventID); err != nil {
		h.HandleError(w, err)
		return
	}

	w.WriteHeader(http.StatusNoContent)
}

// checkAndSendMessageOnJoin handles the GET /incident/{id}/check_and_send_message_on_join/{channel_id} endpoint.
func (h *IncidentHandler) checkAndSendMessageOnJoin(w http.ResponseWriter, r *http.Request) {
	vars := mux.Vars(r)
	incidentID := vars["id"]
	channelID := vars["channel_id"]
	userID := r.Header.Get("Mattermost-User-ID")

	hasViewed := h.incidentService.CheckAndSendMessageOnJoin(userID, incidentID, channelID)
	ReturnJSON(w, map[string]interface{}{"viewed": hasViewed}, http.StatusOK)
}

func (h *IncidentHandler) getChecklistAutocompleteItem(w http.ResponseWriter, r *http.Request) {
	query := r.URL.Query()
	channelID := query.Get("channel_id")
	userID := r.Header.Get("Mattermost-User-ID")

	incidentID, err := h.incidentService.GetIncidentIDForChannel(channelID)
	if err != nil {
		h.HandleError(w, err)
		return
	}

	if err = permissions.ViewIncidentFromChannelID(userID, channelID, h.pluginAPI); err != nil {
		h.HandleErrorWithCode(w, http.StatusForbidden, "user does not have permissions", err)
		return
	}

	data, err := h.incidentService.GetChecklistItemAutocomplete(incidentID)
	if err != nil {
		h.HandleError(w, err)
		return
	}

	ReturnJSON(w, data, http.StatusOK)
}

func (h *IncidentHandler) getChecklistAutocomplete(w http.ResponseWriter, r *http.Request) {
	query := r.URL.Query()
	channelID := query.Get("channel_id")
	userID := r.Header.Get("Mattermost-User-ID")

	incidentID, err := h.incidentService.GetIncidentIDForChannel(channelID)
	if err != nil {
		h.HandleError(w, err)
		return
	}

	if err = permissions.ViewIncidentFromChannelID(userID, channelID, h.pluginAPI); err != nil {
		h.HandleErrorWithCode(w, http.StatusForbidden, "user does not have permissions", err)
		return
	}

	data, err := h.incidentService.GetChecklistAutocomplete(incidentID)
	if err != nil {
		h.HandleError(w, err)
		return
	}

	ReturnJSON(w, data, http.StatusOK)
}

func (h *IncidentHandler) itemSetState(w http.ResponseWriter, r *http.Request) {
	vars := mux.Vars(r)
	id := vars["id"]
	checklistNum, err := strconv.Atoi(vars["checklist"])
	if err != nil {
		h.HandleErrorWithCode(w, http.StatusBadRequest, "failed to parse checklist", err)
		return
	}
	itemNum, err := strconv.Atoi(vars["item"])
	if err != nil {
		h.HandleErrorWithCode(w, http.StatusBadRequest, "failed to parse item", err)
		return
	}
	userID := r.Header.Get("Mattermost-User-ID")

	var params struct {
		NewState string `json:"new_state"`
	}
	if err := json.NewDecoder(r.Body).Decode(&params); err != nil {
		h.HandleErrorWithCode(w, http.StatusBadRequest, "failed to unmarshal", err)
		return
	}

	if !playbook.IsValidChecklistItemState(params.NewState) {
		h.HandleErrorWithCode(w, http.StatusBadRequest, "bad parameter new state", nil)
		return
	}

	if err := h.incidentService.ModifyCheckedState(id, userID, params.NewState, checklistNum, itemNum); err != nil {
		h.HandleError(w, err)
		return
	}

	ReturnJSON(w, map[string]interface{}{}, http.StatusOK)
}

func (h *IncidentHandler) itemSetAssignee(w http.ResponseWriter, r *http.Request) {
	vars := mux.Vars(r)
	id := vars["id"]
	checklistNum, err := strconv.Atoi(vars["checklist"])
	if err != nil {
		h.HandleErrorWithCode(w, http.StatusBadRequest, "failed to parse checklist", err)
		return
	}
	itemNum, err := strconv.Atoi(vars["item"])
	if err != nil {
		h.HandleErrorWithCode(w, http.StatusBadRequest, "failed to parse item", err)
		return
	}
	userID := r.Header.Get("Mattermost-User-ID")

	var params struct {
		AssigneeID string `json:"assignee_id"`
	}
	if err := json.NewDecoder(r.Body).Decode(&params); err != nil {
		h.HandleErrorWithCode(w, http.StatusBadRequest, "failed to unmarshal", err)
		return
	}

	if err := h.incidentService.SetAssignee(id, userID, params.AssigneeID, checklistNum, itemNum); err != nil {
		h.HandleError(w, err)
		return
	}

	ReturnJSON(w, map[string]interface{}{}, http.StatusOK)
}

func (h *IncidentHandler) itemRun(w http.ResponseWriter, r *http.Request) {
	vars := mux.Vars(r)
	incidentID := vars["id"]
	checklistNum, err := strconv.Atoi(vars["checklist"])
	if err != nil {
		h.HandleErrorWithCode(w, http.StatusBadRequest, "failed to parse checklist", err)
		return
	}
	itemNum, err := strconv.Atoi(vars["item"])
	if err != nil {
		h.HandleErrorWithCode(w, http.StatusBadRequest, "failed to parse item", err)
		return
	}
	userID := r.Header.Get("Mattermost-User-ID")

	triggerID, err := h.incidentService.RunChecklistItemSlashCommand(incidentID, userID, checklistNum, itemNum)
	if err != nil {
		h.HandleError(w, err)
		return
	}

	ReturnJSON(w, map[string]interface{}{"trigger_id": triggerID}, http.StatusOK)
}

func (h *IncidentHandler) addChecklistItem(w http.ResponseWriter, r *http.Request) {
	vars := mux.Vars(r)
	id := vars["id"]
	checklistNum, err := strconv.Atoi(vars["checklist"])
	if err != nil {
		h.HandleErrorWithCode(w, http.StatusBadRequest, "failed to parse checklist", err)
		return
	}
	userID := r.Header.Get("Mattermost-User-ID")

	var checklistItem playbook.ChecklistItem
	if err := json.NewDecoder(r.Body).Decode(&checklistItem); err != nil {
		h.HandleErrorWithCode(w, http.StatusBadRequest, "failed to decode ChecklistItem", err)
		return
	}

	checklistItem.Title = strings.TrimSpace(checklistItem.Title)
	if checklistItem.Title == "" {
		h.HandleErrorWithCode(w, http.StatusBadRequest, "bad parameter: checklist item title",
			errors.New("checklist item title must not be blank"))
		return
	}

	if err := h.incidentService.AddChecklistItem(id, userID, checklistNum, checklistItem); err != nil {
		h.HandleError(w, err)
		return
	}

	w.WriteHeader(http.StatusCreated)
}

// addChecklistItemDialog handles the interactive dialog submission when a user clicks add new task
func (h *IncidentHandler) addChecklistItemDialog(w http.ResponseWriter, r *http.Request) {
	userID := r.Header.Get("Mattermost-User-ID")
	vars := mux.Vars(r)
	incidentID := vars["id"]
	checklistNum, err := strconv.Atoi(vars["checklist"])
	if err != nil {
		h.HandleErrorWithCode(w, http.StatusBadRequest, "failed to parse checklist", err)
		return
	}

	request := model.SubmitDialogRequestFromJson(r.Body)
	if request == nil {
		h.HandleErrorWithCode(w, http.StatusBadRequest, "failed to decode SubmitDialogRequest", nil)
		return
	}

	if userID != request.UserId {
		h.HandleErrorWithCode(w, http.StatusBadRequest, "interactive dialog's userID must be the same as the requester's userID", nil)
		return
	}

	var name, description string
	if rawName, ok := request.Submission[incident.DialogFieldItemNameKey].(string); ok {
		name = rawName
	}
	if rawDescription, ok := request.Submission[incident.DialogFieldItemDescriptionKey].(string); ok {
		description = rawDescription
	}

	checklistItem := playbook.ChecklistItem{
		Title:       name,
		Description: description,
	}

	checklistItem.Title = strings.TrimSpace(checklistItem.Title)
	if checklistItem.Title == "" {
		h.HandleErrorWithCode(w, http.StatusBadRequest, "bad parameter: checklist item title",
			errors.New("checklist item title must not be blank"))
		return
	}

	if err := h.incidentService.AddChecklistItem(incidentID, userID, checklistNum, checklistItem); err != nil {
		h.HandleError(w, err)
		return
	}

	w.WriteHeader(http.StatusOK)

}

func (h *IncidentHandler) itemDelete(w http.ResponseWriter, r *http.Request) {
	vars := mux.Vars(r)
	id := vars["id"]
	checklistNum, err := strconv.Atoi(vars["checklist"])
	if err != nil {
		h.HandleErrorWithCode(w, http.StatusBadRequest, "failed to parse checklist", err)
		return
	}
	itemNum, err := strconv.Atoi(vars["item"])
	if err != nil {
		h.HandleErrorWithCode(w, http.StatusBadRequest, "failed to parse item", err)
		return
	}
	userID := r.Header.Get("Mattermost-User-ID")

	if err := h.incidentService.RemoveChecklistItem(id, userID, checklistNum, itemNum); err != nil {
		h.HandleError(w, err)
		return
	}

	w.WriteHeader(http.StatusNoContent)
}

func (h *IncidentHandler) itemEdit(w http.ResponseWriter, r *http.Request) {
	vars := mux.Vars(r)
	id := vars["id"]
	checklistNum, err := strconv.Atoi(vars["checklist"])
	if err != nil {
		h.HandleErrorWithCode(w, http.StatusBadRequest, "failed to parse checklist", err)
		return
	}
	itemNum, err := strconv.Atoi(vars["item"])
	if err != nil {
		h.HandleErrorWithCode(w, http.StatusBadRequest, "failed to parse item", err)
		return
	}
	userID := r.Header.Get("Mattermost-User-ID")

	var params struct {
		Title       string `json:"title"`
		Command     string `json:"command"`
		Description string `json:"description"`
	}
	if err := json.NewDecoder(r.Body).Decode(&params); err != nil {
		h.HandleErrorWithCode(w, http.StatusBadRequest, "failed to unmarshal edit params state", err)
		return
	}

	if err := h.incidentService.EditChecklistItem(id, userID, checklistNum, itemNum, params.Title, params.Command, params.Description); err != nil {
		h.HandleError(w, err)
		return
	}

	w.WriteHeader(http.StatusOK)
}

func (h *IncidentHandler) reorderChecklist(w http.ResponseWriter, r *http.Request) {
	vars := mux.Vars(r)
	id := vars["id"]
	checklistNum, err := strconv.Atoi(vars["checklist"])
	if err != nil {
		h.HandleErrorWithCode(w, http.StatusBadRequest, "failed to parse checklist", err)
		return
	}
	userID := r.Header.Get("Mattermost-User-ID")

	var modificationParams struct {
		ItemNum     int `json:"item_num"`
		NewLocation int `json:"new_location"`
	}
	if err := json.NewDecoder(r.Body).Decode(&modificationParams); err != nil {
		h.HandleErrorWithCode(w, http.StatusBadRequest, "failed to unmarshal edit params", err)
		return
	}

	if err := h.incidentService.MoveChecklistItem(id, userID, checklistNum, modificationParams.ItemNum, modificationParams.NewLocation); err != nil {
		h.HandleError(w, err)
		return
	}

	w.WriteHeader(http.StatusOK)
}

func (h *IncidentHandler) postIncidentCreatedMessage(incdnt *incident.Incident, channelID string) error {
	channel, err := h.pluginAPI.Channel.Get(incdnt.ChannelID)
	if err != nil {
		return err
	}

	post := &model.Post{
		Message: fmt.Sprintf("Incident %s started in ~%s", incdnt.Name, channel.Name),
	}
	h.poster.EphemeralPost(incdnt.CommanderUserID, channelID, post)

	return nil
}

func (h *IncidentHandler) updateRetrospective(w http.ResponseWriter, r *http.Request) {
	vars := mux.Vars(r)
	incidentID := vars["id"]
	userID := r.Header.Get("Mattermost-User-ID")

	var retroUpdate struct {
		Retrospective string `json:"retrospective"`
	}

	if err := json.NewDecoder(r.Body).Decode(&retroUpdate); err != nil {
		h.HandleErrorWithCode(w, http.StatusBadRequest, "unable to decode payload", err)
		return
	}

	if err := h.incidentService.UpdateRetrospective(incidentID, userID, retroUpdate.Retrospective); err != nil {
		h.HandleErrorWithCode(w, http.StatusInternalServerError, "unable to update retrospective", err)
		return
	}

	w.WriteHeader(http.StatusOK)
}

func (h *IncidentHandler) publishRetrospective(w http.ResponseWriter, r *http.Request) {
	vars := mux.Vars(r)
	incidentID := vars["id"]
	userID := r.Header.Get("Mattermost-User-ID")

	var retroUpdate struct {
		Retrospective string `json:"retrospective"`
	}

	if err := json.NewDecoder(r.Body).Decode(&retroUpdate); err != nil {
		h.HandleErrorWithCode(w, http.StatusBadRequest, "unable to decode payload", err)
		return
	}

	if err := h.incidentService.PublishRetrospective(incidentID, retroUpdate.Retrospective, userID); err != nil {
		h.HandleErrorWithCode(w, http.StatusInternalServerError, "unable to publish retrospective", err)
		return
	}

	w.WriteHeader(http.StatusOK)
}

// parseIncidentsFilterOptions is only for parsing. Put validation logic in incident.validateOptions.
func parseIncidentsFilterOptions(u *url.URL) (*incident.FilterOptions, error) {
	teamID := u.Query().Get("team_id")
	if teamID == "" {
		return nil, errors.New("bad parameter 'team_id'; 'team_id' is required")
	}

	pageParam := u.Query().Get("page")
	if pageParam == "" {
		pageParam = "0"
	}
	page, err := strconv.Atoi(pageParam)
	if err != nil {
		return nil, errors.Wrapf(err, "bad parameter 'page'")
	}

	perPageParam := u.Query().Get("per_page")
	if perPageParam == "" {
		perPageParam = "0"
	}
	perPage, err := strconv.Atoi(perPageParam)
	if err != nil {
		return nil, errors.Wrapf(err, "bad parameter 'per_page'")
	}

	sort := u.Query().Get("sort")
	direction := u.Query().Get("direction")

	status := u.Query().Get("status")

	commanderID := u.Query().Get("commander_user_id")
	searchTerm := u.Query().Get("search_term")

	memberID := u.Query().Get("member_id")

	return &incident.FilterOptions{
		TeamID:      teamID,
		Page:        page,
		PerPage:     perPage,
		Sort:        sort,
		Direction:   direction,
		Status:      status,
		CommanderID: commanderID,
		SearchTerm:  searchTerm,
		MemberID:    memberID,
	}, nil
}

func sliceContains(strs []string, target string) bool {
	for _, s := range strs {
		if s == target {
			return true
		}
	}
	return false
}<|MERGE_RESOLUTION|>--- conflicted
+++ resolved
@@ -398,17 +398,15 @@
 			newIncident.WebhookOnCreationURL = pb.WebhookOnCreationURL
 		}
 
-<<<<<<< HEAD
 		if pb.WebhookOnArchiveEnabled {
 			newIncident.WebhookOnArchiveURL = pb.WebhookOnArchiveURL
 		}
-=======
+    
 		if pb.MessageOnJoinEnabled {
 			newIncident.MessageOnJoin = pb.MessageOnJoin
 		}
 
 		thePlaybook = &pb
->>>>>>> 01511830
 	}
 
 	permission := model.PERMISSION_CREATE_PRIVATE_CHANNEL
