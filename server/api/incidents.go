package api

import (
	"encoding/json"
	"fmt"
	"net/http"
	"net/url"
	"strconv"
	"strings"
	"time"

	"github.com/gorilla/mux"
	"github.com/mattermost/mattermost-plugin-incident-collaboration/client"
	"github.com/mattermost/mattermost-server/v5/model"
	"github.com/pkg/errors"

	pluginapi "github.com/mattermost/mattermost-plugin-api"

	"github.com/mattermost/mattermost-plugin-incident-collaboration/server/bot"
	"github.com/mattermost/mattermost-plugin-incident-collaboration/server/config"
	"github.com/mattermost/mattermost-plugin-incident-collaboration/server/incident"
	"github.com/mattermost/mattermost-plugin-incident-collaboration/server/permissions"
	"github.com/mattermost/mattermost-plugin-incident-collaboration/server/playbook"
)

// IncidentHandler is the API handler.
type IncidentHandler struct {
	config          config.Service
	incidentService incident.Service
	playbookService playbook.Service
	pluginAPI       *pluginapi.Client
	poster          bot.Poster
	log             bot.Logger
	telemetry       incident.Telemetry
}

// NewIncidentHandler Creates a new Plugin API handler.
func NewIncidentHandler(router *mux.Router, incidentService incident.Service, playbookService playbook.Service,
	api *pluginapi.Client, poster bot.Poster, log bot.Logger, telemetry incident.Telemetry, config config.Service) *IncidentHandler {
	handler := &IncidentHandler{
		incidentService: incidentService,
		playbookService: playbookService,
		pluginAPI:       api,
		poster:          poster,
		log:             log,
		telemetry:       telemetry,
		config:          config,
	}

	e20Middleware := E20LicenseRequired{config}

	incidentsRouter := router.PathPrefix("/incidents").Subrouter()
	incidentsRouter.Use(e20Middleware.Middleware)
	incidentsRouter.HandleFunc("", handler.getIncidents).Methods(http.MethodGet)
	incidentsRouter.HandleFunc("", handler.createIncidentFromPost).Methods(http.MethodPost)

	incidentsRouter.HandleFunc("/dialog", handler.createIncidentFromDialog).Methods(http.MethodPost)
	incidentsRouter.HandleFunc("/add-to-timeline-dialog", handler.addToTimelineDialog).Methods(http.MethodPost)
	incidentsRouter.HandleFunc("/commanders", handler.getCommanders).Methods(http.MethodGet)
	incidentsRouter.HandleFunc("/channels", handler.getChannels).Methods(http.MethodGet)
	incidentsRouter.HandleFunc("/checklist-autocomplete", handler.getChecklistAutocomplete).Methods(http.MethodGet)
	incidentsRouter.HandleFunc("/checklist-autocomplete-item", handler.getChecklistAutocompleteItem).Methods(http.MethodGet)
	incidentsRouter.HandleFunc("/check_and_send_message_on_join/{channel_id:[A-Za-z0-9]+}", handler.checkAndSendMessageOnJoin).Methods(http.MethodGet)

	incidentRouter := incidentsRouter.PathPrefix("/{id:[A-Za-z0-9]+}").Subrouter()
	incidentRouter.HandleFunc("", handler.getIncident).Methods(http.MethodGet)
	incidentRouter.HandleFunc("/metadata", handler.getIncidentMetadata).Methods(http.MethodGet)

	incidentRouterAuthorized := incidentRouter.PathPrefix("").Subrouter()
	incidentRouterAuthorized.Use(handler.checkEditPermissions)
	incidentRouterAuthorized.HandleFunc("", handler.updateIncident).Methods(http.MethodPatch)
	incidentRouterAuthorized.HandleFunc("/commander", handler.changeCommander).Methods(http.MethodPost)
	incidentRouterAuthorized.HandleFunc("/status", handler.status).Methods(http.MethodPost)
	incidentRouterAuthorized.HandleFunc("/update-status-dialog", handler.updateStatusDialog).Methods(http.MethodPost)
	incidentRouterAuthorized.HandleFunc("/reminder/button-update", handler.reminderButtonUpdate).Methods(http.MethodPost)
	incidentRouterAuthorized.HandleFunc("/reminder/button-dismiss", handler.reminderButtonDismiss).Methods(http.MethodPost)
	incidentRouterAuthorized.HandleFunc("/timeline/{eventID:[A-Za-z0-9]+}", handler.removeTimelineEvent).Methods(http.MethodDelete)

	channelRouter := incidentsRouter.PathPrefix("/channel").Subrouter()
	channelRouter.HandleFunc("/{channel_id:[A-Za-z0-9]+}", handler.getIncidentByChannel).Methods(http.MethodGet)

	checklistsRouter := incidentRouterAuthorized.PathPrefix("/checklists").Subrouter()

	checklistRouter := checklistsRouter.PathPrefix("/{checklist:[0-9]+}").Subrouter()
	checklistRouter.HandleFunc("/add", handler.addChecklistItem).Methods(http.MethodPut)
	checklistRouter.HandleFunc("/reorder", handler.reorderChecklist).Methods(http.MethodPut)
	checklistRouter.HandleFunc("/add-dialog", handler.addChecklistItemDialog).Methods(http.MethodPost)

	checklistItem := checklistRouter.PathPrefix("/item/{item:[0-9]+}").Subrouter()
	checklistItem.HandleFunc("", handler.itemDelete).Methods(http.MethodDelete)
	checklistItem.HandleFunc("", handler.itemEdit).Methods(http.MethodPut)
	checklistItem.HandleFunc("/state", handler.itemSetState).Methods(http.MethodPut)
	checklistItem.HandleFunc("/assignee", handler.itemSetAssignee).Methods(http.MethodPut)
	checklistItem.HandleFunc("/run", handler.itemRun).Methods(http.MethodPost)

	telemetryRouterAuthorized := router.PathPrefix("/telemetry").Subrouter()
	telemetryRouterAuthorized.Use(handler.checkViewPermissions)
	telemetryRouterAuthorized.HandleFunc("/incident/{id:[A-Za-z0-9]+}", handler.telemetryForIncident).Methods(http.MethodPost)

	return handler
}

func (h *IncidentHandler) checkEditPermissions(next http.Handler) http.Handler {
	return http.HandlerFunc(func(w http.ResponseWriter, r *http.Request) {
		vars := mux.Vars(r)
		userID := r.Header.Get("Mattermost-User-ID")

		incdnt, err := h.incidentService.GetIncident(vars["id"])
		if err != nil {
			HandleError(w, err)
			return
		}

		if err := permissions.EditIncident(userID, incdnt.ChannelID, h.pluginAPI); err != nil {
			if errors.Is(err, permissions.ErrNoPermissions) {
				HandleErrorWithCode(w, http.StatusForbidden, "Not authorized", err)
				return
			}
			HandleError(w, err)
			return
		}

		next.ServeHTTP(w, r)
	})
}

func (h *IncidentHandler) checkViewPermissions(next http.Handler) http.Handler {
	return http.HandlerFunc(func(w http.ResponseWriter, r *http.Request) {
		vars := mux.Vars(r)
		userID := r.Header.Get("Mattermost-User-ID")

		incdnt, err := h.incidentService.GetIncident(vars["id"])
		if err != nil {
			HandleError(w, err)
			return
		}

		if err := permissions.ViewIncidentFromChannelID(userID, incdnt.ChannelID, h.pluginAPI); err != nil {
			if errors.Is(err, permissions.ErrNoPermissions) {
				HandleErrorWithCode(w, http.StatusForbidden, "Not authorized", err)
				return
			}
			HandleError(w, err)
			return
		}

		next.ServeHTTP(w, r)
	})
}

// createIncidentFromPost handles the POST /incidents endpoint
func (h *IncidentHandler) createIncidentFromPost(w http.ResponseWriter, r *http.Request) {
	userID := r.Header.Get("Mattermost-User-ID")

	var incidentCreateOptions client.IncidentCreateOptions
	if err := json.NewDecoder(r.Body).Decode(&incidentCreateOptions); err != nil {
		HandleErrorWithCode(w, http.StatusBadRequest, "unable to decode incident create options", err)
		return
	}

	if !permissions.IsOnEnabledTeam(incidentCreateOptions.TeamID, h.config) {
		HandleErrorWithCode(w, http.StatusBadRequest, "not enabled on this team", nil)
		return
	}

	payloadIncident := incident.Incident{
		CommanderUserID: incidentCreateOptions.CommanderUserID,
		TeamID:          incidentCreateOptions.TeamID,
		Name:            incidentCreateOptions.Name,
		Description:     incidentCreateOptions.Description,
		PostID:          incidentCreateOptions.PostID,
		PlaybookID:      incidentCreateOptions.PlaybookID,
	}

	newIncident, err := h.createIncident(payloadIncident, userID)

	if errors.Is(err, incident.ErrPermission) {
		HandleErrorWithCode(w, http.StatusForbidden, "unable to create incident", err)
		return
	}

	if errors.Is(err, incident.ErrMalformedIncident) {
		HandleErrorWithCode(w, http.StatusBadRequest, "unable to create incident", err)
		return
	}

	if err != nil {
		HandleError(w, errors.Wrapf(err, "unable to create incident"))
		return
	}

	h.poster.PublishWebsocketEventToUser(incident.IncidentCreatedWSEvent, map[string]interface{}{
		"incident": newIncident,
	}, userID)

	w.Header().Add("Location", fmt.Sprintf("/api/v0/incidents/%s", newIncident.ID))
	ReturnJSON(w, &newIncident, http.StatusCreated)
}

// Note that this currently does nothing. This is temporary given the removal of stages. Will be used by status.
func (h *IncidentHandler) updateIncident(w http.ResponseWriter, r *http.Request) {
	vars := mux.Vars(r)
	incidentID := vars["id"]
	//userID := r.Header.Get("Mattermost-User-ID")

	oldIncident, err := h.incidentService.GetIncident(incidentID)
	if err != nil {
		HandleError(w, err)
		return
	}

	var updates incident.UpdateOptions
	if err = json.NewDecoder(r.Body).Decode(&updates); err != nil {
		HandleErrorWithCode(w, http.StatusBadRequest, "unable to decode payload", err)
		return
	}

	updatedIncident := oldIncident

	ReturnJSON(w, updatedIncident, http.StatusOK)
}

// createIncidentFromDialog handles the interactive dialog submission when a user presses confirm on
// the create incident dialog.
func (h *IncidentHandler) createIncidentFromDialog(w http.ResponseWriter, r *http.Request) {
	userID := r.Header.Get("Mattermost-User-ID")

	request := model.SubmitDialogRequestFromJson(r.Body)
	if request == nil {
		HandleErrorWithCode(w, http.StatusBadRequest, "failed to decode SubmitDialogRequest", nil)
		return
	}

	if userID != request.UserId {
		HandleErrorWithCode(w, http.StatusBadRequest, "interactive dialog's userID must be the same as the requester's userID", nil)
		return
	}

	if !permissions.IsOnEnabledTeam(request.TeamId, h.config) {
		HandleErrorWithCode(w, http.StatusBadRequest, "not enabled on this team", nil)
		return
	}

	var state incident.DialogState
	err := json.Unmarshal([]byte(request.State), &state)
	if err != nil {
		HandleErrorWithCode(w, http.StatusBadRequest, "failed to unmarshal dialog state", err)
		return
	}

	var playbookID, name string
	if rawPlaybookID, ok := request.Submission[incident.DialogFieldPlaybookIDKey].(string); ok {
		playbookID = rawPlaybookID
	}
	if rawName, ok := request.Submission[incident.DialogFieldNameKey].(string); ok {
		name = rawName
	}

	payloadIncident := incident.Incident{
		CommanderUserID: request.UserId,
		TeamID:          request.TeamId,
		Name:            name,
		PostID:          state.PostID,
		PlaybookID:      playbookID,
	}

	newIncident, err := h.createIncident(payloadIncident, request.UserId)
	if err != nil {
		if errors.Is(err, incident.ErrMalformedIncident) {
			HandleErrorWithCode(w, http.StatusBadRequest, "unable to create incident", err)
			return
		}

		var msg string

		if errors.Is(err, incident.ErrChannelDisplayNameInvalid) {
			msg = "The incident name is invalid or too long. Please use a valid name with fewer than 64 characters."
		} else if errors.Is(err, incident.ErrPermission) {
			msg = err.Error()
		}

		if msg != "" {
			resp := &model.SubmitDialogResponse{
				Errors: map[string]string{
					incident.DialogFieldNameKey: msg,
				},
			}
			_, _ = w.Write(resp.ToJson())
			return
		}

		HandleError(w, err)
		return
	}

	h.poster.PublishWebsocketEventToUser(incident.IncidentCreatedWSEvent, map[string]interface{}{
		"client_id": state.ClientID,
		"incident":  newIncident,
	}, request.UserId)

	if err := h.postIncidentCreatedMessage(newIncident, request.ChannelId); err != nil {
		HandleError(w, err)
		return
	}

	w.Header().Add("Location", fmt.Sprintf("/api/v0/incidents/%s", newIncident.ID))
	w.WriteHeader(http.StatusCreated)
}

// addToTimelineDialog handles the interactive dialog submission when a user clicks the post action
// menu option "Add to incident timeline".
func (h *IncidentHandler) addToTimelineDialog(w http.ResponseWriter, r *http.Request) {
	userID := r.Header.Get("Mattermost-User-ID")

	request := model.SubmitDialogRequestFromJson(r.Body)
	if request == nil {
		HandleErrorWithCode(w, http.StatusBadRequest, "failed to decode SubmitDialogRequest", nil)
		return
	}

	if userID != request.UserId {
		HandleErrorWithCode(w, http.StatusBadRequest, "interactive dialog's userID must be the same as the requester's userID", nil)
		return
	}

	var incidentID, summary string
	if rawIncidentID, ok := request.Submission[incident.DialogFieldIncidentKey].(string); ok {
		incidentID = rawIncidentID
	}
	if rawSummary, ok := request.Submission[incident.DialogFieldSummary].(string); ok {
		summary = rawSummary
	}

	incdnt, incErr := h.incidentService.GetIncident(incidentID)
	if incErr != nil {
		HandleError(w, incErr)
		return
	}

	if err := permissions.EditIncident(userID, incdnt.ChannelID, h.pluginAPI); err != nil {
		return
	}

	var state incident.DialogStateAddToTimeline
	err := json.Unmarshal([]byte(request.State), &state)
	if err != nil {
		HandleErrorWithCode(w, http.StatusBadRequest, "failed to unmarshal dialog state", err)
		return
	}

	if err = h.incidentService.AddPostToTimeline(incidentID, userID, state.PostID, summary); err != nil {
		HandleError(w, errors.Wrap(err, "failed to add post to timeline"))
		return
	}

	w.WriteHeader(http.StatusOK)
}

func (h *IncidentHandler) createIncident(newIncident incident.Incident, userID string) (*incident.Incident, error) {
	if newIncident.ID != "" {
		return nil, errors.Wrap(incident.ErrMalformedIncident, "incident already has an id")
	}

	if newIncident.ChannelID != "" {
		return nil, errors.Wrap(incident.ErrMalformedIncident, "incident channel already has an id")
	}

	if newIncident.CreateAt != 0 {
		return nil, errors.Wrap(incident.ErrMalformedIncident, "incident channel already has created at date")
	}

	if newIncident.TeamID == "" {
		return nil, errors.Wrap(incident.ErrMalformedIncident, "missing team id of incident")
	}

	if newIncident.CommanderUserID == "" {
		return nil, errors.Wrap(incident.ErrMalformedIncident, "missing commander user id of incident")
	}

	if newIncident.Name == "" {
		return nil, errors.Wrap(incident.ErrMalformedIncident, "missing name of incident")
	}

	// Commander should have permission to the team
	if !permissions.CanViewTeam(newIncident.CommanderUserID, newIncident.TeamID, h.pluginAPI) {
		return nil, errors.Wrap(incident.ErrPermission, "commander user does not have permissions for the team")
	}

	public := true
	var thePlaybook *playbook.Playbook
	if newIncident.PlaybookID != "" {
		pb, err := h.playbookService.Get(newIncident.PlaybookID)
		if err != nil {
			return nil, errors.Wrapf(err, "failed to get playbook")
		}

		if len(pb.MemberIDs) != 0 && !sliceContains(pb.MemberIDs, userID) {
			return nil, errors.New("userID is not a member of playbook")
		}

		newIncident.Checklists = pb.Checklists
		public = pb.CreatePublicIncident

		newIncident.BroadcastChannelID = pb.BroadcastChannelID
		newIncident.Description = pb.Description
		newIncident.ReminderMessageTemplate = pb.ReminderMessageTemplate
		newIncident.PreviousReminder = time.Duration(pb.ReminderTimerDefaultSeconds) * time.Second

		newIncident.InvitedUserIDs = []string{}
		newIncident.InvitedGroupIDs = []string{}
		if pb.InviteUsersEnabled {
			newIncident.InvitedUserIDs = pb.InvitedUserIDs
			newIncident.InvitedGroupIDs = pb.InvitedGroupIDs
		}

		if pb.DefaultCommanderEnabled {
			newIncident.DefaultCommanderID = pb.DefaultCommanderID
		}

		if pb.AnnouncementChannelEnabled {
			newIncident.AnnouncementChannelID = pb.AnnouncementChannelID
		}

		if pb.WebhookOnCreationEnabled {
			newIncident.WebhookOnCreationURL = pb.WebhookOnCreationURL
		}

<<<<<<< HEAD
		if pb.MessageOnJoinEnabled {
			newIncident.MessageOnJoin = pb.MessageOnJoin
		}
=======
		thePlaybook = &pb
>>>>>>> bf49a230
	}

	permission := model.PERMISSION_CREATE_PRIVATE_CHANNEL
	permissionMessage := "You are not able to create a private channel"
	if public {
		permission = model.PERMISSION_CREATE_PUBLIC_CHANNEL
		permissionMessage = "You are not able to create a public channel"
	}
	if !h.pluginAPI.User.HasPermissionToTeam(userID, newIncident.TeamID, permission) {
		return nil, errors.Wrap(incident.ErrPermission, permissionMessage)
	}

	if newIncident.PostID != "" {
		post, err := h.pluginAPI.Post.GetPost(newIncident.PostID)
		if err != nil {
			return nil, errors.Wrapf(err, "failed to get incident original post")
		}
		if !permissions.MemberOfChannelID(userID, post.ChannelId, h.pluginAPI) {
			return nil, errors.New("user is not a member of the channel containing the incident's original post")
		}
	}
	return h.incidentService.CreateIncident(&newIncident, thePlaybook, userID, public)
}

func (h *IncidentHandler) getRequesterInfo(userID string) (permissions.RequesterInfo, error) {
	return permissions.GetRequesterInfo(userID, h.pluginAPI)
}

// getIncidents handles the GET /incidents endpoint.
func (h *IncidentHandler) getIncidents(w http.ResponseWriter, r *http.Request) {
	filterOptions, err := parseIncidentsFilterOptions(r.URL)
	if err != nil {
		HandleErrorWithCode(w, http.StatusBadRequest, "Bad parameter", err)
		return
	}

	userID := r.Header.Get("Mattermost-User-ID")
	// More detailed permissions checked on DB level.
	if !permissions.CanViewTeam(userID, filterOptions.TeamID, h.pluginAPI) {
		HandleErrorWithCode(w, http.StatusForbidden, "permissions error", errors.Errorf(
			"userID %s does not have view permission for teamID %s", userID, filterOptions.TeamID))
		return
	}

	if !permissions.IsOnEnabledTeam(filterOptions.TeamID, h.config) {
		ReturnJSON(w, map[string]bool{"disabled": true}, http.StatusOK)
		return
	}

	requesterInfo, err := h.getRequesterInfo(userID)
	if err != nil {
		HandleError(w, err)
		return
	}

	results, err := h.incidentService.GetIncidents(requesterInfo, *filterOptions)
	if err != nil {
		HandleError(w, err)
		return
	}

	ReturnJSON(w, results, http.StatusOK)
}

// getIncident handles the /incidents/{id} endpoint.
func (h *IncidentHandler) getIncident(w http.ResponseWriter, r *http.Request) {
	vars := mux.Vars(r)
	incidentID := vars["id"]
	userID := r.Header.Get("Mattermost-User-ID")

	incidentToGet, err := h.incidentService.GetIncident(incidentID)
	if err != nil {
		HandleError(w, err)
		return
	}

	if err := permissions.ViewIncidentFromChannelID(userID, incidentToGet.ChannelID, h.pluginAPI); err != nil {
		HandleErrorWithCode(w, http.StatusForbidden, "User doesn't have permissions to incident.", nil)
		return
	}

	ReturnJSON(w, incidentToGet, http.StatusOK)
}

// getIncidentMetadata handles the /incidents/{id}/metadata endpoint.
func (h *IncidentHandler) getIncidentMetadata(w http.ResponseWriter, r *http.Request) {
	vars := mux.Vars(r)
	incidentID := vars["id"]
	userID := r.Header.Get("Mattermost-User-ID")

	incidentToGet, incErr := h.incidentService.GetIncident(incidentID)
	if incErr != nil {
		HandleError(w, incErr)
		return
	}

	if err := permissions.ViewIncidentFromChannelID(userID, incidentToGet.ChannelID, h.pluginAPI); err != nil {
		HandleErrorWithCode(w, http.StatusForbidden, "Not authorized",
			errors.Errorf("userid: %s does not have permissions to view the incident details", userID))
		return
	}

	incidentMetadata, err := h.incidentService.GetIncidentMetadata(incidentID)
	if err != nil {
		HandleError(w, err)
		return
	}

	ReturnJSON(w, incidentMetadata, http.StatusOK)
}

// getIncidentByChannel handles the /incidents/channel/{channel_id} endpoint.
func (h *IncidentHandler) getIncidentByChannel(w http.ResponseWriter, r *http.Request) {
	vars := mux.Vars(r)
	channelID := vars["channel_id"]
	userID := r.Header.Get("Mattermost-User-ID")

	if err := permissions.ViewIncidentFromChannelID(userID, channelID, h.pluginAPI); err != nil {
		h.log.Warnf("User %s does not have permissions to get incident for channel %s", userID, channelID)
		HandleErrorWithCode(w, http.StatusNotFound, "Not found",
			errors.Errorf("incident for channel id %s not found", channelID))
		return
	}

	incidentID, err := h.incidentService.GetIncidentIDForChannel(channelID)
	if err != nil {
		if errors.Is(err, incident.ErrNotFound) {
			HandleErrorWithCode(w, http.StatusNotFound, "Not found",
				errors.Errorf("incident for channel id %s not found", channelID))

			return
		}
		HandleError(w, err)
		return
	}

	incidentToGet, err := h.incidentService.GetIncident(incidentID)
	if err != nil {
		HandleError(w, err)
		return
	}

	ReturnJSON(w, incidentToGet, http.StatusOK)
}

// checkAndSendMessageOnJoin handles the GET /incidents/check_and_send_message_on_join/{channel_id} endpoint.
func (h *IncidentHandler) checkAndSendMessageOnJoin(w http.ResponseWriter, r *http.Request) {
	vars := mux.Vars(r)
	channelID := vars["channel_id"]
	userID := r.Header.Get("Mattermost-User-ID")

	if err := permissions.EditIncident(userID, channelID, h.pluginAPI); err != nil {
		h.log.Warnf("User %s does not have permissions for channel %s", userID, channelID)
		HandleErrorWithCode(w, http.StatusNotFound, "Not found",
			errors.Errorf("record for channel id %s not found", channelID))
		return
	}

	hasViewed := h.incidentService.CheckAndSendMessageOnJoin(userID, channelID)
	ReturnJSON(w, map[string]interface{}{"viewed": hasViewed}, http.StatusOK)
}

// getCommanders handles the /incidents/commanders api endpoint.
func (h *IncidentHandler) getCommanders(w http.ResponseWriter, r *http.Request) {
	teamID := r.URL.Query().Get("team_id")
	if teamID == "" {
		HandleErrorWithCode(w, http.StatusBadRequest, "Bad parameter: team_id", errors.New("team_id required"))
	}

	userID := r.Header.Get("Mattermost-User-ID")
	if !permissions.CanViewTeam(userID, teamID, h.pluginAPI) {
		HandleErrorWithCode(w, http.StatusForbidden, "permissions error", errors.Errorf(
			"userID %s does not have view permission for teamID %s",
			userID,
			teamID,
		))
		return
	}

	options := incident.FilterOptions{
		TeamID: teamID,
	}

	requesterInfo, err := h.getRequesterInfo(userID)
	if err != nil {
		HandleError(w, err)
		return
	}

	commanders, err := h.incidentService.GetCommanders(requesterInfo, options)
	if err != nil {
		HandleError(w, errors.Wrapf(err, "failed to get commanders"))
		return
	}

	if commanders == nil {
		commanders = []incident.CommanderInfo{}
	}

	ReturnJSON(w, commanders, http.StatusOK)
}

func (h *IncidentHandler) getChannels(w http.ResponseWriter, r *http.Request) {
	filterOptions, err := parseIncidentsFilterOptions(r.URL)
	if err != nil {
		HandleErrorWithCode(w, http.StatusBadRequest, "Bad parameter", err)
		return
	}

	userID := r.Header.Get("Mattermost-User-ID")
	if !permissions.CanViewTeam(userID, filterOptions.TeamID, h.pluginAPI) {
		HandleErrorWithCode(w, http.StatusForbidden, "permissions error", errors.Errorf(
			"userID %s does not have view permission for teamID %s",
			userID,
			filterOptions.TeamID,
		))
		return
	}

	requesterInfo, err := h.getRequesterInfo(userID)
	if err != nil {
		HandleError(w, err)
		return
	}

	incidents, err := h.incidentService.GetIncidents(requesterInfo, *filterOptions)
	if err != nil {
		HandleError(w, errors.Wrapf(err, "failed to get commanders"))
		return
	}

	channelIds := make([]string, 0, len(incidents.Items))
	for _, incident := range incidents.Items {
		channelIds = append(channelIds, incident.ChannelID)
	}

	ReturnJSON(w, channelIds, http.StatusOK)
}

// changeCommander handles the /incidents/{id}/change-commander api endpoint.
func (h *IncidentHandler) changeCommander(w http.ResponseWriter, r *http.Request) {
	vars := mux.Vars(r)
	userID := r.Header.Get("Mattermost-User-ID")

	var params struct {
		CommanderID string `json:"commander_id"`
	}
	if err := json.NewDecoder(r.Body).Decode(&params); err != nil {
		HandleErrorWithCode(w, http.StatusBadRequest, "could not decode request body", err)
		return
	}

	incdnt, err := h.incidentService.GetIncident(vars["id"])
	if err != nil {
		HandleError(w, err)
		return
	}

	// Check if the target user (params.CommanderID) has permissions
	if err := permissions.EditIncident(params.CommanderID, incdnt.ChannelID, h.pluginAPI); err != nil {
		if errors.Is(err, permissions.ErrNoPermissions) {
			HandleErrorWithCode(w, http.StatusForbidden, "Not authorized",
				errors.Errorf("userid: %s does not have permissions to incident channel; cannot be made commander", params.CommanderID))
			return
		}
		HandleError(w, err)
		return
	}

	if err := h.incidentService.ChangeCommander(vars["id"], userID, params.CommanderID); err != nil {
		HandleError(w, err)
		return
	}

	w.WriteHeader(http.StatusOK)
}

// updateStatusD handles the POST /incidents/{id}/status endpoint, user has edit permissions
func (h *IncidentHandler) status(w http.ResponseWriter, r *http.Request) {
	incidentID := mux.Vars(r)["id"]
	userID := r.Header.Get("Mattermost-User-ID")

	incidentToModify, err := h.incidentService.GetIncident(incidentID)
	if err != nil {
		HandleError(w, err)
		return
	}

	if !permissions.CanPostToChannel(userID, incidentToModify.ChannelID, h.pluginAPI) {
		HandleErrorWithCode(w, http.StatusForbidden, "Not authorized", fmt.Errorf("user %s cannot post to incident channel %s", userID, incidentToModify.ChannelID))
		return
	}

	var options incident.StatusUpdateOptions
	if err = json.NewDecoder(r.Body).Decode(&options); err != nil {
		HandleErrorWithCode(w, http.StatusBadRequest, "unable to decode body into StatusUpdateOptions", err)
		return
	}

	options.Description = strings.TrimSpace(options.Description)
	if options.Description == "" {
		HandleErrorWithCode(w, http.StatusBadRequest, "description must not be empty", errors.New("description field empty"))
		return
	}

	options.Message = strings.TrimSpace(options.Message)
	if options.Message == "" {
		HandleErrorWithCode(w, http.StatusBadRequest, "message must not be empty", errors.New("message field empty"))
		return
	}

	options.Reminder = options.Reminder * time.Second

	options.Status = strings.TrimSpace(options.Status)
	if options.Status == "" {
		HandleErrorWithCode(w, http.StatusBadRequest, "status must not be empty", errors.New("status field empty"))
		return
	}
	switch options.Status {
	case incident.StatusActive:
	case incident.StatusArchived:
	case incident.StatusReported:
	case incident.StatusResolved:
		break
	default:
		HandleErrorWithCode(w, http.StatusBadRequest, "invalid status", nil)
		return
	}

	err = h.incidentService.UpdateStatus(incidentID, userID, options)
	if err != nil {
		HandleError(w, err)
		return
	}

	w.WriteHeader(http.StatusOK)
	_, _ = w.Write([]byte(`{"status":"OK"}`))
}

// updateStatusDialog handles the POST /incidents/{id}/update-status-dialog endpoint, called when a
// user submits the Update Status dialog.
func (h *IncidentHandler) updateStatusDialog(w http.ResponseWriter, r *http.Request) {
	incidentID := mux.Vars(r)["id"]
	userID := r.Header.Get("Mattermost-User-ID")

	incidentToModify, err := h.incidentService.GetIncident(incidentID)
	if err != nil {
		HandleError(w, err)
		return
	}

	if !permissions.CanPostToChannel(userID, incidentToModify.ChannelID, h.pluginAPI) {
		HandleErrorWithCode(w, http.StatusForbidden, "Not authorized", fmt.Errorf("user %s cannot post to incident channel %s", userID, incidentToModify.ChannelID))
		return
	}

	request := model.SubmitDialogRequestFromJson(r.Body)
	if request == nil {
		HandleErrorWithCode(w, http.StatusBadRequest, "failed to decode SubmitDialogRequest", nil)
		return
	}

	var options incident.StatusUpdateOptions
	if message, ok := request.Submission[incident.DialogFieldMessageKey]; ok {
		options.Message = strings.TrimSpace(message.(string))
	}
	if options.Message == "" {
		w.WriteHeader(http.StatusOK)
		_, _ = w.Write([]byte(fmt.Sprintf(`{"errors": {"%s":"This field is required."}}`, incident.DialogFieldMessageKey)))
		return
	}

	if description, ok := request.Submission[incident.DialogFieldDescriptionKey]; ok {
		options.Description = strings.TrimSpace(description.(string))
	}
	if options.Description == "" {
		w.WriteHeader(http.StatusOK)
		_, _ = w.Write([]byte(fmt.Sprintf(`{"errors": {"%s":"This field is required."}}`, incident.DialogFieldDescriptionKey)))
		return
	}

	if reminderI, ok := request.Submission[incident.DialogFieldReminderInSecondsKey]; ok {
		if reminder, err2 := strconv.Atoi(reminderI.(string)); err2 == nil {
			options.Reminder = time.Duration(reminder) * time.Second
		}
	}

	if status, ok := request.Submission[incident.DialogFieldStatusKey]; ok {
		options.Status = status.(string)
	}

	switch options.Status {
	case incident.StatusActive:
	case incident.StatusArchived:
	case incident.StatusReported:
	case incident.StatusResolved:
		break
	default:
		HandleErrorWithCode(w, http.StatusBadRequest, "invalid status", nil)
		return
	}

	err = h.incidentService.UpdateStatus(incidentID, userID, options)
	if err != nil {
		HandleError(w, err)
		return
	}

	w.WriteHeader(http.StatusOK)
}

// reminderButtonUpdate handles the POST /incidents/{id}/reminder/button-update endpoint, called when a
// user clicks on the reminder interactive button
func (h *IncidentHandler) reminderButtonUpdate(w http.ResponseWriter, r *http.Request) {
	requestData := model.PostActionIntegrationRequestFromJson(r.Body)
	if requestData == nil {
		HandleErrorWithCode(w, http.StatusBadRequest, "missing request data", nil)
		return
	}

	incidentID, err := h.incidentService.GetIncidentIDForChannel(requestData.ChannelId)
	if err != nil {
		HandleErrorWithCode(w, http.StatusInternalServerError, "error getting incident",
			errors.Wrapf(err, "reminderButtonUpdate failed to find incidentID for channelID: %s", requestData.ChannelId))
		return
	}

	if err = permissions.EditIncident(requestData.UserId, requestData.ChannelId, h.pluginAPI); err != nil {
		if errors.Is(err, permissions.ErrNoPermissions) {
			ReturnJSON(w, nil, http.StatusForbidden)
			return
		}
		HandleErrorWithCode(w, http.StatusInternalServerError, "error getting permissions", err)
		return
	}

	if err = h.incidentService.OpenUpdateStatusDialog(incidentID, requestData.TriggerId); err != nil {
		HandleError(w, errors.New("reminderButtonUpdate failed to open update status dialog"))
		return
	}

	ReturnJSON(w, nil, http.StatusOK)
}

// reminderButtonDismiss handles the POST /incidents/{id}/reminder/button-dismiss endpoint, called when a
// user clicks on the reminder interactive button
func (h *IncidentHandler) reminderButtonDismiss(w http.ResponseWriter, r *http.Request) {
	requestData := model.PostActionIntegrationRequestFromJson(r.Body)
	if requestData == nil {
		HandleErrorWithCode(w, http.StatusBadRequest, "missing request data", nil)
		return
	}

	incidentID, err := h.incidentService.GetIncidentIDForChannel(requestData.ChannelId)
	if err != nil {
		h.log.Errorf("reminderButtonDismiss: no incident for requestData's channelID: %s", requestData.ChannelId)
		HandleErrorWithCode(w, http.StatusBadRequest, "no incident for requestData's channelID", err)
		return
	}

	if err = permissions.EditIncident(requestData.UserId, requestData.ChannelId, h.pluginAPI); err != nil {
		if errors.Is(err, permissions.ErrNoPermissions) {
			ReturnJSON(w, nil, http.StatusForbidden)
			return
		}
		HandleErrorWithCode(w, http.StatusInternalServerError, "error getting permissions", err)
		return
	}

	if err = h.incidentService.RemoveReminderPost(incidentID); err != nil {
		h.log.Errorf("reminderButtonDismiss: error removing reminder for channelID: %s; error: %s", requestData.ChannelId, err.Error())
		HandleErrorWithCode(w, http.StatusBadRequest, "error removing reminder", err)
		return
	}

	ReturnJSON(w, nil, http.StatusOK)
}

// removeTimelineEvent handles the DELETE /incidents/{id}/timeline/{eventID} endpoint.
// User has been authenticated to edit the incident.
func (h *IncidentHandler) removeTimelineEvent(w http.ResponseWriter, r *http.Request) {
	vars := mux.Vars(r)
	id := vars["id"]
	userID := r.Header.Get("Mattermost-User-ID")
	eventID := vars["eventID"]

	if err := h.incidentService.RemoveTimelineEvent(id, userID, eventID); err != nil {
		HandleError(w, err)
		return
	}

	w.WriteHeader(http.StatusNoContent)
}

func (h *IncidentHandler) getChecklistAutocompleteItem(w http.ResponseWriter, r *http.Request) {
	query := r.URL.Query()
	channelID := query.Get("channel_id")
	userID := r.Header.Get("Mattermost-User-ID")

	incidentID, err := h.incidentService.GetIncidentIDForChannel(channelID)
	if err != nil {
		HandleError(w, err)
		return
	}

	if err = permissions.ViewIncidentFromChannelID(userID, channelID, h.pluginAPI); err != nil {
		HandleErrorWithCode(w, http.StatusForbidden, "user does not have permissions", err)
		return
	}

	data, err := h.incidentService.GetChecklistItemAutocomplete(incidentID)
	if err != nil {
		HandleError(w, err)
		return
	}

	ReturnJSON(w, data, http.StatusOK)
}

func (h *IncidentHandler) getChecklistAutocomplete(w http.ResponseWriter, r *http.Request) {
	query := r.URL.Query()
	channelID := query.Get("channel_id")
	userID := r.Header.Get("Mattermost-User-ID")

	incidentID, err := h.incidentService.GetIncidentIDForChannel(channelID)
	if err != nil {
		HandleError(w, err)
		return
	}

	if err = permissions.ViewIncidentFromChannelID(userID, channelID, h.pluginAPI); err != nil {
		HandleErrorWithCode(w, http.StatusForbidden, "user does not have permissions", err)
		return
	}

	data, err := h.incidentService.GetChecklistAutocomplete(incidentID)
	if err != nil {
		HandleError(w, err)
		return
	}

	ReturnJSON(w, data, http.StatusOK)
}

func (h *IncidentHandler) itemSetState(w http.ResponseWriter, r *http.Request) {
	vars := mux.Vars(r)
	id := vars["id"]
	checklistNum, err := strconv.Atoi(vars["checklist"])
	if err != nil {
		HandleErrorWithCode(w, http.StatusBadRequest, "failed to parse checklist", err)
		return
	}
	itemNum, err := strconv.Atoi(vars["item"])
	if err != nil {
		HandleErrorWithCode(w, http.StatusBadRequest, "failed to parse item", err)
		return
	}
	userID := r.Header.Get("Mattermost-User-ID")

	var params struct {
		NewState string `json:"new_state"`
	}
	if err := json.NewDecoder(r.Body).Decode(&params); err != nil {
		HandleErrorWithCode(w, http.StatusBadRequest, "failed to unmarshal", err)
		return
	}

	if !playbook.IsValidChecklistItemState(params.NewState) {
		HandleErrorWithCode(w, http.StatusBadRequest, "bad parameter new state", nil)
		return
	}

	if err := h.incidentService.ModifyCheckedState(id, userID, params.NewState, checklistNum, itemNum); err != nil {
		HandleError(w, err)
		return
	}

	ReturnJSON(w, map[string]interface{}{}, http.StatusOK)
}

func (h *IncidentHandler) itemSetAssignee(w http.ResponseWriter, r *http.Request) {
	vars := mux.Vars(r)
	id := vars["id"]
	checklistNum, err := strconv.Atoi(vars["checklist"])
	if err != nil {
		HandleErrorWithCode(w, http.StatusBadRequest, "failed to parse checklist", err)
		return
	}
	itemNum, err := strconv.Atoi(vars["item"])
	if err != nil {
		HandleErrorWithCode(w, http.StatusBadRequest, "failed to parse item", err)
		return
	}
	userID := r.Header.Get("Mattermost-User-ID")

	var params struct {
		AssigneeID string `json:"assignee_id"`
	}
	if err := json.NewDecoder(r.Body).Decode(&params); err != nil {
		HandleErrorWithCode(w, http.StatusBadRequest, "failed to unmarshal", err)
		return
	}

	if err := h.incidentService.SetAssignee(id, userID, params.AssigneeID, checklistNum, itemNum); err != nil {
		HandleError(w, err)
		return
	}

	ReturnJSON(w, map[string]interface{}{}, http.StatusOK)
}

func (h *IncidentHandler) itemRun(w http.ResponseWriter, r *http.Request) {
	vars := mux.Vars(r)
	incidentID := vars["id"]
	checklistNum, err := strconv.Atoi(vars["checklist"])
	if err != nil {
		HandleErrorWithCode(w, http.StatusBadRequest, "failed to parse checklist", err)
		return
	}
	itemNum, err := strconv.Atoi(vars["item"])
	if err != nil {
		HandleErrorWithCode(w, http.StatusBadRequest, "failed to parse item", err)
		return
	}
	userID := r.Header.Get("Mattermost-User-ID")

	triggerID, err := h.incidentService.RunChecklistItemSlashCommand(incidentID, userID, checklistNum, itemNum)
	if err != nil {
		HandleError(w, err)
		return
	}

	ReturnJSON(w, map[string]interface{}{"trigger_id": triggerID}, http.StatusOK)
}

func (h *IncidentHandler) addChecklistItem(w http.ResponseWriter, r *http.Request) {
	vars := mux.Vars(r)
	id := vars["id"]
	checklistNum, err := strconv.Atoi(vars["checklist"])
	if err != nil {
		HandleErrorWithCode(w, http.StatusBadRequest, "failed to parse checklist", err)
		return
	}
	userID := r.Header.Get("Mattermost-User-ID")

	var checklistItem playbook.ChecklistItem
	if err := json.NewDecoder(r.Body).Decode(&checklistItem); err != nil {
		HandleErrorWithCode(w, http.StatusBadRequest, "failed to decode ChecklistItem", err)
		return
	}

	checklistItem.Title = strings.TrimSpace(checklistItem.Title)
	if checklistItem.Title == "" {
		HandleErrorWithCode(w, http.StatusBadRequest, "bad parameter: checklist item title",
			errors.New("checklist item title must not be blank"))
		return
	}

	if err := h.incidentService.AddChecklistItem(id, userID, checklistNum, checklistItem); err != nil {
		HandleError(w, err)
		return
	}

	w.WriteHeader(http.StatusCreated)
}

// addChecklistItemDialog handles the interactive dialog submission when a user clicks add new task
func (h *IncidentHandler) addChecklistItemDialog(w http.ResponseWriter, r *http.Request) {
	userID := r.Header.Get("Mattermost-User-ID")
	vars := mux.Vars(r)
	incidentID := vars["id"]
	checklistNum, err := strconv.Atoi(vars["checklist"])
	if err != nil {
		HandleErrorWithCode(w, http.StatusBadRequest, "failed to parse checklist", err)
		return
	}

	request := model.SubmitDialogRequestFromJson(r.Body)
	if request == nil {
		HandleErrorWithCode(w, http.StatusBadRequest, "failed to decode SubmitDialogRequest", nil)
		return
	}

	if userID != request.UserId {
		HandleErrorWithCode(w, http.StatusBadRequest, "interactive dialog's userID must be the same as the requester's userID", nil)
		return
	}

	var name, description string
	if rawName, ok := request.Submission[incident.DialogFieldItemNameKey].(string); ok {
		name = rawName
	}
	if rawDescription, ok := request.Submission[incident.DialogFieldItemDescriptionKey].(string); ok {
		description = rawDescription
	}

	checklistItem := playbook.ChecklistItem{
		Title:       name,
		Description: description,
	}

	checklistItem.Title = strings.TrimSpace(checklistItem.Title)
	if checklistItem.Title == "" {
		HandleErrorWithCode(w, http.StatusBadRequest, "bad parameter: checklist item title",
			errors.New("checklist item title must not be blank"))
		return
	}

	if err := h.incidentService.AddChecklistItem(incidentID, userID, checklistNum, checklistItem); err != nil {
		HandleError(w, err)
		return
	}

	w.WriteHeader(http.StatusOK)

}

func (h *IncidentHandler) itemDelete(w http.ResponseWriter, r *http.Request) {
	vars := mux.Vars(r)
	id := vars["id"]
	checklistNum, err := strconv.Atoi(vars["checklist"])
	if err != nil {
		HandleErrorWithCode(w, http.StatusBadRequest, "failed to parse checklist", err)
		return
	}
	itemNum, err := strconv.Atoi(vars["item"])
	if err != nil {
		HandleErrorWithCode(w, http.StatusBadRequest, "failed to parse item", err)
		return
	}
	userID := r.Header.Get("Mattermost-User-ID")

	if err := h.incidentService.RemoveChecklistItem(id, userID, checklistNum, itemNum); err != nil {
		HandleError(w, err)
		return
	}

	w.WriteHeader(http.StatusNoContent)
}

func (h *IncidentHandler) itemEdit(w http.ResponseWriter, r *http.Request) {
	vars := mux.Vars(r)
	id := vars["id"]
	checklistNum, err := strconv.Atoi(vars["checklist"])
	if err != nil {
		HandleErrorWithCode(w, http.StatusBadRequest, "failed to parse checklist", err)
		return
	}
	itemNum, err := strconv.Atoi(vars["item"])
	if err != nil {
		HandleErrorWithCode(w, http.StatusBadRequest, "failed to parse item", err)
		return
	}
	userID := r.Header.Get("Mattermost-User-ID")

	var params struct {
		Title       string `json:"title"`
		Command     string `json:"command"`
		Description string `json:"description"`
	}
	if err := json.NewDecoder(r.Body).Decode(&params); err != nil {
		HandleErrorWithCode(w, http.StatusBadRequest, "failed to unmarshal edit params state", err)
		return
	}

	if err := h.incidentService.EditChecklistItem(id, userID, checklistNum, itemNum, params.Title, params.Command, params.Description); err != nil {
		HandleError(w, err)
		return
	}

	w.WriteHeader(http.StatusOK)
}

func (h *IncidentHandler) reorderChecklist(w http.ResponseWriter, r *http.Request) {
	vars := mux.Vars(r)
	id := vars["id"]
	checklistNum, err := strconv.Atoi(vars["checklist"])
	if err != nil {
		HandleErrorWithCode(w, http.StatusBadRequest, "failed to parse checklist", err)
		return
	}
	userID := r.Header.Get("Mattermost-User-ID")

	var modificationParams struct {
		ItemNum     int `json:"item_num"`
		NewLocation int `json:"new_location"`
	}
	if err := json.NewDecoder(r.Body).Decode(&modificationParams); err != nil {
		HandleErrorWithCode(w, http.StatusBadRequest, "failed to unmarshal edit params", err)
		return
	}

	if err := h.incidentService.MoveChecklistItem(id, userID, checklistNum, modificationParams.ItemNum, modificationParams.NewLocation); err != nil {
		HandleError(w, err)
		return
	}

	w.WriteHeader(http.StatusOK)
}

// telemetryForIncident handles the /telemetry/incident/{id}?action=the_action endpoint. The frontend
// can use this endpoint to track events that occur in the context of an incident
func (h *IncidentHandler) telemetryForIncident(w http.ResponseWriter, r *http.Request) {
	vars := mux.Vars(r)
	id := vars["id"]
	userID := r.Header.Get("Mattermost-User-ID")

	var params struct {
		Action string `json:"action"`
	}
	if err := json.NewDecoder(r.Body).Decode(&params); err != nil {
		HandleErrorWithCode(w, http.StatusBadRequest, "unable to decode post body", err)
		return
	}

	if params.Action == "" {
		HandleError(w, errors.New("must provide action"))
		return
	}

	incdnt, err := h.incidentService.GetIncident(id)
	if err != nil {
		HandleError(w, err)
		return
	}

	h.telemetry.FrontendTelemetryForIncident(incdnt, userID, params.Action)

	w.WriteHeader(http.StatusNoContent)
}

func (h *IncidentHandler) postIncidentCreatedMessage(incdnt *incident.Incident, channelID string) error {
	channel, err := h.pluginAPI.Channel.Get(incdnt.ChannelID)
	if err != nil {
		return err
	}

	post := &model.Post{
		Message: fmt.Sprintf("Incident %s started in ~%s", incdnt.Name, channel.Name),
	}
	h.poster.EphemeralPost(incdnt.CommanderUserID, channelID, post)

	return nil
}

// parseIncidentsFilterOptions is only for parsing. Put validation logic in incident.validateOptions.
func parseIncidentsFilterOptions(u *url.URL) (*incident.FilterOptions, error) {
	teamID := u.Query().Get("team_id")
	if teamID == "" {
		return nil, errors.New("bad parameter 'team_id'; 'team_id' is required")
	}

	pageParam := u.Query().Get("page")
	if pageParam == "" {
		pageParam = "0"
	}
	page, err := strconv.Atoi(pageParam)
	if err != nil {
		return nil, errors.Wrapf(err, "bad parameter 'page'")
	}

	perPageParam := u.Query().Get("per_page")
	if perPageParam == "" {
		perPageParam = "0"
	}
	perPage, err := strconv.Atoi(perPageParam)
	if err != nil {
		return nil, errors.Wrapf(err, "bad parameter 'per_page'")
	}

	sort := u.Query().Get("sort")
	direction := u.Query().Get("direction")

	status := u.Query().Get("status")

	commanderID := u.Query().Get("commander_user_id")
	searchTerm := u.Query().Get("search_term")

	memberID := u.Query().Get("member_id")

	return &incident.FilterOptions{
		TeamID:      teamID,
		Page:        page,
		PerPage:     perPage,
		Sort:        sort,
		Direction:   direction,
		Status:      status,
		CommanderID: commanderID,
		SearchTerm:  searchTerm,
		MemberID:    memberID,
	}, nil
}

func sliceContains(strs []string, target string) bool {
	for _, s := range strs {
		if s == target {
			return true
		}
	}
	return false
}<|MERGE_RESOLUTION|>--- conflicted
+++ resolved
@@ -425,13 +425,11 @@
 			newIncident.WebhookOnCreationURL = pb.WebhookOnCreationURL
 		}
 
-<<<<<<< HEAD
 		if pb.MessageOnJoinEnabled {
 			newIncident.MessageOnJoin = pb.MessageOnJoin
 		}
-=======
+
 		thePlaybook = &pb
->>>>>>> bf49a230
 	}
 
 	permission := model.PERMISSION_CREATE_PRIVATE_CHANNEL
