--- conflicted
+++ resolved
@@ -191,18 +191,12 @@
 	vars := mux.Vars(r)
 	userID := r.Header.Get("Mattermost-User-ID")
 
-<<<<<<< HEAD
-	if !h.incidentService.IsCommander(vars["id"], userID) {
-		HandleErrorWithCode(w, http.StatusForbidden, "Not authorized",
-			errors.New("only the commander may end an incident"))
-=======
 	if err := permissions.CheckHasPermissionsToIncidentChannel(userID, vars["id"], h.pluginAPI, h.incidentService); err != nil {
 		if errors.Is(err, permissions.ErrNoPermissions) {
 			HandleErrorWithCode(w, http.StatusForbidden, "Not authorized", err)
 			return
 		}
 		HandleError(w, err)
->>>>>>> 25112f45
 		return
 	}
 
@@ -233,7 +227,6 @@
 
 	w.WriteHeader(http.StatusOK)
 	_, _ = w.Write([]byte(`{"status": "OK"}`))
-<<<<<<< HEAD
 }
 
 // changeCommander handles the /incidents/{id}/change-commander api endpoint.
@@ -273,8 +266,6 @@
 
 	w.WriteHeader(http.StatusOK)
 	_, _ = w.Write([]byte(`{"status": "OK"}`))
-=======
->>>>>>> 25112f45
 }
 
 func (h *IncidentHandler) checkuncheck(w http.ResponseWriter, r *http.Request, check bool) {
