--- conflicted
+++ resolved
@@ -894,56 +894,6 @@
 	w.WriteHeader(http.StatusNoContent)
 }
 
-<<<<<<< HEAD
-=======
-// reminderButtonDismiss handles the POST /runs/{id}/reminder/button-dismiss endpoint, called when a
-// user clicks on the reminder interactive button
-func (h *PlaybookRunHandler) reminderButtonDismiss(w http.ResponseWriter, r *http.Request) {
-	playbookRunID := mux.Vars(r)["id"]
-	userID := r.Header.Get("Mattermost-User-ID")
-	var requestData *model.PostActionIntegrationRequest
-	err := json.NewDecoder(r.Body).Decode(&requestData)
-	if err != nil || requestData == nil {
-		h.HandleErrorWithCode(w, http.StatusBadRequest, "missing request data", nil)
-		return
-	}
-
-	h.removeReminderPost(w, userID, playbookRunID, requestData.ChannelId)
-
-	ReturnJSON(w, nil, http.StatusOK)
-}
-
-func (h *PlaybookRunHandler) removeReminderPost(w http.ResponseWriter, userID, playbookRunID, channelID string) {
-	storedPlaybookRunID, err := h.playbookRunService.GetPlaybookRunIDForChannel(channelID)
-	if err != nil {
-		err = errors.Wrapf(err, "reminderButtonDismiss: no playbook run for requestData's channelID: %s", channelID)
-		h.HandleErrorWithCode(w, http.StatusBadRequest, "no playbook run for requestData's channelID", err)
-		return
-	}
-	if storedPlaybookRunID != playbookRunID {
-		h.HandleErrorWithCode(w, http.StatusBadRequest, "error removing reminder",
-			fmt.Errorf("storedPlaybookRunID: %s for channelID: %s did not match playbookID in url path: %s", storedPlaybookRunID, channelID, playbookRunID))
-		return
-	}
-
-	if !h.PermissionsCheck(w, h.permissions.RunManageProperties(userID, storedPlaybookRunID)) {
-		return
-	}
-
-	if err = h.playbookRunService.RemoveReminderPost(playbookRunID); err != nil {
-		err = errors.Wrapf(err, "reminderButtonDismiss: error removing reminder post for channelID: %s", channelID)
-		h.HandleErrorWithCode(w, http.StatusBadRequest, "error removing reminder post", err)
-		return
-	}
-
-	if err = h.playbookRunService.ResetReminderTimer(playbookRunID); err != nil {
-		err = errors.Wrapf(err, "reminderButtonDismiss: error resetting reminder for channelID: %s", channelID)
-		h.HandleErrorWithCode(w, http.StatusInternalServerError, "error resetting reminder", err)
-		return
-	}
-}
-
->>>>>>> 43aa3a57
 func (h *PlaybookRunHandler) noRetrospectiveButton(w http.ResponseWriter, r *http.Request) {
 	playbookRunID := mux.Vars(r)["id"]
 	userID := r.Header.Get("Mattermost-User-ID")
