--- conflicted
+++ resolved
@@ -1902,7 +1902,6 @@
 	// Parse types= query string parameters as an array.
 	types := u.Query()["types"]
 
-<<<<<<< HEAD
 	// Parse since parameter for timestamp-based activity filtering
 	sinceParam := u.Query().Get("since")
 	var activitySince int64
@@ -1912,11 +1911,10 @@
 			return nil, errors.Wrapf(err, "bad parameter 'since'")
 		}
 	}
-=======
+
 	// Parse omit_ended param - default to false for backward compatibility
 	omitEndedParam := u.Query().Get("omit_ended")
 	omitEnded := omitEndedParam == "true" // Default to false if not specified or invalid
->>>>>>> a78d25b1
 
 	options := app.PlaybookRunFilterOptions{
 		TeamID:                  teamID,
@@ -1935,11 +1933,8 @@
 		StartedGTE:              startedGTE,
 		StartedLT:               startedLT,
 		Types:                   types,
-<<<<<<< HEAD
 		ActivitySince:           activitySince,
-=======
 		OmitEnded:               omitEnded,
->>>>>>> a78d25b1
 	}
 
 	options, err = options.Validate()
