package api

import (
	"encoding/json"
	"fmt"
	"net/http"
	"net/url"
	"sort"
	"strconv"
	"strings"
	"time"

	"github.com/gorilla/mux"
	"github.com/mattermost/mattermost-plugin-playbooks/client"
	"github.com/mattermost/mattermost-server/v6/model"
	"github.com/pkg/errors"

	"github.com/mattermost/mattermost-plugin-playbooks/server/app"
	"github.com/mattermost/mattermost-plugin-playbooks/server/bot"
	"github.com/mattermost/mattermost-plugin-playbooks/server/config"
	"github.com/mattermost/mattermost-plugin-playbooks/server/playbooks"
)

// PlaybookRunHandler is the API handler.
type PlaybookRunHandler struct {
	*ErrorHandler
	config             config.Service
	playbookRunService app.PlaybookRunService
	playbookService    app.PlaybookService
	permissions        *app.PermissionsService
	licenseChecker     app.LicenseChecker
	api                playbooks.ServicesAPI
	poster             bot.Poster
}

// NewPlaybookRunHandler Creates a new Plugin API handler.
func NewPlaybookRunHandler(
	router *mux.Router,
	playbookRunService app.PlaybookRunService,
	playbookService app.PlaybookService,
	permissions *app.PermissionsService,
	licenseChecker app.LicenseChecker,
	api playbooks.ServicesAPI,
	poster bot.Poster,
	configService config.Service,
) *PlaybookRunHandler {
	handler := &PlaybookRunHandler{
		ErrorHandler:       &ErrorHandler{},
		playbookRunService: playbookRunService,
		playbookService:    playbookService,
		api:                api,
		poster:             poster,
		config:             configService,
		permissions:        permissions,
		licenseChecker:     licenseChecker,
	}

	playbookRunsRouter := router.PathPrefix("/runs").Subrouter()
	playbookRunsRouter.HandleFunc("", withContext(handler.getPlaybookRuns)).Methods(http.MethodGet)
	playbookRunsRouter.HandleFunc("", withContext(handler.createPlaybookRunFromPost)).Methods(http.MethodPost)

	playbookRunsRouter.HandleFunc("/dialog", withContext(handler.createPlaybookRunFromDialog)).Methods(http.MethodPost)
	playbookRunsRouter.HandleFunc("/add-to-timeline-dialog", withContext(handler.addToTimelineDialog)).Methods(http.MethodPost)
	playbookRunsRouter.HandleFunc("/owners", withContext(handler.getOwners)).Methods(http.MethodGet)
	playbookRunsRouter.HandleFunc("/channels", withContext(handler.getChannels)).Methods(http.MethodGet)
	playbookRunsRouter.HandleFunc("/checklist-autocomplete", withContext(handler.getChecklistAutocomplete)).Methods(http.MethodGet)
	playbookRunsRouter.HandleFunc("/checklist-autocomplete-item", withContext(handler.getChecklistAutocompleteItem)).Methods(http.MethodGet)
	playbookRunsRouter.HandleFunc("/runs-autocomplete", withContext(handler.getChannelRunsAutocomplete)).Methods(http.MethodGet)

	playbookRunRouter := playbookRunsRouter.PathPrefix("/{id:[A-Za-z0-9]+}").Subrouter()
	playbookRunRouter.HandleFunc("", withContext(handler.getPlaybookRun)).Methods(http.MethodGet)
	playbookRunRouter.HandleFunc("/metadata", withContext(handler.getPlaybookRunMetadata)).Methods(http.MethodGet)
	playbookRunRouter.HandleFunc("/status-updates", withContext(handler.getStatusUpdates)).Methods(http.MethodGet)
	playbookRunRouter.HandleFunc("/request-update", withContext(handler.requestUpdate)).Methods(http.MethodPost)
	playbookRunRouter.HandleFunc("/request-join-channel", withContext(handler.requestJoinChannel)).Methods(http.MethodPost)

	playbookRunRouterAuthorized := playbookRunRouter.PathPrefix("").Subrouter()
	playbookRunRouterAuthorized.Use(handler.checkEditPermissions)
	playbookRunRouterAuthorized.HandleFunc("", withContext(handler.updatePlaybookRun)).Methods(http.MethodPatch)
	playbookRunRouterAuthorized.HandleFunc("/owner", withContext(handler.changeOwner)).Methods(http.MethodPost)
	playbookRunRouterAuthorized.HandleFunc("/status", withContext(handler.status)).Methods(http.MethodPost)
	playbookRunRouterAuthorized.HandleFunc("/finish", withContext(handler.finish)).Methods(http.MethodPut)
	playbookRunRouterAuthorized.HandleFunc("/finish-dialog", withContext(handler.finishDialog)).Methods(http.MethodPost)
	playbookRunRouterAuthorized.HandleFunc("/update-status-dialog", withContext(handler.updateStatusDialog)).Methods(http.MethodPost)
	playbookRunRouterAuthorized.HandleFunc("/reminder/button-update", withContext(handler.reminderButtonUpdate)).Methods(http.MethodPost)
	playbookRunRouterAuthorized.HandleFunc("/reminder", withContext(handler.reminderReset)).Methods(http.MethodPost)
	playbookRunRouterAuthorized.HandleFunc("/no-retrospective-button", withContext(handler.noRetrospectiveButton)).Methods(http.MethodPost)
	playbookRunRouterAuthorized.HandleFunc("/timeline/{eventID:[A-Za-z0-9]+}", withContext(handler.removeTimelineEvent)).Methods(http.MethodDelete)
	playbookRunRouterAuthorized.HandleFunc("/restore", withContext(handler.restore)).Methods(http.MethodPut)
	playbookRunRouterAuthorized.HandleFunc("/status-update-enabled", withContext(handler.toggleStatusUpdates)).Methods(http.MethodPut)

	channelRouter := playbookRunsRouter.PathPrefix("/channel/{channel_id:[A-Za-z0-9]+}").Subrouter()
	channelRouter.HandleFunc("", withContext(handler.getPlaybookRunByChannel)).Methods(http.MethodGet)
	channelRouter.HandleFunc("/runs", withContext(handler.getPlaybookRunsForChannelByUser)).Methods(http.MethodGet)

	checklistsRouter := playbookRunRouterAuthorized.PathPrefix("/checklists").Subrouter()
	checklistsRouter.HandleFunc("", withContext(handler.addChecklist)).Methods(http.MethodPost)
	checklistsRouter.HandleFunc("/move", withContext(handler.moveChecklist)).Methods(http.MethodPost)
	checklistsRouter.HandleFunc("/move-item", withContext(handler.moveChecklistItem)).Methods(http.MethodPost)

	checklistRouter := checklistsRouter.PathPrefix("/{checklist:[0-9]+}").Subrouter()
	checklistRouter.HandleFunc("", withContext(handler.removeChecklist)).Methods(http.MethodDelete)
	checklistRouter.HandleFunc("/add", withContext(handler.addChecklistItem)).Methods(http.MethodPost)
	checklistRouter.HandleFunc("/rename", withContext(handler.renameChecklist)).Methods(http.MethodPut)
	checklistRouter.HandleFunc("/add-dialog", withContext(handler.addChecklistItemDialog)).Methods(http.MethodPost)
	checklistRouter.HandleFunc("/skip", withContext(handler.checklistSkip)).Methods(http.MethodPut)
	checklistRouter.HandleFunc("/restore", withContext(handler.checklistRestore)).Methods(http.MethodPut)
	checklistRouter.HandleFunc("/duplicate", withContext(handler.duplicateChecklist)).Methods(http.MethodPost)

	checklistItem := checklistRouter.PathPrefix("/item/{item:[0-9]+}").Subrouter()
	checklistItem.HandleFunc("", withContext(handler.itemDelete)).Methods(http.MethodDelete)
	checklistItem.HandleFunc("", withContext(handler.itemEdit)).Methods(http.MethodPut)
	checklistItem.HandleFunc("/skip", withContext(handler.itemSkip)).Methods(http.MethodPut)
	checklistItem.HandleFunc("/restore", withContext(handler.itemRestore)).Methods(http.MethodPut)
	checklistItem.HandleFunc("/state", withContext(handler.itemSetState)).Methods(http.MethodPut)
	checklistItem.HandleFunc("/assignee", withContext(handler.itemSetAssignee)).Methods(http.MethodPut)
	checklistItem.HandleFunc("/command", withContext(handler.itemSetCommand)).Methods(http.MethodPut)
	checklistItem.HandleFunc("/run", withContext(handler.itemRun)).Methods(http.MethodPost)
	checklistItem.HandleFunc("/duplicate", withContext(handler.itemDuplicate)).Methods(http.MethodPost)
	checklistItem.HandleFunc("/duedate", withContext(handler.itemSetDueDate)).Methods(http.MethodPut)

	retrospectiveRouter := playbookRunRouterAuthorized.PathPrefix("/retrospective").Subrouter()
	retrospectiveRouter.HandleFunc("", withContext(handler.updateRetrospective)).Methods(http.MethodPost)
	retrospectiveRouter.HandleFunc("/publish", withContext(handler.publishRetrospective)).Methods(http.MethodPost)

	followersRouter := playbookRunRouter.PathPrefix("/followers").Subrouter()
	followersRouter.HandleFunc("", withContext(handler.follow)).Methods(http.MethodPut)
	followersRouter.HandleFunc("", withContext(handler.unfollow)).Methods(http.MethodDelete)
	followersRouter.HandleFunc("", withContext(handler.getFollowers)).Methods(http.MethodGet)

	return handler
}

func (h *PlaybookRunHandler) checkEditPermissions(next http.Handler) http.Handler {
	return http.HandlerFunc(func(w http.ResponseWriter, r *http.Request) {
		logger := getLogger(r)
		vars := mux.Vars(r)
		userID := r.Header.Get("Mattermost-User-ID")

		playbookRun, err := h.playbookRunService.GetPlaybookRun(vars["id"])
		if err != nil {
			h.HandleError(w, logger, err)
			return
		}

		if !h.PermissionsCheck(w, logger, h.permissions.RunManageProperties(userID, playbookRun.ID)) {
			return
		}

		next.ServeHTTP(w, r)
	})
}

// createPlaybookRunFromPost handles the POST /runs endpoint
func (h *PlaybookRunHandler) createPlaybookRunFromPost(c *Context, w http.ResponseWriter, r *http.Request) {
	userID := r.Header.Get("Mattermost-User-ID")

	var playbookRunCreateOptions client.PlaybookRunCreateOptions
	if err := json.NewDecoder(r.Body).Decode(&playbookRunCreateOptions); err != nil {
		h.HandleErrorWithCode(w, c.logger, http.StatusBadRequest, "unable to decode playbook run create options", err)
		return
	}

	playbookRun, err := h.createPlaybookRun(
		app.PlaybookRun{
			OwnerUserID: playbookRunCreateOptions.OwnerUserID,
			TeamID:      playbookRunCreateOptions.TeamID,
			ChannelID:   playbookRunCreateOptions.ChannelID,
			Name:        playbookRunCreateOptions.Name,
			Summary:     playbookRunCreateOptions.Description,
			PostID:      playbookRunCreateOptions.PostID,
			PlaybookID:  playbookRunCreateOptions.PlaybookID,
			Type:        playbookRunCreateOptions.Type,
		},
		userID,
		playbookRunCreateOptions.CreatePublicRun,
		app.RunSourcePost,
	)
	if errors.Is(err, app.ErrNoPermissions) {
		h.HandleErrorWithCode(w, c.logger, http.StatusForbidden, "unable to create playbook run", err)
		return
	}

	if errors.Is(err, app.ErrMalformedPlaybookRun) {
		h.HandleErrorWithCode(w, c.logger, http.StatusBadRequest, "unable to create playbook run", err)
		return
	}

	if err != nil {
		h.HandleError(w, c.logger, errors.Wrapf(err, "unable to create playbook run"))
		return
	}

	h.poster.PublishWebsocketEventToUser(app.PlaybookRunCreatedWSEvent, map[string]interface{}{
		"playbook_run": playbookRun,
	}, userID)

	w.Header().Add("Location", fmt.Sprintf("/api/v0/runs/%s", playbookRun.ID))
	ReturnJSON(w, &playbookRun, http.StatusCreated)
}

// Note that this currently does nothing. This is temporary given the removal of stages. Will be used by status.
func (h *PlaybookRunHandler) updatePlaybookRun(c *Context, w http.ResponseWriter, r *http.Request) {
	vars := mux.Vars(r)
	playbookRunID := vars["id"]

	oldPlaybookRun, err := h.playbookRunService.GetPlaybookRun(playbookRunID)
	if err != nil {
		h.HandleError(w, c.logger, err)
		return
	}

	var updates app.UpdateOptions
	if err = json.NewDecoder(r.Body).Decode(&updates); err != nil {
		h.HandleErrorWithCode(w, c.logger, http.StatusBadRequest, "unable to decode payload", err)
		return
	}

	updatedPlaybookRun := oldPlaybookRun

	ReturnJSON(w, updatedPlaybookRun, http.StatusOK)
}

// createPlaybookRunFromDialog handles the interactive dialog submission when a user presses confirm on
// the create playbook run dialog.
func (h *PlaybookRunHandler) createPlaybookRunFromDialog(c *Context, w http.ResponseWriter, r *http.Request) {
	userID := r.Header.Get("Mattermost-User-ID")

	var request *model.SubmitDialogRequest
	err := json.NewDecoder(r.Body).Decode(&request)
	if err != nil || request == nil {
		h.HandleErrorWithCode(w, c.logger, http.StatusBadRequest, "failed to decode SubmitDialogRequest", err)
		return
	}

	if userID != request.UserId {
		h.HandleErrorWithCode(w, c.logger, http.StatusBadRequest, "interactive dialog's userID must be the same as the requester's userID", nil)
		return
	}

	var state app.DialogState
	err = json.Unmarshal([]byte(request.State), &state)
	if err != nil {
		h.HandleErrorWithCode(w, c.logger, http.StatusBadRequest, "failed to unmarshal dialog state", err)
		return
	}

	var playbookID, name string
	if rawPlaybookID, ok := request.Submission[app.DialogFieldPlaybookIDKey].(string); ok {
		playbookID = rawPlaybookID
	}
	if rawName, ok := request.Submission[app.DialogFieldNameKey].(string); ok {
		name = rawName
	}

	playbook, err := h.playbookService.Get(playbookID)
	if err != nil {
		h.HandleErrorWithCode(w, c.logger, http.StatusInternalServerError, "unable to get playbook", err)
		return
	}

	playbookRun, err := h.createPlaybookRun(
		app.PlaybookRun{
			OwnerUserID: request.UserId,
			TeamID:      request.TeamId,
			ChannelID:   playbook.GetRunChannelID(),
			Name:        name,
			PostID:      state.PostID,
			PlaybookID:  playbookID,
			Type:        app.RunTypePlaybook,
		},
		request.UserId,
		nil,
		app.RunSourceDialog,
	)
	if err != nil {
		if errors.Is(err, app.ErrMalformedPlaybookRun) {
			h.HandleErrorWithCode(w, c.logger, http.StatusBadRequest, "unable to create playbook run", err)
			return
		}

		if errors.Is(err, app.ErrNoPermissions) {
			h.HandleErrorWithCode(w, c.logger, http.StatusForbidden, "not authorized to make runs from this playbook", err)
			return
		}

		var msg string

		if errors.Is(err, app.ErrChannelDisplayNameInvalid) {
			msg = "The name is invalid or too long. Please use a valid name with fewer than 64 characters."
		}

		if msg != "" {
			resp := &model.SubmitDialogResponse{
				Errors: map[string]string{
					app.DialogFieldNameKey: msg,
				},
			}
			respBytes, _ := json.Marshal(resp)
			_, _ = w.Write(respBytes)
			return
		}

		h.HandleError(w, c.logger, err)
		return
	}

<<<<<<< HEAD
	// If the dialog was spawn from a prompt post (the one that is automatically sent when
	// certain keywords are posted in a channel), then we need to edit that original post
	if state.PromptPostID != "" {
		if err := h.editPromptPost(state.PromptPostID, playbookID, playbookRun.ID, userID, name); err != nil {
			c.logger.WithError(err).Error("failed editing the prompt post")
		}
	}

	channel, err := h.api.GetChannelByID(playbookRun.ChannelID)
=======
	channel, err := h.pluginAPI.Channel.Get(playbookRun.ChannelID)
>>>>>>> 0823db39
	if err != nil {
		h.HandleErrorWithCode(w, c.logger, http.StatusInternalServerError, "unable to get new channel", err)
		return
	}

	// Delay sending the websocket message because the front end may try to change to the newly created
	// channel, and the server may respond with a "channel not found" error. This happens in e2e tests,
	// and possibly in the wild.
	go func() {
		time.Sleep(1 * time.Second) // arbitrary 1 second magic number

		h.poster.PublishWebsocketEventToUser(app.PlaybookRunCreatedWSEvent, map[string]interface{}{
			"client_id":    state.ClientID,
			"playbook_run": playbookRun,
			"channel_name": channel.Name,
		}, request.UserId)
	}()

	if err := h.postPlaybookRunCreatedMessage(playbookRun, request.ChannelId); err != nil {
		h.HandleError(w, c.logger, err)
		return
	}

	w.Header().Add("Location", fmt.Sprintf("/api/v0/runs/%s", playbookRun.ID))
	w.WriteHeader(http.StatusCreated)
}

<<<<<<< HEAD
func (h *PlaybookRunHandler) editPromptPost(promptPostID string, playbookID string, runID string, userID string, runName string) error {
	post, err := h.api.GetPost(promptPostID)
	if err != nil {
		return errors.Wrapf(err, "unable to retrieve the post with ID %q", promptPostID)
	}

	playbook, err := h.playbookService.Get(playbookID)
	if err != nil {
		return errors.Wrapf(err, "unable to retrieve the playbook with ID %q", playbookID)
	}

	user, err := h.api.GetUserByID(userID)
	if err != nil {
		return errors.Wrapf(err, "unable to retrieve the user with ID %q", userID)
	}

	// Update the message and remove the attachments; i.e., the buttons
	post.Message = fmt.Sprintf("@%s started the run [%s](%s) using the [%s](%s) playbook.",
		user.Username, runName, app.GetRunDetailsRelativeURL(runID), playbook.Title, app.GetPlaybookDetailsRelativeURL(playbookID))
	model.ParseSlackAttachment(post, []*model.SlackAttachment{})
	if _, err := h.api.UpdatePost(post); err != nil {
		return errors.Wrapf(err, "unable to update the post with ID %q", post.Id)
	}

	return nil
}

=======
>>>>>>> 0823db39
// addToTimelineDialog handles the interactive dialog submission when a user clicks the
// corresponding post action.
func (h *PlaybookRunHandler) addToTimelineDialog(c *Context, w http.ResponseWriter, r *http.Request) {
	if !h.licenseChecker.TimelineAllowed() {
		h.HandleErrorWithCode(w, c.logger, http.StatusForbidden, "timeline feature is not covered by current server license", nil)
		return
	}

	userID := r.Header.Get("Mattermost-User-ID")

	var request *model.SubmitDialogRequest
	err := json.NewDecoder(r.Body).Decode(&request)
	if err != nil || request == nil {
		h.HandleErrorWithCode(w, c.logger, http.StatusBadRequest, "failed to decode SubmitDialogRequest", err)
		return
	}

	if userID != request.UserId {
		h.HandleErrorWithCode(w, c.logger, http.StatusBadRequest, "interactive dialog's userID must be the same as the requester's userID", nil)
		return
	}

	var playbookRunID, summary string
	if rawPlaybookRunID, ok := request.Submission[app.DialogFieldPlaybookRunKey].(string); ok {
		playbookRunID = rawPlaybookRunID
	}
	if rawSummary, ok := request.Submission[app.DialogFieldSummary].(string); ok {
		summary = rawSummary
	}

	playbookRun, incErr := h.playbookRunService.GetPlaybookRun(playbookRunID)
	if incErr != nil {
		h.HandleError(w, c.logger, incErr)
		return
	}

	if !h.PermissionsCheck(w, c.logger, h.permissions.RunManageProperties(userID, playbookRun.ID)) {
		return
	}

	var state app.DialogStateAddToTimeline
	err = json.Unmarshal([]byte(request.State), &state)
	if err != nil {
		h.HandleErrorWithCode(w, c.logger, http.StatusBadRequest, "failed to unmarshal dialog state", err)
		return
	}

	if err = h.playbookRunService.AddPostToTimeline(playbookRunID, userID, state.PostID, summary); err != nil {
		h.HandleError(w, c.logger, errors.Wrap(err, "failed to add post to timeline"))
		return
	}

	w.WriteHeader(http.StatusOK)
}

func (h *PlaybookRunHandler) createPlaybookRun(playbookRun app.PlaybookRun, userID string, createPublicRun *bool, source string) (*app.PlaybookRun, error) {
	// Validate initial data
	if playbookRun.ID != "" {
		return nil, errors.Wrap(app.ErrMalformedPlaybookRun, "playbook run already has an id")
	}

	if playbookRun.CreateAt != 0 {
		return nil, errors.Wrap(app.ErrMalformedPlaybookRun, "playbook run channel already has created at date")
	}

	if playbookRun.TeamID == "" && playbookRun.ChannelID == "" {
		return nil, errors.Wrap(app.ErrMalformedPlaybookRun, "must provide team or channel to create playbook run")
	}

	if playbookRun.OwnerUserID == "" {
		return nil, errors.Wrap(app.ErrMalformedPlaybookRun, "missing owner user id of playbook run")
	}

	if strings.TrimSpace(playbookRun.Name) == "" && playbookRun.ChannelID == "" {
		return nil, errors.Wrap(app.ErrMalformedPlaybookRun, "missing name of playbook run")
	}

	// Retrieve channel if needed and validate it
	// If a channel is specified, ensure it's from the given team (if one provided), or
	// just grab the team for that channel.
	var channel *model.Channel
	var err error
	if playbookRun.ChannelID != "" {
		channel, err = h.api.GetChannelByID(playbookRun.ChannelID)
		if err != nil {
			return nil, errors.Wrapf(err, "failed to get channel")
		}

		if playbookRun.TeamID == "" {
			playbookRun.TeamID = channel.TeamId
		} else if channel.TeamId != playbookRun.TeamID {
			return nil, errors.Wrap(app.ErrMalformedPlaybookRun, "channel not in given team")
		}
	}

	// Copy data from playbook if needed
	public := true
	if createPublicRun != nil {
		public = *createPublicRun
	}

	var playbook *app.Playbook
	if playbookRun.PlaybookID != "" {
		pb, err := h.playbookService.Get(playbookRun.PlaybookID)
		if err != nil {
			return nil, errors.Wrapf(err, "failed to get playbook")
		}
		playbook = &pb

		if playbook.DeleteAt != 0 {
			return nil, errors.New("playbook is archived, cannot create a new run using an archived playbook")
		}

		if err := h.permissions.RunCreate(userID, *playbook); err != nil {
			return nil, err
		}

		if source == "dialog" && playbook.ChannelMode == app.PlaybookRunLinkExistingChannel && playbookRun.ChannelID == "" {
			return nil, errors.Wrap(app.ErrMalformedPlaybookRun, "playbook is configured to be linked to existing channel but no channel is configured. Run can not be created from dialog")
		}

		if createPublicRun == nil {
			public = pb.CreatePublicPlaybookRun
		}

		playbookRun.SetChecklistFromPlaybook(*playbook)
		playbookRun.SetConfigurationFromPlaybook(*playbook, source)
	}

	// Check the permissions on the channel: the user must be able to create it or,
	// if one's already provided, they need to be able to manage it.
	if channel == nil {
		permission := model.PermissionCreatePrivateChannel
		permissionMessage := "You are not able to create a private channel"
		if public {
			permission = model.PermissionCreatePublicChannel
			permissionMessage = "You are not able to create a public channel"
		}
		if !h.api.HasPermissionToTeam(userID, playbookRun.TeamID, permission) {
			return nil, errors.Wrap(app.ErrNoPermissions, permissionMessage)
		}
	} else {
		permission := model.PermissionManagePublicChannelProperties
		permissionMessage := "You are not able to manage public channel properties"
		if channel.Type == model.ChannelTypePrivate {
			permission = model.PermissionManagePrivateChannelProperties
			permissionMessage = "You are not able to manage private channel properties"
		} else if channel.Type == model.ChannelTypeDirect || channel.Type == model.ChannelTypeGroup {
			permission = model.PermissionReadChannel
			permissionMessage = "You do not have access to this channel"
		}

		if !h.api.HasPermissionToChannel(userID, channel.Id, permission) {
			return nil, errors.Wrap(app.ErrNoPermissions, permissionMessage)
		}
	}

	// Check the permissions on the provided post: the user must have access to the post's channel
	if playbookRun.PostID != "" {
		post, err := h.api.GetPost(playbookRun.PostID)
		if err != nil {
			return nil, errors.Wrapf(err, "failed to get playbook run original post")
		}
		if !h.api.HasPermissionToChannel(userID, post.ChannelId, model.PermissionReadChannel) {
			return nil, errors.New("user does not have access to the channel containing the playbook run's original post")
		}
	}

	playbookRunReturned, err := h.playbookRunService.CreatePlaybookRun(&playbookRun, playbook, userID, public)
	if err != nil {
		return nil, err
	}

	// force database retrieval to ensure all data is processed correctly (i.e participantIds)
	return h.playbookRunService.GetPlaybookRun(playbookRunReturned.ID)

}

func (h *PlaybookRunHandler) getRequesterInfo(userID string) (app.RequesterInfo, error) {
	return app.GetRequesterInfo(userID, h.api)
}

// getPlaybookRuns handles the GET /runs endpoint.
func (h *PlaybookRunHandler) getPlaybookRuns(c *Context, w http.ResponseWriter, r *http.Request) {
	userID := r.Header.Get("Mattermost-User-ID")

	filterOptions, err := parsePlaybookRunsFilterOptions(r.URL, userID)
	if err != nil {
		h.HandleErrorWithCode(w, c.logger, http.StatusBadRequest, "Bad parameter", err)
		return
	}

	requesterInfo, err := h.getRequesterInfo(userID)
	if err != nil {
		h.HandleError(w, c.logger, err)
		return
	}

	results, err := h.playbookRunService.GetPlaybookRuns(requesterInfo, *filterOptions)
	if err != nil {
		h.HandleError(w, c.logger, err)
		return
	}

	ReturnJSON(w, results, http.StatusOK)
}

// getPlaybookRun handles the /runs/{id} endpoint.
func (h *PlaybookRunHandler) getPlaybookRun(c *Context, w http.ResponseWriter, r *http.Request) {
	vars := mux.Vars(r)
	playbookRunID := vars["id"]
	userID := r.Header.Get("Mattermost-User-ID")

	if !h.PermissionsCheck(w, c.logger, h.permissions.RunView(userID, playbookRunID)) {
		return
	}

	playbookRunToGet, err := h.playbookRunService.GetPlaybookRun(playbookRunID)
	if err != nil {
		h.HandleError(w, c.logger, err)
		return
	}

	ReturnJSON(w, playbookRunToGet, http.StatusOK)
}

// getPlaybookRunMetadata handles the /runs/{id}/metadata endpoint.
func (h *PlaybookRunHandler) getPlaybookRunMetadata(c *Context, w http.ResponseWriter, r *http.Request) {
	vars := mux.Vars(r)
	playbookRunID := vars["id"]
	userID := r.Header.Get("Mattermost-User-ID")

	if !h.PermissionsCheck(w, c.logger, h.permissions.RunView(userID, playbookRunID)) {
		return
	}

	playbookRunMetadata, err := h.playbookRunService.GetPlaybookRunMetadata(playbookRunID)
	if err != nil {
		h.HandleError(w, c.logger, err)
		return
	}

	ReturnJSON(w, playbookRunMetadata, http.StatusOK)
}

// getPlaybookRunByChannel handles the /runs/channel/{channel_id} endpoint.
// Notice that it returns both playbook runs as well as channel checklists
func (h *PlaybookRunHandler) getPlaybookRunByChannel(c *Context, w http.ResponseWriter, r *http.Request) {
	vars := mux.Vars(r)
	channelID := vars["channel_id"]
	userID := r.Header.Get("Mattermost-User-ID")

	// get playbook runs for the specific channel and user
	playbookRunsResult, err := h.playbookRunService.GetPlaybookRuns(
		app.RequesterInfo{
			UserID: userID,
		},

		app.PlaybookRunFilterOptions{
			ChannelID: channelID,
			Page:      0,
			PerPage:   2,
		},
	)

	if err != nil {
		h.HandleError(w, c.logger, err)
		return
	}
	playbookRuns := playbookRunsResult.Items
	if len(playbookRuns) == 0 {
		h.HandleErrorWithCode(w, c.logger, http.StatusNotFound, "Not found",
			errors.Errorf("playbook run for channel id %s not found", channelID))
		return
	}

	if len(playbookRuns) > 1 {
		h.HandleErrorWithCode(w, c.logger, http.StatusBadRequest, "multiple runs in the channel", nil)
		return
	}

	playbookRun := playbookRuns[0]
	ReturnJSON(w, &playbookRun, http.StatusOK)
}

// getOwners handles the /runs/owners api endpoint.
func (h *PlaybookRunHandler) getOwners(c *Context, w http.ResponseWriter, r *http.Request) {
	teamID := r.URL.Query().Get("team_id")

	userID := r.Header.Get("Mattermost-User-ID")
	options := app.PlaybookRunFilterOptions{
		TeamID: teamID,
	}

	requesterInfo, err := h.getRequesterInfo(userID)
	if err != nil {
		h.HandleError(w, c.logger, err)
		return
	}

	owners, err := h.playbookRunService.GetOwners(requesterInfo, options)
	if err != nil {
		h.HandleError(w, c.logger, errors.Wrapf(err, "failed to get owners"))
		return
	}

	if owners == nil {
		owners = []app.OwnerInfo{}
	}

	ReturnJSON(w, owners, http.StatusOK)
}

func (h *PlaybookRunHandler) getChannels(c *Context, w http.ResponseWriter, r *http.Request) {
	userID := r.Header.Get("Mattermost-User-ID")

	filterOptions, err := parsePlaybookRunsFilterOptions(r.URL, userID)
	if err != nil {
		h.HandleErrorWithCode(w, c.logger, http.StatusBadRequest, "Bad parameter", err)
		return
	}

	requesterInfo, err := h.getRequesterInfo(userID)
	if err != nil {
		h.HandleError(w, c.logger, err)
		return
	}

	playbookRuns, err := h.playbookRunService.GetPlaybookRuns(requesterInfo, *filterOptions)
	if err != nil {
		h.HandleError(w, c.logger, errors.Wrapf(err, "failed to get playbookRuns"))
		return
	}

	channelIds := make([]string, 0, len(playbookRuns.Items))
	for _, playbookRun := range playbookRuns.Items {
		channelIds = append(channelIds, playbookRun.ChannelID)
	}

	ReturnJSON(w, channelIds, http.StatusOK)
}

// changeOwner handles the /runs/{id}/change-owner api endpoint.
func (h *PlaybookRunHandler) changeOwner(c *Context, w http.ResponseWriter, r *http.Request) {
	vars := mux.Vars(r)
	userID := r.Header.Get("Mattermost-User-ID")

	var params struct {
		OwnerID string `json:"owner_id"`
	}
	if err := json.NewDecoder(r.Body).Decode(&params); err != nil {
		h.HandleErrorWithCode(w, c.logger, http.StatusBadRequest, "could not decode request body", err)
		return
	}

	if err := h.playbookRunService.ChangeOwner(vars["id"], userID, params.OwnerID); err != nil {
		h.HandleError(w, c.logger, err)
		return
	}

	ReturnJSON(w, map[string]interface{}{}, http.StatusOK)
}

// updateStatusD handles the POST /runs/{id}/status endpoint, user has edit permissions
func (h *PlaybookRunHandler) status(c *Context, w http.ResponseWriter, r *http.Request) {
	playbookRunID := mux.Vars(r)["id"]
	userID := r.Header.Get("Mattermost-User-ID")

	var options app.StatusUpdateOptions
	if err := json.NewDecoder(r.Body).Decode(&options); err != nil {
		h.HandleErrorWithCode(w, c.logger, http.StatusBadRequest, "unable to decode body into StatusUpdateOptions", err)
		return
	}

	if publicMsg, internalErr := h.updateStatus(playbookRunID, userID, options); internalErr != nil {
		if errors.Is(internalErr, app.ErrNoPermissions) {
			h.HandleErrorWithCode(w, c.logger, http.StatusForbidden, publicMsg, internalErr)
		} else {
			h.HandleErrorWithCode(w, c.logger, http.StatusBadRequest, publicMsg, internalErr)
		}
		return
	}

	w.WriteHeader(http.StatusOK)
	_, _ = w.Write([]byte(`{"status":"OK"}`))
}

// updateStatus returns a publicMessage and an internal error
func (h *PlaybookRunHandler) updateStatus(playbookRunID, userID string, options app.StatusUpdateOptions) (string, error) {

	// user must be a participant to be able to post an update
	if err := h.permissions.RunManageProperties(userID, playbookRunID); err != nil {
		return "Not authorized", err
	}

	options.Message = strings.TrimSpace(options.Message)
	if options.Message == "" {
		return "message must not be empty", errors.New("message field empty")
	}

	if options.Reminder <= 0 && !options.FinishRun {
		return "the reminder must be set and not 0", errors.New("reminder was 0")
	}
	if options.Reminder < 0 || options.FinishRun {
		options.Reminder = 0
	}
	options.Reminder = options.Reminder * time.Second

	if err := h.playbookRunService.UpdateStatus(playbookRunID, userID, options); err != nil {
		return "An internal error has occurred. Check app server logs for details.", err
	}

	if options.FinishRun {
		if err := h.playbookRunService.FinishPlaybookRun(playbookRunID, userID); err != nil {
			return "An internal error has occurred. Check app server logs for details.", err
		}
	}

	return "", nil
}

// updateStatusD handles the POST /runs/{id}/finish endpoint, user has edit permissions
func (h *PlaybookRunHandler) finish(c *Context, w http.ResponseWriter, r *http.Request) {
	playbookRunID := mux.Vars(r)["id"]
	userID := r.Header.Get("Mattermost-User-ID")

	if err := h.playbookRunService.FinishPlaybookRun(playbookRunID, userID); err != nil {
		h.HandleError(w, c.logger, err)
		return
	}

	w.WriteHeader(http.StatusOK)
	_, _ = w.Write([]byte(`{"status":"OK"}`))
}

// getStatusUpdates handles the GET /runs/{id}/status endpoint
//
// Our goal is to deliver status updates to any user (when playbook is public) or
// any playbook member (when playbook is private). To do that we need to bypass the
// permissions system and avoid checking channel membership.
//
// This approach will be deprecated as a step towards channel-playbook decoupling.
func (h *PlaybookRunHandler) getStatusUpdates(c *Context, w http.ResponseWriter, r *http.Request) {
	playbookRunID := mux.Vars(r)["id"]
	userID := r.Header.Get("Mattermost-User-ID")

	if !h.PermissionsCheck(w, c.logger, h.permissions.RunView(userID, playbookRunID)) {
		h.HandleErrorWithCode(w, c.logger, http.StatusForbidden, "not authorized to get status updates", nil)
		return
	}

	playbookRun, err := h.playbookRunService.GetPlaybookRun(playbookRunID)
	if err != nil {
		h.HandleError(w, c.logger, err)
		return
	}

	posts := make([]*app.StatusPostComplete, 0)
	for _, p := range playbookRun.StatusPosts {
		post, err := h.api.GetPost(p.ID)
		if err != nil {
			c.logger.WithError(err).WithField("post_id", p.ID).Error("statusUpdates: can not retrieve post")
			continue
		}

		// Given the fact that we are bypassing some permissions,
		// an additional check is added to limit the risk
		if post.Type == "custom_run_update" {
			posts = append(posts, app.NewStatusPostComplete(post))
		}
	}

	// sort by creation date, so that the first element is the newest post
	sort.Slice(posts, func(i, j int) bool {
		return posts[i].CreateAt > posts[j].CreateAt
	})

	ReturnJSON(w, posts, http.StatusOK)
}

// restore "un-finishes" a playbook run
func (h *PlaybookRunHandler) restore(c *Context, w http.ResponseWriter, r *http.Request) {
	playbookRunID := mux.Vars(r)["id"]
	userID := r.Header.Get("Mattermost-User-ID")

	if err := h.playbookRunService.RestorePlaybookRun(playbookRunID, userID); err != nil {
		h.HandleError(w, c.logger, err)
		return
	}

	w.WriteHeader(http.StatusOK)
	_, _ = w.Write([]byte(`{"status":"OK"}`))
}

// requestUpdate posts a status update request message in the run's channel
func (h *PlaybookRunHandler) requestUpdate(c *Context, w http.ResponseWriter, r *http.Request) {
	playbookRunID := mux.Vars(r)["id"]
	userID := r.Header.Get("Mattermost-User-ID")

	if !h.PermissionsCheck(w, c.logger, h.permissions.RunView(userID, playbookRunID)) {
		h.HandleErrorWithCode(w, c.logger, http.StatusForbidden, "not authorized to post update request", nil)
		return
	}

	if err := h.playbookRunService.RequestUpdate(playbookRunID, userID); err != nil {
		h.HandleError(w, c.logger, err)
		return
	}
}

// requestJoinChannel posts a channel-join request message in the run's channel
func (h *PlaybookRunHandler) requestJoinChannel(c *Context, w http.ResponseWriter, r *http.Request) {
	playbookRunID := mux.Vars(r)["id"]
	userID := r.Header.Get("Mattermost-User-ID")

	// user must be a participant to be able to request to join the channel
	if !h.PermissionsCheck(w, c.logger, h.permissions.RunManageProperties(userID, playbookRunID)) {
		h.HandleErrorWithCode(w, c.logger, http.StatusForbidden, "not authorized to request join channel", nil)
		return
	}

	if err := h.playbookRunService.RequestJoinChannel(playbookRunID, userID); err != nil {
		h.HandleError(w, c.logger, err)
		return
	}
}

// updateStatusDialog handles the POST /runs/{id}/finish-dialog endpoint, called when a
// user submits the Finish Run dialog.
func (h *PlaybookRunHandler) finishDialog(c *Context, w http.ResponseWriter, r *http.Request) {
	playbookRunID := mux.Vars(r)["id"]
	userID := r.Header.Get("Mattermost-User-ID")

	playbookRun, incErr := h.playbookRunService.GetPlaybookRun(playbookRunID)
	if incErr != nil {
		h.HandleError(w, c.logger, incErr)
		return
	}

	if !h.PermissionsCheck(w, c.logger, h.permissions.RunManageProperties(userID, playbookRun.ID)) {
		return
	}

	if err := h.playbookRunService.FinishPlaybookRun(playbookRunID, userID); err != nil {
		h.HandleError(w, c.logger, err)
		return
	}
}

func (h *PlaybookRunHandler) toggleStatusUpdates(c *Context, w http.ResponseWriter, r *http.Request) {
	playbookRunID := mux.Vars(r)["id"]
	userID := r.Header.Get("Mattermost-User-ID")

	var payload struct {
		StatusEnabled bool `json:"status_enabled"`
	}

	if err := json.NewDecoder(r.Body).Decode(&payload); err != nil {
		h.HandleError(w, c.logger, err)
		return
	}

	if err := h.playbookRunService.ToggleStatusUpdates(playbookRunID, userID, payload.StatusEnabled); err != nil {
		h.HandleError(w, c.logger, err)
		return
	}

	ReturnJSON(w, map[string]interface{}{"success": true}, http.StatusOK)

}

// updateStatusDialog handles the POST /runs/{id}/update-status-dialog endpoint, called when a
// user submits the Update Status dialog.
func (h *PlaybookRunHandler) updateStatusDialog(c *Context, w http.ResponseWriter, r *http.Request) {
	playbookRunID := mux.Vars(r)["id"]
	userID := r.Header.Get("Mattermost-User-ID")

	var request *model.SubmitDialogRequest
	err := json.NewDecoder(r.Body).Decode(&request)
	if err != nil || request == nil {
		h.HandleErrorWithCode(w, c.logger, http.StatusBadRequest, "failed to decode SubmitDialogRequest", err)
		return
	}

	var options app.StatusUpdateOptions
	if message, ok := request.Submission[app.DialogFieldMessageKey]; ok {
		options.Message = message.(string)
	}

	if reminderI, ok := request.Submission[app.DialogFieldReminderInSecondsKey]; ok {
		var reminder int
		reminder, err = strconv.Atoi(reminderI.(string))
		if err != nil {
			h.HandleError(w, c.logger, err)
			return
		}
		options.Reminder = time.Duration(reminder)
	}

	if finishB, ok := request.Submission[app.DialogFieldFinishRun]; ok {
		var finish bool
		if finish, ok = finishB.(bool); ok {
			options.FinishRun = finish
		}
	}

	if publicMsg, internalErr := h.updateStatus(playbookRunID, userID, options); internalErr != nil {
		h.HandleErrorWithCode(w, c.logger, http.StatusBadRequest, publicMsg, internalErr)
		return
	}

	w.WriteHeader(http.StatusOK)
}

// reminderButtonUpdate handles the POST /runs/{id}/reminder/button-update endpoint, called when a
// user clicks on the reminder interactive button
func (h *PlaybookRunHandler) reminderButtonUpdate(c *Context, w http.ResponseWriter, r *http.Request) {
	playbookRunID := mux.Vars(r)["id"]
	var requestData *model.PostActionIntegrationRequest
	err := json.NewDecoder(r.Body).Decode(&requestData)
	if err != nil || requestData == nil {
		h.HandleErrorWithCode(w, c.logger, http.StatusBadRequest, "missing request data", nil)
		return
	}

	if !h.PermissionsCheck(w, c.logger, h.permissions.RunManageProperties(requestData.UserId, playbookRunID)) {
		return
	}

	if err = h.playbookRunService.OpenUpdateStatusDialog(playbookRunID, requestData.UserId, requestData.TriggerId); err != nil {
		h.HandleError(w, c.logger, errors.New("reminderButtonUpdate failed to open update status dialog"))
		return
	}

	ReturnJSON(w, nil, http.StatusOK)
}

// reminderReset handles the POST /runs/{id}/reminder endpoint, called when a
// user clicks on the reminder custom_update_status time selector
func (h *PlaybookRunHandler) reminderReset(c *Context, w http.ResponseWriter, r *http.Request) {
	playbookRunID := mux.Vars(r)["id"]
	userID := r.Header.Get("Mattermost-User-ID")
	var payload struct {
		NewReminderSeconds int `json:"new_reminder_seconds"`
	}
	if err := json.NewDecoder(r.Body).Decode(&payload); err != nil {
		h.HandleError(w, c.logger, err)
		return
	}

	if payload.NewReminderSeconds <= 0 {
		h.HandleErrorWithCode(w, c.logger, http.StatusBadRequest, "new_reminder_seconds must be > 0", errors.New("new_reminder_seconds was <= 0"))
		return
	}

	storedPlaybookRun, err := h.playbookRunService.GetPlaybookRun(playbookRunID)
	if err != nil {
		err = errors.Wrapf(err, "reminderReset: no playbook run for path's playbookRunID: %s", playbookRunID)
		h.HandleErrorWithCode(w, c.logger, http.StatusBadRequest, "no playbook run for path's playbookRunID", err)
		return
	}

	if !h.PermissionsCheck(w, c.logger, h.permissions.RunManageProperties(userID, storedPlaybookRun.ID)) {
		return
	}

	if err = h.playbookRunService.ResetReminder(playbookRunID, time.Duration(payload.NewReminderSeconds)*time.Second); err != nil {
		err = errors.Wrapf(err, "reminderReset: error setting new reminder for playbookRunID %s", playbookRunID)
		h.HandleErrorWithCode(w, c.logger, http.StatusBadRequest, "error removing reminder post", err)
		return
	}

	w.WriteHeader(http.StatusNoContent)
}

func (h *PlaybookRunHandler) noRetrospectiveButton(c *Context, w http.ResponseWriter, r *http.Request) {
	playbookRunID := mux.Vars(r)["id"]
	userID := r.Header.Get("Mattermost-User-ID")

	playbookRunToCancelRetro, err := h.playbookRunService.GetPlaybookRun(playbookRunID)
	if err != nil {
		h.HandleError(w, c.logger, err)
		return
	}

	if !h.PermissionsCheck(w, c.logger, h.permissions.RunManageProperties(userID, playbookRunToCancelRetro.ID)) {
		return
	}

	if err := h.playbookRunService.CancelRetrospective(playbookRunToCancelRetro.ID, userID); err != nil {
		h.HandleErrorWithCode(w, c.logger, http.StatusInternalServerError, "unable to cancel retrospective", err)
		return
	}

	ReturnJSON(w, nil, http.StatusOK)
}

// removeTimelineEvent handles the DELETE /runs/{id}/timeline/{eventID} endpoint.
// User has been authenticated to edit the playbook run.
func (h *PlaybookRunHandler) removeTimelineEvent(c *Context, w http.ResponseWriter, r *http.Request) {
	vars := mux.Vars(r)
	id := vars["id"]
	userID := r.Header.Get("Mattermost-User-ID")
	eventID := vars["eventID"]

	if err := h.playbookRunService.RemoveTimelineEvent(id, userID, eventID); err != nil {
		h.HandleError(w, c.logger, err)
		return
	}

	w.WriteHeader(http.StatusNoContent)
}

func (h *PlaybookRunHandler) getChecklistAutocompleteItem(c *Context, w http.ResponseWriter, r *http.Request) {
	query := r.URL.Query()
	channelID := query.Get("channel_id")
	userID := r.Header.Get("Mattermost-User-ID")

	playbookRuns, err := h.playbookRunService.GetPlaybookRunsForChannelByUser(channelID, userID)
	if err != nil {
		h.HandleErrorWithCode(w, c.logger, http.StatusInternalServerError,
			fmt.Sprintf("unable to retrieve runs for channel id %s", channelID), err)
		return
	}
	if len(playbookRuns) == 0 {
		h.HandleErrorWithCode(w, c.logger, http.StatusNotFound, "Not found",
			errors.Errorf("playbook run for channel id %s not found", channelID))
		return
	}

	data, err := h.playbookRunService.GetChecklistItemAutocomplete(playbookRuns)
	if err != nil {
		h.HandleError(w, c.logger, err)
		return
	}

	ReturnJSON(w, data, http.StatusOK)
}

func (h *PlaybookRunHandler) getChecklistAutocomplete(c *Context, w http.ResponseWriter, r *http.Request) {
	query := r.URL.Query()
	channelID := query.Get("channel_id")
	userID := r.Header.Get("Mattermost-User-ID")

	playbookRuns, err := h.playbookRunService.GetPlaybookRunsForChannelByUser(channelID, userID)
	if err != nil {
		h.HandleErrorWithCode(w, c.logger, http.StatusInternalServerError,
			fmt.Sprintf("unable to retrieve runs for channel id %s", channelID), err)
		return
	}
	if len(playbookRuns) == 0 {
		h.HandleErrorWithCode(w, c.logger, http.StatusNotFound, "Not found",
			errors.Errorf("playbook run for channel id %s not found", channelID))
		return
	}

	data, err := h.playbookRunService.GetChecklistAutocomplete(playbookRuns)
	if err != nil {
		h.HandleError(w, c.logger, err)
		return
	}

	ReturnJSON(w, data, http.StatusOK)
}

func (h *PlaybookRunHandler) getChannelRunsAutocomplete(c *Context, w http.ResponseWriter, r *http.Request) {
	query := r.URL.Query()
	channelID := query.Get("channel_id")
	userID := r.Header.Get("Mattermost-User-ID")

	playbookRuns, err := h.playbookRunService.GetPlaybookRunsForChannelByUser(channelID, userID)
	if err != nil {
		h.HandleErrorWithCode(w, c.logger, http.StatusInternalServerError,
			fmt.Sprintf("unable to retrieve runs for channel id %s", channelID), err)
		return
	}
	if len(playbookRuns) == 0 {
		h.HandleErrorWithCode(w, c.logger, http.StatusNotFound, "Not found",
			errors.Errorf("playbook run for channel id %s not found", channelID))
		return
	}

	data, err := h.playbookRunService.GetRunsAutocomplete(playbookRuns)
	if err != nil {
		h.HandleError(w, c.logger, err)
		return
	}

	ReturnJSON(w, data, http.StatusOK)
}

func (h *PlaybookRunHandler) getPlaybookRunsForChannelByUser(c *Context, w http.ResponseWriter, r *http.Request) {
	vars := mux.Vars(r)
	channelID := vars["channel_id"]
	userID := r.Header.Get("Mattermost-User-ID")

	playbookRuns, err := h.playbookRunService.GetPlaybookRunsForChannelByUser(channelID, userID)
	if err != nil {
		h.HandleErrorWithCode(w, c.logger, http.StatusInternalServerError,
			fmt.Sprintf("unable to retrieve runs for channel id %s", channelID), err)
		return
	}

	ReturnJSON(w, playbookRuns, http.StatusOK)
}

func (h *PlaybookRunHandler) itemSetState(c *Context, w http.ResponseWriter, r *http.Request) {
	vars := mux.Vars(r)
	id := vars["id"]
	checklistNum, err := strconv.Atoi(vars["checklist"])
	if err != nil {
		h.HandleErrorWithCode(w, c.logger, http.StatusBadRequest, "failed to parse checklist", err)
		return
	}
	itemNum, err := strconv.Atoi(vars["item"])
	if err != nil {
		h.HandleErrorWithCode(w, c.logger, http.StatusBadRequest, "failed to parse item", err)
		return
	}
	userID := r.Header.Get("Mattermost-User-ID")

	var params struct {
		NewState string `json:"new_state"`
	}
	if err := json.NewDecoder(r.Body).Decode(&params); err != nil {
		h.HandleErrorWithCode(w, c.logger, http.StatusBadRequest, "failed to unmarshal", err)
		return
	}

	if !app.IsValidChecklistItemState(params.NewState) {
		h.HandleErrorWithCode(w, c.logger, http.StatusBadRequest, "bad parameter new state", nil)
		return
	}

	if err := h.playbookRunService.ModifyCheckedState(id, userID, params.NewState, checklistNum, itemNum); err != nil {
		h.HandleError(w, c.logger, err)
		return
	}

	ReturnJSON(w, map[string]interface{}{}, http.StatusOK)
}

func (h *PlaybookRunHandler) itemSetAssignee(c *Context, w http.ResponseWriter, r *http.Request) {
	vars := mux.Vars(r)
	id := vars["id"]
	checklistNum, err := strconv.Atoi(vars["checklist"])
	if err != nil {
		h.HandleErrorWithCode(w, c.logger, http.StatusBadRequest, "failed to parse checklist", err)
		return
	}
	itemNum, err := strconv.Atoi(vars["item"])
	if err != nil {
		h.HandleErrorWithCode(w, c.logger, http.StatusBadRequest, "failed to parse item", err)
		return
	}
	userID := r.Header.Get("Mattermost-User-ID")

	var params struct {
		AssigneeID string `json:"assignee_id"`
	}
	if err := json.NewDecoder(r.Body).Decode(&params); err != nil {
		h.HandleErrorWithCode(w, c.logger, http.StatusBadRequest, "failed to unmarshal", err)
		return
	}

	if err := h.playbookRunService.SetAssignee(id, userID, params.AssigneeID, checklistNum, itemNum); err != nil {
		h.HandleError(w, c.logger, err)
		return
	}

	ReturnJSON(w, map[string]interface{}{}, http.StatusOK)
}

func (h *PlaybookRunHandler) itemSetDueDate(c *Context, w http.ResponseWriter, r *http.Request) {
	if !h.licenseChecker.ChecklistItemDueDateAllowed() {
		h.HandleErrorWithCode(w, c.logger, http.StatusForbidden, "checklist item due date feature is not covered by current server license", nil)
		return
	}

	vars := mux.Vars(r)
	id := vars["id"]
	checklistNum, err := strconv.Atoi(vars["checklist"])
	if err != nil {
		h.HandleErrorWithCode(w, c.logger, http.StatusBadRequest, "failed to parse checklist", err)
		return
	}
	itemNum, err := strconv.Atoi(vars["item"])
	if err != nil {
		h.HandleErrorWithCode(w, c.logger, http.StatusBadRequest, "failed to parse item", err)
		return
	}
	userID := r.Header.Get("Mattermost-User-ID")

	var params struct {
		DueDate int64 `json:"due_date"`
	}
	if err := json.NewDecoder(r.Body).Decode(&params); err != nil {
		h.HandleErrorWithCode(w, c.logger, http.StatusBadRequest, "failed to unmarshal", err)
		return
	}

	if err := h.playbookRunService.SetDueDate(id, userID, params.DueDate, checklistNum, itemNum); err != nil {
		h.HandleError(w, c.logger, err)
		return
	}

	ReturnJSON(w, map[string]interface{}{}, http.StatusOK)
}

func (h *PlaybookRunHandler) itemSetCommand(c *Context, w http.ResponseWriter, r *http.Request) {
	vars := mux.Vars(r)
	id := vars["id"]
	checklistNum, err := strconv.Atoi(vars["checklist"])
	if err != nil {
		h.HandleErrorWithCode(w, c.logger, http.StatusBadRequest, "failed to parse checklist", err)
		return
	}
	itemNum, err := strconv.Atoi(vars["item"])
	if err != nil {
		h.HandleErrorWithCode(w, c.logger, http.StatusBadRequest, "failed to parse item", err)
		return
	}
	userID := r.Header.Get("Mattermost-User-ID")

	var params struct {
		Command string `json:"command"`
	}
	if err := json.NewDecoder(r.Body).Decode(&params); err != nil {
		h.HandleErrorWithCode(w, c.logger, http.StatusBadRequest, "failed to unmarshal", err)
		return
	}

	if err := h.playbookRunService.SetCommandToChecklistItem(id, userID, checklistNum, itemNum, params.Command); err != nil {
		h.HandleError(w, c.logger, err)
		return
	}

	ReturnJSON(w, map[string]interface{}{}, http.StatusOK)
}

func (h *PlaybookRunHandler) itemRun(c *Context, w http.ResponseWriter, r *http.Request) {
	vars := mux.Vars(r)
	playbookRunID := vars["id"]
	checklistNum, err := strconv.Atoi(vars["checklist"])
	if err != nil {
		h.HandleErrorWithCode(w, c.logger, http.StatusBadRequest, "failed to parse checklist", err)
		return
	}
	itemNum, err := strconv.Atoi(vars["item"])
	if err != nil {
		h.HandleErrorWithCode(w, c.logger, http.StatusBadRequest, "failed to parse item", err)
		return
	}
	userID := r.Header.Get("Mattermost-User-ID")

	triggerID, err := h.playbookRunService.RunChecklistItemSlashCommand(playbookRunID, userID, checklistNum, itemNum)
	if err != nil {
		h.HandleError(w, c.logger, err)
		return
	}

	ReturnJSON(w, map[string]interface{}{"trigger_id": triggerID}, http.StatusOK)
}

func (h *PlaybookRunHandler) itemDuplicate(c *Context, w http.ResponseWriter, r *http.Request) {
	vars := mux.Vars(r)
	playbookRunID := vars["id"]
	checklistNum, err := strconv.Atoi(vars["checklist"])
	if err != nil {
		h.HandleErrorWithCode(w, c.logger, http.StatusBadRequest, "failed to parse checklist", err)
		return
	}
	itemNum, err := strconv.Atoi(vars["item"])
	if err != nil {
		h.HandleErrorWithCode(w, c.logger, http.StatusBadRequest, "failed to parse item", err)
		return
	}
	userID := r.Header.Get("Mattermost-User-ID")

	if err := h.playbookRunService.DuplicateChecklistItem(playbookRunID, userID, checklistNum, itemNum); err != nil {
		h.HandleError(w, c.logger, err)
		return
	}

	w.WriteHeader(http.StatusCreated)
}

func (h *PlaybookRunHandler) addChecklist(c *Context, w http.ResponseWriter, r *http.Request) {
	vars := mux.Vars(r)
	id := vars["id"]
	userID := r.Header.Get("Mattermost-User-ID")

	var checklist app.Checklist
	if err := json.NewDecoder(r.Body).Decode(&checklist); err != nil {
		h.HandleErrorWithCode(w, c.logger, http.StatusBadRequest, "failed to decode Checklist", err)
		return
	}

	checklist.Title = strings.TrimSpace(checklist.Title)
	if checklist.Title == "" {
		h.HandleErrorWithCode(w, c.logger, http.StatusBadRequest, "bad parameter: checklist title",
			errors.New("checklist title must not be blank"))
		return
	}

	if err := h.playbookRunService.AddChecklist(id, userID, checklist); err != nil {
		h.HandleError(w, c.logger, err)
		return
	}

	w.WriteHeader(http.StatusCreated)
}

func (h *PlaybookRunHandler) removeChecklist(c *Context, w http.ResponseWriter, r *http.Request) {
	vars := mux.Vars(r)
	id := vars["id"]
	checklistNum, err := strconv.Atoi(vars["checklist"])
	if err != nil {
		h.HandleErrorWithCode(w, c.logger, http.StatusBadRequest, "failed to parse checklist", err)
		return
	}
	userID := r.Header.Get("Mattermost-User-ID")

	if err := h.playbookRunService.RemoveChecklist(id, userID, checklistNum); err != nil {
		h.HandleError(w, c.logger, err)
		return
	}

	w.WriteHeader(http.StatusCreated)
}

func (h *PlaybookRunHandler) duplicateChecklist(c *Context, w http.ResponseWriter, r *http.Request) {
	vars := mux.Vars(r)
	playbookRunID := vars["id"]
	checklistNum, err := strconv.Atoi(vars["checklist"])
	if err != nil {
		h.HandleErrorWithCode(w, c.logger, http.StatusBadRequest, "failed to parse checklist", err)
		return
	}
	userID := r.Header.Get("Mattermost-User-ID")

	if err := h.playbookRunService.DuplicateChecklist(playbookRunID, userID, checklistNum); err != nil {
		h.HandleError(w, c.logger, err)
		return
	}

	w.WriteHeader(http.StatusCreated)
}

func (h *PlaybookRunHandler) addChecklistItem(c *Context, w http.ResponseWriter, r *http.Request) {
	vars := mux.Vars(r)
	id := vars["id"]
	checklistNum, err := strconv.Atoi(vars["checklist"])
	if err != nil {
		h.HandleErrorWithCode(w, c.logger, http.StatusBadRequest, "failed to parse checklist", err)
		return
	}
	userID := r.Header.Get("Mattermost-User-ID")

	var checklistItem app.ChecklistItem
	if err := json.NewDecoder(r.Body).Decode(&checklistItem); err != nil {
		h.HandleErrorWithCode(w, c.logger, http.StatusBadRequest, "failed to decode ChecklistItem", err)
		return
	}

	checklistItem.Title = strings.TrimSpace(checklistItem.Title)
	if checklistItem.Title == "" {
		h.HandleErrorWithCode(w, c.logger, http.StatusBadRequest, "bad parameter: checklist item title",
			errors.New("checklist item title must not be blank"))
		return
	}

	if err := h.playbookRunService.AddChecklistItem(id, userID, checklistNum, checklistItem); err != nil {
		h.HandleError(w, c.logger, err)
		return
	}

	w.WriteHeader(http.StatusCreated)
}

// addChecklistItemDialog handles the interactive dialog submission when a user clicks add new task
func (h *PlaybookRunHandler) addChecklistItemDialog(c *Context, w http.ResponseWriter, r *http.Request) {
	userID := r.Header.Get("Mattermost-User-ID")
	vars := mux.Vars(r)
	playbookRunID := vars["id"]
	checklistNum, err := strconv.Atoi(vars["checklist"])
	if err != nil {
		h.HandleErrorWithCode(w, c.logger, http.StatusBadRequest, "failed to parse checklist", err)
		return
	}

	var request *model.SubmitDialogRequest
	err = json.NewDecoder(r.Body).Decode(&request)
	if err != nil || request == nil {
		h.HandleErrorWithCode(w, c.logger, http.StatusBadRequest, "failed to decode SubmitDialogRequest", err)
		return
	}

	if userID != request.UserId {
		h.HandleErrorWithCode(w, c.logger, http.StatusBadRequest, "interactive dialog's userID must be the same as the requester's userID", nil)
		return
	}

	var name, description string
	if rawName, ok := request.Submission[app.DialogFieldItemNameKey].(string); ok {
		name = rawName
	}
	if rawDescription, ok := request.Submission[app.DialogFieldItemDescriptionKey].(string); ok {
		description = rawDescription
	}

	checklistItem := app.ChecklistItem{
		Title:       name,
		Description: description,
	}

	checklistItem.Title = strings.TrimSpace(checklistItem.Title)
	if checklistItem.Title == "" {
		h.HandleErrorWithCode(w, c.logger, http.StatusBadRequest, "bad parameter: checklist item title",
			errors.New("checklist item title must not be blank"))
		return
	}

	if err := h.playbookRunService.AddChecklistItem(playbookRunID, userID, checklistNum, checklistItem); err != nil {
		h.HandleError(w, c.logger, err)
		return
	}

	w.WriteHeader(http.StatusOK)

}

func (h *PlaybookRunHandler) itemDelete(c *Context, w http.ResponseWriter, r *http.Request) {
	vars := mux.Vars(r)
	id := vars["id"]
	checklistNum, err := strconv.Atoi(vars["checklist"])
	if err != nil {
		h.HandleErrorWithCode(w, c.logger, http.StatusBadRequest, "failed to parse checklist", err)
		return
	}
	itemNum, err := strconv.Atoi(vars["item"])
	if err != nil {
		h.HandleErrorWithCode(w, c.logger, http.StatusBadRequest, "failed to parse item", err)
		return
	}
	userID := r.Header.Get("Mattermost-User-ID")

	if err := h.playbookRunService.RemoveChecklistItem(id, userID, checklistNum, itemNum); err != nil {
		h.HandleError(w, c.logger, err)
		return
	}

	w.WriteHeader(http.StatusNoContent)
}

func (h *PlaybookRunHandler) checklistSkip(c *Context, w http.ResponseWriter, r *http.Request) {
	vars := mux.Vars(r)
	id := vars["id"]
	checklistNum, err := strconv.Atoi(vars["checklist"])
	if err != nil {
		h.HandleErrorWithCode(w, c.logger, http.StatusBadRequest, "failed to parse checklist", err)
		return
	}
	userID := r.Header.Get("Mattermost-User-ID")

	if err := h.playbookRunService.SkipChecklist(id, userID, checklistNum); err != nil {
		h.HandleError(w, c.logger, err)
		return
	}

	w.WriteHeader(http.StatusNoContent)
}

func (h *PlaybookRunHandler) checklistRestore(c *Context, w http.ResponseWriter, r *http.Request) {
	vars := mux.Vars(r)
	id := vars["id"]
	checklistNum, err := strconv.Atoi(vars["checklist"])
	if err != nil {
		h.HandleErrorWithCode(w, c.logger, http.StatusBadRequest, "failed to parse checklist", err)
		return
	}
	userID := r.Header.Get("Mattermost-User-ID")

	if err := h.playbookRunService.RestoreChecklist(id, userID, checklistNum); err != nil {
		h.HandleError(w, c.logger, err)
		return
	}

	w.WriteHeader(http.StatusNoContent)
}

func (h *PlaybookRunHandler) itemSkip(c *Context, w http.ResponseWriter, r *http.Request) {
	vars := mux.Vars(r)
	id := vars["id"]
	checklistNum, err := strconv.Atoi(vars["checklist"])
	if err != nil {
		h.HandleErrorWithCode(w, c.logger, http.StatusBadRequest, "failed to parse checklist", err)
		return
	}
	itemNum, err := strconv.Atoi(vars["item"])
	if err != nil {
		h.HandleErrorWithCode(w, c.logger, http.StatusBadRequest, "failed to parse item", err)
		return
	}
	userID := r.Header.Get("Mattermost-User-ID")

	if err := h.playbookRunService.SkipChecklistItem(id, userID, checklistNum, itemNum); err != nil {
		h.HandleError(w, c.logger, err)
		return
	}

	w.WriteHeader(http.StatusNoContent)
}

func (h *PlaybookRunHandler) itemRestore(c *Context, w http.ResponseWriter, r *http.Request) {
	vars := mux.Vars(r)
	id := vars["id"]
	checklistNum, err := strconv.Atoi(vars["checklist"])
	if err != nil {
		h.HandleErrorWithCode(w, c.logger, http.StatusBadRequest, "failed to parse checklist", err)
		return
	}
	itemNum, err := strconv.Atoi(vars["item"])
	if err != nil {
		h.HandleErrorWithCode(w, c.logger, http.StatusBadRequest, "failed to parse item", err)
		return
	}
	userID := r.Header.Get("Mattermost-User-ID")

	if err := h.playbookRunService.RestoreChecklistItem(id, userID, checklistNum, itemNum); err != nil {
		h.HandleError(w, c.logger, err)
		return
	}

	w.WriteHeader(http.StatusNoContent)
}

func (h *PlaybookRunHandler) itemEdit(c *Context, w http.ResponseWriter, r *http.Request) {
	vars := mux.Vars(r)
	id := vars["id"]
	checklistNum, err := strconv.Atoi(vars["checklist"])
	if err != nil {
		h.HandleErrorWithCode(w, c.logger, http.StatusBadRequest, "failed to parse checklist", err)
		return
	}
	itemNum, err := strconv.Atoi(vars["item"])
	if err != nil {
		h.HandleErrorWithCode(w, c.logger, http.StatusBadRequest, "failed to parse item", err)
		return
	}
	userID := r.Header.Get("Mattermost-User-ID")

	var params struct {
		Title       string `json:"title"`
		Command     string `json:"command"`
		Description string `json:"description"`
	}
	if err := json.NewDecoder(r.Body).Decode(&params); err != nil {
		h.HandleErrorWithCode(w, c.logger, http.StatusBadRequest, "failed to unmarshal edit params state", err)
		return
	}

	if err := h.playbookRunService.EditChecklistItem(id, userID, checklistNum, itemNum, params.Title, params.Command, params.Description); err != nil {
		h.HandleError(w, c.logger, err)
		return
	}

	w.WriteHeader(http.StatusOK)
}

func (h *PlaybookRunHandler) renameChecklist(c *Context, w http.ResponseWriter, r *http.Request) {
	vars := mux.Vars(r)
	id := vars["id"]
	checklistNum, err := strconv.Atoi(vars["checklist"])
	if err != nil {
		h.HandleErrorWithCode(w, c.logger, http.StatusBadRequest, "failed to parse checklist", err)
		return
	}
	userID := r.Header.Get("Mattermost-User-ID")

	var modificationParams struct {
		NewTitle string `json:"title"`
	}
	if err := json.NewDecoder(r.Body).Decode(&modificationParams); err != nil {
		h.HandleErrorWithCode(w, c.logger, http.StatusBadRequest, "failed to unmarshal new title", err)
		return
	}

	if modificationParams.NewTitle == "" {
		h.HandleErrorWithCode(w, c.logger, http.StatusBadRequest, "bad parameter: checklist title",
			errors.New("checklist title must not be blank"))
		return
	}

	if err := h.playbookRunService.RenameChecklist(id, userID, checklistNum, modificationParams.NewTitle); err != nil {
		h.HandleError(w, c.logger, err)
		return
	}

	w.WriteHeader(http.StatusOK)
}

func (h *PlaybookRunHandler) moveChecklist(c *Context, w http.ResponseWriter, r *http.Request) {
	vars := mux.Vars(r)
	id := vars["id"]
	userID := r.Header.Get("Mattermost-User-ID")

	var params struct {
		SourceChecklistIdx int `json:"source_checklist_idx"`
		DestChecklistIdx   int `json:"dest_checklist_idx"`
	}
	if err := json.NewDecoder(r.Body).Decode(&params); err != nil {
		h.HandleErrorWithCode(w, c.logger, http.StatusBadRequest, "failed to unmarshal edit params", err)
		return
	}

	if err := h.playbookRunService.MoveChecklist(id, userID, params.SourceChecklistIdx, params.DestChecklistIdx); err != nil {
		h.HandleError(w, c.logger, err)
		return
	}

	w.WriteHeader(http.StatusOK)
}

func (h *PlaybookRunHandler) moveChecklistItem(c *Context, w http.ResponseWriter, r *http.Request) {
	vars := mux.Vars(r)
	id := vars["id"]
	userID := r.Header.Get("Mattermost-User-ID")

	var params struct {
		SourceChecklistIdx int `json:"source_checklist_idx"`
		SourceItemIdx      int `json:"source_item_idx"`
		DestChecklistIdx   int `json:"dest_checklist_idx"`
		DestItemIdx        int `json:"dest_item_idx"`
	}
	if err := json.NewDecoder(r.Body).Decode(&params); err != nil {
		h.HandleErrorWithCode(w, c.logger, http.StatusBadRequest, "failed to unmarshal edit params", err)
		return
	}

	if err := h.playbookRunService.MoveChecklistItem(id, userID, params.SourceChecklistIdx, params.SourceItemIdx, params.DestChecklistIdx, params.DestItemIdx); err != nil {
		h.HandleError(w, c.logger, err)
		return
	}

	w.WriteHeader(http.StatusOK)
}

func (h *PlaybookRunHandler) postPlaybookRunCreatedMessage(playbookRun *app.PlaybookRun, channelID string) error {
	channel, err := h.api.GetChannelByID(playbookRun.ChannelID)
	if err != nil {
		return err
	}

	post := &model.Post{
		Message: fmt.Sprintf("Playbook run %s started in ~%s", playbookRun.Name, channel.Name),
	}
	h.poster.EphemeralPost(playbookRun.OwnerUserID, channelID, post)

	return nil
}

func (h *PlaybookRunHandler) updateRetrospective(c *Context, w http.ResponseWriter, r *http.Request) {
	vars := mux.Vars(r)
	playbookRunID := vars["id"]
	userID := r.Header.Get("Mattermost-User-ID")

	var retroUpdate app.RetrospectiveUpdate

	if err := json.NewDecoder(r.Body).Decode(&retroUpdate); err != nil {
		h.HandleErrorWithCode(w, c.logger, http.StatusBadRequest, "unable to decode payload", err)
		return
	}

	if err := h.playbookRunService.UpdateRetrospective(playbookRunID, userID, retroUpdate); err != nil {
		h.HandleErrorWithCode(w, c.logger, http.StatusInternalServerError, "unable to update retrospective", err)
		return
	}

	w.WriteHeader(http.StatusOK)
}

func (h *PlaybookRunHandler) publishRetrospective(c *Context, w http.ResponseWriter, r *http.Request) {
	vars := mux.Vars(r)
	playbookRunID := vars["id"]
	userID := r.Header.Get("Mattermost-User-ID")

	var retroUpdate app.RetrospectiveUpdate

	if err := json.NewDecoder(r.Body).Decode(&retroUpdate); err != nil {
		h.HandleErrorWithCode(w, c.logger, http.StatusBadRequest, "unable to decode payload", err)
		return
	}

	if err := h.playbookRunService.PublishRetrospective(playbookRunID, userID, retroUpdate); err != nil {
		h.HandleErrorWithCode(w, c.logger, http.StatusInternalServerError, "unable to publish retrospective", err)
		return
	}

	w.WriteHeader(http.StatusOK)
}

func (h *PlaybookRunHandler) follow(c *Context, w http.ResponseWriter, r *http.Request) {
	playbookRunID := mux.Vars(r)["id"]
	userID := r.Header.Get("Mattermost-User-ID")

	if !h.PermissionsCheck(w, c.logger, h.permissions.RunView(userID, playbookRunID)) {
		return
	}

	if err := h.playbookRunService.Follow(playbookRunID, userID); err != nil {
		h.HandleError(w, c.logger, err)
		return
	}

	w.WriteHeader(http.StatusOK)
}

func (h *PlaybookRunHandler) unfollow(c *Context, w http.ResponseWriter, r *http.Request) {
	playbookRunID := mux.Vars(r)["id"]
	userID := r.Header.Get("Mattermost-User-ID")

	if err := h.playbookRunService.Unfollow(playbookRunID, userID); err != nil {
		h.HandleError(w, c.logger, err)
		return
	}

	w.WriteHeader(http.StatusOK)
}

func (h *PlaybookRunHandler) getFollowers(c *Context, w http.ResponseWriter, r *http.Request) {
	playbookRunID := mux.Vars(r)["id"]
	userID := r.Header.Get("Mattermost-User-ID")

	if !h.PermissionsCheck(w, c.logger, h.permissions.RunView(userID, playbookRunID)) {
		return
	}

	var followers []string
	var err error
	if followers, err = h.playbookRunService.GetFollowers(playbookRunID); err != nil {
		h.HandleError(w, c.logger, err)
		return
	}

	ReturnJSON(w, followers, http.StatusOK)
}

// parsePlaybookRunsFilterOptions is only for parsing. Put validation logic in app.validateOptions.
func parsePlaybookRunsFilterOptions(u *url.URL, currentUserID string) (*app.PlaybookRunFilterOptions, error) {
	teamID := u.Query().Get("team_id")

	pageParam := u.Query().Get("page")
	if pageParam == "" {
		pageParam = "0"
	}
	page, err := strconv.Atoi(pageParam)
	if err != nil {
		return nil, errors.Wrapf(err, "bad parameter 'page'")
	}

	perPageParam := u.Query().Get("per_page")
	if perPageParam == "" {
		perPageParam = "0"
	}
	perPage, err := strconv.Atoi(perPageParam)
	if err != nil {
		return nil, errors.Wrapf(err, "bad parameter 'per_page'")
	}

	sort := u.Query().Get("sort")
	direction := u.Query().Get("direction")

	// Parse statuses= query string parameters as an array.
	statuses := u.Query()["statuses"]

	ownerID := u.Query().Get("owner_user_id")
	if ownerID == client.Me {
		ownerID = currentUserID
	}

	searchTerm := u.Query().Get("search_term")

	participantID := u.Query().Get("participant_id")
	if participantID == client.Me {
		participantID = currentUserID
	}

	participantOrFollowerID := u.Query().Get("participant_or_follower_id")
	if participantOrFollowerID == client.Me {
		participantOrFollowerID = currentUserID
	}

	playbookID := u.Query().Get("playbook_id")

	activeGTEParam := u.Query().Get("active_gte")
	if activeGTEParam == "" {
		activeGTEParam = "0"
	}
	activeGTE, _ := strconv.ParseInt(activeGTEParam, 10, 64)

	activeLTParam := u.Query().Get("active_lt")
	if activeLTParam == "" {
		activeLTParam = "0"
	}
	activeLT, _ := strconv.ParseInt(activeLTParam, 10, 64)

	startedGTEParam := u.Query().Get("started_gte")
	if startedGTEParam == "" {
		startedGTEParam = "0"
	}
	startedGTE, _ := strconv.ParseInt(startedGTEParam, 10, 64)

	startedLTParam := u.Query().Get("started_lt")
	if startedLTParam == "" {
		startedLTParam = "0"
	}
	startedLT, _ := strconv.ParseInt(startedLTParam, 10, 64)

	// Parse types= query string parameters as an array.
	types := u.Query()["types"]

	options := app.PlaybookRunFilterOptions{
		TeamID:                  teamID,
		Page:                    page,
		PerPage:                 perPage,
		Sort:                    app.SortField(sort),
		Direction:               app.SortDirection(direction),
		Statuses:                statuses,
		OwnerID:                 ownerID,
		SearchTerm:              searchTerm,
		ParticipantID:           participantID,
		ParticipantOrFollowerID: participantOrFollowerID,
		PlaybookID:              playbookID,
		ActiveGTE:               activeGTE,
		ActiveLT:                activeLT,
		StartedGTE:              startedGTE,
		StartedLT:               startedLT,
		Types:                   types,
	}

	options, err = options.Validate()
	if err != nil {
		return nil, err
	}

	return &options, nil
}<|MERGE_RESOLUTION|>--- conflicted
+++ resolved
@@ -305,19 +305,7 @@
 		return
 	}
 
-<<<<<<< HEAD
-	// If the dialog was spawn from a prompt post (the one that is automatically sent when
-	// certain keywords are posted in a channel), then we need to edit that original post
-	if state.PromptPostID != "" {
-		if err := h.editPromptPost(state.PromptPostID, playbookID, playbookRun.ID, userID, name); err != nil {
-			c.logger.WithError(err).Error("failed editing the prompt post")
-		}
-	}
-
 	channel, err := h.api.GetChannelByID(playbookRun.ChannelID)
-=======
-	channel, err := h.pluginAPI.Channel.Get(playbookRun.ChannelID)
->>>>>>> 0823db39
 	if err != nil {
 		h.HandleErrorWithCode(w, c.logger, http.StatusInternalServerError, "unable to get new channel", err)
 		return
@@ -345,36 +333,6 @@
 	w.WriteHeader(http.StatusCreated)
 }
 
-<<<<<<< HEAD
-func (h *PlaybookRunHandler) editPromptPost(promptPostID string, playbookID string, runID string, userID string, runName string) error {
-	post, err := h.api.GetPost(promptPostID)
-	if err != nil {
-		return errors.Wrapf(err, "unable to retrieve the post with ID %q", promptPostID)
-	}
-
-	playbook, err := h.playbookService.Get(playbookID)
-	if err != nil {
-		return errors.Wrapf(err, "unable to retrieve the playbook with ID %q", playbookID)
-	}
-
-	user, err := h.api.GetUserByID(userID)
-	if err != nil {
-		return errors.Wrapf(err, "unable to retrieve the user with ID %q", userID)
-	}
-
-	// Update the message and remove the attachments; i.e., the buttons
-	post.Message = fmt.Sprintf("@%s started the run [%s](%s) using the [%s](%s) playbook.",
-		user.Username, runName, app.GetRunDetailsRelativeURL(runID), playbook.Title, app.GetPlaybookDetailsRelativeURL(playbookID))
-	model.ParseSlackAttachment(post, []*model.SlackAttachment{})
-	if _, err := h.api.UpdatePost(post); err != nil {
-		return errors.Wrapf(err, "unable to update the post with ID %q", post.Id)
-	}
-
-	return nil
-}
-
-=======
->>>>>>> 0823db39
 // addToTimelineDialog handles the interactive dialog submission when a user clicks the
 // corresponding post action.
 func (h *PlaybookRunHandler) addToTimelineDialog(c *Context, w http.ResponseWriter, r *http.Request) {
