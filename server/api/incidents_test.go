--- conflicted
+++ resolved
@@ -64,11 +64,6 @@
 		configService = mock_config.NewMockService(mockCtrl)
 		pluginAPI = &plugintest.API{}
 		client = pluginapi.NewClient(pluginAPI)
-<<<<<<< HEAD
-		handler = NewHandler(client, configService)
-
-=======
->>>>>>> bcbb5cb5
 		poster = mock_poster.NewMockPoster(mockCtrl)
 		logger = mock_poster.NewMockLogger(mockCtrl)
 		handler = NewHandler(client, configService, logger)
