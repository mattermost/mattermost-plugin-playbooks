--- conflicted
+++ resolved
@@ -274,7 +274,6 @@
 		defer resp.Body.Close()
 		assert.Equal(t, http.StatusInternalServerError, resp.StatusCode)
 	})
-<<<<<<< HEAD
 
 	t.Run("create invalid incident - missing team", func(t *testing.T) {
 		reset()
@@ -304,6 +303,4 @@
 		resp := testrecorder.Result()
 		assert.Equal(t, http.StatusInternalServerError, resp.StatusCode)
 	})
-=======
->>>>>>> dd96b307
 }