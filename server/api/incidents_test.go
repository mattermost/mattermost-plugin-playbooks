package api

import (
	"bytes"
	"encoding/json"
	"net/http"
	"net/http/httptest"
	"testing"

	"github.com/golang/mock/gomock"
	"github.com/mattermost/mattermost-server/v5/model"
	"github.com/mattermost/mattermost-server/v5/plugin/plugintest"
	"github.com/pkg/errors"
	"github.com/stretchr/testify/assert"
	"github.com/stretchr/testify/mock"
	"github.com/stretchr/testify/require"

	pluginapi "github.com/mattermost/mattermost-plugin-api"

	mock_poster "github.com/mattermost/mattermost-plugin-incident-collaboration/server/bot/mocks"
	"github.com/mattermost/mattermost-plugin-incident-collaboration/server/incident"
	mock_incident "github.com/mattermost/mattermost-plugin-incident-collaboration/server/incident/mocks"
	"github.com/mattermost/mattermost-plugin-incident-collaboration/server/playbook"
	mock_playbook "github.com/mattermost/mattermost-plugin-incident-collaboration/server/playbook/mocks"
	"github.com/mattermost/mattermost-plugin-incident-collaboration/server/telemetry"
)

func TestIncidents(t *testing.T) {
	var mockCtrl *gomock.Controller
	var handler *Handler
	var poster *mock_poster.MockPoster
	var logger *mock_poster.MockLogger
	var playbookService *mock_playbook.MockService
	var incidentService *mock_incident.MockService
	var pluginAPI *plugintest.API
	var client *pluginapi.Client
	telemetryService := &telemetry.NoopTelemetry{}

	reset := func() {
		mockCtrl = gomock.NewController(t)
		handler = NewHandler()
		poster = mock_poster.NewMockPoster(mockCtrl)
		logger = mock_poster.NewMockLogger(mockCtrl)
		playbookService = mock_playbook.NewMockService(mockCtrl)
		incidentService = mock_incident.NewMockService(mockCtrl)
		pluginAPI = &plugintest.API{}
		client = pluginapi.NewClient(pluginAPI)
		telemetryService = &telemetry.NoopTelemetry{}
		NewIncidentHandler(handler.APIRouter, incidentService, playbookService, client, poster, logger, telemetryService)
	}

	t.Run("create valid incident from dialog", func(t *testing.T) {
		reset()

		withid := playbook.Playbook{
			ID:                   "playbookid1",
			Title:                "My Playbook",
			TeamID:               "testTeamID",
			CreatePublicIncident: true,
			MemberIDs:            []string{"testUserID"},
			InvitedUserIDs:       []string{},
		}

		dialogRequest := model.SubmitDialogRequest{
			TeamId: "testTeamID",
			UserId: "testUserID",
			State:  "{}",
			Submission: map[string]interface{}{
				incident.DialogFieldPlaybookIDKey: "playbookid1",
				incident.DialogFieldNameKey:       "incidentName",
			},
		}

		playbookService.EXPECT().
			Get("playbookid1").
			Return(withid, nil).
			Times(1)

		i := incident.Incident{
			CommanderUserID: dialogRequest.UserId,
			TeamID:          dialogRequest.TeamId,
			Name:            "incidentName",
			PlaybookID:      "playbookid1",
			InvitedUserIDs:  []string{},
		}
		retI := i
		retI.ChannelID = "channelID"
		pluginAPI.On("GetChannel", mock.Anything).Return(&model.Channel{}, nil)
		pluginAPI.On("HasPermissionToTeam", "testUserID", "testTeamID", model.PERMISSION_CREATE_PUBLIC_CHANNEL).Return(true)
		pluginAPI.On("HasPermissionToTeam", "testUserID", "testTeamID", model.PERMISSION_LIST_TEAM_CHANNELS).Return(true)
		poster.EXPECT().PublishWebsocketEventToUser(gomock.Any(), gomock.Any(), gomock.Any())
		poster.EXPECT().EphemeralPost(gomock.Any(), gomock.Any(), gomock.Any())
		incidentService.EXPECT().CreateIncident(&i, "testUserID", true).Return(&retI, nil)

		testrecorder := httptest.NewRecorder()
		testreq, err := http.NewRequest("POST", "/api/v0/incidents/dialog", bytes.NewBuffer(dialogRequest.ToJson()))
		testreq.Header.Add("Mattermost-User-ID", "testUserID")
		require.NoError(t, err)
		handler.ServeHTTP(testrecorder, testreq, "testpluginid")

		resp := testrecorder.Result()
		defer resp.Body.Close()
		assert.Equal(t, http.StatusCreated, resp.StatusCode)
	})

	t.Run("create valid incident from dialog with description", func(t *testing.T) {
		reset()

		withid := playbook.Playbook{
			ID:                   "playbookid1",
			Title:                "My Playbook",
			TeamID:               "testTeamID",
			CreatePublicIncident: true,
			MemberIDs:            []string{"testUserID"},
			InvitedUserIDs:       []string{},
		}

		dialogRequest := model.SubmitDialogRequest{
			TeamId: "testTeamID",
			UserId: "testUserID",
			State:  "{}",
			Submission: map[string]interface{}{
				incident.DialogFieldPlaybookIDKey:  "playbookid1",
				incident.DialogFieldNameKey:        "incidentName",
				incident.DialogFieldDescriptionKey: "description",
			},
		}

		playbookService.EXPECT().
			Get("playbookid1").
			Return(withid, nil).
			Times(1)

		i := incident.Incident{
			CommanderUserID: dialogRequest.UserId,
			TeamID:          dialogRequest.TeamId,
			Name:            "incidentName",
			Description:     "description",
			PlaybookID:      withid.ID,
			Checklists:      withid.Checklists,
			InvitedUserIDs:  []string{},
		}
		retI := i
		retI.ChannelID = "channelID"
		pluginAPI.On("GetChannel", mock.Anything).Return(&model.Channel{}, nil)
		pluginAPI.On("HasPermissionToTeam", "testUserID", "testTeamID", model.PERMISSION_CREATE_PUBLIC_CHANNEL).Return(true)
		pluginAPI.On("HasPermissionToTeam", "testUserID", "testTeamID", model.PERMISSION_LIST_TEAM_CHANNELS).Return(true)
		poster.EXPECT().PublishWebsocketEventToUser(gomock.Any(), gomock.Any(), gomock.Any())
		poster.EXPECT().EphemeralPost(gomock.Any(), gomock.Any(), gomock.Any())
		incidentService.EXPECT().CreateIncident(&i, "testUserID", true).Return(&retI, nil)

		testrecorder := httptest.NewRecorder()
		testreq, err := http.NewRequest("POST", "/api/v0/incidents/dialog", bytes.NewBuffer(dialogRequest.ToJson()))
		testreq.Header.Add("Mattermost-User-ID", "testUserID")
		require.NoError(t, err)
		handler.ServeHTTP(testrecorder, testreq, "testpluginid")

		resp := testrecorder.Result()
		defer resp.Body.Close()
		assert.Equal(t, http.StatusCreated, resp.StatusCode)
	})

	t.Run("create incident from dialog - no permissions for public channels", func(t *testing.T) {
		reset()

		withid := playbook.Playbook{
			ID:                   "playbookid1",
			Title:                "My Playbook",
			TeamID:               "testTeamID",
			CreatePublicIncident: true,
			MemberIDs:            []string{"testUserID"},
			InvitedUserIDs:       []string{},
		}

		dialogRequest := model.SubmitDialogRequest{
			TeamId: "testTeamID",
			UserId: "testUserID",
			State:  "{}",
			Submission: map[string]interface{}{
				incident.DialogFieldPlaybookIDKey: "playbookid1",
				incident.DialogFieldNameKey:       "incidentName",
			},
		}

		playbookService.EXPECT().
			Get("playbookid1").
			Return(withid, nil).
			Times(1)

		i := incident.Incident{
			CommanderUserID: dialogRequest.UserId,
			TeamID:          dialogRequest.TeamId,
			Name:            "incidentName",
			PlaybookID:      withid.ID,
			Checklists:      withid.Checklists,
		}
		retI := i
		retI.ChannelID = "channelID"
		pluginAPI.On("GetChannel", mock.Anything).Return(&model.Channel{}, nil)
		pluginAPI.On("HasPermissionToTeam", "testUserID", "testTeamID", model.PERMISSION_LIST_TEAM_CHANNELS).Return(true)
		pluginAPI.On("HasPermissionToTeam", "testUserID", "testTeamID", model.PERMISSION_CREATE_PUBLIC_CHANNEL).Return(false)

		testrecorder := httptest.NewRecorder()
		testreq, err := http.NewRequest("POST", "/api/v0/incidents/dialog", bytes.NewBuffer(dialogRequest.ToJson()))
		testreq.Header.Add("Mattermost-User-ID", "testUserID")
		require.NoError(t, err)
		handler.ServeHTTP(testrecorder, testreq, "testpluginid")

		resp := testrecorder.Result()
		defer resp.Body.Close()
		assert.Equal(t, http.StatusOK, resp.StatusCode)

		var dialogResp model.SubmitDialogResponse
		err = json.NewDecoder(resp.Body).Decode(&dialogResp)
		require.Nil(t, err)

		expectedDialogResp := model.SubmitDialogResponse{
			Errors: map[string]string{
				"incidentName": "You are not able to create a public channel: permissions error",
			},
		}

		require.Equal(t, expectedDialogResp, dialogResp)
	})

	t.Run("create incident from dialog - no permissions for public channels", func(t *testing.T) {
		reset()

		withid := playbook.Playbook{
			ID:                   "playbookid1",
			Title:                "My Playbook",
			TeamID:               "testTeamID",
			CreatePublicIncident: false,
			MemberIDs:            []string{"testUserID"},
			InvitedUserIDs:       []string{},
		}

		dialogRequest := model.SubmitDialogRequest{
			TeamId: "testTeamID",
			UserId: "testUserID",
			State:  "{}",
			Submission: map[string]interface{}{
				incident.DialogFieldPlaybookIDKey: "playbookid1",
				incident.DialogFieldNameKey:       "incidentName",
			},
		}

		playbookService.EXPECT().
			Get("playbookid1").
			Return(withid, nil).
			Times(1)

		i := incident.Incident{
			CommanderUserID: dialogRequest.UserId,
			TeamID:          dialogRequest.TeamId,
			Name:            "incidentName",
			PlaybookID:      withid.ID,
			Checklists:      withid.Checklists,
		}
		retI := i
		retI.ChannelID = "channelID"
		pluginAPI.On("GetChannel", mock.Anything).Return(&model.Channel{}, nil)
		pluginAPI.On("HasPermissionToTeam", "testUserID", "testTeamID", model.PERMISSION_LIST_TEAM_CHANNELS).Return(true)
		pluginAPI.On("HasPermissionToTeam", "testUserID", "testTeamID", model.PERMISSION_CREATE_PRIVATE_CHANNEL).Return(false)

		testrecorder := httptest.NewRecorder()
		testreq, err := http.NewRequest("POST", "/api/v0/incidents/dialog", bytes.NewBuffer(dialogRequest.ToJson()))
		testreq.Header.Add("Mattermost-User-ID", "testUserID")
		require.NoError(t, err)
		handler.ServeHTTP(testrecorder, testreq, "testpluginid")

		resp := testrecorder.Result()
		defer resp.Body.Close()
		assert.Equal(t, http.StatusOK, resp.StatusCode)

		var dialogResp model.SubmitDialogResponse
		err = json.NewDecoder(resp.Body).Decode(&dialogResp)
		require.Nil(t, err)

		expectedDialogResp := model.SubmitDialogResponse{
			Errors: map[string]string{
				"incidentName": "You are not able to create a private channel: permissions error",
			},
		}

		require.Equal(t, expectedDialogResp, dialogResp)
	})

	t.Run("create incident from dialog - dialog request userID doesn't match requester's id", func(t *testing.T) {
		reset()

		withid := playbook.Playbook{
			ID:                   "playbookid1",
			Title:                "My Playbook",
			TeamID:               "testTeamID",
			CreatePublicIncident: true,
			MemberIDs:            []string{"testUserID"},
			InvitedUserIDs:       []string{},
		}

		dialogRequest := model.SubmitDialogRequest{
			TeamId: "testTeamID",
			UserId: "fakeUserID",
			State:  "{}",
			Submission: map[string]interface{}{
				incident.DialogFieldPlaybookIDKey: "playbookid1",
				incident.DialogFieldNameKey:       "incidentName",
			},
		}

		playbookService.EXPECT().
			Get("playbookid1").
			Return(withid, nil).
			Times(1)

		i := incident.Incident{
			CommanderUserID: dialogRequest.UserId,
			TeamID:          dialogRequest.TeamId,
			Name:            "incidentName",
			PlaybookID:      withid.ID,
			Checklists:      withid.Checklists,
		}
		retI := i
		retI.ChannelID = "channelID"

		testrecorder := httptest.NewRecorder()
		testreq, err := http.NewRequest("POST", "/api/v0/incidents/dialog", bytes.NewBuffer(dialogRequest.ToJson()))
		testreq.Header.Add("Mattermost-User-ID", "testUserID")
		require.NoError(t, err)
		handler.ServeHTTP(testrecorder, testreq, "testpluginid")

		resp := testrecorder.Result()
		defer resp.Body.Close()
		assert.Equal(t, http.StatusBadRequest, resp.StatusCode)

		var res struct{ Error string }
		err = json.NewDecoder(resp.Body).Decode(&res)
		assert.NoError(t, err)
		assert.Equal(t, "interactive dialog's userID must be the same as the requester's userID", res.Error)
	})

	t.Run("create valid incident with missing playbookID from dialog", func(t *testing.T) {
		reset()

		dialogRequest := model.SubmitDialogRequest{
			TeamId: "testTeamID",
			UserId: "testUserID",
			State:  "{}",
			Submission: map[string]interface{}{
				incident.DialogFieldPlaybookIDKey: "playbookid1",
				incident.DialogFieldNameKey:       "incidentName",
			},
		}

		playbookService.EXPECT().
			Get("playbookid1").
			Return(
				playbook.Playbook{},
				errors.Wrap(playbook.ErrNotFound, "playbook does not exist for id 'playbookid1'"),
			).
			Times(1)

		pluginAPI.On("HasPermissionToTeam", "testUserID", "testTeamID", model.PERMISSION_LIST_TEAM_CHANNELS).Return(true)

		testrecorder := httptest.NewRecorder()
		testreq, err := http.NewRequest("POST", "/api/v0/incidents/dialog", bytes.NewBuffer(dialogRequest.ToJson()))
		testreq.Header.Add("Mattermost-User-ID", "testUserID")
		require.NoError(t, err)
		handler.ServeHTTP(testrecorder, testreq, "testpluginid")

		resp := testrecorder.Result()
		defer resp.Body.Close()
		assert.Equal(t, http.StatusInternalServerError, resp.StatusCode)
	})

	t.Run("create incident from dialog -- user does not have permission for the original postID's channel", func(t *testing.T) {
		reset()

		withid := playbook.Playbook{
			ID:                   "playbookid1",
			Title:                "My Playbook",
			TeamID:               "testTeamID",
			CreatePublicIncident: true,
			MemberIDs:            []string{"testUserID"},
			InvitedUserIDs:       []string{},
		}

		dialogRequest := model.SubmitDialogRequest{
			TeamId: "testTeamID",
			UserId: "testUserID",
			State:  `{"post_id": "privatePostID"}`,
			Submission: map[string]interface{}{
				incident.DialogFieldPlaybookIDKey: "playbookid1",
				incident.DialogFieldNameKey:       "incidentName",
			},
		}

		playbookService.EXPECT().
			Get("playbookid1").
			Return(withid, nil).
			Times(1)

		pluginAPI.On("GetChannel", mock.Anything).Return(&model.Channel{}, nil)
		pluginAPI.On("HasPermissionToTeam", "testUserID", "testTeamID", model.PERMISSION_CREATE_PUBLIC_CHANNEL).Return(true)
		pluginAPI.On("HasPermissionToTeam", "testUserID", "testTeamID", model.PERMISSION_LIST_TEAM_CHANNELS).Return(true)
		pluginAPI.On("GetPost", "privatePostID").Return(&model.Post{ChannelId: "privateChannelId"}, nil)
		pluginAPI.On("HasPermissionToChannel", "testUserID", "privateChannelId", model.PERMISSION_READ_CHANNEL).Return(false)

		testrecorder := httptest.NewRecorder()
		testreq, err := http.NewRequest("POST", "/api/v0/incidents/dialog", bytes.NewBuffer(dialogRequest.ToJson()))
		testreq.Header.Add("Mattermost-User-ID", "testUserID")
		require.NoError(t, err)
		handler.ServeHTTP(testrecorder, testreq, "testpluginid")

		resp := testrecorder.Result()
		defer resp.Body.Close()
		assert.Equal(t, http.StatusInternalServerError, resp.StatusCode)
	})

	t.Run("create incident from dialog -- user is not a member of the playbook", func(t *testing.T) {
		reset()

		withid := playbook.Playbook{
			ID:                   "playbookid1",
			Title:                "My Playbook",
			TeamID:               "testTeamID",
			CreatePublicIncident: true,
			MemberIDs:            []string{"some_other_id"},
			InvitedUserIDs:       []string{},
		}

		dialogRequest := model.SubmitDialogRequest{
			TeamId: "testTeamID",
			UserId: "testUserID",
			State:  "{}",
			Submission: map[string]interface{}{
				incident.DialogFieldPlaybookIDKey: "playbookid1",
				incident.DialogFieldNameKey:       "incidentName",
			},
		}

		playbookService.EXPECT().
			Get("playbookid1").
			Return(withid, nil).
			Times(1)

		pluginAPI.On("GetChannel", mock.Anything).Return(&model.Channel{}, nil)
		pluginAPI.On("HasPermissionToTeam", "testUserID", "testTeamID", model.PERMISSION_CREATE_PUBLIC_CHANNEL).Return(true)
		pluginAPI.On("HasPermissionToTeam", "testUserID", "testTeamID", model.PERMISSION_LIST_TEAM_CHANNELS).Return(true)
		pluginAPI.On("GetPost", "privatePostID").Return(&model.Post{ChannelId: "privateChannelId"}, nil)
		pluginAPI.On("HasPermissionToChannel", "testUserID", "privateChannelId", model.PERMISSION_READ_CHANNEL).Return(false)

		testrecorder := httptest.NewRecorder()
		testreq, err := http.NewRequest("POST", "/api/v0/incidents/dialog", bytes.NewBuffer(dialogRequest.ToJson()))
		testreq.Header.Add("Mattermost-User-ID", "testUserID")
		require.NoError(t, err)
		handler.ServeHTTP(testrecorder, testreq, "testpluginid")

		resp := testrecorder.Result()
		defer resp.Body.Close()
		assert.Equal(t, http.StatusInternalServerError, resp.StatusCode)
	})

	t.Run("create valid incident", func(t *testing.T) {
		reset()

		withid := playbook.Playbook{
			ID:                   "playbookid1",
			Title:                "My Playbook",
			TeamID:               "testTeamID",
			CreatePublicIncident: true,
			MemberIDs:            []string{"testUserID"},
			InvitedUserIDs:       []string{},
		}

		testIncident := incident.Incident{
			CommanderUserID: "testUserID",
			TeamID:          "testTeamID",
			Name:            "incidentName",
			PlaybookID:      withid.ID,
			Checklists:      withid.Checklists,
			InvitedUserIDs:  []string{},
		}

		playbookService.EXPECT().
			Get("playbookid1").
			Return(withid, nil).
			Times(1)

		retI := testIncident
		retI.ID = "incidentID"
		retI.ChannelID = "channelID"
		pluginAPI.On("GetChannel", mock.Anything).Return(&model.Channel{}, nil)
		pluginAPI.On("HasPermissionToTeam", "testUserID", "testTeamID", model.PERMISSION_CREATE_PUBLIC_CHANNEL).Return(true)
		pluginAPI.On("HasPermissionToTeam", "testUserID", "testTeamID", model.PERMISSION_LIST_TEAM_CHANNELS).Return(true)
		incidentService.EXPECT().CreateIncident(&testIncident, "testUserID", true).Return(&retI, nil)

		// Verify that the websocket event is published
		poster.EXPECT().
			PublishWebsocketEventToUser(gomock.Any(), gomock.Any(), gomock.Any())

		incidentJSON, err := json.Marshal(testIncident)
		require.NoError(t, err)

		testrecorder := httptest.NewRecorder()
		testreq, err := http.NewRequest("POST", "/api/v0/incidents", bytes.NewBuffer(incidentJSON))
		testreq.Header.Add("Mattermost-User-ID", "testUserID")
		require.NoError(t, err)
		handler.ServeHTTP(testrecorder, testreq, "testpluginid")

		resp := testrecorder.Result()
		defer resp.Body.Close()
		assert.Equal(t, http.StatusCreated, resp.StatusCode)

		var resultIncident incident.Incident
		err = json.NewDecoder(resp.Body).Decode(&resultIncident)
		require.NoError(t, err)
		assert.NotEmpty(t, resultIncident.ID)
	})

	t.Run("create valid incident without playbook", func(t *testing.T) {
		reset()

		testIncident := incident.Incident{
			CommanderUserID: "testUserID",
			TeamID:          "testTeamID",
			Name:            "incidentName",
		}

		retI := testIncident
		retI.ID = "incidentID"
		retI.ChannelID = "channelID"
		pluginAPI.On("GetChannel", mock.Anything).Return(&model.Channel{}, nil)
		pluginAPI.On("HasPermissionToTeam", "testUserID", "testTeamID", model.PERMISSION_CREATE_PUBLIC_CHANNEL).Return(true)
		pluginAPI.On("HasPermissionToTeam", "testUserID", "testTeamID", model.PERMISSION_LIST_TEAM_CHANNELS).Return(true)
		incidentService.EXPECT().CreateIncident(&testIncident, "testUserID", true).Return(&retI, nil)

		// Verify that the websocket event is published
		poster.EXPECT().
			PublishWebsocketEventToUser(gomock.Any(), gomock.Any(), gomock.Any())

		incidentJSON, err := json.Marshal(testIncident)
		require.NoError(t, err)

		testrecorder := httptest.NewRecorder()
		testreq, err := http.NewRequest("POST", "/api/v0/incidents", bytes.NewBuffer(incidentJSON))
		testreq.Header.Add("Mattermost-User-ID", "testUserID")
		require.NoError(t, err)
		handler.ServeHTTP(testrecorder, testreq, "testpluginid")

		resp := testrecorder.Result()
		defer resp.Body.Close()
		assert.Equal(t, http.StatusCreated, resp.StatusCode)

		var resultIncident incident.Incident
		err = json.NewDecoder(resp.Body).Decode(&resultIncident)
		require.NoError(t, err)
		assert.NotEmpty(t, resultIncident.ID)
	})

	t.Run("create invalid incident - missing commander", func(t *testing.T) {
		reset()

		testIncident := incident.Incident{
			TeamID: "testTeamID",
			Name:   "incidentName",
		}

		pluginAPI.On("GetChannel", mock.Anything).Return(&model.Channel{}, nil)
		pluginAPI.On("HasPermissionToTeam", "testUserID", "testTeamID", model.PERMISSION_CREATE_PUBLIC_CHANNEL).Return(true)
		pluginAPI.On("HasPermissionToTeam", "testUserID", "testTeamID", model.PERMISSION_LIST_TEAM_CHANNELS).Return(true)

		incidentJSON, err := json.Marshal(testIncident)
		require.NoError(t, err)

		testrecorder := httptest.NewRecorder()
		testreq, err := http.NewRequest("POST", "/api/v0/incidents", bytes.NewBuffer(incidentJSON))
		testreq.Header.Add("Mattermost-User-ID", "testUserID")
		require.NoError(t, err)
		handler.ServeHTTP(testrecorder, testreq, "testpluginid")

		resp := testrecorder.Result()
		defer resp.Body.Close()
		assert.Equal(t, http.StatusBadRequest, resp.StatusCode)
	})

	t.Run("create invalid incident - missing team", func(t *testing.T) {
		reset()

		testIncident := incident.Incident{
			CommanderUserID: "testUserID",
			Name:            "incidentName",
		}

		pluginAPI.On("GetChannel", mock.Anything).Return(&model.Channel{}, nil)

		incidentJSON, err := json.Marshal(testIncident)
		require.NoError(t, err)

		testrecorder := httptest.NewRecorder()
		testreq, err := http.NewRequest("POST", "/api/v0/incidents", bytes.NewBuffer(incidentJSON))
		testreq.Header.Add("Mattermost-User-ID", "testUserID")
		require.NoError(t, err)
		handler.ServeHTTP(testrecorder, testreq, "testpluginid")

		resp := testrecorder.Result()
		defer resp.Body.Close()
		assert.Equal(t, http.StatusBadRequest, resp.StatusCode)
	})

	t.Run("create invalid incident - channel id already set", func(t *testing.T) {
		reset()

		testIncident := incident.Incident{
			TeamID:    "testTeamID",
			Name:      "incidentName",
			ChannelID: "channelID",
		}

		pluginAPI.On("GetChannel", mock.Anything).Return(&model.Channel{}, nil)
		pluginAPI.On("HasPermissionToTeam", "testUserID", "testTeamID", model.PERMISSION_CREATE_PUBLIC_CHANNEL).Return(true)

		incidentJSON, err := json.Marshal(testIncident)
		require.NoError(t, err)

		testrecorder := httptest.NewRecorder()
		testreq, err := http.NewRequest("POST", "/api/v0/incidents", bytes.NewBuffer(incidentJSON))
		testreq.Header.Add("Mattermost-User-ID", "testUserID")
		require.NoError(t, err)
		handler.ServeHTTP(testrecorder, testreq, "testpluginid")

		resp := testrecorder.Result()
		defer resp.Body.Close()
		assert.Equal(t, http.StatusBadRequest, resp.StatusCode)
	})

	t.Run("get incident by channel id", func(t *testing.T) {
		reset()

		testIncident := incident.Incident{
			ID:              "incidentID",
			CommanderUserID: "testUserID",
			TeamID:          "testTeamID",
			Name:            "incidentName",
			ChannelID:       "channelID",
			Checklists:      []playbook.Checklist{},
			StatusPosts:     []incident.StatusPost{},
<<<<<<< HEAD
			InvitedUserIDs:  []string{},
=======
			TimelineEvents:  []incident.TimelineEvent{},
>>>>>>> 73319db1
		}

		pluginAPI.On("HasPermissionTo", mock.Anything, model.PERMISSION_MANAGE_SYSTEM).Return(false)
		pluginAPI.On("HasPermissionToChannel", mock.Anything, mock.Anything, model.PERMISSION_READ_CHANNEL).Return(true)
		pluginAPI.On("GetChannel", mock.Anything).Return(&model.Channel{}, nil)

		incidentService.EXPECT().GetIncidentIDForChannel("channelID").Return("incidentID", nil)
		incidentService.EXPECT().GetIncident("incidentID").Return(&testIncident, nil)

		testrecorder := httptest.NewRecorder()
		testreq, err := http.NewRequest("GET", "/api/v0/incidents/channel/"+testIncident.ChannelID, nil)
		testreq.Header.Add("Mattermost-User-ID", "testuserid")
		require.NoError(t, err)
		handler.ServeHTTP(testrecorder, testreq, "testpluginid")

		resp := testrecorder.Result()
		defer resp.Body.Close()
		assert.Equal(t, http.StatusOK, resp.StatusCode)

		var resultIncident incident.Incident
		err = json.NewDecoder(resp.Body).Decode(&resultIncident)
		require.NoError(t, err)
		assert.Equal(t, testIncident, resultIncident)
	})

	t.Run("get incident by channel id - not found", func(t *testing.T) {
		reset()
		userID := "testUserID"

		testIncident := incident.Incident{
			ID:              "incidentID",
			CommanderUserID: "testUserID",
			TeamID:          "testTeamID",
			Name:            "incidentName",
			ChannelID:       "channelID",
		}

		pluginAPI.On("HasPermissionTo", mock.Anything, model.PERMISSION_MANAGE_SYSTEM).Return(false)
		pluginAPI.On("HasPermissionToChannel", mock.Anything, mock.Anything, model.PERMISSION_READ_CHANNEL).Return(true)
		pluginAPI.On("GetChannel", mock.Anything).Return(&model.Channel{}, nil)

		incidentService.EXPECT().GetIncidentIDForChannel("channelID").Return("", incident.ErrNotFound)
		logger.EXPECT().Warnf("User %s does not have permissions to get incident for channel %s", userID, testIncident.ChannelID)

		testrecorder := httptest.NewRecorder()
		testreq, err := http.NewRequest("GET", "/api/v0/incidents/channel/"+testIncident.ChannelID, nil)
		testreq.Header.Add("Mattermost-User-ID", userID)
		require.NoError(t, err)
		handler.ServeHTTP(testrecorder, testreq, "testpluginid")

		resp := testrecorder.Result()
		defer resp.Body.Close()
		assert.Equal(t, http.StatusNotFound, resp.StatusCode)
	})

	t.Run("get incident by channel id - not authorized", func(t *testing.T) {
		reset()

		testIncident := incident.Incident{
			ID:              "incidentID",
			CommanderUserID: "testUserID",
			TeamID:          "testTeamID",
			Name:            "incidentName",
			ChannelID:       "channelID",
		}

		pluginAPI.On("HasPermissionTo", mock.Anything, model.PERMISSION_MANAGE_SYSTEM).Return(false)
		pluginAPI.On("HasPermissionToChannel", mock.Anything, mock.Anything, model.PERMISSION_READ_CHANNEL).Return(false)
		pluginAPI.On("GetChannel", mock.Anything).Return(&model.Channel{}, nil)
		incidentService.EXPECT().GetIncidentIDForChannel(testIncident.ChannelID).Return(testIncident.ID, nil)
		incidentService.EXPECT().GetIncident(testIncident.ID).Return(&testIncident, nil)

		logger.EXPECT().Warnf(gomock.Any(), gomock.Any())

		testrecorder := httptest.NewRecorder()
		testreq, err := http.NewRequest("GET", "/api/v0/incidents/channel/"+testIncident.ChannelID, nil)
		testreq.Header.Add("Mattermost-User-ID", "testUserID")
		require.NoError(t, err)
		handler.ServeHTTP(testrecorder, testreq, "testpluginid")

		resp := testrecorder.Result()
		defer resp.Body.Close()
		assert.Equal(t, http.StatusNotFound, resp.StatusCode)
	})

	t.Run("get private incident - not part of channel", func(t *testing.T) {
		reset()

		testIncident := incident.Incident{
			ID:              "incidentID",
			CommanderUserID: "testUserID",
			TeamID:          "testTeamID",
			Name:            "incidentName",
			ChannelID:       "channelID",
			PostID:          "",
			PlaybookID:      "",
			Checklists:      nil,
		}

		pluginAPI.On("GetChannel", testIncident.ChannelID).
			Return(&model.Channel{Type: model.CHANNEL_PRIVATE}, nil)
		pluginAPI.On("HasPermissionTo", mock.Anything, model.PERMISSION_MANAGE_SYSTEM).Return(false)
		pluginAPI.On("HasPermissionToChannel", "testUserID", testIncident.ChannelID, model.PERMISSION_READ_CHANNEL).
			Return(false)

		logger.EXPECT().Warnf(gomock.Any(), gomock.Any())

		incidentService.EXPECT().
			GetIncident("incidentID").
			Return(&testIncident, nil)

		testrecorder := httptest.NewRecorder()
		testreq, err := http.NewRequest("GET", "/api/v0/incidents/"+testIncident.ID, nil)
		testreq.Header.Add("Mattermost-User-ID", "testUserID")
		require.NoError(t, err)
		handler.ServeHTTP(testrecorder, testreq, "testpluginid")

		resp := testrecorder.Result()
		defer resp.Body.Close()
		assert.Equal(t, http.StatusForbidden, resp.StatusCode)
	})

	t.Run("get private incident - part of channel", func(t *testing.T) {
		reset()

		testIncident := incident.Incident{
			ID:              "incidentID",
			CommanderUserID: "testUserID",
			TeamID:          "testTeamID",
			Name:            "incidentName",
			ChannelID:       "channelID",
			PostID:          "",
			PlaybookID:      "",
			Checklists:      []playbook.Checklist{},
			StatusPosts:     []incident.StatusPost{},
<<<<<<< HEAD
			InvitedUserIDs:  []string{},
=======
			TimelineEvents:  []incident.TimelineEvent{},
>>>>>>> 73319db1
		}

		pluginAPI.On("GetChannel", testIncident.ChannelID).
			Return(&model.Channel{Type: model.CHANNEL_PRIVATE}, nil)
		pluginAPI.On("HasPermissionTo", mock.Anything, model.PERMISSION_MANAGE_SYSTEM).Return(false)
		pluginAPI.On("HasPermissionToChannel", "testUserID", testIncident.ChannelID, model.PERMISSION_READ_CHANNEL).
			Return(true)

		logger.EXPECT().Warnf(gomock.Any(), gomock.Any())

		incidentService.EXPECT().
			GetIncident("incidentID").
			Return(&testIncident, nil).Times(2)

		testrecorder := httptest.NewRecorder()
		testreq, err := http.NewRequest("GET", "/api/v0/incidents/"+testIncident.ID, nil)
		testreq.Header.Add("Mattermost-User-ID", "testUserID")
		require.NoError(t, err)
		handler.ServeHTTP(testrecorder, testreq, "testpluginid")

		resp := testrecorder.Result()
		defer resp.Body.Close()
		assert.Equal(t, http.StatusOK, resp.StatusCode)

		var resultIncident incident.Incident
		err = json.NewDecoder(resp.Body).Decode(&resultIncident)
		require.NoError(t, err)
		assert.Equal(t, testIncident, resultIncident)
	})

	t.Run("get public incident - not part of channel or team", func(t *testing.T) {
		reset()

		testIncident := incident.Incident{
			ID:              "incidentID",
			CommanderUserID: "testUserID",
			TeamID:          "testTeamID",
			Name:            "incidentName",
			ChannelID:       "channelID",
			PostID:          "",
			PlaybookID:      "",
			Checklists:      nil,
			InvitedUserIDs:  []string{},
		}

		pluginAPI.On("GetChannel", testIncident.ChannelID).
			Return(&model.Channel{Type: model.CHANNEL_OPEN, TeamId: testIncident.TeamID}, nil)
		pluginAPI.On("HasPermissionTo", mock.Anything, model.PERMISSION_MANAGE_SYSTEM).Return(false)
		pluginAPI.On("HasPermissionToChannel", "testUserID", testIncident.ChannelID, model.PERMISSION_READ_CHANNEL).
			Return(false)
		pluginAPI.On("HasPermissionToTeam", "testUserID", testIncident.TeamID, model.PERMISSION_LIST_TEAM_CHANNELS).
			Return(false)

		logger.EXPECT().Warnf(gomock.Any(), gomock.Any())

		incidentService.EXPECT().
			GetIncident("incidentID").
			Return(&testIncident, nil)

		testrecorder := httptest.NewRecorder()
		testreq, err := http.NewRequest("GET", "/api/v0/incidents/"+testIncident.ID, nil)
		testreq.Header.Add("Mattermost-User-ID", "testUserID")
		require.NoError(t, err)
		handler.ServeHTTP(testrecorder, testreq, "testpluginid")

		resp := testrecorder.Result()
		defer resp.Body.Close()
		assert.Equal(t, http.StatusForbidden, resp.StatusCode)
	})

	t.Run("get public incident - not part of channel, but part of team", func(t *testing.T) {
		reset()

		testIncident := incident.Incident{
			ID:              "incidentID",
			CommanderUserID: "testUserID",
			TeamID:          "testTeamID",
			Name:            "incidentName",
			ChannelID:       "channelID",
			PostID:          "",
			PlaybookID:      "",
			Checklists:      []playbook.Checklist{},
			StatusPosts:     []incident.StatusPost{},
<<<<<<< HEAD
			InvitedUserIDs:  []string{},
=======
			TimelineEvents:  []incident.TimelineEvent{},
>>>>>>> 73319db1
		}

		pluginAPI.On("GetChannel", testIncident.ChannelID).
			Return(&model.Channel{Type: model.CHANNEL_OPEN, TeamId: testIncident.TeamID}, nil)
		pluginAPI.On("HasPermissionTo", mock.Anything, model.PERMISSION_MANAGE_SYSTEM).Return(false)
		pluginAPI.On("HasPermissionToChannel", "testUserID", testIncident.ChannelID, model.PERMISSION_READ_CHANNEL).
			Return(false)
		pluginAPI.On("HasPermissionToTeam", "testUserID", testIncident.TeamID, model.PERMISSION_LIST_TEAM_CHANNELS).
			Return(true)

		logger.EXPECT().Warnf(gomock.Any(), gomock.Any())

		incidentService.EXPECT().
			GetIncident("incidentID").
			Return(&testIncident, nil).Times(2)

		testrecorder := httptest.NewRecorder()
		testreq, err := http.NewRequest("GET", "/api/v0/incidents/"+testIncident.ID, nil)
		testreq.Header.Add("Mattermost-User-ID", "testUserID")
		require.NoError(t, err)
		handler.ServeHTTP(testrecorder, testreq, "testpluginid")

		resp := testrecorder.Result()
		defer resp.Body.Close()
		assert.Equal(t, http.StatusOK, resp.StatusCode)

		var resultIncident incident.Incident
		err = json.NewDecoder(resp.Body).Decode(&resultIncident)
		require.NoError(t, err)
		assert.Equal(t, testIncident, resultIncident)
	})

	t.Run("get public incident - part of channel", func(t *testing.T) {
		reset()

		testIncident := incident.Incident{
			ID:              "incidentID",
			CommanderUserID: "testUserID",
			TeamID:          "testTeamID",
			Name:            "incidentName",
			ChannelID:       "channelID",
			PostID:          "",
			PlaybookID:      "",
			Checklists:      []playbook.Checklist{},
			StatusPosts:     []incident.StatusPost{},
<<<<<<< HEAD
			InvitedUserIDs:  []string{},
=======
			TimelineEvents:  []incident.TimelineEvent{},
>>>>>>> 73319db1
		}

		pluginAPI.On("GetChannel", testIncident.ChannelID).
			Return(&model.Channel{Type: model.CHANNEL_OPEN, TeamId: testIncident.TeamID}, nil)
		pluginAPI.On("HasPermissionTo", mock.Anything, model.PERMISSION_MANAGE_SYSTEM).Return(false)
		pluginAPI.On("HasPermissionToChannel", "testUserID", testIncident.ChannelID, model.PERMISSION_READ_CHANNEL).
			Return(true)

		logger.EXPECT().Warnf(gomock.Any(), gomock.Any())

		incidentService.EXPECT().
			GetIncident("incidentID").
			Return(&testIncident, nil).Times(2)

		testrecorder := httptest.NewRecorder()
		testreq, err := http.NewRequest("GET", "/api/v0/incidents/"+testIncident.ID, nil)
		testreq.Header.Add("Mattermost-User-ID", "testUserID")
		require.NoError(t, err)
		handler.ServeHTTP(testrecorder, testreq, "testpluginid")

		resp := testrecorder.Result()
		defer resp.Body.Close()
		assert.Equal(t, http.StatusOK, resp.StatusCode)

		var resultIncident incident.Incident
		err = json.NewDecoder(resp.Body).Decode(&resultIncident)
		require.NoError(t, err)
		assert.Equal(t, testIncident, resultIncident)
	})

	t.Run("get private incident metadata - not part of channel", func(t *testing.T) {
		reset()

		testIncident := incident.Incident{
			ID:              "incidentID",
			CommanderUserID: "testUserID",
			TeamID:          "testTeamID",
			Name:            "incidentName",
			ChannelID:       "channelID",
			PostID:          "",
			PlaybookID:      "",
			Checklists:      nil,
		}

		pluginAPI.On("GetChannel", testIncident.ChannelID).
			Return(&model.Channel{Type: model.CHANNEL_PRIVATE}, nil)
		pluginAPI.On("HasPermissionTo", mock.Anything, model.PERMISSION_MANAGE_SYSTEM).Return(false)
		pluginAPI.On("HasPermissionToChannel", "testUserID", testIncident.ChannelID, model.PERMISSION_READ_CHANNEL).
			Return(false)

		logger.EXPECT().Warnf(gomock.Any(), gomock.Any())

		incidentService.EXPECT().
			GetIncident("incidentID").
			Return(&testIncident, nil)

		testrecorder := httptest.NewRecorder()
		testreq, err := http.NewRequest("GET", "/api/v0/incidents/"+testIncident.ID+"/metadata", nil)
		testreq.Header.Add("Mattermost-User-ID", "testUserID")
		require.NoError(t, err)
		handler.ServeHTTP(testrecorder, testreq, "testpluginid")

		resp := testrecorder.Result()
		defer resp.Body.Close()
		assert.Equal(t, http.StatusForbidden, resp.StatusCode)
	})

	t.Run("get private incident metadata - part of channel", func(t *testing.T) {
		reset()

		testIncident := incident.Incident{
			ID:              "incidentID",
			CommanderUserID: "testUserID",
			TeamID:          "testTeamID",
			Name:            "incidentName",
			ChannelID:       "channelID",
			PostID:          "",
			PlaybookID:      "",
			Checklists:      []playbook.Checklist{},
		}

		testIncidentMetadata := incident.Metadata{
			ChannelName:        "theChannelName",
			ChannelDisplayName: "theChannelDisplayName",
			TeamName:           "ourAwesomeTeam",
			NumMembers:         11,
			TotalPosts:         42,
		}

		pluginAPI.On("GetChannel", testIncident.ChannelID).
			Return(&model.Channel{Type: model.CHANNEL_PRIVATE}, nil)
		pluginAPI.On("HasPermissionTo", mock.Anything, model.PERMISSION_MANAGE_SYSTEM).Return(false)
		pluginAPI.On("HasPermissionToChannel", "testUserID", testIncident.ChannelID, model.PERMISSION_READ_CHANNEL).
			Return(true)

		logger.EXPECT().Warnf(gomock.Any(), gomock.Any())

		incidentService.EXPECT().
			GetIncident("incidentID").
			Return(&testIncident, nil)

		incidentService.EXPECT().
			GetIncidentMetadata("incidentID").
			Return(&testIncidentMetadata, nil)

		testrecorder := httptest.NewRecorder()
		testreq, err := http.NewRequest("GET", "/api/v0/incidents/"+testIncident.ID+"/metadata", nil)
		testreq.Header.Add("Mattermost-User-ID", "testUserID")
		require.NoError(t, err)
		handler.ServeHTTP(testrecorder, testreq, "testpluginid")

		resp := testrecorder.Result()
		defer resp.Body.Close()
		assert.Equal(t, http.StatusOK, resp.StatusCode)

		var resultMetadata incident.Metadata
		err = json.NewDecoder(resp.Body).Decode(&resultMetadata)
		require.NoError(t, err)
		assert.Equal(t, testIncidentMetadata, resultMetadata)
	})

	t.Run("get public incident metadata - not part of channel or team", func(t *testing.T) {
		reset()

		testIncident := incident.Incident{
			ID:              "incidentID",
			CommanderUserID: "testUserID",
			TeamID:          "testTeamID",
			Name:            "incidentName",
			ChannelID:       "channelID",
			PostID:          "",
			PlaybookID:      "",
			Checklists:      nil,
		}

		pluginAPI.On("GetChannel", testIncident.ChannelID).
			Return(&model.Channel{Type: model.CHANNEL_OPEN, TeamId: testIncident.TeamID}, nil)
		pluginAPI.On("HasPermissionTo", mock.Anything, model.PERMISSION_MANAGE_SYSTEM).Return(false)
		pluginAPI.On("HasPermissionToChannel", "testUserID", testIncident.ChannelID, model.PERMISSION_READ_CHANNEL).
			Return(false)
		pluginAPI.On("HasPermissionToTeam", "testUserID", testIncident.TeamID, model.PERMISSION_LIST_TEAM_CHANNELS).
			Return(false)

		logger.EXPECT().Warnf(gomock.Any(), gomock.Any())

		incidentService.EXPECT().
			GetIncident("incidentID").
			Return(&testIncident, nil)

		testrecorder := httptest.NewRecorder()
		testreq, err := http.NewRequest("GET", "/api/v0/incidents/"+testIncident.ID+"/metadata", nil)
		testreq.Header.Add("Mattermost-User-ID", "testUserID")
		require.NoError(t, err)
		handler.ServeHTTP(testrecorder, testreq, "testpluginid")

		resp := testrecorder.Result()
		defer resp.Body.Close()
		assert.Equal(t, http.StatusForbidden, resp.StatusCode)
	})

	t.Run("get public incident metadata - not part of channel, but part of team", func(t *testing.T) {
		reset()

		testIncident := incident.Incident{
			ID:              "incidentID",
			CommanderUserID: "testUserID",
			TeamID:          "testTeamID",
			Name:            "incidentName",
			ChannelID:       "channelID",
			PostID:          "",
			PlaybookID:      "",
			Checklists:      []playbook.Checklist{},
		}

		testIncidentMetadata := incident.Metadata{
			ChannelName:        "theChannelName",
			ChannelDisplayName: "theChannelDisplayName",
			TeamName:           "ourAwesomeTeam",
			NumMembers:         11,
			TotalPosts:         42,
		}

		pluginAPI.On("GetChannel", testIncident.ChannelID).
			Return(&model.Channel{Type: model.CHANNEL_OPEN, TeamId: testIncident.TeamID}, nil)
		pluginAPI.On("HasPermissionTo", mock.Anything, model.PERMISSION_MANAGE_SYSTEM).Return(false)
		pluginAPI.On("HasPermissionToChannel", "testUserID", testIncident.ChannelID, model.PERMISSION_READ_CHANNEL).
			Return(false)
		pluginAPI.On("HasPermissionToTeam", "testUserID", testIncident.TeamID, model.PERMISSION_LIST_TEAM_CHANNELS).
			Return(true)

		logger.EXPECT().Warnf(gomock.Any(), gomock.Any())

		incidentService.EXPECT().
			GetIncident("incidentID").
			Return(&testIncident, nil)

		incidentService.EXPECT().
			GetIncidentMetadata("incidentID").
			Return(&testIncidentMetadata, nil)

		testrecorder := httptest.NewRecorder()
		testreq, err := http.NewRequest("GET", "/api/v0/incidents/"+testIncident.ID+"/metadata", nil)
		testreq.Header.Add("Mattermost-User-ID", "testUserID")
		require.NoError(t, err)
		handler.ServeHTTP(testrecorder, testreq, "testpluginid")

		resp := testrecorder.Result()
		defer resp.Body.Close()
		assert.Equal(t, http.StatusOK, resp.StatusCode)

		var resultMetadata incident.Metadata
		err = json.NewDecoder(resp.Body).Decode(&resultMetadata)
		require.NoError(t, err)
		assert.Equal(t, testIncidentMetadata, resultMetadata)
	})

	t.Run("get public incident metadata - part of channel", func(t *testing.T) {
		reset()

		testIncident := incident.Incident{
			ID:              "incidentID",
			CommanderUserID: "testUserID",
			TeamID:          "testTeamID",
			Name:            "incidentName",
			ChannelID:       "channelID",
			PostID:          "",
			PlaybookID:      "",
			Checklists:      []playbook.Checklist{},
		}

		testIncidentMetadata := incident.Metadata{
			ChannelName:        "theChannelName",
			ChannelDisplayName: "theChannelDisplayName",
			TeamName:           "ourAwesomeTeam",
			NumMembers:         11,
			TotalPosts:         42,
		}

		pluginAPI.On("GetChannel", testIncident.ChannelID).
			Return(&model.Channel{Type: model.CHANNEL_OPEN, TeamId: testIncident.TeamID}, nil)
		pluginAPI.On("HasPermissionTo", mock.Anything, model.PERMISSION_MANAGE_SYSTEM).Return(false)
		pluginAPI.On("HasPermissionToChannel", "testUserID", testIncident.ChannelID, model.PERMISSION_READ_CHANNEL).
			Return(true)

		logger.EXPECT().Warnf(gomock.Any(), gomock.Any())

		incidentService.EXPECT().
			GetIncident("incidentID").
			Return(&testIncident, nil)

		incidentService.EXPECT().
			GetIncidentMetadata("incidentID").
			Return(&testIncidentMetadata, nil)

		testrecorder := httptest.NewRecorder()
		testreq, err := http.NewRequest("GET", "/api/v0/incidents/"+testIncident.ID+"/metadata", nil)
		testreq.Header.Add("Mattermost-User-ID", "testUserID")
		require.NoError(t, err)
		handler.ServeHTTP(testrecorder, testreq, "testpluginid")

		resp := testrecorder.Result()
		defer resp.Body.Close()
		assert.Equal(t, http.StatusOK, resp.StatusCode)

		var resultMetadata incident.Metadata
		err = json.NewDecoder(resp.Body).Decode(&resultMetadata)
		require.NoError(t, err)
		assert.Equal(t, testIncidentMetadata, resultMetadata)
	})

	t.Run("get incidents", func(t *testing.T) {
		reset()

		incident1 := incident.Incident{
			ID:              "incidentID1",
			CommanderUserID: "testUserID1",
			TeamID:          "testTeamID1",
			Name:            "incidentName1",
			ChannelID:       "channelID1",
			Checklists:      []playbook.Checklist{},
			StatusPosts:     []incident.StatusPost{},
<<<<<<< HEAD
			InvitedUserIDs:  []string{},
=======
			TimelineEvents:  []incident.TimelineEvent{},
>>>>>>> 73319db1
		}

		pluginAPI.On("HasPermissionTo", mock.Anything, model.PERMISSION_MANAGE_SYSTEM).Return(false)
		pluginAPI.On("HasPermissionToChannel", mock.Anything, mock.Anything, model.PERMISSION_READ_CHANNEL).Return(true)
		pluginAPI.On("HasPermissionToTeam", mock.Anything, mock.Anything, model.PERMISSION_LIST_TEAM_CHANNELS).Return(true)
		result := &incident.GetIncidentsResults{
			TotalCount: 100,
			PageCount:  200,
			HasMore:    true,
			Items:      []incident.Incident{incident1},
		}
		incidentService.EXPECT().GetIncidents(gomock.Any(), gomock.Any()).Return(result, nil)

		testrecorder := httptest.NewRecorder()
		testreq, err := http.NewRequest("GET", "/api/v0/incidents?team_id=testTeamID1", nil)
		testreq.Header.Add("Mattermost-User-ID", "testUserID")
		require.NoError(t, err)
		handler.ServeHTTP(testrecorder, testreq, "testpluginid")

		resp := testrecorder.Result()
		defer resp.Body.Close()
		assert.Equal(t, http.StatusOK, resp.StatusCode)

		var actualList incident.GetIncidentsResults
		err = json.NewDecoder(resp.Body).Decode(&actualList)
		require.NoError(t, err)
		expectedList := incident.GetIncidentsResults{
			TotalCount: 100,
			PageCount:  200,
			HasMore:    true,
			Items:      []incident.Incident{incident1},
		}
		assert.Equal(t, expectedList, actualList)
	})

	t.Run("get empty list of incidents", func(t *testing.T) {
		reset()

		pluginAPI.On("HasPermissionToTeam", mock.Anything, mock.Anything, model.PERMISSION_LIST_TEAM_CHANNELS).Return(false)

		testrecorder := httptest.NewRecorder()
		testreq, err := http.NewRequest("GET", "/api/v0/incidents?team_id=non-existent", nil)
		testreq.Header.Add("Mattermost-User-ID", "testUserID")
		require.NoError(t, err)
		handler.ServeHTTP(testrecorder, testreq, "testpluginid")

		resp := testrecorder.Result()
		defer resp.Body.Close()
		assert.Equal(t, http.StatusForbidden, resp.StatusCode)
	})

	t.Run("checklist autocomplete for a channel without permission to view", func(t *testing.T) {
		reset()

		testIncident := incident.Incident{
			ID:              "incidentID",
			CommanderUserID: "testUserID",
			TeamID:          "testTeamID",
			Name:            "incidentName",
			ChannelID:       "channelID",
		}

		incidentService.EXPECT().GetIncidentIDForChannel(testIncident.ChannelID).Return(testIncident.ID, nil)
		pluginAPI.On("HasPermissionTo", mock.Anything, model.PERMISSION_MANAGE_SYSTEM).Return(false)
		incidentService.EXPECT().GetIncident(testIncident.ID).Return(&testIncident, nil)
		pluginAPI.On("HasPermissionToChannel", mock.Anything, mock.Anything, model.PERMISSION_READ_CHANNEL).Return(false)
		pluginAPI.On("GetChannel", mock.Anything).Return(&model.Channel{Type: model.CHANNEL_PRIVATE}, nil)

		testrecorder := httptest.NewRecorder()
		testreq, err := http.NewRequest("GET", "/api/v0/incidents/checklist-autocomplete?channel_id="+testIncident.ChannelID, nil)
		testreq.Header.Add("Mattermost-User-ID", "testUserID")
		require.NoError(t, err)
		handler.ServeHTTP(testrecorder, testreq, "testpluginid")

		resp := testrecorder.Result()
		defer resp.Body.Close()
		assert.Equal(t, http.StatusForbidden, resp.StatusCode)
	})
}<|MERGE_RESOLUTION|>--- conflicted
+++ resolved
@@ -645,11 +645,8 @@
 			ChannelID:       "channelID",
 			Checklists:      []playbook.Checklist{},
 			StatusPosts:     []incident.StatusPost{},
-<<<<<<< HEAD
 			InvitedUserIDs:  []string{},
-=======
 			TimelineEvents:  []incident.TimelineEvent{},
->>>>>>> 73319db1
 		}
 
 		pluginAPI.On("HasPermissionTo", mock.Anything, model.PERMISSION_MANAGE_SYSTEM).Return(false)
@@ -785,11 +782,8 @@
 			PlaybookID:      "",
 			Checklists:      []playbook.Checklist{},
 			StatusPosts:     []incident.StatusPost{},
-<<<<<<< HEAD
 			InvitedUserIDs:  []string{},
-=======
 			TimelineEvents:  []incident.TimelineEvent{},
->>>>>>> 73319db1
 		}
 
 		pluginAPI.On("GetChannel", testIncident.ChannelID).
@@ -873,11 +867,8 @@
 			PlaybookID:      "",
 			Checklists:      []playbook.Checklist{},
 			StatusPosts:     []incident.StatusPost{},
-<<<<<<< HEAD
 			InvitedUserIDs:  []string{},
-=======
 			TimelineEvents:  []incident.TimelineEvent{},
->>>>>>> 73319db1
 		}
 
 		pluginAPI.On("GetChannel", testIncident.ChannelID).
@@ -923,11 +914,8 @@
 			PlaybookID:      "",
 			Checklists:      []playbook.Checklist{},
 			StatusPosts:     []incident.StatusPost{},
-<<<<<<< HEAD
 			InvitedUserIDs:  []string{},
-=======
 			TimelineEvents:  []incident.TimelineEvent{},
->>>>>>> 73319db1
 		}
 
 		pluginAPI.On("GetChannel", testIncident.ChannelID).
@@ -1209,11 +1197,8 @@
 			ChannelID:       "channelID1",
 			Checklists:      []playbook.Checklist{},
 			StatusPosts:     []incident.StatusPost{},
-<<<<<<< HEAD
 			InvitedUserIDs:  []string{},
-=======
 			TimelineEvents:  []incident.TimelineEvent{},
->>>>>>> 73319db1
 		}
 
 		pluginAPI.On("HasPermissionTo", mock.Anything, model.PERMISSION_MANAGE_SYSTEM).Return(false)
