--- conflicted
+++ resolved
@@ -629,20 +629,9 @@
 			TeamID:          "testTeamID",
 			Name:            "incidentName",
 			ChannelID:       "channelID",
-<<<<<<< HEAD
-		}
-
-		testIncident := incident.Incident{
-			Header:        testIncidentHeader,
-			Checklists:    []playbook.Checklist{},
-			StatusPostIDs: []string{},
-			StatusPosts:   []incident.StatusPost{},
-=======
-			ActiveStage:     incident.NoActiveStage,
 			Checklists:      []playbook.Checklist{},
 			StatusPostIDs:   []string{},
 			StatusPosts:     []incident.StatusPost{},
->>>>>>> ddd824c0
 		}
 
 		pluginAPI.On("HasPermissionTo", mock.Anything, model.PERMISSION_MANAGE_SYSTEM).Return(false)
@@ -732,28 +721,14 @@
 		reset()
 
 		testIncident := incident.Incident{
-<<<<<<< HEAD
-			Header: incident.Header{
-				ID:              "incidentID",
-				CommanderUserID: "testUserID",
-				TeamID:          "testTeamID",
-				Name:            "incidentName",
-				ChannelID:       "channelID",
-			},
-			PostID:     "",
-			PlaybookID: "",
-			Checklists: nil,
-=======
 			ID:              "incidentID",
 			CommanderUserID: "testUserID",
 			TeamID:          "testTeamID",
 			Name:            "incidentName",
 			ChannelID:       "channelID",
-			ActiveStage:     incident.NoActiveStage,
 			PostID:          "",
 			PlaybookID:      "",
 			Checklists:      nil,
->>>>>>> ddd824c0
 		}
 
 		pluginAPI.On("GetChannel", testIncident.ChannelID).
@@ -783,32 +758,16 @@
 		reset()
 
 		testIncident := incident.Incident{
-<<<<<<< HEAD
-			Header: incident.Header{
-				ID:              "incidentID",
-				CommanderUserID: "testUserID",
-				TeamID:          "testTeamID",
-				Name:            "incidentName",
-				ChannelID:       "channelID",
-			},
-			PostID:        "",
-			PlaybookID:    "",
-			Checklists:    []playbook.Checklist{},
-			StatusPostIDs: []string{},
-			StatusPosts:   []incident.StatusPost{},
-=======
 			ID:              "incidentID",
 			CommanderUserID: "testUserID",
 			TeamID:          "testTeamID",
 			Name:            "incidentName",
 			ChannelID:       "channelID",
-			ActiveStage:     incident.NoActiveStage,
 			PostID:          "",
 			PlaybookID:      "",
 			Checklists:      []playbook.Checklist{},
 			StatusPostIDs:   []string{},
 			StatusPosts:     []incident.StatusPost{},
->>>>>>> ddd824c0
 		}
 
 		pluginAPI.On("GetChannel", testIncident.ChannelID).
@@ -843,28 +802,14 @@
 		reset()
 
 		testIncident := incident.Incident{
-<<<<<<< HEAD
-			Header: incident.Header{
-				ID:              "incidentID",
-				CommanderUserID: "testUserID",
-				TeamID:          "testTeamID",
-				Name:            "incidentName",
-				ChannelID:       "channelID",
-			},
-			PostID:     "",
-			PlaybookID: "",
-			Checklists: nil,
-=======
 			ID:              "incidentID",
 			CommanderUserID: "testUserID",
 			TeamID:          "testTeamID",
 			Name:            "incidentName",
 			ChannelID:       "channelID",
-			ActiveStage:     incident.NoActiveStage,
 			PostID:          "",
 			PlaybookID:      "",
 			Checklists:      nil,
->>>>>>> ddd824c0
 		}
 
 		pluginAPI.On("GetChannel", testIncident.ChannelID).
@@ -896,32 +841,16 @@
 		reset()
 
 		testIncident := incident.Incident{
-<<<<<<< HEAD
-			Header: incident.Header{
-				ID:              "incidentID",
-				CommanderUserID: "testUserID",
-				TeamID:          "testTeamID",
-				Name:            "incidentName",
-				ChannelID:       "channelID",
-			},
-			PostID:        "",
-			PlaybookID:    "",
-			Checklists:    []playbook.Checklist{},
-			StatusPostIDs: []string{},
-			StatusPosts:   []incident.StatusPost{},
-=======
 			ID:              "incidentID",
 			CommanderUserID: "testUserID",
 			TeamID:          "testTeamID",
 			Name:            "incidentName",
 			ChannelID:       "channelID",
-			ActiveStage:     incident.NoActiveStage,
 			PostID:          "",
 			PlaybookID:      "",
 			Checklists:      []playbook.Checklist{},
 			StatusPostIDs:   []string{},
 			StatusPosts:     []incident.StatusPost{},
->>>>>>> ddd824c0
 		}
 
 		pluginAPI.On("GetChannel", testIncident.ChannelID).
@@ -958,32 +887,16 @@
 		reset()
 
 		testIncident := incident.Incident{
-<<<<<<< HEAD
-			Header: incident.Header{
-				ID:              "incidentID",
-				CommanderUserID: "testUserID",
-				TeamID:          "testTeamID",
-				Name:            "incidentName",
-				ChannelID:       "channelID",
-			},
-			PostID:        "",
-			PlaybookID:    "",
-			Checklists:    []playbook.Checklist{},
-			StatusPostIDs: []string{},
-			StatusPosts:   []incident.StatusPost{},
-=======
 			ID:              "incidentID",
 			CommanderUserID: "testUserID",
 			TeamID:          "testTeamID",
 			Name:            "incidentName",
 			ChannelID:       "channelID",
-			ActiveStage:     incident.NoActiveStage,
 			PostID:          "",
 			PlaybookID:      "",
 			Checklists:      []playbook.Checklist{},
 			StatusPostIDs:   []string{},
 			StatusPosts:     []incident.StatusPost{},
->>>>>>> ddd824c0
 		}
 
 		pluginAPI.On("GetChannel", testIncident.ChannelID).
@@ -1018,28 +931,14 @@
 		reset()
 
 		testIncident := incident.Incident{
-<<<<<<< HEAD
-			Header: incident.Header{
-				ID:              "incidentID",
-				CommanderUserID: "testUserID",
-				TeamID:          "testTeamID",
-				Name:            "incidentName",
-				ChannelID:       "channelID",
-			},
-			PostID:     "",
-			PlaybookID: "",
-			Checklists: nil,
-=======
 			ID:              "incidentID",
 			CommanderUserID: "testUserID",
 			TeamID:          "testTeamID",
 			Name:            "incidentName",
 			ChannelID:       "channelID",
-			ActiveStage:     incident.NoActiveStage,
 			PostID:          "",
 			PlaybookID:      "",
 			Checklists:      nil,
->>>>>>> ddd824c0
 		}
 
 		pluginAPI.On("GetChannel", testIncident.ChannelID).
@@ -1069,28 +968,14 @@
 		reset()
 
 		testIncident := incident.Incident{
-<<<<<<< HEAD
-			Header: incident.Header{
-				ID:              "incidentID",
-				CommanderUserID: "testUserID",
-				TeamID:          "testTeamID",
-				Name:            "incidentName",
-				ChannelID:       "channelID",
-			},
-			PostID:     "",
-			PlaybookID: "",
-			Checklists: []playbook.Checklist{},
-=======
 			ID:              "incidentID",
 			CommanderUserID: "testUserID",
 			TeamID:          "testTeamID",
 			Name:            "incidentName",
 			ChannelID:       "channelID",
-			ActiveStage:     incident.NoActiveStage,
 			PostID:          "",
 			PlaybookID:      "",
 			Checklists:      []playbook.Checklist{},
->>>>>>> ddd824c0
 		}
 
 		testIncidentMetadata := incident.Metadata{
@@ -1137,28 +1022,14 @@
 		reset()
 
 		testIncident := incident.Incident{
-<<<<<<< HEAD
-			Header: incident.Header{
-				ID:              "incidentID",
-				CommanderUserID: "testUserID",
-				TeamID:          "testTeamID",
-				Name:            "incidentName",
-				ChannelID:       "channelID",
-			},
-			PostID:     "",
-			PlaybookID: "",
-			Checklists: nil,
-=======
 			ID:              "incidentID",
 			CommanderUserID: "testUserID",
 			TeamID:          "testTeamID",
 			Name:            "incidentName",
 			ChannelID:       "channelID",
-			ActiveStage:     incident.NoActiveStage,
 			PostID:          "",
 			PlaybookID:      "",
 			Checklists:      nil,
->>>>>>> ddd824c0
 		}
 
 		pluginAPI.On("GetChannel", testIncident.ChannelID).
@@ -1190,28 +1061,14 @@
 		reset()
 
 		testIncident := incident.Incident{
-<<<<<<< HEAD
-			Header: incident.Header{
-				ID:              "incidentID",
-				CommanderUserID: "testUserID",
-				TeamID:          "testTeamID",
-				Name:            "incidentName",
-				ChannelID:       "channelID",
-			},
-			PostID:     "",
-			PlaybookID: "",
-			Checklists: []playbook.Checklist{},
-=======
 			ID:              "incidentID",
 			CommanderUserID: "testUserID",
 			TeamID:          "testTeamID",
 			Name:            "incidentName",
 			ChannelID:       "channelID",
-			ActiveStage:     incident.NoActiveStage,
 			PostID:          "",
 			PlaybookID:      "",
 			Checklists:      []playbook.Checklist{},
->>>>>>> ddd824c0
 		}
 
 		testIncidentMetadata := incident.Metadata{
@@ -1314,28 +1171,14 @@
 		reset()
 
 		incident1 := incident.Incident{
-<<<<<<< HEAD
-			Header: incident.Header{
-				ID:              "incidentID1",
-				CommanderUserID: "testUserID1",
-				TeamID:          "testTeamID1",
-				Name:            "incidentName1",
-				ChannelID:       "channelID1",
-			},
-			Checklists:    []playbook.Checklist{},
-			StatusPostIDs: []string{},
-			StatusPosts:   []incident.StatusPost{},
-=======
 			ID:              "incidentID1",
 			CommanderUserID: "testUserID1",
 			TeamID:          "testTeamID1",
 			Name:            "incidentName1",
 			ChannelID:       "channelID1",
-			ActiveStage:     incident.NoActiveStage,
 			Checklists:      []playbook.Checklist{},
 			StatusPostIDs:   []string{},
 			StatusPosts:     []incident.StatusPost{},
->>>>>>> ddd824c0
 		}
 
 		pluginAPI.On("HasPermissionTo", mock.Anything, model.PERMISSION_MANAGE_SYSTEM).Return(false)
@@ -1415,206 +1258,6 @@
 		assert.Equal(t, http.StatusForbidden, resp.StatusCode)
 	})
 }
-
-<<<<<<< HEAD
-=======
-func TestChangeActiveStage(t *testing.T) {
-	var mockCtrl *gomock.Controller
-	var handler *Handler
-	var poster *mock_poster.MockPoster
-	var logger *mock_poster.MockLogger
-	var playbookService *mock_playbook.MockService
-	var incidentService *mock_incident.MockService
-	var pluginAPI *plugintest.API
-	var client *pluginapi.Client
-
-	reset := func() {
-		mockCtrl = gomock.NewController(t)
-		handler = NewHandler()
-		poster = mock_poster.NewMockPoster(mockCtrl)
-		logger = mock_poster.NewMockLogger(mockCtrl)
-		playbookService = mock_playbook.NewMockService(mockCtrl)
-		incidentService = mock_incident.NewMockService(mockCtrl)
-		pluginAPI = &plugintest.API{}
-		client = pluginapi.NewClient(pluginAPI)
-		NewIncidentHandler(handler.APIRouter, incidentService, playbookService, client, poster, logger)
-	}
-
-	pInt := func(n int) *int {
-		return &n
-	}
-
-	testID := "incidentid"
-
-	playbookWithChecklists := func(num int) *playbook.Playbook {
-		checklists := make([]playbook.Checklist, num)
-		for i := 0; i < num; i++ {
-			checklists[i] = playbook.Checklist{
-				Title: fmt.Sprintf("Title - %d", i),
-				Items: []playbook.ChecklistItem{},
-			}
-		}
-
-		return &playbook.Playbook{
-			ID:                   "playbookid",
-			Title:                "My Playbook",
-			TeamID:               "testTeamID",
-			CreatePublicIncident: true,
-			Checklists:           checklists,
-		}
-	}
-
-	testData := []struct {
-		testName             string
-		oldIncident          incident.Incident
-		updateOptions        incident.UpdateOptions
-		getExpectedIncident  func(incident.Incident) *incident.Incident
-		changeActiveStageErr error
-		expectedStatus       int
-	}{
-		{
-			testName: "change to a valid active stage",
-			oldIncident: incident.Incident{
-				ID:              testID,
-				CommanderUserID: "userid",
-				TeamID:          "teamid",
-				Name:            "incidentName",
-				ActiveStage:     0,
-				PlaybookID:      playbookWithChecklists(2).ID,
-				Checklists:      playbookWithChecklists(2).Checklists,
-				StatusPostIDs:   []string{},
-				StatusPosts:     []incident.StatusPost{},
-			},
-			updateOptions: incident.UpdateOptions{ActiveStage: pInt(1)},
-			getExpectedIncident: func(old incident.Incident) *incident.Incident {
-				old.ActiveStage = 1
-				return &old
-			},
-			changeActiveStageErr: nil,
-			expectedStatus:       http.StatusOK,
-		},
-		{
-			testName: "change to the same active stage",
-			oldIncident: incident.Incident{
-				ID:              testID,
-				CommanderUserID: "userid",
-				TeamID:          "teamid",
-				Name:            "incidentName",
-				ActiveStage:     0,
-				PlaybookID:      playbookWithChecklists(2).ID,
-				Checklists:      playbookWithChecklists(2).Checklists,
-				StatusPostIDs:   []string{},
-				StatusPosts:     []incident.StatusPost{},
-			},
-			updateOptions: incident.UpdateOptions{ActiveStage: pInt(0)},
-			getExpectedIncident: func(old incident.Incident) *incident.Incident {
-				return &old
-			},
-			changeActiveStageErr: nil,
-			expectedStatus:       http.StatusOK,
-		},
-		{
-			testName: "change to an invalid stage",
-			oldIncident: incident.Incident{
-				ID:              testID,
-				CommanderUserID: "userid",
-				TeamID:          "teamid",
-				Name:            "incidentName",
-				ActiveStage:     0,
-				PlaybookID:      playbookWithChecklists(1).ID,
-				Checklists:      playbookWithChecklists(1).Checklists,
-				StatusPostIDs:   []string{},
-				StatusPosts:     []incident.StatusPost{},
-			},
-			updateOptions: incident.UpdateOptions{ActiveStage: pInt(10)},
-			getExpectedIncident: func(old incident.Incident) *incident.Incident {
-				return &old
-			},
-			changeActiveStageErr: errors.Errorf("index %d out of bounds: incident %s has %d stages", 10, testID, 1),
-			expectedStatus:       http.StatusInternalServerError,
-		},
-		{
-			testName: "change with nil update value",
-			oldIncident: incident.Incident{
-				ID:              testID,
-				CommanderUserID: "userid",
-				TeamID:          "teamid",
-				Name:            "incidentName",
-				ActiveStage:     0,
-				PlaybookID:      playbookWithChecklists(1).ID,
-				Checklists:      playbookWithChecklists(1).Checklists,
-				StatusPostIDs:   []string{},
-				StatusPosts:     []incident.StatusPost{},
-			},
-			updateOptions: incident.UpdateOptions{ActiveStage: nil},
-			getExpectedIncident: func(old incident.Incident) *incident.Incident {
-				return &old
-			},
-			changeActiveStageErr: errors.Errorf("index %d out of bounds: incident %s has %d stages", 10, testID, 1),
-			expectedStatus:       http.StatusOK,
-		},
-	}
-
-	for _, data := range testData {
-		t.Run(data.testName, func(t *testing.T) {
-			reset()
-
-			// Mock underlying plugin API calls, granting all permissions
-			pluginAPI.On("GetChannel", mock.Anything).
-				Return(&model.Channel{}, nil)
-			pluginAPI.On("HasPermissionTo", mock.Anything, model.PERMISSION_MANAGE_SYSTEM).Return(false)
-			pluginAPI.On("HasPermissionToChannel", mock.Anything, mock.Anything, model.PERMISSION_READ_CHANNEL).
-				Return(true)
-			pluginAPI.On("HasPermissionToTeam", mock.Anything, mock.Anything, model.PERMISSION_LIST_TEAM_CHANNELS).
-				Return(true)
-
-			// Verify that the websocket event is published and that the ephemeral post is sent
-			poster.EXPECT().
-				PublishWebsocketEventToUser(gomock.Any(), gomock.Any(), gomock.Any())
-			poster.EXPECT().
-				EphemeralPost(gomock.Any(), gomock.Any(), gomock.Any())
-
-			// Mock retrieval of the old incident
-			incidentService.EXPECT().
-				GetIncident(data.oldIncident.ID).
-				Return(&data.oldIncident, nil).
-				AnyTimes()
-
-			// Mock the main call to ChangeActiveStage iff the passed ActiveStage is set
-			expectedIncident := data.getExpectedIncident(data.oldIncident)
-			if data.updateOptions.ActiveStage != nil {
-				incidentService.EXPECT().
-					ChangeActiveStage(data.oldIncident.ID, "testUserID", *data.updateOptions.ActiveStage).
-					Return(expectedIncident, data.changeActiveStageErr).
-					Times(1)
-			}
-
-			// Finally, make the request with all data provided
-			testrecorder := httptest.NewRecorder()
-			updatesJSON, err := json.Marshal(data.updateOptions)
-			require.NoError(t, err)
-			testreq, err := http.NewRequest("PATCH", "/api/v0/incidents/"+data.oldIncident.ID, bytes.NewBuffer(updatesJSON))
-			testreq.Header.Add("Mattermost-User-ID", "testUserID")
-			require.NoError(t, err)
-			handler.ServeHTTP(testrecorder, testreq, "testpluginid")
-
-			// Read the response
-			resp := testrecorder.Result()
-			defer resp.Body.Close()
-			assert.Equal(t, data.expectedStatus, resp.StatusCode)
-
-			// Verify that the response equals the expected data in successful requests
-			if data.expectedStatus == http.StatusOK {
-				var returnedIncident incident.Incident
-				err = json.NewDecoder(resp.Body).Decode(&returnedIncident)
-				require.NoError(t, err)
-				assert.Equal(t, *expectedIncident, returnedIncident)
-			}
-		})
-	}
-}
-
->>>>>>> ddd824c0
 func TestEndIncident(t *testing.T) {
 	var mockCtrl *gomock.Controller
 	var handler *Handler
