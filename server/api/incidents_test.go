package api

import (
	"bytes"
	"encoding/json"
	"net/http"
	"net/http/httptest"
	"testing"

	"github.com/golang/mock/gomock"
	"github.com/mattermost/mattermost-server/v5/model"
	"github.com/mattermost/mattermost-server/v5/plugin/plugintest"
	"github.com/pkg/errors"
	"github.com/stretchr/testify/assert"
	"github.com/stretchr/testify/mock"
	"github.com/stretchr/testify/require"

	pluginapi "github.com/mattermost/mattermost-plugin-api"

	mock_poster "github.com/mattermost/mattermost-plugin-incident-collaboration/server/bot/mocks"
	"github.com/mattermost/mattermost-plugin-incident-collaboration/server/incident"
	mock_incident "github.com/mattermost/mattermost-plugin-incident-collaboration/server/incident/mocks"
	"github.com/mattermost/mattermost-plugin-incident-collaboration/server/playbook"
	mock_playbook "github.com/mattermost/mattermost-plugin-incident-collaboration/server/playbook/mocks"
)

func TestIncidents(t *testing.T) {
	var mockCtrl *gomock.Controller
	var handler *Handler
	var poster *mock_poster.MockPoster
	var logger *mock_poster.MockLogger
	var playbookService *mock_playbook.MockService
	var incidentService *mock_incident.MockService
	var pluginAPI *plugintest.API
	var client *pluginapi.Client

	reset := func() {
		mockCtrl = gomock.NewController(t)
		handler = NewHandler()
		poster = mock_poster.NewMockPoster(mockCtrl)
		logger = mock_poster.NewMockLogger(mockCtrl)
		playbookService = mock_playbook.NewMockService(mockCtrl)
		incidentService = mock_incident.NewMockService(mockCtrl)
		pluginAPI = &plugintest.API{}
		client = pluginapi.NewClient(pluginAPI)
		NewIncidentHandler(handler.APIRouter, incidentService, playbookService, client, poster, logger)
	}

	t.Run("create valid incident from dialog", func(t *testing.T) {
		reset()

		withid := playbook.Playbook{
			ID:                   "playbookid1",
			Title:                "My Playbook",
			TeamID:               "testTeamID",
			CreatePublicIncident: true,
			MemberIDs:            []string{"testUserID"},
		}

		dialogRequest := model.SubmitDialogRequest{
			TeamId: "testTeamID",
			UserId: "testUserID",
			State:  "{}",
			Submission: map[string]interface{}{
				incident.DialogFieldPlaybookIDKey: "playbookid1",
				incident.DialogFieldNameKey:       "incidentName",
			},
		}

		playbookService.EXPECT().
			Get("playbookid1").
			Return(withid, nil).
			Times(1)

		i := incident.Incident{
			CommanderUserID: dialogRequest.UserId,
			TeamID:          dialogRequest.TeamId,
			Name:            "incidentName",
			PlaybookID:      "playbookid1",
		}
		retI := i
		retI.ChannelID = "channelID"
		pluginAPI.On("GetChannel", mock.Anything).Return(&model.Channel{}, nil)
		pluginAPI.On("HasPermissionToTeam", "testUserID", "testTeamID", model.PERMISSION_CREATE_PUBLIC_CHANNEL).Return(true)
		pluginAPI.On("HasPermissionToTeam", "testUserID", "testTeamID", model.PERMISSION_LIST_TEAM_CHANNELS).Return(true)
		poster.EXPECT().PublishWebsocketEventToUser(gomock.Any(), gomock.Any(), gomock.Any())
		poster.EXPECT().EphemeralPost(gomock.Any(), gomock.Any(), gomock.Any())
		incidentService.EXPECT().CreateIncident(&i, "testUserID", true).Return(&retI, nil)

		testrecorder := httptest.NewRecorder()
		testreq, err := http.NewRequest("POST", "/api/v0/incidents/dialog", bytes.NewBuffer(dialogRequest.ToJson()))
		testreq.Header.Add("Mattermost-User-ID", "testUserID")
		require.NoError(t, err)
		handler.ServeHTTP(testrecorder, testreq, "testpluginid")

		resp := testrecorder.Result()
		defer resp.Body.Close()
		assert.Equal(t, http.StatusCreated, resp.StatusCode)
	})

	t.Run("create valid incident from dialog with description", func(t *testing.T) {
		reset()

		withid := playbook.Playbook{
			ID:                   "playbookid1",
			Title:                "My Playbook",
			TeamID:               "testTeamID",
			CreatePublicIncident: true,
			MemberIDs:            []string{"testUserID"},
		}

		dialogRequest := model.SubmitDialogRequest{
			TeamId: "testTeamID",
			UserId: "testUserID",
			State:  "{}",
			Submission: map[string]interface{}{
				incident.DialogFieldPlaybookIDKey:  "playbookid1",
				incident.DialogFieldNameKey:        "incidentName",
				incident.DialogFieldDescriptionKey: "description",
			},
		}

		playbookService.EXPECT().
			Get("playbookid1").
			Return(withid, nil).
			Times(1)

		i := incident.Incident{
			CommanderUserID: dialogRequest.UserId,
			TeamID:          dialogRequest.TeamId,
			Name:            "incidentName",
			Description:     "description",
			PlaybookID:      withid.ID,
			Checklists:      withid.Checklists,
		}
		retI := i
		retI.ChannelID = "channelID"
		pluginAPI.On("GetChannel", mock.Anything).Return(&model.Channel{}, nil)
		pluginAPI.On("HasPermissionToTeam", "testUserID", "testTeamID", model.PERMISSION_CREATE_PUBLIC_CHANNEL).Return(true)
		pluginAPI.On("HasPermissionToTeam", "testUserID", "testTeamID", model.PERMISSION_LIST_TEAM_CHANNELS).Return(true)
		poster.EXPECT().PublishWebsocketEventToUser(gomock.Any(), gomock.Any(), gomock.Any())
		poster.EXPECT().EphemeralPost(gomock.Any(), gomock.Any(), gomock.Any())
		incidentService.EXPECT().CreateIncident(&i, "testUserID", true).Return(&retI, nil)

		testrecorder := httptest.NewRecorder()
		testreq, err := http.NewRequest("POST", "/api/v0/incidents/dialog", bytes.NewBuffer(dialogRequest.ToJson()))
		testreq.Header.Add("Mattermost-User-ID", "testUserID")
		require.NoError(t, err)
		handler.ServeHTTP(testrecorder, testreq, "testpluginid")

		resp := testrecorder.Result()
		defer resp.Body.Close()
		assert.Equal(t, http.StatusCreated, resp.StatusCode)
	})

	t.Run("create incident from dialog - no permissions for public channels", func(t *testing.T) {
		reset()

		withid := playbook.Playbook{
			ID:                   "playbookid1",
			Title:                "My Playbook",
			TeamID:               "testTeamID",
			CreatePublicIncident: true,
			MemberIDs:            []string{"testUserID"},
		}

		dialogRequest := model.SubmitDialogRequest{
			TeamId: "testTeamID",
			UserId: "testUserID",
			State:  "{}",
			Submission: map[string]interface{}{
				incident.DialogFieldPlaybookIDKey: "playbookid1",
				incident.DialogFieldNameKey:       "incidentName",
			},
		}

		playbookService.EXPECT().
			Get("playbookid1").
			Return(withid, nil).
			Times(1)

		i := incident.Incident{
			CommanderUserID: dialogRequest.UserId,
			TeamID:          dialogRequest.TeamId,
			Name:            "incidentName",
			PlaybookID:      withid.ID,
			Checklists:      withid.Checklists,
		}
		retI := i
		retI.ChannelID = "channelID"
		pluginAPI.On("GetChannel", mock.Anything).Return(&model.Channel{}, nil)
		pluginAPI.On("HasPermissionToTeam", "testUserID", "testTeamID", model.PERMISSION_LIST_TEAM_CHANNELS).Return(true)
		pluginAPI.On("HasPermissionToTeam", "testUserID", "testTeamID", model.PERMISSION_CREATE_PUBLIC_CHANNEL).Return(false)

		testrecorder := httptest.NewRecorder()
		testreq, err := http.NewRequest("POST", "/api/v0/incidents/dialog", bytes.NewBuffer(dialogRequest.ToJson()))
		testreq.Header.Add("Mattermost-User-ID", "testUserID")
		require.NoError(t, err)
		handler.ServeHTTP(testrecorder, testreq, "testpluginid")

		resp := testrecorder.Result()
		defer resp.Body.Close()
		assert.Equal(t, http.StatusOK, resp.StatusCode)

		var dialogResp model.SubmitDialogResponse
		err = json.NewDecoder(resp.Body).Decode(&dialogResp)
		require.Nil(t, err)

		expectedDialogResp := model.SubmitDialogResponse{
			Errors: map[string]string{
				"incidentName": "You are not able to create a public channel: permissions error",
			},
		}

		require.Equal(t, expectedDialogResp, dialogResp)
	})

	t.Run("create incident from dialog - no permissions for public channels", func(t *testing.T) {
		reset()

		withid := playbook.Playbook{
			ID:                   "playbookid1",
			Title:                "My Playbook",
			TeamID:               "testTeamID",
			CreatePublicIncident: false,
			MemberIDs:            []string{"testUserID"},
		}

		dialogRequest := model.SubmitDialogRequest{
			TeamId: "testTeamID",
			UserId: "testUserID",
			State:  "{}",
			Submission: map[string]interface{}{
				incident.DialogFieldPlaybookIDKey: "playbookid1",
				incident.DialogFieldNameKey:       "incidentName",
			},
		}

		playbookService.EXPECT().
			Get("playbookid1").
			Return(withid, nil).
			Times(1)

		i := incident.Incident{
			CommanderUserID: dialogRequest.UserId,
			TeamID:          dialogRequest.TeamId,
			Name:            "incidentName",
			PlaybookID:      withid.ID,
			Checklists:      withid.Checklists,
		}
		retI := i
		retI.ChannelID = "channelID"
		pluginAPI.On("GetChannel", mock.Anything).Return(&model.Channel{}, nil)
		pluginAPI.On("HasPermissionToTeam", "testUserID", "testTeamID", model.PERMISSION_LIST_TEAM_CHANNELS).Return(true)
		pluginAPI.On("HasPermissionToTeam", "testUserID", "testTeamID", model.PERMISSION_CREATE_PRIVATE_CHANNEL).Return(false)

		testrecorder := httptest.NewRecorder()
		testreq, err := http.NewRequest("POST", "/api/v0/incidents/dialog", bytes.NewBuffer(dialogRequest.ToJson()))
		testreq.Header.Add("Mattermost-User-ID", "testUserID")
		require.NoError(t, err)
		handler.ServeHTTP(testrecorder, testreq, "testpluginid")

		resp := testrecorder.Result()
		defer resp.Body.Close()
		assert.Equal(t, http.StatusOK, resp.StatusCode)

		var dialogResp model.SubmitDialogResponse
		err = json.NewDecoder(resp.Body).Decode(&dialogResp)
		require.Nil(t, err)

		expectedDialogResp := model.SubmitDialogResponse{
			Errors: map[string]string{
				"incidentName": "You are not able to create a private channel: permissions error",
			},
		}

		require.Equal(t, expectedDialogResp, dialogResp)
	})

	t.Run("create incident from dialog - dialog request userID doesn't match requester's id", func(t *testing.T) {
		reset()

		withid := playbook.Playbook{
			ID:                   "playbookid1",
			Title:                "My Playbook",
			TeamID:               "testTeamID",
			CreatePublicIncident: true,
			MemberIDs:            []string{"testUserID"},
		}

		dialogRequest := model.SubmitDialogRequest{
			TeamId: "testTeamID",
			UserId: "fakeUserID",
			State:  "{}",
			Submission: map[string]interface{}{
				incident.DialogFieldPlaybookIDKey: "playbookid1",
				incident.DialogFieldNameKey:       "incidentName",
			},
		}

		playbookService.EXPECT().
			Get("playbookid1").
			Return(withid, nil).
			Times(1)

		i := incident.Incident{
			CommanderUserID: dialogRequest.UserId,
			TeamID:          dialogRequest.TeamId,
			Name:            "incidentName",
			PlaybookID:      withid.ID,
			Checklists:      withid.Checklists,
		}
		retI := i
		retI.ChannelID = "channelID"

		testrecorder := httptest.NewRecorder()
		testreq, err := http.NewRequest("POST", "/api/v0/incidents/dialog", bytes.NewBuffer(dialogRequest.ToJson()))
		testreq.Header.Add("Mattermost-User-ID", "testUserID")
		require.NoError(t, err)
		handler.ServeHTTP(testrecorder, testreq, "testpluginid")

		resp := testrecorder.Result()
		defer resp.Body.Close()
		assert.Equal(t, http.StatusBadRequest, resp.StatusCode)

		var res struct{ Error string }
		err = json.NewDecoder(resp.Body).Decode(&res)
		assert.NoError(t, err)
		assert.Equal(t, "interactive dialog's userID must be the same as the requester's userID", res.Error)
	})

	t.Run("create valid incident with missing playbookID from dialog", func(t *testing.T) {
		reset()

		dialogRequest := model.SubmitDialogRequest{
			TeamId: "testTeamID",
			UserId: "testUserID",
			State:  "{}",
			Submission: map[string]interface{}{
				incident.DialogFieldPlaybookIDKey: "playbookid1",
				incident.DialogFieldNameKey:       "incidentName",
			},
		}

		playbookService.EXPECT().
			Get("playbookid1").
			Return(
				playbook.Playbook{},
				errors.Wrap(playbook.ErrNotFound, "playbook does not exist for id 'playbookid1'"),
			).
			Times(1)

		pluginAPI.On("HasPermissionToTeam", "testUserID", "testTeamID", model.PERMISSION_LIST_TEAM_CHANNELS).Return(true)

		testrecorder := httptest.NewRecorder()
		testreq, err := http.NewRequest("POST", "/api/v0/incidents/dialog", bytes.NewBuffer(dialogRequest.ToJson()))
		testreq.Header.Add("Mattermost-User-ID", "testUserID")
		require.NoError(t, err)
		handler.ServeHTTP(testrecorder, testreq, "testpluginid")

		resp := testrecorder.Result()
		defer resp.Body.Close()
		assert.Equal(t, http.StatusInternalServerError, resp.StatusCode)
	})

	t.Run("create incident from dialog -- user does not have permission for the original postID's channel", func(t *testing.T) {
		reset()

		withid := playbook.Playbook{
			ID:                   "playbookid1",
			Title:                "My Playbook",
			TeamID:               "testTeamID",
			CreatePublicIncident: true,
			MemberIDs:            []string{"testUserID"},
		}

		dialogRequest := model.SubmitDialogRequest{
			TeamId: "testTeamID",
			UserId: "testUserID",
			State:  `{"post_id": "privatePostID"}`,
			Submission: map[string]interface{}{
				incident.DialogFieldPlaybookIDKey: "playbookid1",
				incident.DialogFieldNameKey:       "incidentName",
			},
		}

		playbookService.EXPECT().
			Get("playbookid1").
			Return(withid, nil).
			Times(1)

		pluginAPI.On("GetChannel", mock.Anything).Return(&model.Channel{}, nil)
		pluginAPI.On("HasPermissionToTeam", "testUserID", "testTeamID", model.PERMISSION_CREATE_PUBLIC_CHANNEL).Return(true)
		pluginAPI.On("HasPermissionToTeam", "testUserID", "testTeamID", model.PERMISSION_LIST_TEAM_CHANNELS).Return(true)
		pluginAPI.On("GetPost", "privatePostID").Return(&model.Post{ChannelId: "privateChannelId"}, nil)
		pluginAPI.On("HasPermissionToChannel", "testUserID", "privateChannelId", model.PERMISSION_READ_CHANNEL).Return(false)

		testrecorder := httptest.NewRecorder()
		testreq, err := http.NewRequest("POST", "/api/v0/incidents/dialog", bytes.NewBuffer(dialogRequest.ToJson()))
		testreq.Header.Add("Mattermost-User-ID", "testUserID")
		require.NoError(t, err)
		handler.ServeHTTP(testrecorder, testreq, "testpluginid")

		resp := testrecorder.Result()
		defer resp.Body.Close()
		assert.Equal(t, http.StatusInternalServerError, resp.StatusCode)
	})

	t.Run("create incident from dialog -- user is not a member of the playbook", func(t *testing.T) {
		reset()

		withid := playbook.Playbook{
			ID:                   "playbookid1",
			Title:                "My Playbook",
			TeamID:               "testTeamID",
			CreatePublicIncident: true,
			MemberIDs:            []string{"some_other_id"},
		}

		dialogRequest := model.SubmitDialogRequest{
			TeamId: "testTeamID",
			UserId: "testUserID",
			State:  "{}",
			Submission: map[string]interface{}{
				incident.DialogFieldPlaybookIDKey: "playbookid1",
				incident.DialogFieldNameKey:       "incidentName",
			},
		}

		playbookService.EXPECT().
			Get("playbookid1").
			Return(withid, nil).
			Times(1)

		pluginAPI.On("GetChannel", mock.Anything).Return(&model.Channel{}, nil)
		pluginAPI.On("HasPermissionToTeam", "testUserID", "testTeamID", model.PERMISSION_CREATE_PUBLIC_CHANNEL).Return(true)
		pluginAPI.On("HasPermissionToTeam", "testUserID", "testTeamID", model.PERMISSION_LIST_TEAM_CHANNELS).Return(true)
		pluginAPI.On("GetPost", "privatePostID").Return(&model.Post{ChannelId: "privateChannelId"}, nil)
		pluginAPI.On("HasPermissionToChannel", "testUserID", "privateChannelId", model.PERMISSION_READ_CHANNEL).Return(false)

		testrecorder := httptest.NewRecorder()
		testreq, err := http.NewRequest("POST", "/api/v0/incidents/dialog", bytes.NewBuffer(dialogRequest.ToJson()))
		testreq.Header.Add("Mattermost-User-ID", "testUserID")
		require.NoError(t, err)
		handler.ServeHTTP(testrecorder, testreq, "testpluginid")

		resp := testrecorder.Result()
		defer resp.Body.Close()
		assert.Equal(t, http.StatusInternalServerError, resp.StatusCode)
	})

	t.Run("create valid incident", func(t *testing.T) {
		reset()

		withid := playbook.Playbook{
			ID:                   "playbookid1",
			Title:                "My Playbook",
			TeamID:               "testTeamID",
			CreatePublicIncident: true,
			MemberIDs:            []string{"testUserID"},
		}

		testIncident := incident.Incident{
			CommanderUserID: "testUserID",
			TeamID:          "testTeamID",
			Name:            "incidentName",
			PlaybookID:      withid.ID,
			Checklists:      withid.Checklists,
		}

		playbookService.EXPECT().
			Get("playbookid1").
			Return(withid, nil).
			Times(1)

		retI := testIncident
		retI.ID = "incidentID"
		retI.ChannelID = "channelID"
		pluginAPI.On("GetChannel", mock.Anything).Return(&model.Channel{}, nil)
		pluginAPI.On("HasPermissionToTeam", "testUserID", "testTeamID", model.PERMISSION_CREATE_PUBLIC_CHANNEL).Return(true)
		pluginAPI.On("HasPermissionToTeam", "testUserID", "testTeamID", model.PERMISSION_LIST_TEAM_CHANNELS).Return(true)
		incidentService.EXPECT().CreateIncident(&testIncident, "testUserID", true).Return(&retI, nil)

		// Verify that the websocket event is published
		poster.EXPECT().
			PublishWebsocketEventToUser(gomock.Any(), gomock.Any(), gomock.Any())

		incidentJSON, err := json.Marshal(testIncident)
		require.NoError(t, err)

		testrecorder := httptest.NewRecorder()
		testreq, err := http.NewRequest("POST", "/api/v0/incidents", bytes.NewBuffer(incidentJSON))
		testreq.Header.Add("Mattermost-User-ID", "testUserID")
		require.NoError(t, err)
		handler.ServeHTTP(testrecorder, testreq, "testpluginid")

		resp := testrecorder.Result()
		defer resp.Body.Close()
		assert.Equal(t, http.StatusCreated, resp.StatusCode)

		var resultIncident incident.Incident
		err = json.NewDecoder(resp.Body).Decode(&resultIncident)
		require.NoError(t, err)
		assert.NotEmpty(t, resultIncident.ID)
	})

	t.Run("create valid incident without playbook", func(t *testing.T) {
		reset()

		testIncident := incident.Incident{
			CommanderUserID: "testUserID",
			TeamID:          "testTeamID",
			Name:            "incidentName",
		}

		retI := testIncident
		retI.ID = "incidentID"
		retI.ChannelID = "channelID"
		pluginAPI.On("GetChannel", mock.Anything).Return(&model.Channel{}, nil)
		pluginAPI.On("HasPermissionToTeam", "testUserID", "testTeamID", model.PERMISSION_CREATE_PUBLIC_CHANNEL).Return(true)
		pluginAPI.On("HasPermissionToTeam", "testUserID", "testTeamID", model.PERMISSION_LIST_TEAM_CHANNELS).Return(true)
		incidentService.EXPECT().CreateIncident(&testIncident, "testUserID", true).Return(&retI, nil)

		// Verify that the websocket event is published
		poster.EXPECT().
			PublishWebsocketEventToUser(gomock.Any(), gomock.Any(), gomock.Any())

		incidentJSON, err := json.Marshal(testIncident)
		require.NoError(t, err)

		testrecorder := httptest.NewRecorder()
		testreq, err := http.NewRequest("POST", "/api/v0/incidents", bytes.NewBuffer(incidentJSON))
		testreq.Header.Add("Mattermost-User-ID", "testUserID")
		require.NoError(t, err)
		handler.ServeHTTP(testrecorder, testreq, "testpluginid")

		resp := testrecorder.Result()
		defer resp.Body.Close()
		assert.Equal(t, http.StatusCreated, resp.StatusCode)

		var resultIncident incident.Incident
		err = json.NewDecoder(resp.Body).Decode(&resultIncident)
		require.NoError(t, err)
		assert.NotEmpty(t, resultIncident.ID)
	})

	t.Run("create invalid incident - missing commander", func(t *testing.T) {
		reset()

		testIncident := incident.Incident{
			TeamID: "testTeamID",
			Name:   "incidentName",
		}

		pluginAPI.On("GetChannel", mock.Anything).Return(&model.Channel{}, nil)
		pluginAPI.On("HasPermissionToTeam", "testUserID", "testTeamID", model.PERMISSION_CREATE_PUBLIC_CHANNEL).Return(true)
		pluginAPI.On("HasPermissionToTeam", "testUserID", "testTeamID", model.PERMISSION_LIST_TEAM_CHANNELS).Return(true)

		incidentJSON, err := json.Marshal(testIncident)
		require.NoError(t, err)

		testrecorder := httptest.NewRecorder()
		testreq, err := http.NewRequest("POST", "/api/v0/incidents", bytes.NewBuffer(incidentJSON))
		testreq.Header.Add("Mattermost-User-ID", "testUserID")
		require.NoError(t, err)
		handler.ServeHTTP(testrecorder, testreq, "testpluginid")

		resp := testrecorder.Result()
		defer resp.Body.Close()
		assert.Equal(t, http.StatusBadRequest, resp.StatusCode)
	})

	t.Run("create invalid incident - missing team", func(t *testing.T) {
		reset()

		testIncident := incident.Incident{
			CommanderUserID: "testUserID",
			Name:            "incidentName",
		}

		pluginAPI.On("GetChannel", mock.Anything).Return(&model.Channel{}, nil)

		incidentJSON, err := json.Marshal(testIncident)
		require.NoError(t, err)

		testrecorder := httptest.NewRecorder()
		testreq, err := http.NewRequest("POST", "/api/v0/incidents", bytes.NewBuffer(incidentJSON))
		testreq.Header.Add("Mattermost-User-ID", "testUserID")
		require.NoError(t, err)
		handler.ServeHTTP(testrecorder, testreq, "testpluginid")

		resp := testrecorder.Result()
		defer resp.Body.Close()
		assert.Equal(t, http.StatusBadRequest, resp.StatusCode)
	})

	t.Run("create invalid incident - channel id already set", func(t *testing.T) {
		reset()

		testIncident := incident.Incident{
			TeamID:    "testTeamID",
			Name:      "incidentName",
			ChannelID: "channelID",
		}

		pluginAPI.On("GetChannel", mock.Anything).Return(&model.Channel{}, nil)
		pluginAPI.On("HasPermissionToTeam", "testUserID", "testTeamID", model.PERMISSION_CREATE_PUBLIC_CHANNEL).Return(true)

		incidentJSON, err := json.Marshal(testIncident)
		require.NoError(t, err)

		testrecorder := httptest.NewRecorder()
		testreq, err := http.NewRequest("POST", "/api/v0/incidents", bytes.NewBuffer(incidentJSON))
		testreq.Header.Add("Mattermost-User-ID", "testUserID")
		require.NoError(t, err)
		handler.ServeHTTP(testrecorder, testreq, "testpluginid")

		resp := testrecorder.Result()
		defer resp.Body.Close()
		assert.Equal(t, http.StatusBadRequest, resp.StatusCode)
	})

	t.Run("get incident by channel id", func(t *testing.T) {
		reset()

		testIncident := incident.Incident{
			ID:              "incidentID",
			CommanderUserID: "testUserID",
			TeamID:          "testTeamID",
			Name:            "incidentName",
			ChannelID:       "channelID",
			Checklists:      []playbook.Checklist{},
			StatusPosts:     []incident.StatusPost{},
		}

		pluginAPI.On("HasPermissionTo", mock.Anything, model.PERMISSION_MANAGE_SYSTEM).Return(false)
		pluginAPI.On("HasPermissionToChannel", mock.Anything, mock.Anything, model.PERMISSION_READ_CHANNEL).Return(true)
		pluginAPI.On("GetChannel", mock.Anything).Return(&model.Channel{}, nil)

		incidentService.EXPECT().GetIncidentIDForChannel("channelID").Return("incidentID", nil)
		incidentService.EXPECT().GetIncident("incidentID").Return(&testIncident, nil)

		testrecorder := httptest.NewRecorder()
		testreq, err := http.NewRequest("GET", "/api/v0/incidents/channel/"+testIncident.ChannelID, nil)
		testreq.Header.Add("Mattermost-User-ID", "testuserid")
		require.NoError(t, err)
		handler.ServeHTTP(testrecorder, testreq, "testpluginid")

		resp := testrecorder.Result()
		defer resp.Body.Close()
		assert.Equal(t, http.StatusOK, resp.StatusCode)

		var resultIncident incident.Incident
		err = json.NewDecoder(resp.Body).Decode(&resultIncident)
		require.NoError(t, err)
		assert.Equal(t, testIncident, resultIncident)
	})

	t.Run("get incident by channel id - not found", func(t *testing.T) {
		reset()
		userID := "testUserID"

		testIncident := incident.Incident{
			ID:              "incidentID",
			CommanderUserID: "testUserID",
			TeamID:          "testTeamID",
			Name:            "incidentName",
			ChannelID:       "channelID",
		}

		pluginAPI.On("HasPermissionTo", mock.Anything, model.PERMISSION_MANAGE_SYSTEM).Return(false)
		pluginAPI.On("HasPermissionToChannel", mock.Anything, mock.Anything, model.PERMISSION_READ_CHANNEL).Return(true)
		pluginAPI.On("GetChannel", mock.Anything).Return(&model.Channel{}, nil)

		incidentService.EXPECT().GetIncidentIDForChannel("channelID").Return("", incident.ErrNotFound)
		logger.EXPECT().Warnf("User %s does not have permissions to get incident for channel %s", userID, testIncident.ChannelID)

		testrecorder := httptest.NewRecorder()
		testreq, err := http.NewRequest("GET", "/api/v0/incidents/channel/"+testIncident.ChannelID, nil)
		testreq.Header.Add("Mattermost-User-ID", userID)
		require.NoError(t, err)
		handler.ServeHTTP(testrecorder, testreq, "testpluginid")

		resp := testrecorder.Result()
		defer resp.Body.Close()
		assert.Equal(t, http.StatusNotFound, resp.StatusCode)
	})

	t.Run("get incident by channel id - not authorized", func(t *testing.T) {
		reset()

		testIncident := incident.Incident{
			ID:              "incidentID",
			CommanderUserID: "testUserID",
			TeamID:          "testTeamID",
			Name:            "incidentName",
			ChannelID:       "channelID",
		}

		pluginAPI.On("HasPermissionTo", mock.Anything, model.PERMISSION_MANAGE_SYSTEM).Return(false)
		pluginAPI.On("HasPermissionToChannel", mock.Anything, mock.Anything, model.PERMISSION_READ_CHANNEL).Return(false)
		pluginAPI.On("GetChannel", mock.Anything).Return(&model.Channel{}, nil)
		incidentService.EXPECT().GetIncidentIDForChannel(testIncident.ChannelID).Return(testIncident.ID, nil)
		incidentService.EXPECT().GetIncident(testIncident.ID).Return(&testIncident, nil)

		logger.EXPECT().Warnf(gomock.Any(), gomock.Any())

		testrecorder := httptest.NewRecorder()
		testreq, err := http.NewRequest("GET", "/api/v0/incidents/channel/"+testIncident.ChannelID, nil)
		testreq.Header.Add("Mattermost-User-ID", "testUserID")
		require.NoError(t, err)
		handler.ServeHTTP(testrecorder, testreq, "testpluginid")

		resp := testrecorder.Result()
		defer resp.Body.Close()
		assert.Equal(t, http.StatusNotFound, resp.StatusCode)
	})

	t.Run("get private incident - not part of channel", func(t *testing.T) {
		reset()

		testIncident := incident.Incident{
			ID:              "incidentID",
			CommanderUserID: "testUserID",
			TeamID:          "testTeamID",
			Name:            "incidentName",
			ChannelID:       "channelID",
			PostID:          "",
			PlaybookID:      "",
			Checklists:      nil,
		}

		pluginAPI.On("GetChannel", testIncident.ChannelID).
			Return(&model.Channel{Type: model.CHANNEL_PRIVATE}, nil)
		pluginAPI.On("HasPermissionTo", mock.Anything, model.PERMISSION_MANAGE_SYSTEM).Return(false)
		pluginAPI.On("HasPermissionToChannel", "testUserID", testIncident.ChannelID, model.PERMISSION_READ_CHANNEL).
			Return(false)

		logger.EXPECT().Warnf(gomock.Any(), gomock.Any())

		incidentService.EXPECT().
			GetIncident("incidentID").
			Return(&testIncident, nil)

		testrecorder := httptest.NewRecorder()
		testreq, err := http.NewRequest("GET", "/api/v0/incidents/"+testIncident.ID, nil)
		testreq.Header.Add("Mattermost-User-ID", "testUserID")
		require.NoError(t, err)
		handler.ServeHTTP(testrecorder, testreq, "testpluginid")

		resp := testrecorder.Result()
		defer resp.Body.Close()
		assert.Equal(t, http.StatusForbidden, resp.StatusCode)
	})

	t.Run("get private incident - part of channel", func(t *testing.T) {
		reset()

		testIncident := incident.Incident{
			ID:              "incidentID",
			CommanderUserID: "testUserID",
			TeamID:          "testTeamID",
			Name:            "incidentName",
			ChannelID:       "channelID",
			PostID:          "",
			PlaybookID:      "",
			Checklists:      []playbook.Checklist{},
			StatusPosts:     []incident.StatusPost{},
		}

		pluginAPI.On("GetChannel", testIncident.ChannelID).
			Return(&model.Channel{Type: model.CHANNEL_PRIVATE}, nil)
		pluginAPI.On("HasPermissionTo", mock.Anything, model.PERMISSION_MANAGE_SYSTEM).Return(false)
		pluginAPI.On("HasPermissionToChannel", "testUserID", testIncident.ChannelID, model.PERMISSION_READ_CHANNEL).
			Return(true)

		logger.EXPECT().Warnf(gomock.Any(), gomock.Any())

		incidentService.EXPECT().
			GetIncident("incidentID").
			Return(&testIncident, nil).Times(2)

		testrecorder := httptest.NewRecorder()
		testreq, err := http.NewRequest("GET", "/api/v0/incidents/"+testIncident.ID, nil)
		testreq.Header.Add("Mattermost-User-ID", "testUserID")
		require.NoError(t, err)
		handler.ServeHTTP(testrecorder, testreq, "testpluginid")

		resp := testrecorder.Result()
		defer resp.Body.Close()
		assert.Equal(t, http.StatusOK, resp.StatusCode)

		var resultIncident incident.Incident
		err = json.NewDecoder(resp.Body).Decode(&resultIncident)
		require.NoError(t, err)
		assert.Equal(t, testIncident, resultIncident)
	})

	t.Run("get public incident - not part of channel or team", func(t *testing.T) {
		reset()

		testIncident := incident.Incident{
			ID:              "incidentID",
			CommanderUserID: "testUserID",
			TeamID:          "testTeamID",
			Name:            "incidentName",
			ChannelID:       "channelID",
			PostID:          "",
			PlaybookID:      "",
			Checklists:      nil,
		}

		pluginAPI.On("GetChannel", testIncident.ChannelID).
			Return(&model.Channel{Type: model.CHANNEL_OPEN, TeamId: testIncident.TeamID}, nil)
		pluginAPI.On("HasPermissionTo", mock.Anything, model.PERMISSION_MANAGE_SYSTEM).Return(false)
		pluginAPI.On("HasPermissionToChannel", "testUserID", testIncident.ChannelID, model.PERMISSION_READ_CHANNEL).
			Return(false)
		pluginAPI.On("HasPermissionToTeam", "testUserID", testIncident.TeamID, model.PERMISSION_LIST_TEAM_CHANNELS).
			Return(false)

		logger.EXPECT().Warnf(gomock.Any(), gomock.Any())

		incidentService.EXPECT().
			GetIncident("incidentID").
			Return(&testIncident, nil)

		testrecorder := httptest.NewRecorder()
		testreq, err := http.NewRequest("GET", "/api/v0/incidents/"+testIncident.ID, nil)
		testreq.Header.Add("Mattermost-User-ID", "testUserID")
		require.NoError(t, err)
		handler.ServeHTTP(testrecorder, testreq, "testpluginid")

		resp := testrecorder.Result()
		defer resp.Body.Close()
		assert.Equal(t, http.StatusForbidden, resp.StatusCode)
	})

	t.Run("get public incident - not part of channel, but part of team", func(t *testing.T) {
		reset()

		testIncident := incident.Incident{
			ID:              "incidentID",
			CommanderUserID: "testUserID",
			TeamID:          "testTeamID",
			Name:            "incidentName",
			ChannelID:       "channelID",
			PostID:          "",
			PlaybookID:      "",
			Checklists:      []playbook.Checklist{},
			StatusPosts:     []incident.StatusPost{},
		}

		pluginAPI.On("GetChannel", testIncident.ChannelID).
			Return(&model.Channel{Type: model.CHANNEL_OPEN, TeamId: testIncident.TeamID}, nil)
		pluginAPI.On("HasPermissionTo", mock.Anything, model.PERMISSION_MANAGE_SYSTEM).Return(false)
		pluginAPI.On("HasPermissionToChannel", "testUserID", testIncident.ChannelID, model.PERMISSION_READ_CHANNEL).
			Return(false)
		pluginAPI.On("HasPermissionToTeam", "testUserID", testIncident.TeamID, model.PERMISSION_LIST_TEAM_CHANNELS).
			Return(true)

		logger.EXPECT().Warnf(gomock.Any(), gomock.Any())

		incidentService.EXPECT().
			GetIncident("incidentID").
			Return(&testIncident, nil).Times(2)

		testrecorder := httptest.NewRecorder()
		testreq, err := http.NewRequest("GET", "/api/v0/incidents/"+testIncident.ID, nil)
		testreq.Header.Add("Mattermost-User-ID", "testUserID")
		require.NoError(t, err)
		handler.ServeHTTP(testrecorder, testreq, "testpluginid")

		resp := testrecorder.Result()
		defer resp.Body.Close()
		assert.Equal(t, http.StatusOK, resp.StatusCode)

		var resultIncident incident.Incident
		err = json.NewDecoder(resp.Body).Decode(&resultIncident)
		require.NoError(t, err)
		assert.Equal(t, testIncident, resultIncident)
	})

	t.Run("get public incident - part of channel", func(t *testing.T) {
		reset()

		testIncident := incident.Incident{
			ID:              "incidentID",
			CommanderUserID: "testUserID",
			TeamID:          "testTeamID",
			Name:            "incidentName",
			ChannelID:       "channelID",
			PostID:          "",
			PlaybookID:      "",
			Checklists:      []playbook.Checklist{},
			StatusPosts:     []incident.StatusPost{},
		}

		pluginAPI.On("GetChannel", testIncident.ChannelID).
			Return(&model.Channel{Type: model.CHANNEL_OPEN, TeamId: testIncident.TeamID}, nil)
		pluginAPI.On("HasPermissionTo", mock.Anything, model.PERMISSION_MANAGE_SYSTEM).Return(false)
		pluginAPI.On("HasPermissionToChannel", "testUserID", testIncident.ChannelID, model.PERMISSION_READ_CHANNEL).
			Return(true)

		logger.EXPECT().Warnf(gomock.Any(), gomock.Any())

		incidentService.EXPECT().
			GetIncident("incidentID").
			Return(&testIncident, nil).Times(2)

		testrecorder := httptest.NewRecorder()
		testreq, err := http.NewRequest("GET", "/api/v0/incidents/"+testIncident.ID, nil)
		testreq.Header.Add("Mattermost-User-ID", "testUserID")
		require.NoError(t, err)
		handler.ServeHTTP(testrecorder, testreq, "testpluginid")

		resp := testrecorder.Result()
		defer resp.Body.Close()
		assert.Equal(t, http.StatusOK, resp.StatusCode)

		var resultIncident incident.Incident
		err = json.NewDecoder(resp.Body).Decode(&resultIncident)
		require.NoError(t, err)
		assert.Equal(t, testIncident, resultIncident)
	})

	t.Run("get private incident metadata - not part of channel", func(t *testing.T) {
		reset()

		testIncident := incident.Incident{
			ID:              "incidentID",
			CommanderUserID: "testUserID",
			TeamID:          "testTeamID",
			Name:            "incidentName",
			ChannelID:       "channelID",
			PostID:          "",
			PlaybookID:      "",
			Checklists:      nil,
		}

		pluginAPI.On("GetChannel", testIncident.ChannelID).
			Return(&model.Channel{Type: model.CHANNEL_PRIVATE}, nil)
		pluginAPI.On("HasPermissionTo", mock.Anything, model.PERMISSION_MANAGE_SYSTEM).Return(false)
		pluginAPI.On("HasPermissionToChannel", "testUserID", testIncident.ChannelID, model.PERMISSION_READ_CHANNEL).
			Return(false)

		logger.EXPECT().Warnf(gomock.Any(), gomock.Any())

		incidentService.EXPECT().
			GetIncident("incidentID").
			Return(&testIncident, nil)

		testrecorder := httptest.NewRecorder()
		testreq, err := http.NewRequest("GET", "/api/v0/incidents/"+testIncident.ID+"/metadata", nil)
		testreq.Header.Add("Mattermost-User-ID", "testUserID")
		require.NoError(t, err)
		handler.ServeHTTP(testrecorder, testreq, "testpluginid")

		resp := testrecorder.Result()
		defer resp.Body.Close()
		assert.Equal(t, http.StatusForbidden, resp.StatusCode)
	})

	t.Run("get private incident metadata - part of channel", func(t *testing.T) {
		reset()

		testIncident := incident.Incident{
			ID:              "incidentID",
			CommanderUserID: "testUserID",
			TeamID:          "testTeamID",
			Name:            "incidentName",
			ChannelID:       "channelID",
			PostID:          "",
			PlaybookID:      "",
			Checklists:      []playbook.Checklist{},
		}

		testIncidentMetadata := incident.Metadata{
			ChannelName:        "theChannelName",
			ChannelDisplayName: "theChannelDisplayName",
			TeamName:           "ourAwesomeTeam",
			NumMembers:         11,
			TotalPosts:         42,
		}

		pluginAPI.On("GetChannel", testIncident.ChannelID).
			Return(&model.Channel{Type: model.CHANNEL_PRIVATE}, nil)
		pluginAPI.On("HasPermissionTo", mock.Anything, model.PERMISSION_MANAGE_SYSTEM).Return(false)
		pluginAPI.On("HasPermissionToChannel", "testUserID", testIncident.ChannelID, model.PERMISSION_READ_CHANNEL).
			Return(true)

		logger.EXPECT().Warnf(gomock.Any(), gomock.Any())

		incidentService.EXPECT().
			GetIncident("incidentID").
			Return(&testIncident, nil)

		incidentService.EXPECT().
			GetIncidentMetadata("incidentID").
			Return(&testIncidentMetadata, nil)

		testrecorder := httptest.NewRecorder()
		testreq, err := http.NewRequest("GET", "/api/v0/incidents/"+testIncident.ID+"/metadata", nil)
		testreq.Header.Add("Mattermost-User-ID", "testUserID")
		require.NoError(t, err)
		handler.ServeHTTP(testrecorder, testreq, "testpluginid")

		resp := testrecorder.Result()
		defer resp.Body.Close()
		assert.Equal(t, http.StatusOK, resp.StatusCode)

		var resultMetadata incident.Metadata
		err = json.NewDecoder(resp.Body).Decode(&resultMetadata)
		require.NoError(t, err)
		assert.Equal(t, testIncidentMetadata, resultMetadata)
	})

	t.Run("get public incident metadata - not part of channel or team", func(t *testing.T) {
		reset()

		testIncident := incident.Incident{
			ID:              "incidentID",
			CommanderUserID: "testUserID",
			TeamID:          "testTeamID",
			Name:            "incidentName",
			ChannelID:       "channelID",
			PostID:          "",
			PlaybookID:      "",
			Checklists:      nil,
		}

		pluginAPI.On("GetChannel", testIncident.ChannelID).
			Return(&model.Channel{Type: model.CHANNEL_OPEN, TeamId: testIncident.TeamID}, nil)
		pluginAPI.On("HasPermissionTo", mock.Anything, model.PERMISSION_MANAGE_SYSTEM).Return(false)
		pluginAPI.On("HasPermissionToChannel", "testUserID", testIncident.ChannelID, model.PERMISSION_READ_CHANNEL).
			Return(false)
		pluginAPI.On("HasPermissionToTeam", "testUserID", testIncident.TeamID, model.PERMISSION_LIST_TEAM_CHANNELS).
			Return(false)

		logger.EXPECT().Warnf(gomock.Any(), gomock.Any())

		incidentService.EXPECT().
			GetIncident("incidentID").
			Return(&testIncident, nil)

		testrecorder := httptest.NewRecorder()
		testreq, err := http.NewRequest("GET", "/api/v0/incidents/"+testIncident.ID+"/metadata", nil)
		testreq.Header.Add("Mattermost-User-ID", "testUserID")
		require.NoError(t, err)
		handler.ServeHTTP(testrecorder, testreq, "testpluginid")

		resp := testrecorder.Result()
		defer resp.Body.Close()
		assert.Equal(t, http.StatusForbidden, resp.StatusCode)
	})

	t.Run("get public incident metadata - not part of channel, but part of team", func(t *testing.T) {
		reset()

		testIncident := incident.Incident{
			ID:              "incidentID",
			CommanderUserID: "testUserID",
			TeamID:          "testTeamID",
			Name:            "incidentName",
			ChannelID:       "channelID",
			PostID:          "",
			PlaybookID:      "",
			Checklists:      []playbook.Checklist{},
		}

		testIncidentMetadata := incident.Metadata{
			ChannelName:        "theChannelName",
			ChannelDisplayName: "theChannelDisplayName",
			TeamName:           "ourAwesomeTeam",
			NumMembers:         11,
			TotalPosts:         42,
		}

		pluginAPI.On("GetChannel", testIncident.ChannelID).
			Return(&model.Channel{Type: model.CHANNEL_OPEN, TeamId: testIncident.TeamID}, nil)
		pluginAPI.On("HasPermissionTo", mock.Anything, model.PERMISSION_MANAGE_SYSTEM).Return(false)
		pluginAPI.On("HasPermissionToChannel", "testUserID", testIncident.ChannelID, model.PERMISSION_READ_CHANNEL).
			Return(false)
		pluginAPI.On("HasPermissionToTeam", "testUserID", testIncident.TeamID, model.PERMISSION_LIST_TEAM_CHANNELS).
			Return(true)

		logger.EXPECT().Warnf(gomock.Any(), gomock.Any())

		incidentService.EXPECT().
			GetIncident("incidentID").
			Return(&testIncident, nil)

		incidentService.EXPECT().
			GetIncidentMetadata("incidentID").
			Return(&testIncidentMetadata, nil)

		testrecorder := httptest.NewRecorder()
		testreq, err := http.NewRequest("GET", "/api/v0/incidents/"+testIncident.ID+"/metadata", nil)
		testreq.Header.Add("Mattermost-User-ID", "testUserID")
		require.NoError(t, err)
		handler.ServeHTTP(testrecorder, testreq, "testpluginid")

		resp := testrecorder.Result()
		defer resp.Body.Close()
		assert.Equal(t, http.StatusOK, resp.StatusCode)

		var resultMetadata incident.Metadata
		err = json.NewDecoder(resp.Body).Decode(&resultMetadata)
		require.NoError(t, err)
		assert.Equal(t, testIncidentMetadata, resultMetadata)
	})

	t.Run("get public incident metadata - part of channel", func(t *testing.T) {
		reset()

		testIncident := incident.Incident{
			ID:              "incidentID",
			CommanderUserID: "testUserID",
			TeamID:          "testTeamID",
			Name:            "incidentName",
			ChannelID:       "channelID",
			PostID:          "",
			PlaybookID:      "",
			Checklists:      []playbook.Checklist{},
		}

		testIncidentMetadata := incident.Metadata{
			ChannelName:        "theChannelName",
			ChannelDisplayName: "theChannelDisplayName",
			TeamName:           "ourAwesomeTeam",
			NumMembers:         11,
			TotalPosts:         42,
		}

		pluginAPI.On("GetChannel", testIncident.ChannelID).
			Return(&model.Channel{Type: model.CHANNEL_OPEN, TeamId: testIncident.TeamID}, nil)
		pluginAPI.On("HasPermissionTo", mock.Anything, model.PERMISSION_MANAGE_SYSTEM).Return(false)
		pluginAPI.On("HasPermissionToChannel", "testUserID", testIncident.ChannelID, model.PERMISSION_READ_CHANNEL).
			Return(true)

		logger.EXPECT().Warnf(gomock.Any(), gomock.Any())

		incidentService.EXPECT().
			GetIncident("incidentID").
			Return(&testIncident, nil)

		incidentService.EXPECT().
			GetIncidentMetadata("incidentID").
			Return(&testIncidentMetadata, nil)

		testrecorder := httptest.NewRecorder()
		testreq, err := http.NewRequest("GET", "/api/v0/incidents/"+testIncident.ID+"/metadata", nil)
		testreq.Header.Add("Mattermost-User-ID", "testUserID")
		require.NoError(t, err)
		handler.ServeHTTP(testrecorder, testreq, "testpluginid")

		resp := testrecorder.Result()
		defer resp.Body.Close()
		assert.Equal(t, http.StatusOK, resp.StatusCode)

		var resultMetadata incident.Metadata
		err = json.NewDecoder(resp.Body).Decode(&resultMetadata)
		require.NoError(t, err)
		assert.Equal(t, testIncidentMetadata, resultMetadata)
	})

	t.Run("get incidents", func(t *testing.T) {
		reset()

		incident1 := incident.Incident{
			ID:              "incidentID1",
			CommanderUserID: "testUserID1",
			TeamID:          "testTeamID1",
			Name:            "incidentName1",
			ChannelID:       "channelID1",
			Checklists:      []playbook.Checklist{},
			StatusPosts:     []incident.StatusPost{},
		}

		pluginAPI.On("HasPermissionTo", mock.Anything, model.PERMISSION_MANAGE_SYSTEM).Return(false)
		pluginAPI.On("HasPermissionToChannel", mock.Anything, mock.Anything, model.PERMISSION_READ_CHANNEL).Return(true)
		pluginAPI.On("HasPermissionToTeam", mock.Anything, mock.Anything, model.PERMISSION_LIST_TEAM_CHANNELS).Return(true)
		result := &incident.GetIncidentsResults{
			TotalCount: 100,
			PageCount:  200,
			HasMore:    true,
			Items:      []incident.Incident{incident1},
		}
		incidentService.EXPECT().GetIncidents(gomock.Any(), gomock.Any()).Return(result, nil)

		testrecorder := httptest.NewRecorder()
		testreq, err := http.NewRequest("GET", "/api/v0/incidents?team_id=testTeamID1", nil)
		testreq.Header.Add("Mattermost-User-ID", "testUserID")
		require.NoError(t, err)
		handler.ServeHTTP(testrecorder, testreq, "testpluginid")

		resp := testrecorder.Result()
		defer resp.Body.Close()
		assert.Equal(t, http.StatusOK, resp.StatusCode)

		var actualList incident.GetIncidentsResults
		err = json.NewDecoder(resp.Body).Decode(&actualList)
		require.NoError(t, err)
		expectedList := incident.GetIncidentsResults{
			TotalCount: 100,
			PageCount:  200,
			HasMore:    true,
			Items:      []incident.Incident{incident1},
		}
		assert.Equal(t, expectedList, actualList)
	})

	t.Run("get empty list of incidents", func(t *testing.T) {
		reset()

		pluginAPI.On("HasPermissionToTeam", mock.Anything, mock.Anything, model.PERMISSION_LIST_TEAM_CHANNELS).Return(false)

		testrecorder := httptest.NewRecorder()
		testreq, err := http.NewRequest("GET", "/api/v0/incidents?team_id=non-existent", nil)
		testreq.Header.Add("Mattermost-User-ID", "testUserID")
		require.NoError(t, err)
		handler.ServeHTTP(testrecorder, testreq, "testpluginid")

		resp := testrecorder.Result()
		defer resp.Body.Close()
		assert.Equal(t, http.StatusForbidden, resp.StatusCode)
	})

	t.Run("checklist autocomplete for a channel without permission to view", func(t *testing.T) {
		reset()

		testIncident := incident.Incident{
			ID:              "incidentID",
			CommanderUserID: "testUserID",
			TeamID:          "testTeamID",
			Name:            "incidentName",
			ChannelID:       "channelID",
		}

		incidentService.EXPECT().GetIncidentIDForChannel(testIncident.ChannelID).Return(testIncident.ID, nil)
		pluginAPI.On("HasPermissionTo", mock.Anything, model.PERMISSION_MANAGE_SYSTEM).Return(false)
		incidentService.EXPECT().GetIncident(testIncident.ID).Return(&testIncident, nil)
		pluginAPI.On("HasPermissionToChannel", mock.Anything, mock.Anything, model.PERMISSION_READ_CHANNEL).Return(false)
		pluginAPI.On("GetChannel", mock.Anything).Return(&model.Channel{Type: model.CHANNEL_PRIVATE}, nil)

		testrecorder := httptest.NewRecorder()
		testreq, err := http.NewRequest("GET", "/api/v0/incidents/checklist-autocomplete?channel_id="+testIncident.ChannelID, nil)
		testreq.Header.Add("Mattermost-User-ID", "testUserID")
		require.NoError(t, err)
		handler.ServeHTTP(testrecorder, testreq, "testpluginid")

		resp := testrecorder.Result()
		defer resp.Body.Close()
		assert.Equal(t, http.StatusForbidden, resp.StatusCode)
	})
<<<<<<< HEAD
}
func TestEndIncident(t *testing.T) {
	var mockCtrl *gomock.Controller
	var handler *Handler
	var poster *mock_poster.MockPoster
	var logger *mock_poster.MockLogger
	var playbookService *mock_playbook.MockService
	var incidentService *mock_incident.MockService
	var pluginAPI *plugintest.API
	var client *pluginapi.Client

	reset := func() {
		mockCtrl = gomock.NewController(t)
		handler = NewHandler()
		poster = mock_poster.NewMockPoster(mockCtrl)
		logger = mock_poster.NewMockLogger(mockCtrl)
		playbookService = mock_playbook.NewMockService(mockCtrl)
		incidentService = mock_incident.NewMockService(mockCtrl)
		pluginAPI = &plugintest.API{}
		client = pluginapi.NewClient(pluginAPI)
		NewIncidentHandler(handler.APIRouter, incidentService, playbookService, client, poster, logger)
	}

	type authorizationFunc func(userID string, req *http.Request, incdnt incident.Incident, pluginAPI *plugintest.API, incidentService mock_incident.MockService)

	unauthorized := func(userID string, req *http.Request, incdnt incident.Incident, pluginAPI *plugintest.API, incidentService mock_incident.MockService) {
		req.Header.Add("Mattermost-User-ID", userID)
		pluginAPI.On("HasPermissionTo", userID, model.PERMISSION_MANAGE_SYSTEM).Return(false)
		pluginAPI.On("GetChannel", mock.Anything).Return(&model.Channel{}, nil)
		incidentService.EXPECT().GetIncident(incdnt.ID).Return(&incdnt, nil).AnyTimes()
		pluginAPI.On("HasPermissionToChannel", userID, incdnt.ChannelID, model.PERMISSION_READ_CHANNEL).
			Return(false)
	}

	authorizedAsSystemAdmin := func(userID string, req *http.Request, incdnt incident.Incident, pluginAPI *plugintest.API, incidentService mock_incident.MockService) {
		req.Header.Add("Mattermost-User-ID", userID)
		pluginAPI.On("HasPermissionTo", userID, model.PERMISSION_MANAGE_SYSTEM).Return(true)
		pluginAPI.On("GetChannel", mock.Anything).Return(&model.Channel{}, nil)
		incidentService.EXPECT().GetIncident(incdnt.ID).Return(&incdnt, nil).AnyTimes()
	}

	authorizedAsUserWithPermissionToIncident := func(userID string, req *http.Request, incdnt incident.Incident, pluginAPI *plugintest.API, incidentService mock_incident.MockService) {
		req.Header.Add("Mattermost-User-ID", userID)
		pluginAPI.On("HasPermissionTo", userID, model.PERMISSION_MANAGE_SYSTEM).Return(false)
		pluginAPI.On("GetChannel", mock.Anything).Return(&model.Channel{}, nil)
		incidentService.EXPECT().GetIncident(incdnt.ID).Return(&incdnt, nil).AnyTimes()
		pluginAPI.On("HasPermissionToChannel", userID, incdnt.ChannelID, model.PERMISSION_READ_CHANNEL).
			Return(true)
	}

	methods := []string{http.MethodPut, http.MethodPost}
	testCases := []struct {
		Description        string
		AuthorizationFunc  authorizationFunc
		ExpectedStatusCode int
	}{
		{"not logged in request", nil, http.StatusUnauthorized},
		{"unauthorized request", unauthorized, http.StatusForbidden},
		{"successful request as system admin", authorizedAsSystemAdmin, http.StatusOK},
		{"successful request", authorizedAsUserWithPermissionToIncident, http.StatusOK},
		{"failed request", authorizedAsUserWithPermissionToIncident, http.StatusInternalServerError},
		{"failed request as system admin", authorizedAsSystemAdmin, http.StatusInternalServerError},
	}

	for _, method := range methods {
		t.Run(method, func(t *testing.T) {
			for _, tc := range testCases {
				t.Run(tc.Description, func(t *testing.T) {
					reset()

					userID := model.NewId()
					incidentID := model.NewId()
					channelID := model.NewId()

					incdnt := incident.Incident{
						ID:        incidentID,
						ChannelID: channelID,
					}

					recorder := httptest.NewRecorder()
					req, err := http.NewRequest(method, "/api/v0/incidents/"+incidentID+"/end", nil)
					require.NoError(t, err)

					if tc.AuthorizationFunc != nil {
						tc.AuthorizationFunc(userID, req, incdnt, pluginAPI, *incidentService)
					}

					switch tc.ExpectedStatusCode {
					case http.StatusOK:
						incidentService.EXPECT().GetIncident(incidentID)

						incidentService.EXPECT().EndIncident(incidentID, userID)
					case http.StatusInternalServerError:
						incidentService.EXPECT().GetIncident(incidentID)
						incidentService.EXPECT().EndIncident(incidentID, userID).Return(errors.New("fake error"))
					}

					handler.ServeHTTP(recorder, req, "testpluginid")
					resp := recorder.Result()
					defer resp.Body.Close()
					assert.Equal(t, tc.ExpectedStatusCode, resp.StatusCode)
				})
			}
		})
	}
=======
>>>>>>> 0524bd98
}<|MERGE_RESOLUTION|>--- conflicted
+++ resolved
@@ -1252,112 +1252,4 @@
 		defer resp.Body.Close()
 		assert.Equal(t, http.StatusForbidden, resp.StatusCode)
 	})
-<<<<<<< HEAD
-}
-func TestEndIncident(t *testing.T) {
-	var mockCtrl *gomock.Controller
-	var handler *Handler
-	var poster *mock_poster.MockPoster
-	var logger *mock_poster.MockLogger
-	var playbookService *mock_playbook.MockService
-	var incidentService *mock_incident.MockService
-	var pluginAPI *plugintest.API
-	var client *pluginapi.Client
-
-	reset := func() {
-		mockCtrl = gomock.NewController(t)
-		handler = NewHandler()
-		poster = mock_poster.NewMockPoster(mockCtrl)
-		logger = mock_poster.NewMockLogger(mockCtrl)
-		playbookService = mock_playbook.NewMockService(mockCtrl)
-		incidentService = mock_incident.NewMockService(mockCtrl)
-		pluginAPI = &plugintest.API{}
-		client = pluginapi.NewClient(pluginAPI)
-		NewIncidentHandler(handler.APIRouter, incidentService, playbookService, client, poster, logger)
-	}
-
-	type authorizationFunc func(userID string, req *http.Request, incdnt incident.Incident, pluginAPI *plugintest.API, incidentService mock_incident.MockService)
-
-	unauthorized := func(userID string, req *http.Request, incdnt incident.Incident, pluginAPI *plugintest.API, incidentService mock_incident.MockService) {
-		req.Header.Add("Mattermost-User-ID", userID)
-		pluginAPI.On("HasPermissionTo", userID, model.PERMISSION_MANAGE_SYSTEM).Return(false)
-		pluginAPI.On("GetChannel", mock.Anything).Return(&model.Channel{}, nil)
-		incidentService.EXPECT().GetIncident(incdnt.ID).Return(&incdnt, nil).AnyTimes()
-		pluginAPI.On("HasPermissionToChannel", userID, incdnt.ChannelID, model.PERMISSION_READ_CHANNEL).
-			Return(false)
-	}
-
-	authorizedAsSystemAdmin := func(userID string, req *http.Request, incdnt incident.Incident, pluginAPI *plugintest.API, incidentService mock_incident.MockService) {
-		req.Header.Add("Mattermost-User-ID", userID)
-		pluginAPI.On("HasPermissionTo", userID, model.PERMISSION_MANAGE_SYSTEM).Return(true)
-		pluginAPI.On("GetChannel", mock.Anything).Return(&model.Channel{}, nil)
-		incidentService.EXPECT().GetIncident(incdnt.ID).Return(&incdnt, nil).AnyTimes()
-	}
-
-	authorizedAsUserWithPermissionToIncident := func(userID string, req *http.Request, incdnt incident.Incident, pluginAPI *plugintest.API, incidentService mock_incident.MockService) {
-		req.Header.Add("Mattermost-User-ID", userID)
-		pluginAPI.On("HasPermissionTo", userID, model.PERMISSION_MANAGE_SYSTEM).Return(false)
-		pluginAPI.On("GetChannel", mock.Anything).Return(&model.Channel{}, nil)
-		incidentService.EXPECT().GetIncident(incdnt.ID).Return(&incdnt, nil).AnyTimes()
-		pluginAPI.On("HasPermissionToChannel", userID, incdnt.ChannelID, model.PERMISSION_READ_CHANNEL).
-			Return(true)
-	}
-
-	methods := []string{http.MethodPut, http.MethodPost}
-	testCases := []struct {
-		Description        string
-		AuthorizationFunc  authorizationFunc
-		ExpectedStatusCode int
-	}{
-		{"not logged in request", nil, http.StatusUnauthorized},
-		{"unauthorized request", unauthorized, http.StatusForbidden},
-		{"successful request as system admin", authorizedAsSystemAdmin, http.StatusOK},
-		{"successful request", authorizedAsUserWithPermissionToIncident, http.StatusOK},
-		{"failed request", authorizedAsUserWithPermissionToIncident, http.StatusInternalServerError},
-		{"failed request as system admin", authorizedAsSystemAdmin, http.StatusInternalServerError},
-	}
-
-	for _, method := range methods {
-		t.Run(method, func(t *testing.T) {
-			for _, tc := range testCases {
-				t.Run(tc.Description, func(t *testing.T) {
-					reset()
-
-					userID := model.NewId()
-					incidentID := model.NewId()
-					channelID := model.NewId()
-
-					incdnt := incident.Incident{
-						ID:        incidentID,
-						ChannelID: channelID,
-					}
-
-					recorder := httptest.NewRecorder()
-					req, err := http.NewRequest(method, "/api/v0/incidents/"+incidentID+"/end", nil)
-					require.NoError(t, err)
-
-					if tc.AuthorizationFunc != nil {
-						tc.AuthorizationFunc(userID, req, incdnt, pluginAPI, *incidentService)
-					}
-
-					switch tc.ExpectedStatusCode {
-					case http.StatusOK:
-						incidentService.EXPECT().GetIncident(incidentID)
-
-						incidentService.EXPECT().EndIncident(incidentID, userID)
-					case http.StatusInternalServerError:
-						incidentService.EXPECT().GetIncident(incidentID)
-						incidentService.EXPECT().EndIncident(incidentID, userID).Return(errors.New("fake error"))
-					}
-
-					handler.ServeHTTP(recorder, req, "testpluginid")
-					resp := recorder.Result()
-					defer resp.Body.Close()
-					assert.Equal(t, tc.ExpectedStatusCode, resp.StatusCode)
-				})
-			}
-		})
-	}
-=======
->>>>>>> 0524bd98
 }