package api

import (
	"encoding/json"
	"net/http"
	"strconv"
	"time"

	"github.com/pkg/errors"
	"github.com/sirupsen/logrus"

	"github.com/gorilla/mux"
	"github.com/mattermost/mattermost-plugin-playbooks/server/app"
	"github.com/mattermost/mattermost-plugin-playbooks/server/bot"
	"github.com/mattermost/mattermost-plugin-playbooks/server/config"
	"github.com/mattermost/mattermost-server/v6/model"

	pluginapi "github.com/mattermost/mattermost-plugin-api"
)

type BotHandler struct {
	*ErrorHandler
	pluginAPI          *pluginapi.Client
	poster             bot.Poster
	config             config.Service
	playbookRunService app.PlaybookRunService
	userInfoStore      app.UserInfoStore
}

func NewBotHandler(router *mux.Router, api *pluginapi.Client, poster bot.Poster, config config.Service, playbookRunService app.PlaybookRunService, userInfoStore app.UserInfoStore) *BotHandler {
	handler := &BotHandler{
		ErrorHandler:       &ErrorHandler{},
		pluginAPI:          api,
		poster:             poster,
		config:             config,
		playbookRunService: playbookRunService,
		userInfoStore:      userInfoStore,
	}

	botRouter := router.PathPrefix("/bot").Subrouter()

	notifyAdminsRouter := botRouter.PathPrefix("/notify-admins").Subrouter()
	notifyAdminsRouter.HandleFunc("", withLogger(handler.notifyAdmins)).Methods(http.MethodPost)
	notifyAdminsRouter.HandleFunc("/button-start-trial", withLogger(handler.startTrial)).Methods(http.MethodPost)

	botRouter.HandleFunc("/prompt-for-feedback", withLogger(handler.promptForFeedback)).Methods(http.MethodPost)
	botRouter.HandleFunc("/connect", withLogger(handler.connect)).Methods(http.MethodGet)

	return handler
}

type messagePayload struct {
	MessageType string `json:"message_type"`
}

func (h *BotHandler) notifyAdmins(w http.ResponseWriter, r *http.Request, logger logrus.FieldLogger) {
	userID := r.Header.Get("Mattermost-User-ID")

	var payload messagePayload
	if err := json.NewDecoder(r.Body).Decode(&payload); err != nil {
		h.HandleErrorWithCode(w, logger, http.StatusBadRequest, "unable to decode message", err)
		return
	}

<<<<<<< HEAD
	if err := h.poster.NotifyAdmins(payload.MessageType, userID, h.pluginAPI.System.IsEnterpriseReady()); err != nil {
		h.HandleError(w, logger, err)
=======
	if err := h.poster.NotifyAdmins(payload.MessageType, userID, !h.pluginAPI.System.IsEnterpriseReady()); err != nil {
		h.HandleError(w, err)
>>>>>>> 11898def
		return
	}

	w.WriteHeader(http.StatusOK)
}

func CanStartTrialLicense(userID string, pluginAPI *pluginapi.Client) error {
	if !pluginAPI.User.HasPermissionTo(userID, model.PermissionManageLicenseInformation) {
		return errors.Wrap(app.ErrNoPermissions, "no permission to manage license information")
	}

	return nil
}

func (h *BotHandler) startTrial(w http.ResponseWriter, r *http.Request, logger logrus.FieldLogger) {
	userID := r.Header.Get("Mattermost-User-ID")
	if err := CanStartTrialLicense(userID, h.pluginAPI); err != nil {
		h.HandleErrorWithCode(w, logger, http.StatusForbidden, "no permission to start a trial license", err)
		return
	}

	var requestData *model.PostActionIntegrationRequest
	err := json.NewDecoder(r.Body).Decode(&requestData)
	if err != nil {
		h.HandleErrorWithCode(w, logger, http.StatusBadRequest, "unable to parse json", err)
	}
	if requestData == nil {
		h.HandleErrorWithCode(w, logger, http.StatusBadRequest, "missing request data", nil)
		return
	}

	users, ok := requestData.Context["users"].(float64)
	if !ok {
		h.HandleErrorWithCode(w, logger, http.StatusBadRequest, "malformed context: users is not a number", nil)
		return
	}

	termsAccepted, ok := requestData.Context["termsAccepted"].(bool)
	if !ok {
		h.HandleErrorWithCode(w, logger, http.StatusBadRequest, "malformed context: termsAccepted is not a boolean", nil)
		return
	}

	receiveEmailsAccepted, ok := requestData.Context["receiveEmailsAccepted"].(bool)
	if !ok {
		h.HandleErrorWithCode(w, logger, http.StatusBadRequest, "malformed context: receiveEmailsAccepted is not a boolean", nil)
		return
	}

	originalPost, err := h.pluginAPI.Post.GetPost(requestData.PostId)
	if err != nil {
		h.HandleError(w, logger, err)
		return
	}

	// Modify the button text while the license is downloading
	originalAttachments := originalPost.Attachments()
outer:
	for _, attachment := range originalAttachments {
		for _, action := range attachment.Actions {
			if action.Id == "message" {
				action.Name = "Requesting trial..."
				break outer
			}
		}
	}
	model.ParseSlackAttachment(originalPost, originalAttachments)
	_ = h.pluginAPI.Post.UpdatePost(originalPost)

	post := &model.Post{
		Id: requestData.PostId,
	}

	if err := h.pluginAPI.System.RequestTrialLicense(requestData.UserId, int(users), termsAccepted, receiveEmailsAccepted); err != nil {
		post.Message = "Trial license could not be retrieved. Visit [https://mattermost.com/trial/](https://mattermost.com/trial/) to request a license."

		if postErr := h.pluginAPI.Post.UpdatePost(post); postErr != nil {
			logrus.WithError(postErr).WithField("post_id", post.Id).Error("unable to edit the admin notification post")
		}

		h.HandleErrorWithCode(w, logger, http.StatusInternalServerError, "unable to request the trial license", err)
		return
	}

	post.Message = "Thank you!"
	attachments := []*model.SlackAttachment{
		{
			Title: "You’re currently on a free trial of Mattermost Enterprise.",
			Text:  "Your free trial will expire in **30 days**. Visit our Customer Portal to purchase a license to continue using commercial edition features after your trial ends.\n[Purchase a license](https://customers.mattermost.com/signup)\n[Contact sales](https://mattermost.com/contact-us/)",
		},
	}
	model.ParseSlackAttachment(post, attachments)

	if err := h.pluginAPI.Post.UpdatePost(post); err != nil {
		logrus.WithError(err).WithField("post_id", post.Id).Error("unable to edit the admin notification post")
	}

	ReturnJSON(w, post, http.StatusOK)
}

func (h *BotHandler) promptForFeedback(w http.ResponseWriter, r *http.Request, logger logrus.FieldLogger) {
	userID := r.Header.Get("Mattermost-User-ID")

	if err := h.config.SupportsGivingFeedback(); err != nil {
		h.HandleErrorWithCode(w, logger, http.StatusBadRequest, "giving feedback not supported", err)
		return
	}

	if err := h.poster.PromptForFeedback(userID); err != nil {
		h.HandleError(w, logger, err)
		return
	}

	w.WriteHeader(http.StatusOK)
}

// connect handles the GET /bot/connect endpoint (a notification sent when the client wakes up or reconnects)
func (h *BotHandler) connect(w http.ResponseWriter, r *http.Request, logger logrus.FieldLogger) {
	userID := r.Header.Get("Mattermost-User-ID")

	info, err := h.userInfoStore.Get(userID)
	if errors.Is(err, app.ErrNotFound) {
		info = app.UserInfo{
			ID: userID,
		}
	} else if err != nil {
		h.HandleError(w, logger, err)
		return
	}

	if info.DisableDailyDigest {
		return
	}

	var timezone *time.Location
	offset, _ := strconv.Atoi(r.Header.Get("X-Timezone-Offset"))
	timezone = time.FixedZone("local", offset*60*60)

	// DM message if it's the next day and been more than an hour since the last post
	// Hat tip to Github plugin for the logic.
	now := model.GetMillis()
	nt := time.Unix(now/1000, 0).In(timezone)
	lt := time.Unix(info.LastDailyTodoDMAt/1000, 0).In(timezone)
	if nt.Sub(lt).Hours() >= 1 && (nt.Day() != lt.Day() || nt.Month() != lt.Month() || nt.Year() != lt.Year()) {
		// record that we're sending a DM now (this will prevent us trying over and over on every
		// response if there's a failure later)
		info.LastDailyTodoDMAt = now
		if err = h.userInfoStore.Upsert(info); err != nil {
			h.HandleError(w, logger, err)
			return
		}

		if err = h.playbookRunService.DMTodoDigestToUser(userID, false); err != nil {
			h.HandleError(w, logger, errors.Wrapf(err, "failed to DMTodoDigest to userID '%s'", userID))
			return
		}
	}

	w.WriteHeader(http.StatusOK)
}<|MERGE_RESOLUTION|>--- conflicted
+++ resolved
@@ -62,13 +62,8 @@
 		return
 	}
 
-<<<<<<< HEAD
-	if err := h.poster.NotifyAdmins(payload.MessageType, userID, h.pluginAPI.System.IsEnterpriseReady()); err != nil {
-		h.HandleError(w, logger, err)
-=======
 	if err := h.poster.NotifyAdmins(payload.MessageType, userID, !h.pluginAPI.System.IsEnterpriseReady()); err != nil {
-		h.HandleError(w, err)
->>>>>>> 11898def
+		h.HandleError(w, logger, err)
 		return
 	}
 
