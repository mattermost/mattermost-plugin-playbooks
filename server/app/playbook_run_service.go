package app

import (
	"bytes"
	"encoding/json"
	"fmt"
	"net/http"
	"regexp"
	"strconv"
	"strings"
	"time"

	"github.com/pkg/errors"
	"github.com/sirupsen/logrus"
	stripmd "github.com/writeas/go-strip-markdown"

	"github.com/mattermost/mattermost-plugin-playbooks/server/bot"
	"github.com/mattermost/mattermost-plugin-playbooks/server/config"
	"github.com/mattermost/mattermost-plugin-playbooks/server/httptools"
	"github.com/mattermost/mattermost-plugin-playbooks/server/metrics"
	"github.com/mattermost/mattermost-plugin-playbooks/server/timeutils"
	"github.com/mattermost/mattermost-server/v6/model"
	"github.com/mattermost/mattermost-server/v6/plugin"
	"github.com/mattermost/mattermost-server/v6/shared/i18n"

	pluginapi "github.com/mattermost/mattermost-plugin-api"
)

const checklistItemDescriptionCharLimit = 4000

const (
	// PlaybookRunCreatedWSEvent is for playbook run creation.
	PlaybookRunCreatedWSEvent = "playbook_run_created"
	playbookRunUpdatedWSEvent = "playbook_run_updated"
	noAssigneeName            = "No Assignee"
)

// PlaybookRunServiceImpl holds the information needed by the PlaybookRunService's methods to complete their functions.
type PlaybookRunServiceImpl struct {
	pluginAPI       *pluginapi.Client
	httpClient      *http.Client
	configService   config.Service
	store           PlaybookRunStore
	poster          bot.Poster
	scheduler       JobOnceScheduler
	telemetry       PlaybookRunTelemetry
	api             plugin.API
	playbookService PlaybookService
	actionService   ChannelActionService
	permissions     *PermissionsService
	licenseChecker  LicenseChecker
	metricsService  *metrics.Metrics
}

var allNonSpaceNonWordRegex = regexp.MustCompile(`[^\w\s]`)

// DialogFieldPlaybookIDKey is the key for the playbook ID field used in OpenCreatePlaybookRunDialog.
const DialogFieldPlaybookIDKey = "playbookID"

// DialogFieldNameKey is the key for the playbook run name field used in OpenCreatePlaybookRunDialog.
const DialogFieldNameKey = "playbookRunName"

// DialogFieldDescriptionKey is the key for the description textarea field used in UpdatePlaybookRunDialog
const DialogFieldDescriptionKey = "description"

// DialogFieldMessageKey is the key for the message textarea field used in UpdatePlaybookRunDialog
const DialogFieldMessageKey = "message"

// DialogFieldReminderInSecondsKey is the key for the reminder select field used in UpdatePlaybookRunDialog
const DialogFieldReminderInSecondsKey = "reminder"

// DialogFieldFinishRun is the key for the "Finish run" bool field used in UpdatePlaybookRunDialog
const DialogFieldFinishRun = "finish_run"

// DialogFieldPlaybookRunKey is the key for the playbook run chosen in AddToTimelineDialog
const DialogFieldPlaybookRunKey = "playbook_run"

// DialogFieldSummary is the key for the summary in AddToTimelineDialog
const DialogFieldSummary = "summary"

// DialogFieldItemName is the key for the playbook run name in AddChecklistItemDialog
const DialogFieldItemNameKey = "name"

// DialogFieldDescriptionKey is the key for the description in AddChecklistItemDialog
const DialogFieldItemDescriptionKey = "description"

// DialogFieldCommandKey is the key for the command in AddChecklistItemDialog
const DialogFieldItemCommandKey = "command"

// NewPlaybookRunService creates a new PlaybookRunServiceImpl.
func NewPlaybookRunService(
	pluginAPI *pluginapi.Client,
	store PlaybookRunStore,
	poster bot.Poster,
	configService config.Service,
	scheduler JobOnceScheduler,
	telemetry PlaybookRunTelemetry,
	api plugin.API,
	playbookService PlaybookService,
	channelActionService ChannelActionService,
	licenseChecker LicenseChecker,
	metricsService *metrics.Metrics,
) *PlaybookRunServiceImpl {
	service := &PlaybookRunServiceImpl{
		pluginAPI:       pluginAPI,
		store:           store,
		poster:          poster,
		configService:   configService,
		scheduler:       scheduler,
		telemetry:       telemetry,
		httpClient:      httptools.MakeClient(pluginAPI),
		api:             api,
		playbookService: playbookService,
		actionService:   channelActionService,
		licenseChecker:  licenseChecker,
		metricsService:  metricsService,
	}

	service.permissions = NewPermissionsService(service.playbookService, service, service.pluginAPI, service.configService, service.licenseChecker)

	return service
}

// GetPlaybookRuns returns filtered playbook runs and the total count before paging.
func (s *PlaybookRunServiceImpl) GetPlaybookRuns(requesterInfo RequesterInfo, options PlaybookRunFilterOptions) (*GetPlaybookRunsResults, error) {
	results, err := s.store.GetPlaybookRuns(requesterInfo, options)
	if err != nil {
		return nil, errors.Wrap(err, "can't get playbook runs from the store")
	}
	return &GetPlaybookRunsResults{
		TotalCount: results.TotalCount,
		PageCount:  results.PageCount,
		HasMore:    results.HasMore,
		Items:      results.Items,
	}, nil
}

func (s *PlaybookRunServiceImpl) buildPlaybookRunCreationMessageTemplate(playbookTitle, playbookID string, playbookRun *PlaybookRun, reporter *model.User) (string, error) {
	return fmt.Sprintf(
		"##### [%s](%s%s)\n@%s ran the [%s](%s) playbook.",
		playbookRun.Name,
		GetRunDetailsRelativeURL(playbookRun.ID),
		"%s", // for the telemetry data injection
		reporter.Username,
		playbookTitle,
		GetPlaybookDetailsRelativeURL(playbookID),
	), nil
}

// PlaybookRunWebhookPayload is the body of the payload sent via playbook run webhooks.
type PlaybookRunWebhookPayload struct {
	PlaybookRun

	// ChannelURL is the absolute URL of the playbook run channel.
	ChannelURL string `json:"channel_url"`

	// DetailsURL is the absolute URL of the playbook run overview page.
	DetailsURL string `json:"details_url"`

	// Event is metadata concerning the event that triggered this webhook.
	Event PlaybookRunWebhookEvent `json:"event"`
}

type PlaybookRunWebhookEvent struct {
	// Type is the type of event emitted.
	Type timelineEventType `json:"type"`

	// At is the time when the event occurred.
	At int64 `json:"at"`

	// UserId is the user who triggered the event.
	UserID string `json:"user_id"`

	// Payload is optional, event-specific metadata.
	Payload interface{} `json:"payload"`
}

// sendWebhooksOnCreation sends a POST request to the creation webhook URL.
// It blocks until a response is received.
func (s *PlaybookRunServiceImpl) sendWebhooksOnCreation(playbookRun PlaybookRun) {
	siteURL := s.pluginAPI.Configuration.GetConfig().ServiceSettings.SiteURL
	if siteURL == nil {
		logrus.Error("cannot send webhook on creation, please set siteURL")
		return
	}

	team, err := s.pluginAPI.Team.Get(playbookRun.TeamID)
	if err != nil {
		logrus.WithError(err).Error("cannot send webhook on creation, not able to get playbookRun.TeamID")
		return
	}

	channel, err := s.pluginAPI.Channel.Get(playbookRun.ChannelID)
	if err != nil {
		logrus.WithError(err).Error("cannot send webhook on creation, not able to get playbookRun.ChannelID")
		return
	}

	channelURL := getChannelURL(*siteURL, team.Name, channel.Name)

	detailsURL := getRunDetailsURL(*siteURL, playbookRun.ID)

	event := PlaybookRunWebhookEvent{
		Type:   PlaybookRunCreated,
		At:     playbookRun.CreateAt,
		UserID: playbookRun.ReporterUserID,
	}

	payload := PlaybookRunWebhookPayload{
		PlaybookRun: playbookRun,
		ChannelURL:  channelURL,
		DetailsURL:  detailsURL,
		Event:       event,
	}

	body, err := json.Marshal(payload)
	if err != nil {
		logrus.WithError(err).Error("cannot send webhook on creation, unable to marshal payload")
		return
	}

	triggerWebhooks(s, playbookRun.WebhookOnCreationURLs, body)
}

// CreatePlaybookRun creates a new playbook run. userID is the user who initiated the CreatePlaybookRun.
func (s *PlaybookRunServiceImpl) CreatePlaybookRun(playbookRun *PlaybookRun, pb *Playbook, userID string, public bool) (*PlaybookRun, error) {
	if playbookRun.DefaultOwnerID != "" {
		// Check if the user is a member of the team to which the playbook run belongs.
		if !IsMemberOfTeam(playbookRun.DefaultOwnerID, playbookRun.TeamID, s.pluginAPI) {
			logrus.WithFields(logrus.Fields{
				"user_id": playbookRun.DefaultOwnerID,
				"team_id": playbookRun.TeamID,
			}).Warn("default owner specified, but it is not a member of the playbook run's team")
		} else {
			playbookRun.OwnerUserID = playbookRun.DefaultOwnerID
		}
	}

	playbookRun.ReporterUserID = userID
	playbookRun.ID = model.NewId()

	logger := logrus.WithField("playbook_run_id", playbookRun.ID)

	var err error
	var channel *model.Channel

	if playbookRun.ChannelID == "" {
		header := "This channel was created as part of a playbook run. To view more information, select the shield icon then select *Tasks* or *Overview*."
		if pb != nil {
			overviewURL := GetRunDetailsRelativeURL(playbookRun.ID)
			playbookURL := GetPlaybookDetailsRelativeURL(pb.ID)
			header = fmt.Sprintf("This channel was created as part of the [%s](%s) playbook. Visit [the overview page](%s) for more information.",
				pb.Title, playbookURL, overviewURL)
		}

		if playbookRun.Name == "" {
			playbookRun.Name = pb.ChannelNameTemplate
		}

		channel, err = s.createPlaybookRunChannel(playbookRun, header, public)
		if err != nil {
			return nil, err
		}

		playbookRun.ChannelID = channel.Id
	} else {
		existingPlaybookRunID, err := s.GetPlaybookRunIDForChannel(playbookRun.ChannelID)
		if err != nil && !errors.Is(err, ErrNotFound) {
			return nil, err
		} else if existingPlaybookRunID != "" {
			return nil, errors.Wrapf(ErrMalformedPlaybookRun, "playbook run %s already exists for channel %s", existingPlaybookRunID, playbookRun.ChannelID)
		}

		channel, err = s.pluginAPI.Channel.Get(playbookRun.ChannelID)
		if err != nil {
			return nil, err
		}

		playbookRun.Name = channel.Name
	}

	if pb != nil && pb.MessageOnJoinEnabled && pb.MessageOnJoin != "" {
		welcomeAction := GenericChannelAction{
			GenericChannelActionWithoutPayload: GenericChannelActionWithoutPayload{
				ChannelID:   playbookRun.ChannelID,
				Enabled:     true,
				ActionType:  ActionTypeWelcomeMessage,
				TriggerType: TriggerTypeNewMemberJoins,
			},
			Payload: WelcomeMessagePayload{
				Message: pb.MessageOnJoin,
			},
		}

		if _, err := s.actionService.Create(welcomeAction); err != nil {
			logger.WithError(err).WithField("channel_id", playbookRun.ChannelID).Error("unable to create welcome action for new run in channel")
		}
	}

	if pb != nil && pb.CategorizeChannelEnabled && pb.CategoryName != "" {
		categorizeChannelAction := GenericChannelAction{
			GenericChannelActionWithoutPayload: GenericChannelActionWithoutPayload{
				ChannelID:   playbookRun.ChannelID,
				Enabled:     true,
				ActionType:  ActionTypeCategorizeChannel,
				TriggerType: TriggerTypeNewMemberJoins,
			},
			Payload: CategorizeChannelPayload{
				CategoryName: pb.CategoryName,
			},
		}

		if _, err := s.actionService.Create(categorizeChannelAction); err != nil {
			logger.WithError(err).WithField("channel_id", playbookRun.ChannelID).Error("unable to create welcome action for new run in channel")
		}
	}

	now := model.GetMillis()
	playbookRun.CreateAt = now
	playbookRun.LastStatusUpdateAt = now
	playbookRun.CurrentStatus = StatusInProgress

	// Start with a blank playbook with one empty checklist if one isn't provided
	if playbookRun.PlaybookID == "" {
		playbookRun.Checklists = []Checklist{
			{
				Title: "Checklist",
				Items: []ChecklistItem{},
			},
		}
	}

	playbookRun, err = s.store.CreatePlaybookRun(playbookRun)
	if err != nil {
		return nil, errors.Wrap(err, "failed to create playbook run")
	}

	s.telemetry.CreatePlaybookRun(playbookRun, userID, public)
	s.metricsService.IncrementRunsCreatedCount(1)

	err = s.addPlaybookRunInitialMemberships(playbookRun, channel)
	if err != nil {
		return nil, errors.Wrap(err, "failed to setup core memberships at run/channel")
	}

	invitedUserIDs := playbookRun.InvitedUserIDs

	for _, groupID := range playbookRun.InvitedGroupIDs {
		groupLogger := logger.WithField("group_id", groupID)

		var group *model.Group
		group, err = s.pluginAPI.Group.Get(groupID)
		if err != nil {
			groupLogger.WithError(err).Error("failed to query group")
			continue
		}

		if !group.AllowReference {
			groupLogger.Warn("group that does not allow references")
			continue
		}

		perPage := 1000
		for page := 0; ; page++ {
			var users []*model.User
			users, err = s.pluginAPI.Group.GetMemberUsers(groupID, page, perPage)
			if err != nil {
				groupLogger.WithError(err).Error("failed to query group")
				break
			}
			for _, user := range users {
				invitedUserIDs = append(invitedUserIDs, user.Id)
			}

			if len(users) < perPage {
				break
			}
		}
	}

	usersFailedToInvite := []string{}
	for _, userID := range invitedUserIDs {
		// Check if the user is a member of the team to which the playbook run belongs.
		_, err = s.pluginAPI.Team.GetMember(playbookRun.TeamID, userID)
		if err != nil {
			usersFailedToInvite = append(usersFailedToInvite, userID)
			continue
		}

		err := s.AddParticipants(playbookRun.ID, []string{userID}, s.configService.GetConfiguration().BotUserID)
		if err != nil {
			usersFailedToInvite = append(usersFailedToInvite, userID)
			continue
		}
	}

	if len(usersFailedToInvite) != 0 {
		usernames := make([]string, 0, len(usersFailedToInvite))
		numDeletedUsers := 0
		for _, userID := range usersFailedToInvite {
			user, userErr := s.pluginAPI.User.Get(userID)
			if userErr != nil {
				// User does not exist anymore
				numDeletedUsers++
				continue
			}

			usernames = append(usernames, "@"+user.Username)
		}

		deletedUsersMsg := ""
		if numDeletedUsers > 0 {
			deletedUsersMsg = fmt.Sprintf(" %d users from the original list have been deleted since the creation of the playbook.", numDeletedUsers)
		}

		if _, err = s.poster.PostMessage(channel.Id, "Failed to invite the following users: %s. %s", strings.Join(usernames, ", "), deletedUsersMsg); err != nil {
			return nil, errors.Wrapf(err, "failed to post to channel")
		}
	}

	var reporter *model.User
	reporter, err = s.pluginAPI.User.Get(playbookRun.ReporterUserID)
	if err != nil {
		return nil, errors.Wrapf(err, "failed to resolve user %s", playbookRun.ReporterUserID)
	}

	// Do we send a DM to the new owner?
	if playbookRun.OwnerUserID != playbookRun.ReporterUserID {
		startMessage := fmt.Sprintf("You have been assigned ownership of the run: [%s](%s), reported by @%s.",
			playbookRun.Name, GetRunDetailsRelativeURL(playbookRun.ID), reporter.Username)

		if err = s.poster.DM(playbookRun.OwnerUserID, &model.Post{Message: startMessage}); err != nil {
			return nil, errors.Wrapf(err, "failed to send DM on CreatePlaybookRun")
		}
	}

	if pb != nil {
		var messageTemplate string
		messageTemplate, err = s.buildPlaybookRunCreationMessageTemplate(pb.Title, pb.ID, playbookRun, reporter)
		if err != nil {
			return nil, errors.Wrapf(err, "failed to build the playbook run creation message")
		}

		if playbookRun.StatusUpdateBroadcastChannelsEnabled {
			s.broadcastPlaybookRunMessageToChannels(playbookRun.BroadcastChannelIDs, &model.Post{Message: fmt.Sprintf(messageTemplate, "")}, creationMessage, playbookRun, logger)
			s.telemetry.RunAction(playbookRun, userID, TriggerTypeStatusUpdatePosted, ActionTypeBroadcastChannels, len(playbookRun.BroadcastChannelIDs))
		}

		// dm to users who are auto-following the playbook
		telemetryString := fmt.Sprintf("?telem_action=follower_clicked_run_started_dm&telem_run_id=%s", playbookRun.ID)
		err := s.dmPostToAutoFollows(&model.Post{Message: fmt.Sprintf(messageTemplate, telemetryString)}, pb.ID, playbookRun.ID, userID)
		if err != nil {
			logger.WithError(err).Error("failed to dm post to auto follows")
		}
	}

	event := &TimelineEvent{
		PlaybookRunID: playbookRun.ID,
		CreateAt:      playbookRun.CreateAt,
		EventAt:       playbookRun.CreateAt,
		EventType:     PlaybookRunCreated,
		SubjectUserID: playbookRun.ReporterUserID,
	}

	if _, err = s.store.CreateTimelineEvent(event); err != nil {
		return playbookRun, errors.Wrap(err, "failed to create timeline event")
	}
	playbookRun.TimelineEvents = append(playbookRun.TimelineEvents, *event)

	//auto-follow playbook run
	if pb != nil {
		autoFollows, err := s.playbookService.GetAutoFollows(pb.ID)
		if err != nil {
			return playbookRun, errors.Wrapf(err, "failed to get autoFollows of the playbook `%s`", pb.ID)
		}
		for _, autoFollow := range autoFollows {
			if err := s.Follow(playbookRun.ID, autoFollow); err != nil {
				logger.WithError(err).WithFields(logrus.Fields{
					"playbook_run_id": playbookRun.ID,
					"auto_follow":     autoFollow,
				}).Warn("failed to follow the playbook run")
			}
		}
	}

	if len(playbookRun.WebhookOnCreationURLs) != 0 {
		s.sendWebhooksOnCreation(*playbookRun)
	}

	if playbookRun.PostID == "" {
		return playbookRun, nil
	}

	// Post the content and link of the original post
	post, err := s.pluginAPI.Post.GetPost(playbookRun.PostID)
	if err != nil {
		return nil, errors.Wrapf(err, "failed to get original post")
	}

	postURL := fmt.Sprintf("/_redirect/pl/%s", playbookRun.PostID)
	postMessage := fmt.Sprintf("[Original Post](%s)\n > %s", postURL, post.Message)

	_, err = s.poster.PostMessage(channel.Id, postMessage)
	if err != nil {
		return nil, errors.Wrapf(err, "failed to post to channel")
	}

	return playbookRun, nil
}

// OpenCreatePlaybookRunDialog opens a interactive dialog to start a new playbook run.
func (s *PlaybookRunServiceImpl) OpenCreatePlaybookRunDialog(teamID, requesterID, triggerID, postID, clientID string, playbooks []Playbook, isMobileApp bool, promptPostID string) error {

	filteredPlaybooks := make([]Playbook, 0, len(playbooks))
	for _, playbook := range playbooks {
		if err := s.permissions.RunCreate(requesterID, playbook); err == nil {
			filteredPlaybooks = append(filteredPlaybooks, playbook)
		}
	}

	dialog, err := s.newPlaybookRunDialog(teamID, requesterID, postID, clientID, filteredPlaybooks, isMobileApp, promptPostID)
	if err != nil {
		return errors.Wrapf(err, "failed to create new playbook run dialog")
	}

	dialogRequest := model.OpenDialogRequest{
		URL: fmt.Sprintf("/plugins/%s/api/v0/runs/dialog",
			s.configService.GetManifest().Id),
		Dialog:    *dialog,
		TriggerId: triggerID,
	}

	if err := s.pluginAPI.Frontend.OpenInteractiveDialog(dialogRequest); err != nil {
		return errors.Wrapf(err, "failed to open new playbook run dialog")
	}

	return nil
}

func (s *PlaybookRunServiceImpl) OpenUpdateStatusDialog(playbookRunID, triggerID string) error {
	currentPlaybookRun, err := s.store.GetPlaybookRun(playbookRunID)
	if err != nil {
		return errors.Wrap(err, "failed to retrieve playbook run")
	}

	message := ""
	newestPostID := findNewestNonDeletedPostID(currentPlaybookRun.StatusPosts)
	if newestPostID != "" {
		var post *model.Post
		post, err = s.pluginAPI.Post.GetPost(newestPostID)
		if err != nil {
			return errors.Wrap(err, "failed to find newest post")
		}
		message = post.Message
	} else {
		message = currentPlaybookRun.ReminderMessageTemplate
	}

	dialog, err := s.newUpdatePlaybookRunDialog(currentPlaybookRun.Summary, message, len(currentPlaybookRun.BroadcastChannelIDs), currentPlaybookRun.PreviousReminder)
	if err != nil {
		return errors.Wrap(err, "failed to create update status dialog")
	}

	dialogRequest := model.OpenDialogRequest{
		URL: fmt.Sprintf("/plugins/%s/api/v0/runs/%s/update-status-dialog",
			s.configService.GetManifest().Id,
			playbookRunID),
		Dialog:    *dialog,
		TriggerId: triggerID,
	}

	if err := s.pluginAPI.Frontend.OpenInteractiveDialog(dialogRequest); err != nil {
		return errors.Wrap(err, "failed to open update status dialog")
	}

	return nil
}

func (s *PlaybookRunServiceImpl) OpenAddToTimelineDialog(requesterInfo RequesterInfo, postID, teamID, triggerID string) error {
	options := PlaybookRunFilterOptions{
		TeamID:        teamID,
		ParticipantID: requesterInfo.UserID,
		Sort:          SortByCreateAt,
		Direction:     DirectionDesc,
		Page:          0,
		PerPage:       PerPageDefault,
	}

	result, err := s.GetPlaybookRuns(requesterInfo, options)
	if err != nil {
		return errors.Wrap(err, "Error retrieving the playbook runs: %v")
	}

	dialog, err := s.newAddToTimelineDialog(result.Items, postID)
	if err != nil {
		return errors.Wrap(err, "failed to create add to timeline dialog")
	}

	dialogRequest := model.OpenDialogRequest{
		URL: fmt.Sprintf("/plugins/%s/api/v0/runs/add-to-timeline-dialog",
			s.configService.GetManifest().Id),
		Dialog:    *dialog,
		TriggerId: triggerID,
	}

	if err := s.pluginAPI.Frontend.OpenInteractiveDialog(dialogRequest); err != nil {
		return errors.Wrap(err, "failed to open update status dialog")
	}

	return nil
}

func (s *PlaybookRunServiceImpl) OpenAddChecklistItemDialog(triggerID, playbookRunID string, checklist int) error {
	dialog := &model.Dialog{
		Title: "Add new task",
		Elements: []model.DialogElement{
			{
				DisplayName: "Name",
				Name:        DialogFieldItemNameKey,
				Type:        "text",
				Default:     "",
			},
			{
				DisplayName: "Description",
				Name:        DialogFieldItemDescriptionKey,
				Type:        "textarea",
				Default:     "",
				Optional:    true,
				MaxLength:   checklistItemDescriptionCharLimit,
			},
		},
		SubmitLabel:    "Add task",
		NotifyOnCancel: false,
	}

	dialogRequest := model.OpenDialogRequest{
		URL: fmt.Sprintf("/plugins/%s/api/v0/runs/%s/checklists/%v/add-dialog",
			s.configService.GetManifest().Id, playbookRunID, checklist),
		Dialog:    *dialog,
		TriggerId: triggerID,
	}

	if err := s.pluginAPI.Frontend.OpenInteractiveDialog(dialogRequest); err != nil {
		return errors.Wrap(err, "failed to open update status dialog")
	}

	return nil
}

func (s *PlaybookRunServiceImpl) AddPostToTimeline(playbookRunID, userID, postID, summary string) error {
	post, err := s.pluginAPI.Post.GetPost(postID)
	if err != nil {
		return errors.Wrap(err, "failed to find post")
	}

	event := &TimelineEvent{
		PlaybookRunID: playbookRunID,
		CreateAt:      model.GetMillis(),
		DeleteAt:      0,
		EventAt:       post.CreateAt,
		EventType:     EventFromPost,
		Summary:       summary,
		Details:       "",
		PostID:        postID,
		SubjectUserID: post.UserId,
		CreatorUserID: userID,
	}

	if _, err = s.store.CreateTimelineEvent(event); err != nil {
		return errors.Wrap(err, "failed to create timeline event")
	}

	playbookRunModified, err := s.store.GetPlaybookRun(playbookRunID)
	if err != nil {
		return errors.Wrap(err, "failed to retrieve playbook run")
	}

	s.telemetry.AddPostToTimeline(playbookRunModified, userID)

	if err = s.sendPlaybookRunToClient(playbookRunID, []string{}); err != nil {
		return errors.Wrap(err, "failed to send playbook run to client")
	}

	return nil
}

// RemoveTimelineEvent removes the timeline event (sets the DeleteAt to the current time).
func (s *PlaybookRunServiceImpl) RemoveTimelineEvent(playbookRunID, userID, eventID string) error {
	event, err := s.store.GetTimelineEvent(playbookRunID, eventID)
	if err != nil {
		return err
	}

	event.DeleteAt = model.GetMillis()
	if err = s.store.UpdateTimelineEvent(event); err != nil {
		return err
	}

	playbookRunModified, err := s.store.GetPlaybookRun(playbookRunID)
	if err != nil {
		return errors.Wrap(err, "failed to retrieve playbook run")
	}

	s.telemetry.RemoveTimelineEvent(playbookRunModified, userID)

	if err = s.sendPlaybookRunToClient(playbookRunID, []string{}); err != nil {
		return errors.Wrap(err, "failed to send playbook run to client")
	}

	return nil
}

func (s *PlaybookRunServiceImpl) buildStatusUpdatePost(statusUpdate, playbookRunID, authorID string) (*model.Post, error) {
	playbookRun, err := s.store.GetPlaybookRun(playbookRunID)
	if err != nil {
		return nil, errors.Wrapf(err, "failed to retrieve playbook run for id '%s'", playbookRunID)
	}

	authorUser, err := s.pluginAPI.User.Get(authorID)
	if err != nil {
		return nil, errors.Wrapf(err, "error when trying to get the author user with ID '%s'", authorID)
	}

	numTasks := 0
	numTasksChecked := 0
	for _, checklist := range playbookRun.Checklists {
		numTasks += len(checklist.Items)
		for _, task := range checklist.Items {
			if task.State == ChecklistItemStateClosed {
				numTasksChecked++
			}
		}
	}

	return &model.Post{
		Message: statusUpdate,
		Type:    "custom_run_update",
		Props: map[string]interface{}{
			"numTasksChecked": numTasksChecked,
			"numTasks":        numTasks,
			"participantIds":  playbookRun.ParticipantIDs,
			"authorUsername":  authorUser.Username,
			"playbookRunId":   playbookRun.ID,
			"runName":         playbookRun.Name,
		},
	}, nil
}

// sendWebhooksOnUpdateStatus sends a POST request to the status update webhook URL.
// It blocks until a response is received.
func (s *PlaybookRunServiceImpl) sendWebhooksOnUpdateStatus(playbookRunID string, event *PlaybookRunWebhookEvent) {
	logger := logrus.WithField("playbook_run_id", playbookRunID)

	playbookRun, err := s.store.GetPlaybookRun(playbookRunID)
	if err != nil {
		logger.WithError(err).Error("cannot send webhook on update, not able to get playbookRun")
		return
	}

	siteURL := s.pluginAPI.Configuration.GetConfig().ServiceSettings.SiteURL
	if siteURL == nil {
		logger.Error("cannot send webhook on update, please set siteURL")
		return
	}

	team, err := s.pluginAPI.Team.Get(playbookRun.TeamID)
	if err != nil {
		logger.WithField("team_id", playbookRun.TeamID).Error("cannot send webhook on update, not able to get playbookRun.TeamID")
		return
	}

	channel, err := s.pluginAPI.Channel.Get(playbookRun.ChannelID)
	if err != nil {
		logger.WithField("channel_id", playbookRun.ChannelID).Error("cannot send webhook on update, not able to get playbookRun.ChannelID")
		return
	}

	channelURL := getChannelURL(*siteURL, team.Name, channel.Name)

	detailsURL := getRunDetailsURL(*siteURL, playbookRun.ID)

	payload := PlaybookRunWebhookPayload{
		PlaybookRun: *playbookRun,
		ChannelURL:  channelURL,
		DetailsURL:  detailsURL,
		Event:       *event,
	}

	body, err := json.Marshal(payload)
	if err != nil {
		logger.WithError(err).Error("cannot send webhook on update, unable to marshal payload")
		return
	}

	triggerWebhooks(s, playbookRun.WebhookOnStatusUpdateURLs, body)
}

// UpdateStatus updates a playbook run's status.
func (s *PlaybookRunServiceImpl) UpdateStatus(playbookRunID, userID string, options StatusUpdateOptions) error {
	logger := logrus.WithField("playbook_run_id", playbookRunID)

	playbookRunToModify, err := s.store.GetPlaybookRun(playbookRunID)
	if err != nil {
		return errors.Wrap(err, "failed to retrieve playbook run")
	}

	originalPost, err := s.buildStatusUpdatePost(options.Message, playbookRunID, userID)
	if err != nil {
		return err
	}
	originalPost.ChannelId = playbookRunToModify.ChannelID

	channelPost := originalPost.Clone()
	if err = s.poster.Post(channelPost); err != nil {
		return errors.Wrap(err, "failed to post update status message")
	}

	// Add the status manually for the broadcasts
	playbookRunToModify.StatusPosts = append(playbookRunToModify.StatusPosts,
		StatusPost{
			ID:       channelPost.Id,
			CreateAt: channelPost.CreateAt,
			DeleteAt: channelPost.DeleteAt,
		})

	if err = s.store.UpdateStatus(&SQLStatusPost{
		PlaybookRunID: playbookRunID,
		PostID:        channelPost.Id,
	}); err != nil {
		return errors.Wrap(err, "failed to write status post to store. there is now inconsistent state")
	}

	if playbookRunToModify.StatusUpdateBroadcastChannelsEnabled {
		s.broadcastPlaybookRunMessageToChannels(playbookRunToModify.BroadcastChannelIDs, originalPost.Clone(), statusUpdateMessage, playbookRunToModify, logger)
		s.telemetry.RunAction(playbookRunToModify, userID, TriggerTypeStatusUpdatePosted, ActionTypeBroadcastChannels, len(playbookRunToModify.BroadcastChannelIDs))
	}

	err = s.dmPostToRunFollowers(originalPost.Clone(), statusUpdateMessage, playbookRunID, userID)
	if err != nil {
		logger.WithError(err).Error("failed to dm post to run followers")
	}

	// Remove pending reminder (if any), even if current reminder was set to "none" (0 minutes)
	if err = s.SetNewReminder(playbookRunID, options.Reminder); err != nil {
		return errors.Wrapf(err, "failed to set new reminder")
	}

	event := &TimelineEvent{
		PlaybookRunID: playbookRunID,
		CreateAt:      channelPost.CreateAt,
		EventAt:       channelPost.CreateAt,
		EventType:     StatusUpdated,
		PostID:        channelPost.Id,
		SubjectUserID: userID,
	}

	if _, err = s.store.CreateTimelineEvent(event); err != nil {
		return errors.Wrap(err, "failed to create timeline event")
	}

	s.telemetry.UpdateStatus(playbookRunToModify, userID)

	if err = s.sendPlaybookRunToClient(playbookRunID, []string{}); err != nil {
		return err
	}

	if playbookRunToModify.StatusUpdateBroadcastWebhooksEnabled {

		webhookEvent := PlaybookRunWebhookEvent{
			Type:    StatusUpdated,
			At:      channelPost.CreateAt,
			UserID:  userID,
			Payload: options,
		}

		s.sendWebhooksOnUpdateStatus(playbookRunID, &webhookEvent)
		s.telemetry.RunAction(playbookRunToModify, userID, TriggerTypeStatusUpdatePosted, ActionTypeBroadcastWebhooks, len(playbookRunToModify.WebhookOnStatusUpdateURLs))
	}

	return nil
}

func (s *PlaybookRunServiceImpl) OpenFinishPlaybookRunDialog(playbookRunID, triggerID string) error {
	currentPlaybookRun, err := s.store.GetPlaybookRun(playbookRunID)
	if err != nil {
		return errors.Wrap(err, "failed to retrieve playbook run")
	}

	numOutstanding := 0
	for _, c := range currentPlaybookRun.Checklists {
		for _, item := range c.Items {
			if item.State == ChecklistItemStateOpen || item.State == ChecklistItemStateInProgress {
				numOutstanding++
			}
		}
	}

	dialogRequest := model.OpenDialogRequest{
		URL: fmt.Sprintf("/plugins/%s/api/v0/runs/%s/finish-dialog",
			s.configService.GetManifest().Id,
			playbookRunID),
		Dialog:    *s.newFinishPlaybookRunDialog(numOutstanding),
		TriggerId: triggerID,
	}

	if err := s.pluginAPI.Frontend.OpenInteractiveDialog(dialogRequest); err != nil {
		return errors.Wrap(err, "failed to open finish run dialog")
	}

	return nil
}

func (s *PlaybookRunServiceImpl) buildRunFinishedMessage(playbookRun *PlaybookRun, userName string) string {
	telemetryString := fmt.Sprintf("?telem_action=follower_clicked_run_finished_dm&telem_run_id=%s", playbookRun.ID)
	announcementMsg := fmt.Sprintf(
		"### Run finished: [%s](%s%s)\n",
		playbookRun.Name,
		GetRunDetailsRelativeURL(playbookRun.ID),
		telemetryString,
	)
	announcementMsg += fmt.Sprintf(
		"@%s just marked [%s](%s%s) as finished. Visit the link above for more information.",
		userName,
		playbookRun.Name,
		GetRunDetailsRelativeURL(playbookRun.ID),
		telemetryString,
	)

	return announcementMsg
}

func (s *PlaybookRunServiceImpl) buildStatusUpdateMessage(playbookRun *PlaybookRun, userName string, status string) string {
	telemetryString := fmt.Sprintf("?telem_run_id=%s", playbookRun.ID)
	announcementMsg := fmt.Sprintf(
		"### Run status update %s : [%s](%s%s)\n",
		status,
		playbookRun.Name,
		GetRunDetailsRelativeURL(playbookRun.ID),
		telemetryString,
	)
	announcementMsg += fmt.Sprintf(
		"@%s %s status update for [%s](%s%s). Visit the link above for more information.",
		userName,
		status,
		playbookRun.Name,
		GetRunDetailsRelativeURL(playbookRun.ID),
		telemetryString,
	)

	return announcementMsg
}

// FinishPlaybookRun changes a run's state to Finished. If run is already in Finished state, the call is a noop.
func (s *PlaybookRunServiceImpl) FinishPlaybookRun(playbookRunID, userID string) error {
	logger := logrus.WithField("playbook_run_id", playbookRunID)

	playbookRunToModify, err := s.store.GetPlaybookRun(playbookRunID)
	if err != nil {
		return errors.Wrap(err, "failed to retrieve playbook run")
	}

	if playbookRunToModify.CurrentStatus == StatusFinished {
		return nil
	}

	endAt := model.GetMillis()
	if err = s.store.FinishPlaybookRun(playbookRunID, endAt); err != nil {
		return err
	}

	user, err := s.pluginAPI.User.Get(userID)
	if err != nil {
		return errors.Wrapf(err, "failed to to resolve user %s", userID)
	}

	message := fmt.Sprintf("@%s marked this run as finished.", user.Username)
	postID := ""
	post, err := s.poster.PostMessage(playbookRunToModify.ChannelID, message)
	if err != nil {
		logger.WithError(err).WithField("channel_id", playbookRunToModify.ChannelID).Error("failed to post the status update to channel")
	} else {
		postID = post.Id
	}

	if playbookRunToModify.StatusUpdateBroadcastChannelsEnabled {
		s.broadcastPlaybookRunMessageToChannels(playbookRunToModify.BroadcastChannelIDs, &model.Post{Message: message}, finishMessage, playbookRunToModify, logger)
		s.telemetry.RunAction(playbookRunToModify, userID, TriggerTypeStatusUpdatePosted, ActionTypeBroadcastChannels, len(playbookRunToModify.BroadcastChannelIDs))
	}

	runFinishedMessage := s.buildRunFinishedMessage(playbookRunToModify, user.Username)
	err = s.dmPostToRunFollowers(&model.Post{Message: runFinishedMessage}, finishMessage, playbookRunToModify.ID, userID)
	if err != nil {
		logger.WithError(err).Error("failed to dm post to run followers")
	}

	// Remove pending reminder (if any), even if current reminder was set to "none" (0 minutes)
	s.RemoveReminder(playbookRunID)

	err = s.resetReminderTimer(playbookRunID)
	if err != nil {
		logger.WithError(err).Error("failed to reset the reminder timer when updating status to Archived")
	}

	// We are resolving the playbook run. Send the reminder to fill out the retrospective
	// Also start the recurring reminder if enabled.
	if s.licenseChecker.RetrospectiveAllowed() {
		if playbookRunToModify.RetrospectiveEnabled && playbookRunToModify.RetrospectivePublishedAt == 0 {
			if err = s.postRetrospectiveReminder(playbookRunToModify, true); err != nil {
				return errors.Wrap(err, "couldn't post retrospective reminder")
			}
			s.scheduler.Cancel(RetrospectivePrefix + playbookRunID)
			if playbookRunToModify.RetrospectiveReminderIntervalSeconds != 0 {
				if err = s.SetReminder(RetrospectivePrefix+playbookRunID, time.Duration(playbookRunToModify.RetrospectiveReminderIntervalSeconds)*time.Second); err != nil {
					return errors.Wrap(err, "failed to set the retrospective reminder for playbook run")
				}
			}
		}
	}

	event := &TimelineEvent{
		PlaybookRunID: playbookRunID,
		CreateAt:      endAt,
		EventAt:       endAt,
		EventType:     RunFinished,
		PostID:        postID,
		SubjectUserID: userID,
	}

	if _, err = s.store.CreateTimelineEvent(event); err != nil {
		return errors.Wrap(err, "failed to create timeline event")
	}

	s.telemetry.FinishPlaybookRun(playbookRunToModify, userID)
	s.metricsService.IncrementRunsFinishedCount(1)

	if err = s.sendPlaybookRunToClient(playbookRunID, []string{}); err != nil {
		return errors.Wrap(err, "failed to send playbook run to client")
	}

	if playbookRunToModify.StatusUpdateBroadcastWebhooksEnabled {

		webhookEvent := PlaybookRunWebhookEvent{
			Type:   RunFinished,
			At:     endAt,
			UserID: userID,
		}

		s.sendWebhooksOnUpdateStatus(playbookRunID, &webhookEvent)
		s.telemetry.RunAction(playbookRunToModify, userID, TriggerTypeStatusUpdatePosted, ActionTypeBroadcastWebhooks, len(playbookRunToModify.WebhookOnStatusUpdateURLs))
	}

	return nil
}

func (s *PlaybookRunServiceImpl) ToggleStatusUpdates(playbookRunID, userID string, enable bool) error {

	playbookRunToModify, err := s.store.GetPlaybookRun(playbookRunID)
	logger := logrus.WithField("playbook_run_id", playbookRunID)
	if err != nil {
		return errors.Wrap(err, "failed to retrieve playbook run")
	}

	updateAt := model.GetMillis()
	playbookRunToModify.StatusUpdateEnabled = enable

	if err = s.store.UpdatePlaybookRun(playbookRunToModify); err != nil {
		return err
	}

	user, err := s.pluginAPI.User.Get(userID)
	T := i18n.GetUserTranslations(user.Locale)
	if err != nil {
		return errors.Wrapf(err, "failed to to resolve user %s", userID)
	}

	statusUpdate := "enabled"
	eventType := StatusUpdatesEnabled
	if !enable {
		statusUpdate = "disabled"
		eventType = StatusUpdatesDisabled
	}

	data := map[string]interface{}{
		"Username": user.Username,
	}

	message := T("app.user.run.status_disable", data)
	if enable {
		message = T("app.user.run.status_enable", data)
	}

	postID := ""
	post, err := s.poster.PostMessage(playbookRunToModify.ChannelID, message)
	if err != nil {
		logger.WithError(err).WithField("channel_id", playbookRunToModify.ChannelID).Error("failed to post the status update to channel")
	} else {
		postID = post.Id
	}

	if playbookRunToModify.StatusUpdateBroadcastChannelsEnabled {
		s.broadcastPlaybookRunMessageToChannels(playbookRunToModify.BroadcastChannelIDs, &model.Post{Message: message}, statusUpdateMessage, playbookRunToModify, logger)
		s.telemetry.RunAction(playbookRunToModify, userID, TriggerTypeStatusUpdatePosted, ActionTypeBroadcastChannels, len(playbookRunToModify.BroadcastChannelIDs))
	}

	runStatusUpdateMessage := s.buildStatusUpdateMessage(playbookRunToModify, user.Username, statusUpdate)
	if err := s.dmPostToRunFollowers(&model.Post{Message: runStatusUpdateMessage}, statusUpdateMessage, playbookRunToModify.ID, userID); err != nil {
		logger.WithError(err).Error("failed to dm post toggle-run-status-updates to run followers")
	}

	// Remove pending reminder (if any), even if current reminder was set to "none" (0 minutes)
	if !enable {
		s.RemoveReminder(playbookRunID)
	}

	event := &TimelineEvent{
		PlaybookRunID: playbookRunID,
		CreateAt:      updateAt,
		EventAt:       updateAt,
		EventType:     eventType,
		PostID:        postID,
		SubjectUserID: userID,
	}

	if _, err = s.store.CreateTimelineEvent(event); err != nil {
		return errors.Wrap(err, "failed to create timeline event")
	}

	if err = s.sendPlaybookRunToClient(playbookRunID, []string{}); err != nil {
		return err
	}

	if playbookRunToModify.StatusUpdateBroadcastWebhooksEnabled {

		webhookEvent := PlaybookRunWebhookEvent{
			Type:   eventType,
			At:     updateAt,
			UserID: userID,
		}

		s.sendWebhooksOnUpdateStatus(playbookRunID, &webhookEvent)
		s.telemetry.RunAction(playbookRunToModify, userID, TriggerTypeStatusUpdatePosted, ActionTypeBroadcastWebhooks, len(playbookRunToModify.WebhookOnStatusUpdateURLs))
	}

	return nil
}

// RestorePlaybookRun reverts a run from the Finished state. If run was not in Finished state, the call is a noop.
func (s *PlaybookRunServiceImpl) RestorePlaybookRun(playbookRunID, userID string) error {
	logger := logrus.WithField("playbook_run_id", playbookRunID)

	playbookRunToRestore, err := s.store.GetPlaybookRun(playbookRunID)
	if err != nil {
		return errors.Wrap(err, "failed to retrieve playbook run")
	}

	if playbookRunToRestore.CurrentStatus != StatusFinished {
		return nil
	}

	restoreAt := model.GetMillis()
	if err = s.store.RestorePlaybookRun(playbookRunID, restoreAt); err != nil {
		return err
	}

	user, err := s.pluginAPI.User.Get(userID)
	if err != nil {
		return errors.Wrapf(err, "failed to to resolve user %s", userID)
	}

	message := fmt.Sprintf("@%s changed this run's status from Finished to In Progress.", user.Username)
	postID := ""
	post, err := s.poster.PostMessage(playbookRunToRestore.ChannelID, message)
	if err != nil {
		logger.WithField("channel_id", playbookRunToRestore.ChannelID).Error("failed to post the status update to channel")
	} else {
		postID = post.Id
	}

	if playbookRunToRestore.StatusUpdateBroadcastChannelsEnabled {
		s.broadcastPlaybookRunMessageToChannels(playbookRunToRestore.BroadcastChannelIDs, &model.Post{Message: message}, restoreMessage, playbookRunToRestore, logger)
		s.telemetry.RunAction(playbookRunToRestore, userID, TriggerTypeStatusUpdatePosted, ActionTypeBroadcastChannels, len(playbookRunToRestore.BroadcastChannelIDs))
	}

	event := &TimelineEvent{
		PlaybookRunID: playbookRunID,
		CreateAt:      restoreAt,
		EventAt:       restoreAt,
		EventType:     RunRestored,
		PostID:        postID,
		SubjectUserID: userID,
	}

	if _, err = s.store.CreateTimelineEvent(event); err != nil {
		return errors.Wrap(err, "failed to create timeline event")
	}

	s.telemetry.RestorePlaybookRun(playbookRunToRestore, userID)

	if err = s.sendPlaybookRunToClient(playbookRunID, []string{}); err != nil {
		return err
	}

	if playbookRunToRestore.StatusUpdateBroadcastWebhooksEnabled {

		webhookEvent := PlaybookRunWebhookEvent{
			Type:   RunRestored,
			At:     restoreAt,
			UserID: userID,
		}

		s.sendWebhooksOnUpdateStatus(playbookRunID, &webhookEvent)
		s.telemetry.RunAction(playbookRunToRestore, userID, TriggerTypeStatusUpdatePosted, ActionTypeBroadcastWebhooks, len(playbookRunToRestore.WebhookOnStatusUpdateURLs))
	}

	return nil
}

// GraphqlUpdate updates fields based on a setmap
func (s *PlaybookRunServiceImpl) GraphqlUpdate(id string, setmap map[string]interface{}) error {
	if err := s.store.GraphqlUpdate(id, setmap); err != nil {
		return err
	}

<<<<<<< HEAD
	playbookRunToModify.BroadcastChannelIDs = settings.BroadcastChannelIDs
	playbookRunToModify.StatusUpdateBroadcastChannelsEnabled = settings.StatusUpdateBroadcastChannelsEnabled
	playbookRunToModify.WebhookOnStatusUpdateURLs = settings.WebhookOnStatusUpdateURLs
	playbookRunToModify.StatusUpdateBroadcastWebhooksEnabled = settings.StatusUpdateBroadcastWebhooksEnabled

	playbookRunToModify, err = s.store.UpdatePlaybookRun(playbookRunToModify)
	if err != nil {
		return errors.Wrapf(err, "failed to update playbook run")
=======
	run, err := s.store.GetPlaybookRun(id)
	if err != nil {
		return err
>>>>>>> b1ec8874
	}

	s.poster.PublishWebsocketEventToChannel(playbookRunUpdatedWSEvent, run, run.ChannelID)

	return nil
}

func (s *PlaybookRunServiceImpl) postRetrospectiveReminder(playbookRun *PlaybookRun, isInitial bool) error {
	retrospectiveURL := getRunRetrospectiveURL("", playbookRun.ID)

	attachments := []*model.SlackAttachment{
		{
			Actions: []*model.PostAction{
				{
					Type: "button",
					Name: "No Retrospective",
					Integration: &model.PostActionIntegration{
						URL: fmt.Sprintf("/plugins/%s/api/v0/runs/%s/no-retrospective-button",
							s.configService.GetManifest().Id,
							playbookRun.ID),
					},
				},
			},
		},
	}

	customPostType := "custom_retro_rem"
	if isInitial {
		customPostType = "custom_retro_rem_first"
	}

	if _, err := s.poster.PostCustomMessageWithAttachments(playbookRun.ChannelID, customPostType, attachments, "@channel Reminder to [fill out the retrospective](%s).", retrospectiveURL); err != nil {
		return errors.Wrap(err, "failed to post retro reminder to channel")
	}

	return nil
}

// GetPlaybookRun gets a playbook run by ID. Returns error if it could not be found.
func (s *PlaybookRunServiceImpl) GetPlaybookRun(playbookRunID string) (*PlaybookRun, error) {
	return s.store.GetPlaybookRun(playbookRunID)
}

// GetPlaybookRunMetadata gets ancillary metadata about a playbook run.
func (s *PlaybookRunServiceImpl) GetPlaybookRunMetadata(playbookRunID string) (*Metadata, error) {
	playbookRun, err := s.GetPlaybookRun(playbookRunID)
	if err != nil {
		return nil, errors.Wrapf(err, "failed to retrieve playbook run '%s'", playbookRunID)
	}

	// Get main channel details
	channel, err := s.pluginAPI.Channel.Get(playbookRun.ChannelID)
	if err != nil {
		return nil, errors.Wrapf(err, "failed to retrieve channel id '%s'", playbookRun.ChannelID)
	}
	team, err := s.pluginAPI.Team.Get(channel.TeamId)
	if err != nil {
		return nil, errors.Wrapf(err, "failed to retrieve team id '%s'", channel.TeamId)
	}

	numParticipants, err := s.store.GetHistoricalPlaybookRunParticipantsCount(playbookRun.ChannelID)
	if err != nil {
		return nil, errors.Wrapf(err, "failed to get the count of playbook run members for channel id '%s'", playbookRun.ChannelID)
	}

	followers, err := s.GetFollowers(playbookRunID)
	if err != nil {
		return nil, errors.Wrapf(err, "failed to get followers of playbook run %s", playbookRunID)
	}

	return &Metadata{
		ChannelName:        channel.Name,
		ChannelDisplayName: channel.DisplayName,
		TeamName:           team.Name,
		TotalPosts:         channel.TotalMsgCount,
		NumParticipants:    numParticipants,
		Followers:          followers,
	}, nil
}

// GetPlaybookRunIDForChannel get the playbookRunID associated with this channel. Returns ErrNotFound
// if there is no playbook run associated with this channel.
func (s *PlaybookRunServiceImpl) GetPlaybookRunIDForChannel(channelID string) (string, error) {
	playbookRunID, err := s.store.GetPlaybookRunIDForChannel(channelID)
	if err != nil {
		return "", err
	}
	return playbookRunID, nil
}

// GetOwners returns all the owners of the playbook runs selected by options
func (s *PlaybookRunServiceImpl) GetOwners(requesterInfo RequesterInfo, options PlaybookRunFilterOptions) ([]OwnerInfo, error) {
	owners, err := s.store.GetOwners(requesterInfo, options)
	if err != nil {
		return nil, errors.Wrap(err, "can't get owners from the store")
	}
	return owners, nil
}

// IsOwner returns true if the userID is the owner for playbookRunID.
func (s *PlaybookRunServiceImpl) IsOwner(playbookRunID, userID string) bool {
	playbookRun, err := s.store.GetPlaybookRun(playbookRunID)
	if err != nil {
		return false
	}
	return playbookRun.OwnerUserID == userID
}

// ChangeOwner processes a request from userID to change the owner for playbookRunID
// to ownerID. Changing to the same ownerID is a no-op.
func (s *PlaybookRunServiceImpl) ChangeOwner(playbookRunID, userID, ownerID string) error {
	playbookRunToModify, err := s.store.GetPlaybookRun(playbookRunID)
	if err != nil {
		return err
	}

	if playbookRunToModify.OwnerUserID == ownerID {
		return nil
	}

	oldOwner, err := s.pluginAPI.User.Get(playbookRunToModify.OwnerUserID)
	if err != nil {
		return errors.Wrapf(err, "failed to to resolve user %s", playbookRunToModify.OwnerUserID)
	}
	newOwner, err := s.pluginAPI.User.Get(ownerID)
	if err != nil {
		return errors.Wrapf(err, "failed to to resolve user %s", ownerID)
	}
	subjectUser, err := s.pluginAPI.User.Get(userID)
	if err != nil {
		return errors.Wrapf(err, "failed to to resolve user %s", userID)
	}

	// add owner as user
	err = s.AddParticipants(playbookRunID, []string{ownerID}, userID)
	if err != nil {
		return errors.Wrap(err, "failed to add owner as a participant")
	}
	err = s.Follow(playbookRunID, ownerID)
	if err != nil {
		return errors.Wrap(err, "failed to make owner follow run")
	}

	playbookRunToModify.OwnerUserID = ownerID

	playbookRunToModify, err = s.store.UpdatePlaybookRun(playbookRunToModify)
	if err != nil {
		return errors.Wrapf(err, "failed to update playbook run")
	}

	// Do we send a DM to the new owner?
	if ownerID != userID {
		msg := fmt.Sprintf("@%s changed the owner for run: [%s](%s) from **@%s** to **@%s**",
			subjectUser.Username, playbookRunToModify.Name, GetRunDetailsRelativeURL(playbookRunToModify.ID),
			oldOwner.Username, newOwner.Username)
		if err = s.poster.DM(ownerID, &model.Post{Message: msg}); err != nil {
			return errors.Wrapf(err, "failed to send DM in ChangeOwner")
		}
	}

	eventTime := model.GetMillis()
	event := &TimelineEvent{
		PlaybookRunID: playbookRunID,
		CreateAt:      eventTime,
		EventAt:       eventTime,
		EventType:     OwnerChanged,
		Summary:       fmt.Sprintf("@%s to @%s", oldOwner.Username, newOwner.Username),
		SubjectUserID: userID,
	}

	if _, err = s.store.CreateTimelineEvent(event); err != nil {
		return errors.Wrap(err, "failed to create timeline event")
	}

	s.telemetry.ChangeOwner(playbookRunToModify, userID)

	if err = s.sendPlaybookRunToClient(playbookRunID, []string{}); err != nil {
		return errors.Wrap(err, "failed to send playbook run to client")
	}

	return nil
}

// ModifyCheckedState checks or unchecks the specified checklist item. Idempotent, will not perform
// any action if the checklist item is already in the given checked state
func (s *PlaybookRunServiceImpl) ModifyCheckedState(playbookRunID, userID, newState string, checklistNumber, itemNumber int) error {
	playbookRunToModify, err := s.checklistItemParamsVerify(playbookRunID, userID, checklistNumber, itemNumber)
	if err != nil {
		return err
	}

	if !IsValidChecklistItemIndex(playbookRunToModify.Checklists, checklistNumber, itemNumber) {
		return errors.New("invalid checklist item indicies")
	}

	itemToCheck := playbookRunToModify.Checklists[checklistNumber].Items[itemNumber]
	if newState == itemToCheck.State {
		return nil
	}

	modifyMessage := fmt.Sprintf("checked off checklist item **%v**", stripmd.Strip(itemToCheck.Title))
	if newState == ChecklistItemStateOpen {
		modifyMessage = fmt.Sprintf("unchecked checklist item **%v**", stripmd.Strip(itemToCheck.Title))
	}
	if newState == ChecklistItemStateSkipped {
		modifyMessage = fmt.Sprintf("skipped checklist item **%v**", stripmd.Strip(itemToCheck.Title))
	}
	if itemToCheck.State == ChecklistItemStateSkipped && newState == ChecklistItemStateOpen {
		modifyMessage = fmt.Sprintf("restored checklist item **%v**", stripmd.Strip(itemToCheck.Title))
	}

	itemToCheck.State = newState
	itemToCheck.StateModified = model.GetMillis()
	playbookRunToModify.Checklists[checklistNumber].Items[itemNumber] = itemToCheck

	playbookRunToModify, err = s.store.UpdatePlaybookRun(playbookRunToModify)
	if err != nil {
		return errors.Wrapf(err, "failed to update playbook run, is now in inconsistent state")
	}

	s.telemetry.ModifyCheckedState(playbookRunID, userID, itemToCheck, playbookRunToModify.OwnerUserID == userID)

	event := &TimelineEvent{
		PlaybookRunID: playbookRunID,
		CreateAt:      itemToCheck.StateModified,
		EventAt:       itemToCheck.StateModified,
		EventType:     TaskStateModified,
		Summary:       modifyMessage,
		SubjectUserID: userID,
	}

	if _, err = s.store.CreateTimelineEvent(event); err != nil {
		return errors.Wrap(err, "failed to create timeline event")
	}

	if err = s.sendPlaybookRunToClient(playbookRunID, []string{}); err != nil {
		return errors.Wrap(err, "failed to send playbook run to client")
	}

	return nil
}

// ToggleCheckedState checks or unchecks the specified checklist item
func (s *PlaybookRunServiceImpl) ToggleCheckedState(playbookRunID, userID string, checklistNumber, itemNumber int) error {
	playbookRunToModify, err := s.checklistItemParamsVerify(playbookRunID, userID, checklistNumber, itemNumber)
	if err != nil {
		return err
	}

	if !IsValidChecklistItemIndex(playbookRunToModify.Checklists, checklistNumber, itemNumber) {
		return errors.New("invalid checklist item indices")
	}

	isOpen := playbookRunToModify.Checklists[checklistNumber].Items[itemNumber].State == ChecklistItemStateOpen
	newState := ChecklistItemStateOpen
	if isOpen {
		newState = ChecklistItemStateClosed
	}

	return s.ModifyCheckedState(playbookRunID, userID, newState, checklistNumber, itemNumber)
}

// SetAssignee sets the assignee for the specified checklist item
// Idempotent, will not perform any actions if the checklist item is already assigned to assigneeID
func (s *PlaybookRunServiceImpl) SetAssignee(playbookRunID, userID, assigneeID string, checklistNumber, itemNumber int) error {
	playbookRunToModify, err := s.checklistItemParamsVerify(playbookRunID, userID, checklistNumber, itemNumber)
	if err != nil {
		return err
	}

	if !IsValidChecklistItemIndex(playbookRunToModify.Checklists, checklistNumber, itemNumber) {
		return errors.New("invalid checklist item indices")
	}

	itemToCheck := playbookRunToModify.Checklists[checklistNumber].Items[itemNumber]
	if assigneeID == itemToCheck.AssigneeID {
		return nil
	}

	newAssigneeUserAtMention := noAssigneeName
	if assigneeID != "" {
		var newUser *model.User
		newUser, err = s.pluginAPI.User.Get(assigneeID)
		if err != nil {
			return errors.Wrapf(err, "failed to to resolve user %s", assigneeID)
		}
		newAssigneeUserAtMention = "@" + newUser.Username
	}

	oldAssigneeUserAtMention := noAssigneeName
	if itemToCheck.AssigneeID != "" {
		var oldUser *model.User
		oldUser, err = s.pluginAPI.User.Get(itemToCheck.AssigneeID)
		if err != nil {
			return errors.Wrapf(err, "failed to to resolve user %s", assigneeID)
		}
		oldAssigneeUserAtMention = "@" + oldUser.Username
	}

	itemToCheck.AssigneeID = assigneeID
	itemToCheck.AssigneeModified = model.GetMillis()
	playbookRunToModify.Checklists[checklistNumber].Items[itemNumber] = itemToCheck

	playbookRunToModify, err = s.store.UpdatePlaybookRun(playbookRunToModify)
	if err != nil {
		return errors.Wrapf(err, "failed to update playbook run; it is now in an inconsistent state")
	}

	// Do we send a DM to the new assignee?
	if itemToCheck.AssigneeID != "" && itemToCheck.AssigneeID != userID {
		var subjectUser *model.User
		subjectUser, err = s.pluginAPI.User.Get(userID)
		if err != nil {
			return errors.Wrapf(err, "failed to to resolve user %s", assigneeID)
		}

		var channel *model.Channel
		channel, err = s.pluginAPI.Channel.Get(playbookRunToModify.ChannelID)
		if err != nil {
			return errors.Wrapf(err, "failed to get channel")
		}

		var team *model.Team
		team, err = s.pluginAPI.Team.Get(playbookRunToModify.TeamID)
		if err != nil {
			return errors.Wrapf(err, "failed to get team")
		}

		channelURL := fmt.Sprintf("[%s](/%s/channels/%s?telem_action=dm_assignedtask_clicked&telem_run_id=%s&forceRHSOpen)",
			channel.DisplayName, team.Name, channel.Name, playbookRunID)
		modifyMessage := fmt.Sprintf("@%s assigned you the task **%s** (previously assigned to %s) for the run: %s   #taskassigned",
			subjectUser.Username, stripmd.Strip(itemToCheck.Title), oldAssigneeUserAtMention, channelURL)

		if err = s.poster.DM(itemToCheck.AssigneeID, &model.Post{Message: modifyMessage}); err != nil {
			return errors.Wrapf(err, "failed to send DM in SetAssignee")
		}
	}

	s.telemetry.SetAssignee(playbookRunID, userID, itemToCheck)

	modifyMessage := fmt.Sprintf("changed assignee of checklist item **%s** from **%s** to **%s**",
		stripmd.Strip(itemToCheck.Title), oldAssigneeUserAtMention, newAssigneeUserAtMention)
	event := &TimelineEvent{
		PlaybookRunID: playbookRunID,
		CreateAt:      itemToCheck.AssigneeModified,
		EventAt:       itemToCheck.AssigneeModified,
		EventType:     AssigneeChanged,
		Summary:       modifyMessage,
		SubjectUserID: userID,
	}

	if _, err = s.store.CreateTimelineEvent(event); err != nil {
		return errors.Wrap(err, "failed to create timeline event")
	}

	if err = s.sendPlaybookRunToClient(playbookRunID, []string{}); err != nil {
		return errors.Wrap(err, "failed to send playbook run to client")
	}

	return nil
}

// SetCommandToChecklistItem sets command to checklist item
func (s *PlaybookRunServiceImpl) SetCommandToChecklistItem(playbookRunID, userID string, checklistNumber, itemNumber int, newCommand string) error {
	playbookRunToModify, err := s.checklistItemParamsVerify(playbookRunID, userID, checklistNumber, itemNumber)
	if err != nil {
		return err
	}

	if !IsValidChecklistItemIndex(playbookRunToModify.Checklists, checklistNumber, itemNumber) {
		return errors.New("invalid checklist item indices")
	}

	playbookRunToModify.Checklists[checklistNumber].Items[itemNumber].Command = newCommand

	playbookRunToModify, err = s.store.UpdatePlaybookRun(playbookRunToModify)
	if err != nil {
		return errors.Wrapf(err, "failed to update playbook run")
	}

	s.poster.PublishWebsocketEventToChannel(playbookRunUpdatedWSEvent, playbookRunToModify, playbookRunToModify.ChannelID)

	return nil
}

// SetDueDate sets absolute due date timestamp for the specified checklist item
func (s *PlaybookRunServiceImpl) SetDueDate(playbookRunID, userID string, duedate int64, checklistNumber, itemNumber int) error {
	playbookRunToModify, err := s.checklistItemParamsVerify(playbookRunID, userID, checklistNumber, itemNumber)
	if err != nil {
		return err
	}

	if !IsValidChecklistItemIndex(playbookRunToModify.Checklists, checklistNumber, itemNumber) {
		return errors.New("invalid checklist item indices")
	}

	itemToCheck := playbookRunToModify.Checklists[checklistNumber].Items[itemNumber]
	itemToCheck.DueDate = duedate
	playbookRunToModify.Checklists[checklistNumber].Items[itemNumber] = itemToCheck

	_, err = s.store.UpdatePlaybookRun(playbookRunToModify)
	if err != nil {
		return errors.Wrapf(err, "failed to update playbook run; it is now in an inconsistent state")
	}

	if err = s.sendPlaybookRunToClient(playbookRunID, []string{}); err != nil {
		return errors.Wrap(err, "failed to send playbook run to client")
	}

	return nil
}

// RunChecklistItemSlashCommand executes the slash command associated with the specified checklist
// item.
func (s *PlaybookRunServiceImpl) RunChecklistItemSlashCommand(playbookRunID, userID string, checklistNumber, itemNumber int) (string, error) {
	playbookRun, err := s.checklistItemParamsVerify(playbookRunID, userID, checklistNumber, itemNumber)
	if err != nil {
		return "", err
	}

	if !IsValidChecklistItemIndex(playbookRun.Checklists, checklistNumber, itemNumber) {
		return "", errors.New("invalid checklist item indices")
	}

	itemToRun := playbookRun.Checklists[checklistNumber].Items[itemNumber]
	if strings.TrimSpace(itemToRun.Command) == "" {
		return "", errors.New("no slash command associated with this checklist item")
	}

	// parse playbook summary for variables and values
	varsAndVals := parseVariablesAndValues(playbookRun.Summary)

	// parse slash command for variables
	varsInCmd := parseVariables(itemToRun.Command)

	command := itemToRun.Command
	for _, v := range varsInCmd {
		if val, ok := varsAndVals[v]; !ok || val == "" {
			s.poster.EphemeralPost(userID, playbookRun.ChannelID, &model.Post{Message: fmt.Sprintf("Found undefined or empty variable in slash command: %s", v)})
			return "", errors.Errorf("Found undefined or empty variable in slash command: %s", v)
		}
		command = strings.ReplaceAll(command, v, varsAndVals[v])
	}

	cmdResponse, err := s.pluginAPI.SlashCommand.Execute(&model.CommandArgs{
		Command:   command,
		UserId:    userID,
		TeamId:    playbookRun.TeamID,
		ChannelId: playbookRun.ChannelID,
	})
	if err == pluginapi.ErrNotFound {
		trigger := strings.Fields(command)[0]
		s.poster.EphemeralPost(userID, playbookRun.ChannelID, &model.Post{Message: fmt.Sprintf("Failed to find slash command **%s**", trigger)})

		return "", errors.Wrap(err, "failed to find slash command")
	} else if err != nil {
		s.poster.EphemeralPost(userID, playbookRun.ChannelID, &model.Post{Message: fmt.Sprintf("Failed to execute slash command **%s**", command)})

		return "", errors.Wrap(err, "failed to run slash command")
	}

	// Record the last (successful) run time.
	playbookRun.Checklists[checklistNumber].Items[itemNumber].CommandLastRun = model.GetMillis()

	_, err = s.store.UpdatePlaybookRun(playbookRun)
	if err != nil {
		return "", errors.Wrapf(err, "failed to update playbook run recording run of slash command")
	}

	s.telemetry.RunTaskSlashCommand(playbookRunID, userID, itemToRun)

	eventTime := model.GetMillis()
	event := &TimelineEvent{
		PlaybookRunID: playbookRunID,
		CreateAt:      eventTime,
		EventAt:       eventTime,
		EventType:     RanSlashCommand,
		Summary:       fmt.Sprintf("ran the slash command: `%s`", command),
		SubjectUserID: userID,
	}

	if _, err = s.store.CreateTimelineEvent(event); err != nil {
		return "", errors.Wrap(err, "failed to create timeline event")
	}

	if err = s.sendPlaybookRunToClient(playbookRunID, []string{}); err != nil {
		return "", errors.Wrap(err, "failed to send playbook run to client")
	}

	return cmdResponse.TriggerId, nil
}

func (s *PlaybookRunServiceImpl) DuplicateChecklistItem(playbookRunID, userID string, checklistNumber, itemNumber int) error {
	playbookRunToModify, err := s.checklistParamsVerify(playbookRunID, userID, checklistNumber)
	if err != nil {
		return err
	}

	if !IsValidChecklistItemIndex(playbookRunToModify.Checklists, checklistNumber, itemNumber) {
		return errors.New("invalid checklist item indicies")
	}

	checklistItem := playbookRunToModify.Checklists[checklistNumber].Items[itemNumber]
	checklistItem.ID = ""

	playbookRunToModify.Checklists[checklistNumber].Items = append(
		playbookRunToModify.Checklists[checklistNumber].Items[:itemNumber+1],
		playbookRunToModify.Checklists[checklistNumber].Items[itemNumber:]...)
	playbookRunToModify.Checklists[checklistNumber].Items[itemNumber+1] = checklistItem

	playbookRunToModify, err = s.store.UpdatePlaybookRun(playbookRunToModify)
	if err != nil {
		return errors.Wrapf(err, "failed to update playbook run")
	}

	s.poster.PublishWebsocketEventToChannel(playbookRunUpdatedWSEvent, playbookRunToModify, playbookRunToModify.ChannelID)
	s.telemetry.AddTask(playbookRunID, userID, checklistItem)

	return nil
}

// AddChecklist adds a checklist to the specified run
func (s *PlaybookRunServiceImpl) AddChecklist(playbookRunID, userID string, checklist Checklist) error {
	playbookRunToModify, err := s.store.GetPlaybookRun(playbookRunID)
	if err != nil {
		return errors.Wrapf(err, "failed to retrieve playbook run")
	}

	if !s.hasPermissionToModifyPlaybookRun(playbookRunToModify, userID) {
		return errors.New("user does not have permission to modify playbook run")
	}

	if !s.hasPermissionToModifyPlaybookRun(playbookRunToModify, userID) {
		return errors.New("user does not have permission to modify playbook run")
	}

	playbookRunToModify.Checklists = append(playbookRunToModify.Checklists, checklist)

	playbookRunToModify, err = s.store.UpdatePlaybookRun(playbookRunToModify)
	if err != nil {
		return errors.Wrapf(err, "failed to update playbook run")
	}

	s.poster.PublishWebsocketEventToChannel(playbookRunUpdatedWSEvent, playbookRunToModify, playbookRunToModify.ChannelID)
	s.telemetry.AddChecklist(playbookRunID, userID, checklist)

	return nil
}

// DuplicateChecklist duplicates a checklist
func (s *PlaybookRunServiceImpl) DuplicateChecklist(playbookRunID, userID string, checklistNumber int) error {
	playbookRunToModify, err := s.checklistParamsVerify(playbookRunID, userID, checklistNumber)
	if err != nil {
		return err
	}

	duplicate := playbookRunToModify.Checklists[checklistNumber].Clone()
	playbookRunToModify.Checklists = append(playbookRunToModify.Checklists, duplicate)

	playbookRunToModify, err = s.store.UpdatePlaybookRun(playbookRunToModify)
	if err != nil {
		return errors.Wrapf(err, "failed to update playbook run")
	}

	s.poster.PublishWebsocketEventToChannel(playbookRunUpdatedWSEvent, playbookRunToModify, playbookRunToModify.ChannelID)
	s.telemetry.AddChecklist(playbookRunID, userID, duplicate)

	return nil
}

// RemoveChecklist removes the specified checklist
func (s *PlaybookRunServiceImpl) RemoveChecklist(playbookRunID, userID string, checklistNumber int) error {
	playbookRunToModify, err := s.checklistParamsVerify(playbookRunID, userID, checklistNumber)
	if err != nil {
		return err
	}

	oldChecklist := playbookRunToModify.Checklists[checklistNumber]

	playbookRunToModify.Checklists = append(playbookRunToModify.Checklists[:checklistNumber], playbookRunToModify.Checklists[checklistNumber+1:]...)

	playbookRunToModify, err = s.store.UpdatePlaybookRun(playbookRunToModify)
	if err != nil {
		return errors.Wrapf(err, "failed to update playbook run")
	}

	s.poster.PublishWebsocketEventToChannel(playbookRunUpdatedWSEvent, playbookRunToModify, playbookRunToModify.ChannelID)
	s.telemetry.RemoveChecklist(playbookRunID, userID, oldChecklist)

	return nil
}

// RenameChecklist adds a checklist to the specified run
func (s *PlaybookRunServiceImpl) RenameChecklist(playbookRunID, userID string, checklistNumber int, newTitle string) error {
	playbookRunToModify, err := s.checklistParamsVerify(playbookRunID, userID, checklistNumber)
	if err != nil {
		return err
	}

	playbookRunToModify.Checklists[checklistNumber].Title = newTitle

	playbookRunToModify, err = s.store.UpdatePlaybookRun(playbookRunToModify)
	if err != nil {
		return errors.Wrapf(err, "failed to update playbook run")
	}

	s.poster.PublishWebsocketEventToChannel(playbookRunUpdatedWSEvent, playbookRunToModify, playbookRunToModify.ChannelID)
	s.telemetry.RenameChecklist(playbookRunID, userID, playbookRunToModify.Checklists[checklistNumber])

	return nil
}

// AddChecklistItem adds an item to the specified checklist
func (s *PlaybookRunServiceImpl) AddChecklistItem(playbookRunID, userID string, checklistNumber int, checklistItem ChecklistItem) error {
	playbookRunToModify, err := s.checklistParamsVerify(playbookRunID, userID, checklistNumber)
	if err != nil {
		return err
	}

	playbookRunToModify.Checklists[checklistNumber].Items = append(playbookRunToModify.Checklists[checklistNumber].Items, checklistItem)

	playbookRunToModify, err = s.store.UpdatePlaybookRun(playbookRunToModify)
	if err != nil {
		return errors.Wrapf(err, "failed to update playbook run")
	}

	s.poster.PublishWebsocketEventToChannel(playbookRunUpdatedWSEvent, playbookRunToModify, playbookRunToModify.ChannelID)
	s.telemetry.AddTask(playbookRunID, userID, checklistItem)

	return nil
}

// RemoveChecklistItem removes the item at the given index from the given checklist
func (s *PlaybookRunServiceImpl) RemoveChecklistItem(playbookRunID, userID string, checklistNumber, itemNumber int) error {
	playbookRunToModify, err := s.checklistItemParamsVerify(playbookRunID, userID, checklistNumber, itemNumber)
	if err != nil {
		return err
	}

	checklistItem := playbookRunToModify.Checklists[checklistNumber].Items[itemNumber]
	playbookRunToModify.Checklists[checklistNumber].Items = append(
		playbookRunToModify.Checklists[checklistNumber].Items[:itemNumber],
		playbookRunToModify.Checklists[checklistNumber].Items[itemNumber+1:]...,
	)

	playbookRunToModify, err = s.store.UpdatePlaybookRun(playbookRunToModify)
	if err != nil {
		return errors.Wrapf(err, "failed to update playbook run")
	}

	s.poster.PublishWebsocketEventToChannel(playbookRunUpdatedWSEvent, playbookRunToModify, playbookRunToModify.ChannelID)
	s.telemetry.RemoveTask(playbookRunID, userID, checklistItem)

	return nil
}

// SkipChecklist skips the checklist
func (s *PlaybookRunServiceImpl) SkipChecklist(playbookRunID, userID string, checklistNumber int) error {
	playbookRunToModify, err := s.checklistParamsVerify(playbookRunID, userID, checklistNumber)
	if err != nil {
		return err
	}

	for itemNumber := 0; itemNumber < len(playbookRunToModify.Checklists[checklistNumber].Items); itemNumber++ {
		playbookRunToModify.Checklists[checklistNumber].Items[itemNumber].LastSkipped = model.GetMillis()
		playbookRunToModify.Checklists[checklistNumber].Items[itemNumber].State = ChecklistItemStateSkipped
	}

	checklist := playbookRunToModify.Checklists[checklistNumber]

	playbookRunToModify, err = s.store.UpdatePlaybookRun(playbookRunToModify)
	if err != nil {
		return errors.Wrapf(err, "failed to update playbook run")
	}

	s.poster.PublishWebsocketEventToChannel(playbookRunUpdatedWSEvent, playbookRunToModify, playbookRunToModify.ChannelID)
	s.telemetry.SkipChecklist(playbookRunID, userID, checklist)

	return nil
}

// RestoreChecklist restores the skipped checklist
func (s *PlaybookRunServiceImpl) RestoreChecklist(playbookRunID, userID string, checklistNumber int) error {
	playbookRunToModify, err := s.checklistParamsVerify(playbookRunID, userID, checklistNumber)
	if err != nil {
		return err
	}

	for itemNumber := 0; itemNumber < len(playbookRunToModify.Checklists[checklistNumber].Items); itemNumber++ {
		playbookRunToModify.Checklists[checklistNumber].Items[itemNumber].State = ChecklistItemStateOpen
	}

	checklist := playbookRunToModify.Checklists[checklistNumber]

	playbookRunToModify, err = s.store.UpdatePlaybookRun(playbookRunToModify)
	if err != nil {
		return errors.Wrapf(err, "failed to update playbook run")
	}

	s.poster.PublishWebsocketEventToChannel(playbookRunUpdatedWSEvent, playbookRunToModify, playbookRunToModify.ChannelID)
	s.telemetry.RestoreChecklist(playbookRunID, userID, checklist)

	return nil
}

// SkipChecklistItem skips the item at the given index from the given checklist
func (s *PlaybookRunServiceImpl) SkipChecklistItem(playbookRunID, userID string, checklistNumber, itemNumber int) error {
	playbookRunToModify, err := s.checklistItemParamsVerify(playbookRunID, userID, checklistNumber, itemNumber)
	if err != nil {
		return err
	}

	playbookRunToModify.Checklists[checklistNumber].Items[itemNumber].LastSkipped = model.GetMillis()
	playbookRunToModify.Checklists[checklistNumber].Items[itemNumber].State = ChecklistItemStateSkipped

	checklistItem := playbookRunToModify.Checklists[checklistNumber].Items[itemNumber]

	playbookRunToModify, err = s.store.UpdatePlaybookRun(playbookRunToModify)
	if err != nil {
		return errors.Wrapf(err, "failed to update playbook run")
	}

	s.poster.PublishWebsocketEventToChannel(playbookRunUpdatedWSEvent, playbookRunToModify, playbookRunToModify.ChannelID)
	s.telemetry.SkipTask(playbookRunID, userID, checklistItem)

	return nil
}

// RestoreChecklistItem restores the item at the given index from the given checklist
func (s *PlaybookRunServiceImpl) RestoreChecklistItem(playbookRunID, userID string, checklistNumber, itemNumber int) error {
	playbookRunToModify, err := s.checklistItemParamsVerify(playbookRunID, userID, checklistNumber, itemNumber)
	if err != nil {
		return err
	}

	playbookRunToModify.Checklists[checklistNumber].Items[itemNumber].State = ChecklistItemStateOpen

	checklistItem := playbookRunToModify.Checklists[checklistNumber].Items[itemNumber]

	playbookRunToModify, err = s.store.UpdatePlaybookRun(playbookRunToModify)
	if err != nil {
		return errors.Wrapf(err, "failed to update playbook run")
	}

	s.poster.PublishWebsocketEventToChannel(playbookRunUpdatedWSEvent, playbookRunToModify, playbookRunToModify.ChannelID)
	s.telemetry.RestoreTask(playbookRunID, userID, checklistItem)

	return nil
}

// EditChecklistItem changes the title of a specified checklist item
func (s *PlaybookRunServiceImpl) EditChecklistItem(playbookRunID, userID string, checklistNumber, itemNumber int, newTitle, newCommand, newDescription string) error {
	playbookRunToModify, err := s.checklistItemParamsVerify(playbookRunID, userID, checklistNumber, itemNumber)
	if err != nil {
		return err
	}
	playbookRunToModify.Checklists[checklistNumber].Items[itemNumber].Title = newTitle
	playbookRunToModify.Checklists[checklistNumber].Items[itemNumber].Command = newCommand
	playbookRunToModify.Checklists[checklistNumber].Items[itemNumber].Description = newDescription

	checklistItem := playbookRunToModify.Checklists[checklistNumber].Items[itemNumber]

	playbookRunToModify, err = s.store.UpdatePlaybookRun(playbookRunToModify)
	if err != nil {
		return errors.Wrapf(err, "failed to update playbook run")
	}

	s.poster.PublishWebsocketEventToChannel(playbookRunUpdatedWSEvent, playbookRunToModify, playbookRunToModify.ChannelID)
	s.telemetry.RenameTask(playbookRunID, userID, checklistItem)

	return nil
}

// MoveChecklist moves a checklist to a new location
func (s *PlaybookRunServiceImpl) MoveChecklist(playbookRunID, userID string, sourceChecklistIdx, destChecklistIdx int) error {
	playbookRunToModify, err := s.checklistParamsVerify(playbookRunID, userID, sourceChecklistIdx)
	if err != nil {
		return err
	}

	if destChecklistIdx < 0 || destChecklistIdx >= len(playbookRunToModify.Checklists) {
		return errors.New("invalid destChecklist")
	}

	// Get checklist to move
	checklistMoved := playbookRunToModify.Checklists[sourceChecklistIdx]

	// Delete checklist to move
	copy(playbookRunToModify.Checklists[sourceChecklistIdx:], playbookRunToModify.Checklists[sourceChecklistIdx+1:])
	playbookRunToModify.Checklists[len(playbookRunToModify.Checklists)-1] = Checklist{}

	// Insert checklist in new location
	copy(playbookRunToModify.Checklists[destChecklistIdx+1:], playbookRunToModify.Checklists[destChecklistIdx:])
	playbookRunToModify.Checklists[destChecklistIdx] = checklistMoved

	playbookRunToModify, err = s.store.UpdatePlaybookRun(playbookRunToModify)
	if err != nil {
		return errors.Wrapf(err, "failed to update playbook run")
	}

	s.poster.PublishWebsocketEventToChannel(playbookRunUpdatedWSEvent, playbookRunToModify, playbookRunToModify.ChannelID)
	s.telemetry.MoveChecklist(playbookRunID, userID, checklistMoved)

	return nil
}

// MoveChecklistItem moves a checklist item to a new location
func (s *PlaybookRunServiceImpl) MoveChecklistItem(playbookRunID, userID string, sourceChecklistIdx, sourceItemIdx, destChecklistIdx, destItemIdx int) error {
	playbookRunToModify, err := s.checklistItemParamsVerify(playbookRunID, userID, sourceChecklistIdx, sourceItemIdx)
	if err != nil {
		return err
	}

	if destChecklistIdx < 0 || destChecklistIdx >= len(playbookRunToModify.Checklists) {
		return errors.New("invalid destChecklist")
	}

	lenDestItems := len(playbookRunToModify.Checklists[destChecklistIdx].Items)
	if (destItemIdx < 0) || (sourceChecklistIdx == destChecklistIdx && destItemIdx >= lenDestItems) || (destItemIdx > lenDestItems) {
		return errors.New("invalid destItem")
	}

	// Moved item
	sourceChecklist := playbookRunToModify.Checklists[sourceChecklistIdx].Items
	itemMoved := sourceChecklist[sourceItemIdx]

	// Delete item to move
	sourceChecklist = append(sourceChecklist[:sourceItemIdx], sourceChecklist[sourceItemIdx+1:]...)

	// Insert item in new location
	destChecklist := playbookRunToModify.Checklists[destChecklistIdx].Items
	if sourceChecklistIdx == destChecklistIdx {
		destChecklist = sourceChecklist
	}

	destChecklist = append(destChecklist, ChecklistItem{})
	copy(destChecklist[destItemIdx+1:], destChecklist[destItemIdx:])
	destChecklist[destItemIdx] = itemMoved

	// Update the playbookRunToModify checklists. If the source and destination indices
	// are the same, we only need to update the checklist to its final state (destChecklist)
	if sourceChecklistIdx == destChecklistIdx {
		playbookRunToModify.Checklists[sourceChecklistIdx].Items = destChecklist
	} else {
		playbookRunToModify.Checklists[sourceChecklistIdx].Items = sourceChecklist
		playbookRunToModify.Checklists[destChecklistIdx].Items = destChecklist
	}

	playbookRunToModify, err = s.store.UpdatePlaybookRun(playbookRunToModify)
	if err != nil {
		return errors.Wrapf(err, "failed to update playbook run")
	}

	s.poster.PublishWebsocketEventToChannel(playbookRunUpdatedWSEvent, playbookRunToModify, playbookRunToModify.ChannelID)
	s.telemetry.MoveTask(playbookRunID, userID, itemMoved)

	return nil
}

// GetChecklistAutocomplete returns the list of checklist items for playbookRunID to be used in autocomplete
func (s *PlaybookRunServiceImpl) GetChecklistAutocomplete(playbookRunID string) ([]model.AutocompleteListItem, error) {
	playbookRun, err := s.store.GetPlaybookRun(playbookRunID)
	if err != nil {
		return nil, errors.Wrapf(err, "failed to retrieve playbook run")
	}

	ret := make([]model.AutocompleteListItem, 0)

	for i, checklist := range playbookRun.Checklists {
		ret = append(ret, model.AutocompleteListItem{
			Item: fmt.Sprintf("%d", i),
			Hint: fmt.Sprintf("\"%s\"", stripmd.Strip(checklist.Title)),
		})
	}

	return ret, nil
}

// GetChecklistAutocomplete returns the list of checklist items for playbookRunID to be used in autocomplete
func (s *PlaybookRunServiceImpl) GetChecklistItemAutocomplete(playbookRunID string) ([]model.AutocompleteListItem, error) {
	playbookRun, err := s.store.GetPlaybookRun(playbookRunID)
	if err != nil {
		return nil, errors.Wrapf(err, "failed to retrieve playbook run")
	}

	ret := make([]model.AutocompleteListItem, 0)

	for i, checklist := range playbookRun.Checklists {
		for j, item := range checklist.Items {
			ret = append(ret, model.AutocompleteListItem{
				Item: fmt.Sprintf("%d %d", i, j),
				Hint: fmt.Sprintf("\"%s\"", stripmd.Strip(item.Title)),
			})
		}
	}

	return ret, nil
}

// buildTodoDigestMessage
// gathers the list of assigned tasks, participating runs, and overdue updates and builds a combined message with them
func (s *PlaybookRunServiceImpl) buildTodoDigestMessage(userID string, force bool) (*model.Post, error) {
	runsOverdue, err := s.GetOverdueUpdateRuns(userID)
	if err != nil {
		return nil, err
	}

	user, err := s.pluginAPI.User.Get(userID)
	if err != nil {
		return nil, err
	}
	part1 := buildRunsOverdueMessage(runsOverdue, user.Locale)

	runsAssigned, err := s.GetRunsWithAssignedTasks(userID)
	if err != nil {
		return nil, err
	}

	// get user timezone
	timezone, err := timeutils.GetUserTimezone(user)
	if err != nil {
		return nil, err
	}

	part2 := buildAssignedTaskMessageSummary(runsAssigned, user.Locale, timezone, !force)

	if force {
		runsInProgress, err := s.GetParticipatingRuns(userID)
		if err != nil {
			return nil, err
		}
		part3 := buildRunsInProgressMessage(runsInProgress, user.Locale)

		return &model.Post{Message: part1 + part2 + part3}, nil
	}

	// !force, so only return sections that have information.
	var message string
	if len(runsOverdue) != 0 {
		message += part1
	}
	if len(runsAssigned) != 0 {
		message += part2
	}
	if message == "" {
		return nil, nil
	}

	return &model.Post{Message: message}, nil
}

// EphemeralPostTodoDigestToUser
// builds todo digest message and sends an ephemeral post to userID, channelID. Use force = true to send post even if there are no items.
func (s *PlaybookRunServiceImpl) EphemeralPostTodoDigestToUser(userID string, channelID string, force bool) error {
	todoDigestMessage, err := s.buildTodoDigestMessage(userID, force)
	if err != nil {
		return err
	}

	if todoDigestMessage != nil {
		s.poster.EphemeralPost(userID, channelID, todoDigestMessage)
		return nil
	}

	return nil
}

// DMTodoDigestToUser
// DMs the message to userID. Use force = true to DM even if there are no items.
func (s *PlaybookRunServiceImpl) DMTodoDigestToUser(userID string, force bool) error {
	todoDigestMessage, err := s.buildTodoDigestMessage(userID, force)
	if err != nil {
		return err
	}

	if todoDigestMessage != nil {
		return s.poster.DM(userID, todoDigestMessage)
	}

	return nil
}

// GetRunsWithAssignedTasks returns the list of runs that have tasks assigned to userID
func (s *PlaybookRunServiceImpl) GetRunsWithAssignedTasks(userID string) ([]AssignedRun, error) {
	return s.store.GetRunsWithAssignedTasks(userID)
}

// GetParticipatingRuns returns the list of active runs with userID as a participant
func (s *PlaybookRunServiceImpl) GetParticipatingRuns(userID string) ([]RunLink, error) {
	return s.store.GetParticipatingRuns(userID)
}

// GetOverdueUpdateRuns returns the list of userID's runs that have overdue updates
func (s *PlaybookRunServiceImpl) GetOverdueUpdateRuns(userID string) ([]RunLink, error) {
	return s.store.GetOverdueUpdateRuns(userID)
}

func (s *PlaybookRunServiceImpl) checklistParamsVerify(playbookRunID, userID string, checklistNumber int) (*PlaybookRun, error) {
	playbookRunToModify, err := s.store.GetPlaybookRun(playbookRunID)
	if err != nil {
		return nil, errors.Wrapf(err, "failed to retrieve playbook run")
	}

	if !s.hasPermissionToModifyPlaybookRun(playbookRunToModify, userID) {
		return nil, errors.New("user does not have permission to modify playbook run")
	}

	if checklistNumber < 0 || checklistNumber >= len(playbookRunToModify.Checklists) {
		return nil, errors.New("invalid checklist number")
	}

	return playbookRunToModify, nil
}

func (s *PlaybookRunServiceImpl) checklistItemParamsVerify(playbookRunID, userID string, checklistNumber, itemNumber int) (*PlaybookRun, error) {
	playbookRunToModify, err := s.checklistParamsVerify(playbookRunID, userID, checklistNumber)
	if err != nil {
		return nil, err
	}

	if itemNumber < 0 || itemNumber >= len(playbookRunToModify.Checklists[checklistNumber].Items) {
		return nil, errors.New("invalid item number")
	}

	return playbookRunToModify, nil
}

// NukeDB removes all playbook run related data.
func (s *PlaybookRunServiceImpl) NukeDB() error {
	return s.store.NukeDB()
}

// ChangeCreationDate changes the creation date of the playbook run.
func (s *PlaybookRunServiceImpl) ChangeCreationDate(playbookRunID string, creationTimestamp time.Time) error {
	return s.store.ChangeCreationDate(playbookRunID, creationTimestamp)
}

func (s *PlaybookRunServiceImpl) UpdateDescription(playbookRunID, description string) error {
	playbookRun, err := s.store.GetPlaybookRun(playbookRunID)
	if err != nil {
		return errors.Wrap(err, "unable to get playbook run")
	}

	playbookRun.Summary = description
	playbookRun.SummaryModifiedAt = model.GetMillis()

	playbookRun, err = s.store.UpdatePlaybookRun(playbookRun)
	if err != nil {
		return errors.Wrap(err, "failed to update playbook run")
	}

	s.poster.PublishWebsocketEventToChannel(playbookRunUpdatedWSEvent, playbookRun, playbookRun.ChannelID)

	return nil
}

func (s *PlaybookRunServiceImpl) hasPermissionToModifyPlaybookRun(playbookRun *PlaybookRun, userID string) bool {
	// PlaybookRun main channel membership is required to modify playbook run
	return s.pluginAPI.User.HasPermissionToChannel(userID, playbookRun.ChannelID, model.PermissionReadChannel)
}

func (s *PlaybookRunServiceImpl) createPlaybookRunChannel(playbookRun *PlaybookRun, header string, public bool) (*model.Channel, error) {
	channelType := model.ChannelTypePrivate
	if public {
		channelType = model.ChannelTypeOpen
	}

	channel := &model.Channel{
		TeamId:      playbookRun.TeamID,
		Type:        channelType,
		DisplayName: playbookRun.Name,
		Name:        cleanChannelName(playbookRun.Name),
		Header:      header,
	}

	if channel.Name == "" {
		channel.Name = model.NewId()
	}

	// Prefer the channel name the user chose. But if it already exists, add some random bits
	// and try exactly once more.
	err := s.pluginAPI.Channel.Create(channel)
	if err != nil {
		if appErr, ok := err.(*model.AppError); ok {
			// Let the user correct display name errors:
			if appErr.Id == "model.channel.is_valid.display_name.app_error" ||
				appErr.Id == "model.channel.is_valid.1_or_more.app_error" {
				return nil, ErrChannelDisplayNameInvalid
			}

			// We can fix channel Name errors:
			if appErr.Id == "store.sql_channel.save_channel.exists.app_error" {
				channel.Name = addRandomBits(channel.Name)
				err = s.pluginAPI.Channel.Create(channel)
			}
		}

		if err != nil {
			return nil, errors.Wrapf(err, "failed to create channel")
		}
	}

	return channel, nil
}

// addPlaybookRunInitialMemberships creates the memberships in run and channels for the most core users: playbooksbot, reporter and owner
func (s *PlaybookRunServiceImpl) addPlaybookRunInitialMemberships(playbookRun *PlaybookRun, channel *model.Channel) error {
	if _, err := s.pluginAPI.Team.CreateMember(channel.TeamId, s.configService.GetConfiguration().BotUserID); err != nil {
		return errors.Wrapf(err, "failed to add bot to the team")
	}

	// channel related
	if _, err := s.pluginAPI.Channel.AddMember(channel.Id, s.configService.GetConfiguration().BotUserID); err != nil {
		return errors.Wrapf(err, "failed to add bot to the channel")
	}

	if _, err := s.pluginAPI.Channel.AddUser(channel.Id, playbookRun.ReporterUserID, s.configService.GetConfiguration().BotUserID); err != nil {
		return errors.Wrapf(err, "failed to add reporter to the channel")
	}

	if playbookRun.OwnerUserID != playbookRun.ReporterUserID {
		if _, err := s.pluginAPI.Channel.AddUser(channel.Id, playbookRun.OwnerUserID, s.configService.GetConfiguration().BotUserID); err != nil {
			return errors.Wrapf(err, "failed to add owner to channel")
		}
	}

	_, userRoleID, adminRoleID := s.GetSchemeRolesForChannel(channel)
	if _, err := s.pluginAPI.Channel.UpdateChannelMemberRoles(channel.Id, playbookRun.OwnerUserID, fmt.Sprintf("%s %s", userRoleID, adminRoleID)); err != nil {
		logrus.WithError(err).WithFields(logrus.Fields{
			"channel_id":    channel.Id,
			"owner_user_id": playbookRun.OwnerUserID,
		}).Warn("failed to promote owner to admin")
	}

	// run related
	participants := []string{playbookRun.OwnerUserID}
	if playbookRun.OwnerUserID != playbookRun.ReporterUserID {
		participants = append(participants, playbookRun.ReporterUserID)
	}
	err := s.AddParticipants(playbookRun.ID, participants, playbookRun.ReporterUserID)
	if err != nil {
		return errors.Wrap(err, "failed to add owner/reporter as a participant")
	}
	err = s.Follow(playbookRun.ID, playbookRun.OwnerUserID)
	if err != nil {
		return errors.Wrap(err, "failed to make owner follow run")
	}
	err = s.Follow(playbookRun.ID, playbookRun.ReporterUserID)
	if err != nil {
		return errors.Wrap(err, "failed to make reporter follow run")
	}

	return nil
}

func (s *PlaybookRunServiceImpl) GetSchemeRolesForChannel(channel *model.Channel) (string, string, string) {
	// get channel roles
	if guestRole, userRole, adminRole, err := s.store.GetSchemeRolesForChannel(channel.Id); err == nil {
		return guestRole, userRole, adminRole
	}

	// get team roles if channel roles are not available
	if guestRole, userRole, adminRole, err := s.store.GetSchemeRolesForTeam(channel.TeamId); err == nil {
		return guestRole, userRole, adminRole
	}

	// return default roles
	return model.ChannelGuestRoleId, model.ChannelUserRoleId, model.ChannelAdminRoleId
}

func (s *PlaybookRunServiceImpl) newFinishPlaybookRunDialog(outstanding int) *model.Dialog {
	message := "Are you sure you want to finish the run?"
	if outstanding == 1 {
		message = "There is **1 outstanding task**. Are you sure you want to finish the run?"
	} else if outstanding > 1 {
		message = "There are **" + strconv.Itoa(outstanding) + " outstanding tasks**. Are you sure you want to finish the run?"
	}

	return &model.Dialog{
		Title:            "Confirm finish run",
		IntroductionText: message,
		SubmitLabel:      "Finish run",
		NotifyOnCancel:   false,
	}
}

func (s *PlaybookRunServiceImpl) newPlaybookRunDialog(teamID, ownerID, postID, clientID string, playbooks []Playbook, isMobileApp bool, promptPostID string) (*model.Dialog, error) {
	user, err := s.pluginAPI.User.Get(ownerID)
	if err != nil {
		return nil, errors.Wrapf(err, "failed to fetch owner user")
	}

	state, err := json.Marshal(DialogState{
		PostID:       postID,
		ClientID:     clientID,
		PromptPostID: promptPostID,
	})
	if err != nil {
		return nil, errors.Wrapf(err, "failed to marshal DialogState")
	}

	var options []*model.PostActionOptions
	for _, playbook := range playbooks {
		options = append(options, &model.PostActionOptions{
			Text:  playbook.Title,
			Value: playbook.ID,
		})
	}

	newPlaybookMarkdown := ""
	if !isMobileApp {
		url := getPlaybooksNewRelativeURL()
		newPlaybookMarkdown = fmt.Sprintf("[Click here](%s) to create your own playbook.", url)
	}

	introText := fmt.Sprintf("**Owner:** %v\n\n%s", getUserDisplayName(user), newPlaybookMarkdown)

	defaultPlaybookID := ""
	defaultChannelNameTemplate := ""
	if len(playbooks) == 1 {
		defaultPlaybookID = playbooks[0].ID
		defaultChannelNameTemplate = playbooks[0].ChannelNameTemplate
	}

	return &model.Dialog{
		Title:            "Run playbook",
		IntroductionText: introText,
		Elements: []model.DialogElement{
			{
				DisplayName: "Playbook",
				Name:        DialogFieldPlaybookIDKey,
				Type:        "select",
				Options:     options,
				Default:     defaultPlaybookID,
			},
			{
				DisplayName: "Run name",
				Name:        DialogFieldNameKey,
				Type:        "text",
				MinLength:   1,
				MaxLength:   64,
				Default:     defaultChannelNameTemplate,
			},
		},
		SubmitLabel:    "Start run",
		NotifyOnCancel: false,
		State:          string(state),
	}, nil
}

func (s *PlaybookRunServiceImpl) newUpdatePlaybookRunDialog(description, message string, broadcastChannelNum int, reminderTimer time.Duration) (*model.Dialog, error) {
	introductionText := "Provide an update to the stakeholders."

	if broadcastChannelNum > 0 {
		plural := ""
		if broadcastChannelNum > 1 {
			plural = "s"
		}

		introductionText += fmt.Sprintf(" This post will be broadcasted to %d channel%s.", broadcastChannelNum, plural)
	}

	reminderOptions := []*model.PostActionOptions{
		{
			Text:  "15min",
			Value: "900",
		},
		{
			Text:  "30min",
			Value: "1800",
		},
		{
			Text:  "60min",
			Value: "3600",
		},
		{
			Text:  "4hr",
			Value: "14400",
		},
		{
			Text:  "24hr",
			Value: "86400",
		},
		{
			Text:  "1Week",
			Value: "604800",
		},
	}

	if s.configService.IsConfiguredForDevelopmentAndTesting() {
		reminderOptions = append(reminderOptions, nil)
		copy(reminderOptions[2:], reminderOptions[1:])
		reminderOptions[1] = &model.PostActionOptions{
			Text:  "10sec",
			Value: "10",
		}
	}

	return &model.Dialog{
		Title:            "Status update",
		IntroductionText: introductionText,
		Elements: []model.DialogElement{
			{
				DisplayName: "Change since last update",
				Name:        DialogFieldMessageKey,
				Type:        "textarea",
				Default:     message,
			},
			{
				DisplayName: "Reminder for next update",
				Name:        DialogFieldReminderInSecondsKey,
				Type:        "select",
				Options:     reminderOptions,
				Optional:    true,
				Default:     fmt.Sprintf("%d", reminderTimer/time.Second),
			},
			{
				DisplayName: "Finish run",
				Name:        DialogFieldFinishRun,
				Placeholder: "Also mark the run as finished",
				Type:        "bool",
				Optional:    true,
			},
		},
		SubmitLabel:    "Update status",
		NotifyOnCancel: false,
	}, nil
}

func (s *PlaybookRunServiceImpl) newAddToTimelineDialog(playbookRuns []PlaybookRun, postID string) (*model.Dialog, error) {
	var options []*model.PostActionOptions
	for _, i := range playbookRuns {
		options = append(options, &model.PostActionOptions{
			Text:  i.Name,
			Value: i.ID,
		})
	}

	state, err := json.Marshal(DialogStateAddToTimeline{
		PostID: postID,
	})
	if err != nil {
		return nil, errors.Wrapf(err, "failed to marshal DialogState")
	}

	post, err := s.pluginAPI.Post.GetPost(postID)
	if err != nil {
		return nil, errors.Wrapf(err, "failed to marshal DialogState")
	}
	defaultSummary := ""
	if len(post.Message) > 0 {
		end := min(40, len(post.Message))
		defaultSummary = post.Message[:end]
		if len(post.Message) > end {
			defaultSummary += "..."
		}
	}

	defaultPlaybookRunID, err := s.GetPlaybookRunIDForChannel(post.ChannelId)
	if err != nil && !errors.Is(err, ErrNotFound) {
		return nil, errors.Wrapf(err, "failed to get playbookRunID for channel")
	}

	return &model.Dialog{
		Title: "Add to run timeline",
		Elements: []model.DialogElement{
			{
				DisplayName: "Playbook Run",
				Name:        DialogFieldPlaybookRunKey,
				Type:        "select",
				Options:     options,
				Default:     defaultPlaybookRunID,
			},
			{
				DisplayName: "Summary",
				Name:        DialogFieldSummary,
				Type:        "text",
				MaxLength:   64,
				Placeholder: "Short summary shown in the timeline",
				Default:     defaultSummary,
				HelpText:    "Max 64 chars",
			},
		},
		SubmitLabel:    "Add to run timeline",
		NotifyOnCancel: false,
		State:          string(state),
	}, nil
}

// sendPlaybookRunToClient send Run to users via websocket
// Two cases will be handled:
// - one message as broadcast channel-id based
// - additional messages user-id based (one per userid passed)
func (s *PlaybookRunServiceImpl) sendPlaybookRunToClient(playbookRunID string, userIDs []string) error {
	playbookRunToSend, err := s.store.GetPlaybookRun(playbookRunID)
	if err != nil {
		return errors.Wrap(err, "failed to retrieve playbook run")
	}

	s.poster.PublishWebsocketEventToChannel(playbookRunUpdatedWSEvent, playbookRunToSend, playbookRunToSend.ChannelID)

	// Additional explicit users (not channelid based)
	// Temporary workaround until we have GQL real time mechanism
	for _, userID := range userIDs {
		s.poster.PublishWebsocketEventToUser(playbookRunUpdatedWSEvent, playbookRunToSend, userID)
	}

	return nil
}

func (s *PlaybookRunServiceImpl) UpdateRetrospective(playbookRunID, updaterID string, newRetrospective RetrospectiveUpdate) error {
	playbookRunToModify, err := s.store.GetPlaybookRun(playbookRunID)
	if err != nil {
		return errors.Wrap(err, "failed to retrieve playbook run")
	}

	playbookRunToModify.Retrospective = newRetrospective.Text
	playbookRunToModify.MetricsData = newRetrospective.Metrics

	playbookRunToModify, err = s.store.UpdatePlaybookRun(playbookRunToModify)
	if err != nil {
		return errors.Wrap(err, "failed to update playbook run")
	}

	s.poster.PublishWebsocketEventToChannel(playbookRunUpdatedWSEvent, playbookRunToModify, playbookRunToModify.ChannelID)
	s.telemetry.UpdateRetrospective(playbookRunToModify, updaterID)

	return nil
}

func (s *PlaybookRunServiceImpl) PublishRetrospective(playbookRunID, publisherID string, retrospective RetrospectiveUpdate) error {
	logger := logrus.WithField("playbook_run_id", playbookRunID)

	playbookRunToPublish, err := s.store.GetPlaybookRun(playbookRunID)
	if err != nil {
		return errors.Wrap(err, "failed to retrieve playbook run")
	}

	now := model.GetMillis()

	// Update the text to keep syncronized
	playbookRunToPublish.Retrospective = retrospective.Text
	playbookRunToPublish.MetricsData = retrospective.Metrics
	playbookRunToPublish.RetrospectivePublishedAt = now
	playbookRunToPublish.RetrospectiveWasCanceled = false

	playbookRunToPublish, err = s.store.UpdatePlaybookRun(playbookRunToPublish)
	if err != nil {
		return errors.Wrap(err, "failed to update playbook run")
	}

	publisherUser, err := s.pluginAPI.User.Get(publisherID)
	if err != nil {
		return errors.Wrap(err, "failed to get publisher user")
	}

	retrospectiveURL := getRunRetrospectiveURL("", playbookRunToPublish.ID)
	post, err := s.buildRetrospectivePost(playbookRunToPublish, publisherUser, retrospectiveURL)
	if err != nil {
		return err
	}

	if err = s.poster.Post(post); err != nil {
		return errors.Wrap(err, "failed to post to channel")
	}

	telemetryString := fmt.Sprintf("?telem_action=follower_clicked_retrospective_dm&telem_run_id=%s", playbookRunToPublish.ID)
	retrospectivePublishedMessage := fmt.Sprintf("@%s published the retrospective report for [%s](%s%s).\n%s", publisherUser.Username, playbookRunToPublish.Name, retrospectiveURL, telemetryString, retrospective.Text)
	err = s.dmPostToRunFollowers(&model.Post{Message: retrospectivePublishedMessage}, retroMessage, playbookRunToPublish.ID, publisherID)
	if err != nil {
		logger.WithError(err).Error("failed to dm post to run followers")
	}

	event := &TimelineEvent{
		PlaybookRunID: playbookRunID,
		CreateAt:      now,
		EventAt:       now,
		EventType:     PublishedRetrospective,
		SubjectUserID: publisherID,
	}

	if _, err = s.store.CreateTimelineEvent(event); err != nil {
		return errors.Wrap(err, "failed to create timeline event")
	}

	if err := s.sendPlaybookRunToClient(playbookRunID, []string{}); err != nil {
		logrus.WithError(err).Error("failed to send websocket event")
	}
	s.telemetry.PublishRetrospective(playbookRunToPublish, publisherID)

	return nil
}

func (s *PlaybookRunServiceImpl) buildRetrospectivePost(playbookRunToPublish *PlaybookRun, publisherUser *model.User, retrospectiveURL string) (*model.Post, error) {
	props := map[string]interface{}{
		"metricsData":       "null",
		"metricsConfigs":    "null",
		"retrospectiveText": playbookRunToPublish.Retrospective,
	}

	// If run has metrics data, get playbooks metrics configs and include them in custom post
	if len(playbookRunToPublish.MetricsData) > 0 {
		playbook, err := s.playbookService.Get(playbookRunToPublish.PlaybookID)
		if err != nil {
			return nil, errors.Wrap(err, "failed to get playbook")
		}

		metricsConfigs, err := json.Marshal(playbook.Metrics)
		if err != nil {
			return nil, errors.Wrap(err, "unable to marshal metrics configs")
		}

		metricsData, err := json.Marshal(playbookRunToPublish.MetricsData)
		if err != nil {
			return nil, errors.Wrap(err, "cannot post retro, unable to marshal metrics data")
		}
		props["metricsData"] = string(metricsData)
		props["metricsConfigs"] = string(metricsConfigs)
	}

	return &model.Post{
		Message:   fmt.Sprintf("@channel Retrospective has been published by @%s\n[See the full retrospective](%s)\n", publisherUser.Username, retrospectiveURL),
		Type:      "custom_retro",
		ChannelId: playbookRunToPublish.ChannelID,
		Props:     props,
	}, nil
}

func (s *PlaybookRunServiceImpl) CancelRetrospective(playbookRunID, cancelerID string) error {
	playbookRunToCancel, err := s.store.GetPlaybookRun(playbookRunID)
	if err != nil {
		return errors.Wrap(err, "failed to retrieve playbook run")
	}

	now := model.GetMillis()

	// Update the text to keep syncronized
	playbookRunToCancel.Retrospective = "No retrospective for this run."
	playbookRunToCancel.RetrospectivePublishedAt = now
	playbookRunToCancel.RetrospectiveWasCanceled = true

	playbookRunToCancel, err = s.store.UpdatePlaybookRun(playbookRunToCancel)
	if err != nil {
		return errors.Wrap(err, "failed to update playbook run")
	}

	cancelerUser, err := s.pluginAPI.User.Get(cancelerID)
	if err != nil {
		return errors.Wrap(err, "failed to get canceler user")
	}

	if _, err = s.poster.PostMessage(playbookRunToCancel.ChannelID, "@channel Retrospective has been canceled by @%s\n", cancelerUser.Username); err != nil {
		return errors.Wrap(err, "failed to post to channel")
	}

	event := &TimelineEvent{
		PlaybookRunID: playbookRunID,
		CreateAt:      now,
		EventAt:       now,
		EventType:     CanceledRetrospective,
		SubjectUserID: cancelerID,
	}

	if _, err = s.store.CreateTimelineEvent(event); err != nil {
		return errors.Wrap(err, "failed to create timeline event")
	}

	if err := s.sendPlaybookRunToClient(playbookRunID, []string{}); err != nil {
		logrus.WithError(err).Error("failed send websocket event")
	}

	return nil
}

// RequestJoinChannel posts a channel-join request message in the run's channel
func (s *PlaybookRunServiceImpl) RequestJoinChannel(playbookRunID, requesterID string) error {
	playbookRun, err := s.store.GetPlaybookRun(playbookRunID)
	if err != nil {
		return errors.Wrap(err, "failed to retrieve playbook run")
	}

	// avoid sending request if user is already a member of the channel
	if s.pluginAPI.User.HasPermissionToChannel(requesterID, playbookRun.ChannelID, model.PermissionReadChannel) {
		return fmt.Errorf("user %s is already a member of the channel %s", requesterID, playbookRunID)
	}

	requesterUser, err := s.pluginAPI.User.Get(requesterID)
	if err != nil {
		return errors.Wrap(err, "failed to get requester user")
	}

	T := i18n.GetUserTranslations(requesterUser.Locale)
	data := map[string]interface{}{
		"Name": requesterUser.Username,
	}

	_, err = s.poster.PostMessage(playbookRun.ChannelID, T("app.user.run.request_join_channel", data))
	if err != nil {
		return errors.Wrap(err, "failed to post to channel")
	}
	return nil
}

// RequestUpdate posts a status update request message in the run's channel
func (s *PlaybookRunServiceImpl) RequestUpdate(playbookRunID, requesterID string) error {
	logger := logrus.WithField("playbook_run_id", playbookRunID)

	playbookRun, err := s.store.GetPlaybookRun(playbookRunID)
	if err != nil {
		return errors.Wrap(err, "failed to retrieve playbook run")
	}

	requesterUser, err := s.pluginAPI.User.Get(requesterID)
	if err != nil {
		return errors.Wrap(err, "failed to get requester user")
	}

	T := i18n.GetUserTranslations(requesterUser.Locale)
	data := map[string]interface{}{
		"Name": requesterUser.Username,
	}

	post, err := s.poster.PostMessage(playbookRun.ChannelID, T("app.user.run.request_update", data))
	if err != nil {
		return errors.Wrap(err, "failed to post to channel")
	}

	// create timeline event
	event := &TimelineEvent{
		PlaybookRunID: playbookRunID,
		CreateAt:      post.CreateAt,
		EventAt:       post.CreateAt,
		EventType:     StatusUpdateRequested,
		PostID:        post.Id,
		SubjectUserID: requesterID,
		CreatorUserID: requesterID,
		Summary:       fmt.Sprintf("@%s requested a status update", requesterUser.Username),
	}

	if _, err = s.store.CreateTimelineEvent(event); err != nil {
		return errors.Wrap(err, "failed to create timeline event")
	}

	// send updated run through websocket
	if err := s.sendPlaybookRunToClient(playbookRunID, []string{}); err != nil {
		logger.WithError(err).Warn("failed send websocket event")
	}

	return nil
}

// Leave removes user from the run's participants
func (s *PlaybookRunServiceImpl) RemoveParticipants(playbookRunID string, userIDs []string) error {
	playbookRun, err := s.store.GetPlaybookRun(playbookRunID)
	if err != nil {
		return errors.Wrap(err, "failed to retrieve playbook run")
	}

	// Check if any user is the owner
	for _, userID := range userIDs {
		if playbookRun.OwnerUserID == userID {
			return errors.New("owner user can't leave the run")
		}
	}

	if err := s.store.RemoveParticipants(playbookRunID, userIDs); err != nil {
		return errors.Wrapf(err, "users `%+v` failed to remove participation in run `%s`", userIDs, playbookRunID)
	}

	for _, userID := range userIDs {
		s.leaveActions(playbookRun, userID)
	}

	if err := s.sendPlaybookRunToClient(playbookRunID, userIDs); err != nil {
		logrus.WithError(err).Error("failed send websocket event")
	}

	return nil
}

func (s *PlaybookRunServiceImpl) leaveActions(playbookRun *PlaybookRun, userID string) {

	if !playbookRun.RemoveChannelMemberOnRemovedParticipant {
		return
	}

	// Don't do anything if the user not a channel member
	member, _ := s.pluginAPI.Channel.GetMember(playbookRun.ChannelID, userID)
	if member == nil {
		return
	}

	// To be added to the UI as an optional action
	if err := s.api.DeleteChannelMember(playbookRun.ChannelID, userID); err != nil {
		logrus.WithError(err).Errorf("failed to remove user from linked channel, userID '%s'", userID)
	}
}

func (s *PlaybookRunServiceImpl) AddParticipants(playbookRunID string, userIDs []string, requesterUserID string) error {
	if err := s.store.AddParticipants(playbookRunID, userIDs); err != nil {
		return errors.Wrapf(err, "users `%+v` failed to participate the run `%s`", userIDs, playbookRunID)
	}

	playbookRun, err := s.store.GetPlaybookRun(playbookRunID)
	if err != nil {
		return errors.Wrap(err, "failed to retrieve playbook run")
	}

	channel, err := s.pluginAPI.Channel.Get(playbookRun.ChannelID)
	if err != nil {
		logrus.WithError(err).Errorf("failed to get channel, channelID '%s'", playbookRun.ChannelID)
	}

	requesterUser, err := s.pluginAPI.User.Get(requesterUserID)
	if err != nil {
		return errors.Wrap(err, "failed to get requester user")
	}

	for _, userID := range userIDs {
		user := requesterUser
		if userID != requesterUserID {
			user, err = s.pluginAPI.User.Get(userID)
			if err != nil {
				return errors.Wrap(err, "failed to get requester user")
			}
		}
		s.participateActions(playbookRun, channel, user, requesterUser)
	}

	if err := s.sendPlaybookRunToClient(playbookRunID, userIDs); err != nil {
		logrus.WithError(err).Error("failed send websocket event")
	}

	return nil
}

func (s *PlaybookRunServiceImpl) participateActions(playbookRun *PlaybookRun, channel *model.Channel, user *model.User, requesterUser *model.User) {

	if !playbookRun.CreateChannelMemberOnNewParticipant {
		return
	}

	// Don't do anything if the user is a channel member
	member, _ := s.pluginAPI.Channel.GetMember(playbookRun.ChannelID, user.Id)
	if member != nil {
		return
	}

	// Send message to channel if one the following scenarios happens:
	// - channel is private and is a "participate" action )
	// - channel is private and the user adding a new participant has no access to it
	requesterHasAccessToChannel := s.permissions.ChannelActionView(requesterUser.Id, playbookRun.ChannelID) == nil
	isParticipateFlow := requesterUser.Id == user.Id
	if channel.Type == "P" && (isParticipateFlow || !requesterHasAccessToChannel) {
		T := i18n.GetUserTranslations(requesterUser.Locale)
		data := map[string]interface{}{
			"Name":          user.Username,
			"RequesterName": requesterUser.Username,
		}
		msg := T("app.user.run.joined_run_channel_private_add_participant", data)
		if isParticipateFlow {
			msg = T("app.user.run.joined_run_channel_private_participate", data)
		}

		if _, err := s.poster.PostMessage(playbookRun.ChannelID, msg); err != nil {
			logrus.WithError(err).Errorf("participateActions: failed to send message to private channel, userID '%s'", user.Id)
		}
		return
	}

	// Regular add channel member otherwise
	if _, err := s.api.AddChannelMember(playbookRun.ChannelID, user.Id); err != nil {
		logrus.WithError(err).Errorf("participateActions: failed to add user to linked channel, userID '%s'", user.Id)
	}
}

func (s *PlaybookRunServiceImpl) postMessageToThreadAndSaveRootID(playbookRunID, channelID string, post *model.Post) error {
	channelIDsToRootIDs, err := s.store.GetBroadcastChannelIDsToRootIDs(playbookRunID)
	if err != nil {
		return errors.Wrapf(err, "error when trying to retrieve ChannelIDsToRootIDs map for playbookRunId '%s'", playbookRunID)
	}

	err = s.poster.PostMessageToThread(channelIDsToRootIDs[channelID], post)
	if err != nil {
		return errors.Wrapf(err, "failed to PostMessageToThread for channelID '%s'", channelID)
	}

	newRootID := post.RootId
	if newRootID == "" {
		newRootID = post.Id
	}

	if newRootID != channelIDsToRootIDs[channelID] {
		channelIDsToRootIDs[channelID] = newRootID
		if err = s.store.SetBroadcastChannelIDsToRootID(playbookRunID, channelIDsToRootIDs); err != nil {
			return errors.Wrapf(err, "failed to SetBroadcastChannelIDsToRootID for playbookID '%s'", playbookRunID)
		}
	}

	return nil
}

// Follow method lets user follow a specific playbook run
func (s *PlaybookRunServiceImpl) Follow(playbookRunID, userID string) error {
	if err := s.store.Follow(playbookRunID, userID); err != nil {
		return errors.Wrapf(err, "user `%s` failed to follow the run `%s`", userID, playbookRunID)
	}

	playbookRun, err := s.store.GetPlaybookRun(playbookRunID)
	if err != nil {
		return errors.Wrap(err, "failed to retrieve playbook run")
	}
	s.telemetry.Follow(playbookRun, userID)

	return nil
}

// UnFollow method lets user unfollow a specific playbook run
func (s *PlaybookRunServiceImpl) Unfollow(playbookRunID, userID string) error {
	if err := s.store.Unfollow(playbookRunID, userID); err != nil {
		return errors.Wrapf(err, "user `%s` failed to unfollow the run `%s`", userID, playbookRunID)
	}

	playbookRun, err := s.store.GetPlaybookRun(playbookRunID)
	if err != nil {
		return errors.Wrap(err, "failed to retrieve playbook run")
	}
	s.telemetry.Unfollow(playbookRun, userID)

	return nil
}

// GetFollowers returns list of followers for a specific playbook run
func (s *PlaybookRunServiceImpl) GetFollowers(playbookRunID string) ([]string, error) {
	var followers []string
	var err error
	if followers, err = s.store.GetFollowers(playbookRunID); err != nil {
		return nil, errors.Wrapf(err, "failed to get followers for the run `%s`", playbookRunID)
	}

	return followers, nil
}

func getUserDisplayName(user *model.User) string {
	if user == nil {
		return ""
	}

	if user.FirstName != "" && user.LastName != "" {
		return fmt.Sprintf("%s %s", user.FirstName, user.LastName)
	}

	return fmt.Sprintf("@%s", user.Username)
}

func cleanChannelName(channelName string) string {
	// Lower case only
	channelName = strings.ToLower(channelName)
	// Trim spaces
	channelName = strings.TrimSpace(channelName)
	// Change all dashes to whitespace, remove everything that's not a word or whitespace, all space becomes dashes
	channelName = strings.ReplaceAll(channelName, "-", " ")
	channelName = allNonSpaceNonWordRegex.ReplaceAllString(channelName, "")
	channelName = strings.ReplaceAll(channelName, " ", "-")
	// Remove all leading and trailing dashes
	channelName = strings.Trim(channelName, "-")

	return channelName
}

func addRandomBits(name string) string {
	// Fix too long names (we're adding 5 chars):
	if len(name) > 59 {
		name = name[:59]
	}
	randBits := model.NewId()
	return fmt.Sprintf("%s-%s", name, randBits[:4])
}

func findNewestNonDeletedStatusPost(posts []StatusPost) *StatusPost {
	var newest *StatusPost
	for i, p := range posts {
		if p.DeleteAt == 0 && (newest == nil || p.CreateAt > newest.CreateAt) {
			newest = &posts[i]
		}
	}
	return newest
}

func findNewestNonDeletedPostID(posts []StatusPost) string {
	newest := findNewestNonDeletedStatusPost(posts)
	if newest == nil {
		return ""
	}

	return newest.ID
}

func min(a, b int) int {
	if a < b {
		return a
	}
	return b
}

// Helper function to Trigger webhooks
func triggerWebhooks(s *PlaybookRunServiceImpl, webhooks []string, body []byte) {
	for i := range webhooks {
		url := webhooks[i]

		go func() {
			req, err := http.NewRequest("POST", url, bytes.NewReader(body))

			if err != nil {
				logrus.WithError(err).WithField("webhook_url", url).Error("failed to create a POST request to webhook URL")
				return
			}

			req.Header.Set("Content-Type", "application/json")

			resp, err := s.httpClient.Do(req)
			if err != nil {
				logrus.WithError(err).WithField("webhook_url", url).Warn("failed to send a POST request to webhook URL")
				return
			}

			defer resp.Body.Close()

			if resp.StatusCode < 200 || resp.StatusCode > 299 {
				err := errors.Errorf("response code is %d; expected a status code in the 2xx range", resp.StatusCode)
				logrus.WithError(err).WithField("webhook_url", url).Warn("failed to finish a POST request to webhook URL")
			}
		}()
	}

}

func buildAssignedTaskMessageSummary(runs []AssignedRun, locale string, timezone *time.Location, onlyDueUntilToday bool) string {
	var msg strings.Builder

	T := i18n.GetUserTranslations(locale)
	total := 0
	for _, run := range runs {
		total += len(run.Tasks)
	}

	msg.WriteString("##### ")
	msg.WriteString(T("app.user.digest.tasks.heading"))
	msg.WriteString("\n")

	if total == 0 {
		msg.WriteString(T("app.user.digest.tasks.zero_assigned"))
		msg.WriteString("\n")
		return msg.String()
	}

	var tasksNoDueDate, tasksDoAfterToday int
	currentTime := timeutils.GetTimeForMillis(model.GetMillis()).In(timezone)
	yesterday := currentTime.Add(-24 * time.Hour)

	var runsInfo strings.Builder
	for _, run := range runs {
		var tasksInfo strings.Builder

		for _, task := range run.Tasks {
			// no due date
			if task.ChecklistItem.DueDate == 0 {
				tasksInfo.WriteString(fmt.Sprintf("  - [ ] %s: %s\n", task.ChecklistTitle, task.Title))
				tasksNoDueDate++
				continue
			}
			dueTime := time.Unix(task.ChecklistItem.DueDate/1000, 0).In(timezone)
			// due today
			if timeutils.IsSameDay(dueTime, currentTime) {
				tasksInfo.WriteString(fmt.Sprintf("  - [ ] %s: %s **`%s`**\n", task.ChecklistTitle, task.Title, T("app.user.digest.tasks.due_today")))
				continue
			}
			// due yesterday
			if timeutils.IsSameDay(dueTime, yesterday) {
				tasksInfo.WriteString(fmt.Sprintf("  - [ ] %s: %s **`%s`**\n", task.ChecklistTitle, task.Title, T("app.user.digest.tasks.due_yesterday")))
				continue
			}
			// due before yesterday
			if dueTime.Before(currentTime) {
				days := timeutils.GetDaysDiff(dueTime, currentTime)
				tasksInfo.WriteString(fmt.Sprintf("  - [ ] %s: %s **`%s`**\n", task.ChecklistTitle, task.Title, T("app.user.digest.tasks.due_x_days_ago", days)))
				continue
			}
			// due after today
			if !onlyDueUntilToday {
				days := timeutils.GetDaysDiff(currentTime, dueTime)
				tasksInfo.WriteString(fmt.Sprintf("  - [ ] %s: %s `%s`\n", task.ChecklistTitle, task.Title, T("app.user.digest.tasks.due_in_x_days", days)))
			}
			tasksDoAfterToday++
		}

		// omit run's title if tasks info is empty
		if tasksInfo.String() != "" {
			runsInfo.WriteString(fmt.Sprintf("[%s](/%s/channels/%s?telem_action=todo_assignedtask_clicked&telem_run_id=%s&forceRHSOpen)\n",
				run.ChannelDisplayName, run.TeamName, run.ChannelName, run.PlaybookRunID))
			runsInfo.WriteString(tasksInfo.String())
		}
	}

	// if there are only tasks that are due after today and we need to show only tasks due now, skip a message
	if onlyDueUntilToday && tasksDoAfterToday == total {
		return ""
	}

	// add title
	if onlyDueUntilToday {
		msg.WriteString(T("app.user.digest.tasks.num_assigned_due_until_today", total-tasksDoAfterToday))
	} else {
		msg.WriteString(T("app.user.digest.tasks.num_assigned", total))
	}

	// add info about tasks
	msg.WriteString("\n\n")
	msg.WriteString(runsInfo.String())

	// add summary info for tasks without a due date or due date after today
	if tasksDoAfterToday > 0 && onlyDueUntilToday {
		msg.WriteString(":information_source: ")
		msg.WriteString(T("app.user.digest.tasks.due_after_today", tasksDoAfterToday))
		msg.WriteString(" ")
		msg.WriteString(T("app.user.digest.tasks.all_tasks_command"))
	}
	return msg.String()
}

func buildRunsInProgressMessage(runs []RunLink, locale string) string {
	T := i18n.GetUserTranslations(locale)
	total := len(runs)

	msg := "\n"

	msg += "##### " + T("app.user.digest.runs_in_progress.heading") + "\n"
	if total == 0 {
		return msg + T("app.user.digest.runs_in_progress.zero_in_progress") + "\n"
	}

	msg += T("app.user.digest.runs_in_progress.num_in_progress", total) + "\n"

	for _, run := range runs {
		msg += fmt.Sprintf("- [%s](/%s/channels/%s?telem_action=todo_runsinprogress_clicked&telem_run_id=%s&forceRHSOpen)\n",
			run.ChannelDisplayName, run.TeamName, run.ChannelName, run.PlaybookRunID)
	}

	return msg
}

func buildRunsOverdueMessage(runs []RunLink, locale string) string {
	T := i18n.GetUserTranslations(locale)
	total := len(runs)
	msg := "\n"
	msg += "##### " + T("app.user.digest.overdue_status_updates.heading") + "\n"
	if total == 0 {
		return msg + T("app.user.digest.overdue_status_updates.zero_overdue") + "\n"
	}

	msg += T("app.user.digest.overdue_status_updates.num_overdue", total) + "\n"

	for _, run := range runs {
		msg += fmt.Sprintf("- [%s](/%s/channels/%s?telem_action=todo_overduestatus_clicked&telem_run_id=%s&forceRHSOpen)\n",
			run.ChannelDisplayName, run.TeamName, run.ChannelName, run.PlaybookRunID)
	}

	return msg
}

type messageType string

const (
	creationMessage            messageType = "creation"
	finishMessage              messageType = "finish"
	overdueStatusUpdateMessage messageType = "overdue status update"
	restoreMessage             messageType = "restore"
	retroMessage               messageType = "retrospective"
	statusUpdateMessage        messageType = "status update"
)

// broadcasting to channels
func (s *PlaybookRunServiceImpl) broadcastPlaybookRunMessageToChannels(channelIDs []string, post *model.Post, mType messageType, playbookRun *PlaybookRun, logger logrus.FieldLogger) {
	logger = logger.WithField("message_type", mType)

	for _, broadcastChannelID := range channelIDs {
		post.Id = "" // Reset the ID so we avoid cloning the whole object
		if err := s.broadcastPlaybookRunMessage(broadcastChannelID, post, mType, playbookRun); err != nil {
			logger.WithError(err).Error("failed to broadcast run to channel")

			if _, err = s.poster.PostMessage(playbookRun.ChannelID, fmt.Sprintf("Failed to broadcast run %s to the configured channel.", mType)); err != nil {
				logger.WithError(err).WithField("channel_id", playbookRun.ChannelID).Error("failed to post failure message to the channel")
			}
		}
	}
}

func (s *PlaybookRunServiceImpl) broadcastPlaybookRunMessage(broadcastChannelID string, post *model.Post, mType messageType, playbookRun *PlaybookRun) error {
	post.ChannelId = broadcastChannelID
	if err := IsChannelActiveInTeam(post.ChannelId, playbookRun.TeamID, s.pluginAPI); err != nil {
		return errors.Wrap(err, "announcement channel is not active")
	}

	if err := s.postMessageToThreadAndSaveRootID(playbookRun.ID, post.ChannelId, post); err != nil {
		return errors.Wrapf(err, "error posting '%s' message, for playbook '%s', to channelID '%s'", mType, playbookRun.ID, post.ChannelId)
	}

	return nil
}

// dm to users who follow

func (s *PlaybookRunServiceImpl) dmPostToRunFollowers(post *model.Post, mType messageType, playbookRunID, authorID string) error {
	followers, err := s.GetFollowers(playbookRunID)
	if err != nil {
		return errors.Wrap(err, "failed to get followers")
	}

	s.dmPostToUsersWithPermission(followers, post, playbookRunID, authorID)
	return nil
}

func (s *PlaybookRunServiceImpl) dmPostToAutoFollows(post *model.Post, playbookID, playbookRunID, authorID string) error {
	autoFollows, err := s.playbookService.GetAutoFollows(playbookID)
	if err != nil {
		return errors.Wrap(err, "failed to get auto follows")
	}

	s.dmPostToUsersWithPermission(autoFollows, post, playbookRunID, authorID)
	return nil
}

func (s *PlaybookRunServiceImpl) dmPostToUsersWithPermission(users []string, post *model.Post, playbookRunID, authorID string) {
	logger := logrus.WithFields(logrus.Fields{"playbook_run_id": playbookRunID})

	for _, user := range users {
		// Do not send update to the author
		if user == authorID {
			continue
		}

		// Check for access permissions
		if err := s.permissions.RunView(user, playbookRunID); err != nil {
			continue
		}

		post.Id = "" // Reset the ID so we avoid cloning the whole object
		post.RootId = ""
		if err := s.poster.DM(user, post); err != nil {
			logger.WithError(err).WithField("user_id", user).Warn("failed to broadcast post to the user")
		}
	}
}<|MERGE_RESOLUTION|>--- conflicted
+++ resolved
@@ -1063,7 +1063,7 @@
 	updateAt := model.GetMillis()
 	playbookRunToModify.StatusUpdateEnabled = enable
 
-	if err = s.store.UpdatePlaybookRun(playbookRunToModify); err != nil {
+	if playbookRunToModify, err = s.store.UpdatePlaybookRun(playbookRunToModify); err != nil {
 		return err
 	}
 
@@ -1221,20 +1221,9 @@
 		return err
 	}
 
-<<<<<<< HEAD
-	playbookRunToModify.BroadcastChannelIDs = settings.BroadcastChannelIDs
-	playbookRunToModify.StatusUpdateBroadcastChannelsEnabled = settings.StatusUpdateBroadcastChannelsEnabled
-	playbookRunToModify.WebhookOnStatusUpdateURLs = settings.WebhookOnStatusUpdateURLs
-	playbookRunToModify.StatusUpdateBroadcastWebhooksEnabled = settings.StatusUpdateBroadcastWebhooksEnabled
-
-	playbookRunToModify, err = s.store.UpdatePlaybookRun(playbookRunToModify)
-	if err != nil {
-		return errors.Wrapf(err, "failed to update playbook run")
-=======
 	run, err := s.store.GetPlaybookRun(id)
 	if err != nil {
 		return err
->>>>>>> b1ec8874
 	}
 
 	s.poster.PublishWebsocketEventToChannel(playbookRunUpdatedWSEvent, run, run.ChannelID)
