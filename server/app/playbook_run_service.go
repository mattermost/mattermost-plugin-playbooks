package app

import (
	"bytes"
	"encoding/json"
	"fmt"
	"net/http"
	"regexp"
	"strconv"
	"strings"
	"time"

	"github.com/pkg/errors"
	stripmd "github.com/writeas/go-strip-markdown"

	"github.com/mattermost/mattermost-plugin-playbooks/server/bot"
	"github.com/mattermost/mattermost-plugin-playbooks/server/config"
	"github.com/mattermost/mattermost-plugin-playbooks/server/httptools"
	"github.com/mattermost/mattermost-server/v6/model"
	"github.com/mattermost/mattermost-server/v6/plugin"

	pluginapi "github.com/mattermost/mattermost-plugin-api"
)

const (
	// PlaybookRunCreatedWSEvent is for playbook run creation.
	PlaybookRunCreatedWSEvent = "playbook_run_created"
	playbookRunUpdatedWSEvent = "playbook_run_updated"
	noAssigneeName            = "No Assignee"
)

// PlaybookRunServiceImpl holds the information needed by the PlaybookRunService's methods to complete their functions.
type PlaybookRunServiceImpl struct {
	pluginAPI       *pluginapi.Client
	httpClient      *http.Client
	configService   config.Service
	store           PlaybookRunStore
	poster          bot.Poster
	logger          bot.Logger
	scheduler       JobOnceScheduler
	telemetry       PlaybookRunTelemetry
	api             plugin.API
	playbookService PlaybookService
}

var allNonSpaceNonWordRegex = regexp.MustCompile(`[^\w\s]`)

// DialogFieldPlaybookIDKey is the key for the playbook ID field used in OpenCreatePlaybookRunDialog.
const DialogFieldPlaybookIDKey = "playbookID"

// DialogFieldNameKey is the key for the playbook run name field used in OpenCreatePlaybookRunDialog.
const DialogFieldNameKey = "playbookRunName"

// DialogFieldDescriptionKey is the key for the description textarea field used in UpdatePlaybookRunDialog
const DialogFieldDescriptionKey = "description"

// DialogFieldMessageKey is the key for the message textarea field used in UpdatePlaybookRunDialog
const DialogFieldMessageKey = "message"

// DialogFieldReminderInSecondsKey is the key for the reminder select field used in UpdatePlaybookRunDialog
const DialogFieldReminderInSecondsKey = "reminder"

// DialogFieldPlaybookRunKey is the key for the playbook run chosen in AddToTimelineDialog
const DialogFieldPlaybookRunKey = "playbook_run"

// DialogFieldSummary is the key for the summary in AddToTimelineDialog
const DialogFieldSummary = "summary"

// DialogFieldItemName is the key for the playbook run name in AddChecklistItemDialog
const DialogFieldItemNameKey = "name"

// DialogFieldDescriptionKey is the key for the description in AddChecklistItemDialog
const DialogFieldItemDescriptionKey = "description"

// DialogFieldCommandKey is the key for the command in AddChecklistItemDialog
const DialogFieldItemCommandKey = "command"

// NewPlaybookRunService creates a new PlaybookRunServiceImpl.
func NewPlaybookRunService(pluginAPI *pluginapi.Client, store PlaybookRunStore, poster bot.Poster, logger bot.Logger,
	configService config.Service, scheduler JobOnceScheduler, telemetry PlaybookRunTelemetry, api plugin.API, playbookService PlaybookService) *PlaybookRunServiceImpl {
	return &PlaybookRunServiceImpl{
		pluginAPI:       pluginAPI,
		store:           store,
		poster:          poster,
		logger:          logger,
		configService:   configService,
		scheduler:       scheduler,
		telemetry:       telemetry,
		httpClient:      httptools.MakeClient(pluginAPI),
		api:             api,
		playbookService: playbookService,
	}
}

// GetPlaybookRuns returns filtered playbook runs and the total count before paging.
func (s *PlaybookRunServiceImpl) GetPlaybookRuns(requesterInfo RequesterInfo, options PlaybookRunFilterOptions) (*GetPlaybookRunsResults, error) {
	results, err := s.store.GetPlaybookRuns(requesterInfo, options)
	if err != nil {
		return nil, errors.Wrap(err, "can't get playbook runs from the store")
	}
	return &GetPlaybookRunsResults{
		TotalCount: results.TotalCount,
		PageCount:  results.PageCount,
		HasMore:    results.HasMore,
		Items:      results.Items,
	}, nil
}

func (s *PlaybookRunServiceImpl) broadcastPlaybookRunCreation(playbookTitle, playbookID, broadcastChannelID string, playbookRun *PlaybookRun, owner *model.User) error {
	if err := IsChannelActiveInTeam(broadcastChannelID, playbookRun.TeamID, s.pluginAPI); err != nil {
		return errors.Wrap(err, "announcement channel is not active")
	}

	siteURL := s.pluginAPI.Configuration.GetConfig().ServiceSettings.SiteURL
	if siteURL == nil {
		return errors.New("SiteURL not set")
	}

	playbookRunChannel, err := s.pluginAPI.Channel.Get(playbookRun.ChannelID)
	if err != nil {
		return errors.Wrap(err, "failed to get playbook run channel")
	}

	announcementMsg := fmt.Sprintf(
		"### New run started: [%s](%s)\n",
		playbookRun.Name,
		getRunDetailsURL(*siteURL, s.configService.GetManifest().Id, playbookRun.ID),
	)
	announcementMsg += fmt.Sprintf(
		"@%s just ran the [%s](%s) playbook.",
		owner.Username,
		playbookTitle,
		getPlaybookDetailsURL(*siteURL, s.configService.GetManifest().Id, playbookID),
	)

	if playbookRunChannel.Type == model.ChannelTypeOpen {
		announcementMsg += fmt.Sprintf(
			" Visit the link above for more information or join ~%v to participate.",
			playbookRunChannel.Name,
		)
	} else {
		announcementMsg += " Visit the link above for more information."
	}

	post := &model.Post{
		Message:   announcementMsg,
		ChannelId: broadcastChannelID,
	}

	if err := s.postMessageToThreadAndSaveRootID(playbookRun.ID, broadcastChannelID, post); err != nil {
		return errors.Wrapf(err, "error creating first broadcast message on run creation, for playbook '%s', to channelID '%s'", playbookRun.ID, broadcastChannelID)
	}

	return nil
}

// PlaybookRunWebhookPayload is the body of the payload sent via playbook run webhooks.
type PlaybookRunWebhookPayload struct {
	PlaybookRun

	// ChannelURL is the absolute URL of the playbook run channel.
	ChannelURL string `json:"channel_url"`

	// DetailsURL is the absolute URL of the playbook run overview page.
	DetailsURL string `json:"details_url"`
}

// sendWebhooksOnCreation sends a POST request to the creation webhook URL.
// It blocks until a response is received.
func (s *PlaybookRunServiceImpl) sendWebhooksOnCreation(playbookRun PlaybookRun) {
	siteURL := s.pluginAPI.Configuration.GetConfig().ServiceSettings.SiteURL
	if siteURL == nil {
		s.pluginAPI.Log.Warn("cannot send webhook on creation, please set siteURL")
		return
	}

	team, err := s.pluginAPI.Team.Get(playbookRun.TeamID)
	if err != nil {
		s.pluginAPI.Log.Warn("cannot send webhook on creation, not able to get playbookRun.TeamID")
		return
	}

	channel, err := s.pluginAPI.Channel.Get(playbookRun.ChannelID)
	if err != nil {
		s.pluginAPI.Log.Warn("cannot send webhook on creation, not able to get playbookRun.ChannelID")
		return
	}

	channelURL := getChannelURL(*siteURL, team.Name, channel.Name)

	detailsURL := getRunDetailsURL(*siteURL, s.configService.GetManifest().Id, playbookRun.ID)

	payload := PlaybookRunWebhookPayload{
		PlaybookRun: playbookRun,
		ChannelURL:  channelURL,
		DetailsURL:  detailsURL,
	}

	body, err := json.Marshal(payload)
	if err != nil {
		s.pluginAPI.Log.Warn("cannot send webhook on creation, unable to marshal payload")
		return
	}

	triggerWebhooks(s, playbookRun.WebhookOnCreationURLs, body)
}

// CreatePlaybookRun creates a new playbook run. userID is the user who initiated the CreatePlaybookRun.
func (s *PlaybookRunServiceImpl) CreatePlaybookRun(playbookRun *PlaybookRun, pb *Playbook, userID string, public bool) (*PlaybookRun, error) {
	if playbookRun.DefaultOwnerID != "" {
		// Check if the user is a member of the team to which the playbook run belongs.
		if !IsMemberOfTeam(playbookRun.DefaultOwnerID, playbookRun.TeamID, s.pluginAPI) {
			s.pluginAPI.Log.Warn("default owner specified, but it is not a member of the playbook run's team", "userID", playbookRun.DefaultOwnerID, "teamID", playbookRun.TeamID)
		} else {
			playbookRun.OwnerUserID = playbookRun.DefaultOwnerID
		}
	}

	playbookRun.ReporterUserID = userID
	playbookRun.ID = model.NewId()

	siteURL := model.ServiceSettingsDefaultSiteURL
	if s.pluginAPI.Configuration.GetConfig().ServiceSettings.SiteURL != nil {
		siteURL = *s.pluginAPI.Configuration.GetConfig().ServiceSettings.SiteURL
	}
	overviewURL := ""
	playbookURL := ""

	header := "This channel was created as part of a playbook run. To view more information, select the shield icon then select *Tasks* or *Overview*."
	if siteURL != "" && pb != nil {
		overviewURL = getRunDetailsURL(siteURL, s.configService.GetManifest().Id, playbookRun.ID)
		playbookURL = getPlaybookDetailsURL(siteURL, s.configService.GetManifest().Id, pb.ID)
		header = fmt.Sprintf("This channel was created as part of the [%s](%s) playbook. Visit [the overview page](%s) for more information.",
			pb.Title, playbookURL, overviewURL)
	}

	// Try to create the channel first
	channel, err := s.createPlaybookRunChannel(playbookRun, header, public)
	if err != nil {
		return nil, err
	}

	now := model.GetMillis()
	playbookRun.ChannelID = channel.Id
	playbookRun.CreateAt = now
	playbookRun.LastStatusUpdateAt = now
	playbookRun.CurrentStatus = StatusInProgress

	// Start with a blank playbook with one empty checklist if one isn't provided
	if playbookRun.PlaybookID == "" {
		playbookRun.Checklists = []Checklist{
			{
				Title: "Checklist",
				Items: []ChecklistItem{},
			},
		}
	}

	playbookRun, err = s.store.CreatePlaybookRun(playbookRun)
	if err != nil {
		return nil, errors.Wrap(err, "failed to create playbook run")
	}

	s.telemetry.CreatePlaybookRun(playbookRun, userID, public)

	// Add users to channel after creating playbook run so that all automations trigger.
	err = s.addPlaybookRunUsers(playbookRun, channel)
	if err != nil {
		return nil, errors.Wrap(err, "failed to add users to playbook run channel")
	}

	invitedUserIDs := playbookRun.InvitedUserIDs

	for _, groupID := range playbookRun.InvitedGroupIDs {
		var group *model.Group
		group, err = s.pluginAPI.Group.Get(groupID)
		if err != nil {
			s.pluginAPI.Log.Warn("failed to query group", "group_id", groupID)
			continue
		}

		if !group.AllowReference {
			s.pluginAPI.Log.Warn("group that does not allow references", "group_id", groupID)
			continue
		}

		perPage := 1000
		for page := 0; ; page++ {
			var users []*model.User
			users, err = s.pluginAPI.Group.GetMemberUsers(groupID, page, perPage)
			if err != nil {
				s.pluginAPI.Log.Warn("failed to query group", "group_id", groupID, "err", err)
				break
			}
			for _, user := range users {
				invitedUserIDs = append(invitedUserIDs, user.Id)
			}

			if len(users) < perPage {
				break
			}
		}
	}

	usersFailedToInvite := []string{}
	for _, userID := range invitedUserIDs {
		// Check if the user is a member of the team to which the playbook run belongs.
		_, err = s.pluginAPI.Team.GetMember(playbookRun.TeamID, userID)
		if err != nil {
			usersFailedToInvite = append(usersFailedToInvite, userID)
			continue
		}

		_, err = s.pluginAPI.Channel.AddUser(playbookRun.ChannelID, userID, s.configService.GetConfiguration().BotUserID)
		if err != nil {
			usersFailedToInvite = append(usersFailedToInvite, userID)
			continue
		}
	}

	if len(usersFailedToInvite) != 0 {
		usernames := make([]string, 0, len(usersFailedToInvite))
		numDeletedUsers := 0
		for _, userID := range usersFailedToInvite {
			user, userErr := s.pluginAPI.User.Get(userID)
			if userErr != nil {
				// User does not exist anymore
				numDeletedUsers++
				continue
			}

			usernames = append(usernames, "@"+user.Username)
		}

		deletedUsersMsg := ""
		if numDeletedUsers > 0 {
			deletedUsersMsg = fmt.Sprintf(" %d users from the original list have been deleted since the creation of the playbook.", numDeletedUsers)
		}

		if _, err = s.poster.PostMessage(channel.Id, "Failed to invite the following users: %s. %s", strings.Join(usernames, ", "), deletedUsersMsg); err != nil {
			return nil, errors.Wrapf(err, "failed to post to channel")
		}
	}

	reporter, err := s.pluginAPI.User.Get(playbookRun.ReporterUserID)
	if err != nil {
		return nil, errors.Wrapf(err, "failed to resolve user %s", playbookRun.ReporterUserID)
	}

	owner, err := s.pluginAPI.User.Get(playbookRun.OwnerUserID)
	if err != nil {
		return nil, errors.Wrapf(err, "failed to resolve user %s", playbookRun.OwnerUserID)
	}

	startMessage := fmt.Sprintf("This run has been started by @%s.", reporter.Username)
	if playbookRun.OwnerUserID != playbookRun.ReporterUserID {
		startMessage = fmt.Sprintf("This run has been started by @%s and is commanded by @%s.", reporter.Username, owner.Username)
	}

	newPost, err := s.poster.PostMessage(channel.Id, startMessage)
	if err != nil {
		return nil, errors.Wrapf(err, "error creating start message on run creation, for playbook '%s', to channelID '%s'", playbookRun.ID, channel.Id)
	}

	if pb != nil {
		for _, broadcastChannelID := range pb.BroadcastChannelIDs {
			err = s.broadcastPlaybookRunCreation(pb.Title, pb.ID, broadcastChannelID, playbookRun, owner)
			if err != nil {
				s.pluginAPI.Log.Warn("failed to broadcast the playbook run creation to channel", "ChannelID", playbookRun.BroadcastChannelIDs, "error", err)

				if _, err = s.poster.PostMessage(channel.Id, "Failed to announce the creation of this playbook run in the configured channel."); err != nil {
					return nil, errors.Wrapf(err, "failed to post to channel")
				}
			}
		}
	}

	event := &TimelineEvent{
		PlaybookRunID: playbookRun.ID,
		CreateAt:      playbookRun.CreateAt,
		EventAt:       playbookRun.CreateAt,
		EventType:     PlaybookRunCreated,
		PostID:        newPost.Id,
		SubjectUserID: playbookRun.ReporterUserID,
	}

	if _, err = s.store.CreateTimelineEvent(event); err != nil {
		return playbookRun, errors.Wrap(err, "failed to create timeline event")
	}
	playbookRun.TimelineEvents = append(playbookRun.TimelineEvents, *event)

	if len(playbookRun.WebhookOnCreationURLs) != 0 {
		s.sendWebhooksOnCreation(*playbookRun)
	}

	if playbookRun.PostID == "" {
		return playbookRun, nil
	}

	// Post the content and link of the original post
	post, err := s.pluginAPI.Post.GetPost(playbookRun.PostID)
	if err != nil {
		return nil, errors.Wrapf(err, "failed to get original post")
	}

	postURL := fmt.Sprintf("%s/_redirect/pl/%s", siteURL, playbookRun.PostID)
	postMessage := fmt.Sprintf("[Original Post](%s)\n > %s", postURL, post.Message)

	_, err = s.poster.PostMessage(channel.Id, postMessage)
	if err != nil {
		return nil, errors.Wrapf(err, "failed to post to channel")
	}

	return playbookRun, nil
}

// OpenCreatePlaybookRunDialog opens a interactive dialog to start a new playbook run.
func (s *PlaybookRunServiceImpl) OpenCreatePlaybookRunDialog(teamID, ownerID, triggerID, postID, clientID string, playbooks []Playbook, isMobileApp bool) error {
	dialog, err := s.newPlaybookRunDialog(teamID, ownerID, postID, clientID, playbooks, isMobileApp)
	if err != nil {
		return errors.Wrapf(err, "failed to create new playbook run dialog")
	}

	dialogRequest := model.OpenDialogRequest{
		URL: fmt.Sprintf("/plugins/%s/api/v0/runs/dialog",
			s.configService.GetManifest().Id),
		Dialog:    *dialog,
		TriggerId: triggerID,
	}

	if err := s.pluginAPI.Frontend.OpenInteractiveDialog(dialogRequest); err != nil {
		return errors.Wrapf(err, "failed to open new playbook run dialog")
	}

	return nil
}

func (s *PlaybookRunServiceImpl) OpenUpdateStatusDialog(playbookRunID, triggerID string) error {
	currentPlaybookRun, err := s.store.GetPlaybookRun(playbookRunID)
	if err != nil {
		return errors.Wrap(err, "failed to retrieve playbook run")
	}

	message := ""
	newestPostID := findNewestNonDeletedPostID(currentPlaybookRun.StatusPosts)
	if newestPostID != "" {
		var post *model.Post
		post, err = s.pluginAPI.Post.GetPost(newestPostID)
		if err != nil {
			return errors.Wrap(err, "failed to find newest post")
		}
		message = post.Message
	} else {
		message = currentPlaybookRun.ReminderMessageTemplate
	}

	dialog, err := s.newUpdatePlaybookRunDialog(currentPlaybookRun.Description, message, currentPlaybookRun.BroadcastChannelIDs, currentPlaybookRun.PreviousReminder)
	if err != nil {
		return errors.Wrap(err, "failed to create update status dialog")
	}

	dialogRequest := model.OpenDialogRequest{
		URL: fmt.Sprintf("/plugins/%s/api/v0/runs/%s/update-status-dialog",
			s.configService.GetManifest().Id,
			playbookRunID),
		Dialog:    *dialog,
		TriggerId: triggerID,
	}

	if err := s.pluginAPI.Frontend.OpenInteractiveDialog(dialogRequest); err != nil {
		return errors.Wrap(err, "failed to open update status dialog")
	}

	return nil
}

func (s *PlaybookRunServiceImpl) OpenAddToTimelineDialog(requesterInfo RequesterInfo, postID, teamID, triggerID string) error {
	options := PlaybookRunFilterOptions{
		TeamID:        teamID,
		ParticipantID: requesterInfo.UserID,
		Sort:          SortByCreateAt,
		Direction:     DirectionDesc,
		Page:          0,
		PerPage:       PerPageDefault,
	}

	result, err := s.GetPlaybookRuns(requesterInfo, options)
	if err != nil {
		return errors.Wrap(err, "Error retrieving the playbook runs: %v")
	}

	dialog, err := s.newAddToTimelineDialog(result.Items, postID)
	if err != nil {
		return errors.Wrap(err, "failed to create add to timeline dialog")
	}

	dialogRequest := model.OpenDialogRequest{
		URL: fmt.Sprintf("/plugins/%s/api/v0/runs/add-to-timeline-dialog",
			s.configService.GetManifest().Id),
		Dialog:    *dialog,
		TriggerId: triggerID,
	}

	if err := s.pluginAPI.Frontend.OpenInteractiveDialog(dialogRequest); err != nil {
		return errors.Wrap(err, "failed to open update status dialog")
	}

	return nil
}

func (s *PlaybookRunServiceImpl) OpenAddChecklistItemDialog(triggerID, playbookRunID string, checklist int) error {
	dialog := &model.Dialog{
		Title: "Add new task",
		Elements: []model.DialogElement{
			{
				DisplayName: "Name",
				Name:        DialogFieldItemNameKey,
				Type:        "text",
				Default:     "",
			},
			{
				DisplayName: "Description",
				Name:        DialogFieldItemDescriptionKey,
				Type:        "text",
				Default:     "",
				Optional:    true,
			},
		},
		SubmitLabel:    "Add task",
		NotifyOnCancel: false,
	}

	dialogRequest := model.OpenDialogRequest{
		URL: fmt.Sprintf("/plugins/%s/api/v0/runs/%s/checklists/%v/add-dialog",
			s.configService.GetManifest().Id, playbookRunID, checklist),
		Dialog:    *dialog,
		TriggerId: triggerID,
	}

	if err := s.pluginAPI.Frontend.OpenInteractiveDialog(dialogRequest); err != nil {
		return errors.Wrap(err, "failed to open update status dialog")
	}

	return nil
}

func (s *PlaybookRunServiceImpl) AddPostToTimeline(playbookRunID, userID, postID, summary string) error {
	post, err := s.pluginAPI.Post.GetPost(postID)
	if err != nil {
		return errors.Wrap(err, "failed to find post")
	}

	event := &TimelineEvent{
		PlaybookRunID: playbookRunID,
		CreateAt:      model.GetMillis(),
		DeleteAt:      0,
		EventAt:       post.CreateAt,
		EventType:     EventFromPost,
		Summary:       summary,
		Details:       "",
		PostID:        postID,
		SubjectUserID: post.UserId,
		CreatorUserID: userID,
	}

	if _, err = s.store.CreateTimelineEvent(event); err != nil {
		return errors.Wrap(err, "failed to create timeline event")
	}

	playbookRunModified, err := s.store.GetPlaybookRun(playbookRunID)
	if err != nil {
		return errors.Wrap(err, "failed to retrieve playbook run")
	}

	s.telemetry.AddPostToTimeline(playbookRunModified, userID)

	if err = s.sendPlaybookRunToClient(playbookRunID); err != nil {
		return errors.Wrap(err, "failed to send playbook run to client")
	}

	return nil
}

// RemoveTimelineEvent removes the timeline event (sets the DeleteAt to the current time).
func (s *PlaybookRunServiceImpl) RemoveTimelineEvent(playbookRunID, userID, eventID string) error {
	event, err := s.store.GetTimelineEvent(playbookRunID, eventID)
	if err != nil {
		return err
	}

	event.DeleteAt = model.GetMillis()
	if err = s.store.UpdateTimelineEvent(event); err != nil {
		return err
	}

	playbookRunModified, err := s.store.GetPlaybookRun(playbookRunID)
	if err != nil {
		return errors.Wrap(err, "failed to retrieve playbook run")
	}

	s.telemetry.RemoveTimelineEvent(playbookRunModified, userID)

	if err = s.sendPlaybookRunToClient(playbookRunID); err != nil {
		return errors.Wrap(err, "failed to send playbook run to client")
	}

	return nil
}

func (s *PlaybookRunServiceImpl) buildStatusUpdatePost(statusUpdate, playbookRunID, authorID string) (*model.Post, error) {
	playbookRun, err := s.store.GetPlaybookRun(playbookRunID)
	if err != nil {
		return nil, errors.Wrapf(err, "failed to retrieve playbook run for id '%s'", playbookRunID)
	}

	authorUser, err := s.pluginAPI.User.Get(authorID)
	if err != nil {
		return nil, errors.Wrapf(err, "error when trying to get the author user with ID '%s'", authorID)
	}

	numTasks := 0
	numTasksChecked := 0
	for _, checklist := range playbookRun.Checklists {
		numTasks += len(checklist.Items)
		for _, task := range checklist.Items {
			if task.State == ChecklistItemStateClosed {
				numTasksChecked++
			}
		}
	}

	return &model.Post{
		Message: statusUpdate,
		Type:    "custom_run_update",
		Props: map[string]interface{}{
			"numTasksChecked": numTasksChecked,
			"numTasks":        numTasks,
			"participantIds":  playbookRun.ParticipantIDs,
			"authorUsername":  authorUser.Username,
			"playbookRunId":   playbookRun.ID,
			"runName":         playbookRun.Name,
		},
	}, nil
}

func (s *PlaybookRunServiceImpl) broadcastStatusUpdate(post *model.Post, playbookRunID string, broadcastChannelIDs []string, authorID string) error {
	if len(broadcastChannelIDs) == 0 {
		return nil
	}

	for _, channelID := range broadcastChannelIDs {
		post.Id = "" // Reset the ID so we avoid cloning the whole object
		post.ChannelId = channelID
		if err := s.postMessageToThreadAndSaveRootID(playbookRunID, channelID, post); err != nil {
			s.pluginAPI.Log.Warn("failed to broadcast the status update to channel",
				"channel_id", channelID, "error", err.Error())
		}
	}

	return nil
}

<<<<<<< HEAD
func (s *PlaybookRunServiceImpl) broadcastPlaybookRunMessage(message, broadcastChannelID string, playbookRun *PlaybookRun) error {
	post := &model.Post{Message: message, ChannelId: broadcastChannelID}
=======
func (s *PlaybookRunServiceImpl) broadcastStatusUpdateToFollowers(post *model.Post, playbookRunID, authorID string) error {
	followers, err := s.GetFollowers(playbookRunID)
	if err != nil {
		return errors.Wrapf(err, "failed to get followers for the playbook run `%s`", playbookRunID)
	}

	post.Id = "" // Reset the ID so we avoid cloning the whole object

	for _, follower := range followers {
		// Do not send update to the author
		if follower == authorID {
			continue
		}
		// Check for access permissions
		if err := UserCanViewPlaybookRun(follower, playbookRunID, s.playbookService, s, s.pluginAPI); err != nil {
			continue
		}

		if err := s.poster.DM(follower, post); err != nil {
			s.pluginAPI.Log.Warn("failed to broadcast the status update to the follower",
				"follower", follower, "error", err.Error())
		}
	}
	return nil
}

func (s *PlaybookRunServiceImpl) broadcastPlaybookRunFinish(message, broadcastChannelID string, playbookRun *PlaybookRun, author *model.User) error {
	if err := IsChannelActiveInTeam(broadcastChannelID, playbookRun.TeamID, s.pluginAPI); err != nil {
		return errors.Wrap(err, "announcement channel is not active")
	}

	siteURL := s.pluginAPI.Configuration.GetConfig().ServiceSettings.SiteURL
	if siteURL == nil {
		return errors.New("SiteURL not set")
	}
>>>>>>> 5e70b236

	if err := IsChannelActiveInTeam(post.ChannelId, playbookRun.TeamID, s.pluginAPI); err != nil {
		return errors.Wrap(err, "announcement channel is not active")
	}

	if err := s.postMessageToThreadAndSaveRootID(playbookRun.ID, post.ChannelId, post); err != nil {
		return errors.Wrapf(err, "error posting message, for playbook '%s', to channelID '%s'", playbookRun.ID, post.ChannelId)
	}

	return nil
}

// sendWebhooksOnUpdateStatus sends a POST request to the status update webhook URL.
// It blocks until a response is received.
func (s *PlaybookRunServiceImpl) sendWebhooksOnUpdateStatus(playbookRunID string) {
	playbookRun, err := s.store.GetPlaybookRun(playbookRunID)
	if err != nil {
		s.pluginAPI.Log.Warn("cannot send webhook on update, not able to get playbookRun")
		return
	}

	siteURL := s.pluginAPI.Configuration.GetConfig().ServiceSettings.SiteURL
	if siteURL == nil {
		s.pluginAPI.Log.Warn("cannot send webhook on update, please set siteURL")
		return
	}

	team, err := s.pluginAPI.Team.Get(playbookRun.TeamID)
	if err != nil {
		s.pluginAPI.Log.Warn("cannot send webhook on update, not able to get playbookRun.TeamID")
		return
	}

	channel, err := s.pluginAPI.Channel.Get(playbookRun.ChannelID)
	if err != nil {
		s.pluginAPI.Log.Warn("cannot send webhook on update, not able to get playbookRun.TeamID")
		return
	}

	channelURL := getChannelURL(*siteURL, team.Name, channel.Name)

	detailsURL := getRunDetailsURL(*siteURL, s.configService.GetManifest().Id, playbookRun.ID)

	payload := PlaybookRunWebhookPayload{
		PlaybookRun: *playbookRun,
		ChannelURL:  channelURL,
		DetailsURL:  detailsURL,
	}

	body, err := json.Marshal(payload)
	if err != nil {
		s.pluginAPI.Log.Warn("cannot send webhook on update, unable to marshal payload")
		return
	}

	triggerWebhooks(s, playbookRun.WebhookOnStatusUpdateURLs, body)
}

// UpdateStatus updates a playbook run's status.
func (s *PlaybookRunServiceImpl) UpdateStatus(playbookRunID, userID string, options StatusUpdateOptions) error {
	playbookRunToModify, err := s.store.GetPlaybookRun(playbookRunID)
	if err != nil {
		return errors.Wrap(err, "failed to retrieve playbook run")
	}

	originalPost, err := s.buildStatusUpdatePost(options.Message, playbookRunID, userID)
	if err != nil {
		return err
	}
	originalPost.ChannelId = playbookRunToModify.ChannelID

	channelPost := originalPost.Clone()
	if err = s.poster.Post(channelPost); err != nil {
		return errors.Wrap(err, "failed to post update status message")
	}

	// Add the status manually for the broadcasts
	playbookRunToModify.StatusPosts = append(playbookRunToModify.StatusPosts,
		StatusPost{
			ID:       channelPost.Id,
			CreateAt: channelPost.CreateAt,
			DeleteAt: channelPost.DeleteAt,
		})

	if err = s.store.UpdateStatus(&SQLStatusPost{
		PlaybookRunID: playbookRunID,
		PostID:        channelPost.Id,
	}); err != nil {
		return errors.Wrap(err, "failed to write status post to store. There is now inconsistent state.")
	}

	broadcastPost := originalPost.Clone()
	if err = s.broadcastStatusUpdate(broadcastPost, playbookRunID, playbookRunToModify.BroadcastChannelIDs, userID); err != nil {
		s.pluginAPI.Log.Warn("failed to broadcast the status update", "error", err)
	}

	if err := s.broadcastStatusUpdateToFollowers(broadcastPost.Clone(), playbookRunID, userID); err != nil {
		return errors.Wrap(err, "failed to broadcast message to followers")
	}

	// Remove pending reminder (if any), even if current reminder was set to "none" (0 minutes)
	if err = s.SetNewReminder(playbookRunID, options.Reminder); err != nil {
		return errors.Wrapf(err, "failed to set new reminder")
	}

	event := &TimelineEvent{
		PlaybookRunID: playbookRunID,
		CreateAt:      channelPost.CreateAt,
		EventAt:       channelPost.CreateAt,
		EventType:     StatusUpdated,
		PostID:        channelPost.Id,
		SubjectUserID: userID,
	}

	if _, err = s.store.CreateTimelineEvent(event); err != nil {
		return errors.Wrap(err, "failed to create timeline event")
	}

	s.telemetry.UpdateStatus(playbookRunToModify, userID)

	if err = s.sendPlaybookRunToClient(playbookRunID); err != nil {
		return err
	}

	if len(playbookRunToModify.WebhookOnStatusUpdateURLs) != 0 {
		s.sendWebhooksOnUpdateStatus(playbookRunID)
	}

	return nil
}

func (s *PlaybookRunServiceImpl) OpenFinishPlaybookRunDialog(playbookRunID, triggerID string) error {
	currentPlaybookRun, err := s.store.GetPlaybookRun(playbookRunID)
	if err != nil {
		return errors.Wrap(err, "failed to retrieve playbook run")
	}

	numOutstanding := 0
	for _, c := range currentPlaybookRun.Checklists {
		for _, item := range c.Items {
			if item.State != ChecklistItemStateClosed {
				numOutstanding++
			}
		}
	}

	dialogRequest := model.OpenDialogRequest{
		URL: fmt.Sprintf("/plugins/%s/api/v0/runs/%s/finish-dialog",
			s.configService.GetManifest().Id,
			playbookRunID),
		Dialog:    *s.newFinishPlaybookRunDialog(numOutstanding),
		TriggerId: triggerID,
	}

	if err := s.pluginAPI.Frontend.OpenInteractiveDialog(dialogRequest); err != nil {
		return errors.Wrap(err, "failed to open finish run dialog")
	}

	return nil
}

// FinishPlaybookRun changes a run's state to Finished. If run is already in Finished state, the call is a noop.
func (s *PlaybookRunServiceImpl) FinishPlaybookRun(playbookRunID, userID string) error {
	playbookRunToModify, err := s.store.GetPlaybookRun(playbookRunID)
	if err != nil {
		return errors.Wrap(err, "failed to retrieve playbook run")
	}

	if playbookRunToModify.CurrentStatus == StatusFinished {
		return nil
	}

	endAt := model.GetMillis()
	if err = s.store.FinishPlaybookRun(playbookRunID, endAt); err != nil {
		return err
	}

	user, err := s.pluginAPI.User.Get(userID)
	if err != nil {
		return errors.Wrapf(err, "failed to to resolve user %s", userID)
	}

	message := fmt.Sprintf("@%s marked this run as finished.", user.Username)
	postID := ""
	post, err := s.poster.PostMessage(playbookRunToModify.ChannelID, message)
	if err != nil {
		s.pluginAPI.Log.Warn("failed to post the status update to channel", "ChannelID", playbookRunToModify.ChannelID)
	} else {
		postID = post.Id
	}

	for _, broadcastChannelID := range playbookRunToModify.BroadcastChannelIDs {
		if err = s.broadcastPlaybookRunMessage(message, broadcastChannelID, playbookRunToModify); err != nil {
			s.pluginAPI.Log.Warn("failed to broadcast the status update to channel")
		}
	}

	// Remove pending reminder (if any), even if current reminder was set to "none" (0 minutes)
	s.RemoveReminder(playbookRunID)

	err = s.ResetReminderTimer(playbookRunID)
	if err != nil {
		s.pluginAPI.Log.Warn("failed to reset the reminder timer when updating status to Archived", "playbook ID", playbookRunToModify.ID, "error", err)
	}

	// We are resolving the playbook run. Send the reminder to fill out the retrospective
	// Also start the recurring reminder if enabled.
	if playbookRunToModify.RetrospectivePublishedAt == 0 && s.configService.IsAtLeastE10Licensed() {
		if err = s.postRetrospectiveReminder(playbookRunToModify, true); err != nil {
			return errors.Wrap(err, "couldn't post retrospective reminder")
		}
		s.scheduler.Cancel(RetrospectivePrefix + playbookRunID)
		if playbookRunToModify.RetrospectiveReminderIntervalSeconds != 0 {
			if err = s.SetReminder(RetrospectivePrefix+playbookRunID, time.Duration(playbookRunToModify.RetrospectiveReminderIntervalSeconds)*time.Second); err != nil {
				return errors.Wrap(err, "failed to set the retrospective reminder for playbook run")
			}
		}
	}

	event := &TimelineEvent{
		PlaybookRunID: playbookRunID,
		CreateAt:      endAt,
		EventAt:       endAt,
		EventType:     RunFinished,
		PostID:        postID,
		SubjectUserID: userID,
	}

	if _, err = s.store.CreateTimelineEvent(event); err != nil {
		return errors.Wrap(err, "failed to create timeline event")
	}

	s.telemetry.FinishPlaybookRun(playbookRunToModify, userID)

	if err = s.sendPlaybookRunToClient(playbookRunID); err != nil {
		return err
	}

	if len(playbookRunToModify.WebhookOnStatusUpdateURLs) != 0 {
		s.sendWebhooksOnUpdateStatus(playbookRunID)
	}

	return nil
}

<<<<<<< HEAD
// RestorePlaybookRun reverts a run from the Finished state. If run was not in Finished state, the call is a noop.
func (s *PlaybookRunServiceImpl) RestorePlaybookRun(playbookRunID, userID string) error {
	playbookRunToRestore, err := s.store.GetPlaybookRun(playbookRunID)
	if err != nil {
		return errors.Wrap(err, "failed to retrieve playbook run")
	}

	if playbookRunToRestore.CurrentStatus != StatusFinished {
		return nil
	}

	restoreAt := model.GetMillis()
	if err = s.store.RestorePlaybookRun(playbookRunID, restoreAt); err != nil {
		return err
	}

	user, err := s.pluginAPI.User.Get(userID)
	if err != nil {
		return errors.Wrapf(err, "failed to to resolve user %s", userID)
	}

	message := fmt.Sprintf("@%s restored this run.", user.Username)
	postID := ""
	post, err := s.poster.PostMessage(playbookRunToRestore.ChannelID, message)
	if err != nil {
		s.pluginAPI.Log.Warn("failed to post the status update to channel", "ChannelID", playbookRunToRestore.ChannelID)
	} else {
		postID = post.Id
	}

	for _, broadcastChannelID := range playbookRunToRestore.BroadcastChannelIDs {
		if err = s.broadcastPlaybookRunMessage(message, broadcastChannelID, playbookRunToRestore); err != nil {
			s.pluginAPI.Log.Warn("failed to broadcast the status update to channel")
		}
	}

	event := &TimelineEvent{
		PlaybookRunID: playbookRunID,
		CreateAt:      restoreAt,
		EventAt:       restoreAt,
		EventType:     RunRestored,
		PostID:        postID,
		SubjectUserID: userID,
	}

	if _, err = s.store.CreateTimelineEvent(event); err != nil {
		return errors.Wrap(err, "failed to create timeline event")
	}

	s.telemetry.RestorePlaybookRun(playbookRunToRestore, userID)

	if err = s.sendPlaybookRunToClient(playbookRunID); err != nil {
		return err
	}

	if len(playbookRunToRestore.WebhookOnStatusUpdateURLs) != 0 {
		s.sendWebhooksOnUpdateStatus(playbookRunID)
	}

	return nil
}

func (s *PlaybookRunServiceImpl) exportChannelToFile(playbookRunName string, ownerUserID string, channelID string) (string, error) {
	// set url and query string
	exportPluginURL := fmt.Sprintf("plugins/com.mattermost.plugin-channel-export/api/v1/export?format=csv&channel_id=%s", channelID)

	req, err := http.NewRequest(http.MethodGet, exportPluginURL, bytes.NewBufferString(""))
	req.Header.Add("Mattermost-User-ID", ownerUserID)
	if err != nil {
		errMessage := "failed to create request to generate export file"
		s.pluginAPI.Log.Warn(errMessage, "plugin", "channel-export", "error", err)

		return "", errors.Wrap(err, errMessage)
	}

	res := s.pluginAPI.Plugin.HTTP(req)
	defer res.Body.Close()
	if res.StatusCode != http.StatusOK {
		return "", errors.Errorf("There was an error when making a request to upload file with status code %s", strconv.Itoa(res.StatusCode))
	}

	file, err := s.pluginAPI.File.Upload(res.Body, fmt.Sprintf("%s.csv", playbookRunName), channelID)
	if err != nil {
		errMessage := "unable to upload the exported file to a channel"
		s.pluginAPI.Log.Error(errMessage, "Channel ID", channelID, "Error", err)

		return "", errors.Wrap(err, errMessage)
	}

	return file.Id, nil

}

=======
>>>>>>> 5e70b236
func (s *PlaybookRunServiceImpl) postRetrospectiveReminder(playbookRun *PlaybookRun, isInitial bool) error {
	retrospectiveURL := getRunRetrospectiveURL(
		"",
		s.configService.GetManifest().Id,
		playbookRun.ID,
	)

	attachments := []*model.SlackAttachment{
		{
			Actions: []*model.PostAction{
				{
					Type: "button",
					Name: "No Retrospective",
					Integration: &model.PostActionIntegration{
						URL: fmt.Sprintf("/plugins/%s/api/v0/runs/%s/no-retrospective-button",
							s.configService.GetManifest().Id,
							playbookRun.ID),
					},
				},
			},
		},
	}

	customPostType := "custom_retro_rem"
	if isInitial {
		customPostType = "custom_retro_rem_first"
	}

	if _, err := s.poster.PostCustomMessageWithAttachments(playbookRun.ChannelID, customPostType, attachments, "@channel Reminder to [fill out the retrospective](%s).", retrospectiveURL); err != nil {
		return errors.Wrap(err, "failed to post retro reminder to channel")
	}

	return nil
}

// GetPlaybookRun gets a playbook run by ID. Returns error if it could not be found.
func (s *PlaybookRunServiceImpl) GetPlaybookRun(playbookRunID string) (*PlaybookRun, error) {
	return s.store.GetPlaybookRun(playbookRunID)
}

// GetPlaybookRunMetadata gets ancillary metadata about a playbook run.
func (s *PlaybookRunServiceImpl) GetPlaybookRunMetadata(playbookRunID string) (*Metadata, error) {
	playbookRun, err := s.GetPlaybookRun(playbookRunID)
	if err != nil {
		return nil, errors.Wrapf(err, "failed to retrieve playbook run '%s'", playbookRunID)
	}

	// Get main channel details
	channel, err := s.pluginAPI.Channel.Get(playbookRun.ChannelID)
	if err != nil {
		return nil, errors.Wrapf(err, "failed to retrieve channel id '%s'", playbookRun.ChannelID)
	}
	team, err := s.pluginAPI.Team.Get(channel.TeamId)
	if err != nil {
		return nil, errors.Wrapf(err, "failed to retrieve team id '%s'", channel.TeamId)
	}

	numParticipants, err := s.store.GetHistoricalPlaybookRunParticipantsCount(playbookRun.ChannelID)
	if err != nil {
		return nil, errors.Wrapf(err, "failed to get the count of playbook run members for channel id '%s'", playbookRun.ChannelID)
	}

	followers, err := s.GetFollowers(playbookRunID)
	if err != nil {
		return nil, errors.Wrapf(err, "failed to get followers of playbook run %s", playbookRunID)
	}

	return &Metadata{
		ChannelName:        channel.Name,
		ChannelDisplayName: channel.DisplayName,
		TeamName:           team.Name,
		TotalPosts:         channel.TotalMsgCount,
		NumParticipants:    numParticipants,
		Followers:          followers,
	}, nil
}

// GetPlaybookRunIDForChannel get the playbookRunID associated with this channel. Returns ErrNotFound
// if there is no playbook run associated with this channel.
func (s *PlaybookRunServiceImpl) GetPlaybookRunIDForChannel(channelID string) (string, error) {
	playbookRunID, err := s.store.GetPlaybookRunIDForChannel(channelID)
	if err != nil {
		return "", err
	}
	return playbookRunID, nil
}

// GetOwners returns all the owners of the playbook runs selected by options
func (s *PlaybookRunServiceImpl) GetOwners(requesterInfo RequesterInfo, options PlaybookRunFilterOptions) ([]OwnerInfo, error) {
	owners, err := s.store.GetOwners(requesterInfo, options)
	if err != nil {
		return nil, errors.Wrap(err, "can't get owners from the store")
	}
	return owners, nil
}

// IsOwner returns true if the userID is the owner for playbookRunID.
func (s *PlaybookRunServiceImpl) IsOwner(playbookRunID, userID string) bool {
	playbookRun, err := s.store.GetPlaybookRun(playbookRunID)
	if err != nil {
		return false
	}
	return playbookRun.OwnerUserID == userID
}

// ChangeOwner processes a request from userID to change the owner for playbookRunID
// to ownerID. Changing to the same ownerID is a no-op.
func (s *PlaybookRunServiceImpl) ChangeOwner(playbookRunID, userID, ownerID string) error {
	playbookRunToModify, err := s.store.GetPlaybookRun(playbookRunID)
	if err != nil {
		return err
	}

	if playbookRunToModify.OwnerUserID == ownerID {
		return nil
	}

	oldOwner, err := s.pluginAPI.User.Get(playbookRunToModify.OwnerUserID)
	if err != nil {
		return errors.Wrapf(err, "failed to to resolve user %s", playbookRunToModify.OwnerUserID)
	}
	newOwner, err := s.pluginAPI.User.Get(ownerID)
	if err != nil {
		return errors.Wrapf(err, "failed to to resolve user %s", ownerID)
	}

	playbookRunToModify.OwnerUserID = ownerID
	if err = s.store.UpdatePlaybookRun(playbookRunToModify); err != nil {
		return errors.Wrapf(err, "failed to update playbook run")
	}

	mainChannelID := playbookRunToModify.ChannelID
	modifyMessage := fmt.Sprintf("changed the owner from **@%s** to **@%s**.",
		oldOwner.Username, newOwner.Username)
	post, err := s.modificationMessage(userID, mainChannelID, modifyMessage)
	if err != nil {
		return err
	}

	event := &TimelineEvent{
		PlaybookRunID: playbookRunID,
		CreateAt:      post.CreateAt,
		EventAt:       post.CreateAt,
		EventType:     OwnerChanged,
		Summary:       fmt.Sprintf("@%s to @%s", oldOwner.Username, newOwner.Username),
		PostID:        post.Id,
		SubjectUserID: userID,
	}

	if _, err = s.store.CreateTimelineEvent(event); err != nil {
		return errors.Wrap(err, "failed to create timeline event")
	}

	s.telemetry.ChangeOwner(playbookRunToModify, userID)

	if err = s.sendPlaybookRunToClient(playbookRunID); err != nil {
		return errors.Wrap(err, "failed to send playbook run to client")
	}

	return nil
}

// ModifyCheckedState checks or unchecks the specified checklist item. Idempotent, will not perform
// any action if the checklist item is already in the given checked state
func (s *PlaybookRunServiceImpl) ModifyCheckedState(playbookRunID, userID, newState string, checklistNumber, itemNumber int) error {
	playbookRunToModify, err := s.checklistItemParamsVerify(playbookRunID, userID, checklistNumber, itemNumber)
	if err != nil {
		return err
	}

	if !IsValidChecklistItemIndex(playbookRunToModify.Checklists, checklistNumber, itemNumber) {
		return errors.New("invalid checklist item indicies")
	}

	itemToCheck := playbookRunToModify.Checklists[checklistNumber].Items[itemNumber]
	if newState == itemToCheck.State {
		return nil
	}

	// Send modification message before the actual modification because we need the postID
	// from the notification message.
	mainChannelID := playbookRunToModify.ChannelID
	modifyMessage := fmt.Sprintf("checked off checklist item **%v**", stripmd.Strip(itemToCheck.Title))
	if newState == ChecklistItemStateOpen {
		modifyMessage = fmt.Sprintf("unchecked checklist item **%v**", stripmd.Strip(itemToCheck.Title))
	}
	post, err := s.modificationMessage(userID, mainChannelID, modifyMessage)
	if err != nil {
		return err
	}

	itemToCheck.State = newState
	itemToCheck.StateModified = model.GetMillis()
	itemToCheck.StateModifiedPostID = post.Id
	playbookRunToModify.Checklists[checklistNumber].Items[itemNumber] = itemToCheck

	if err = s.store.UpdatePlaybookRun(playbookRunToModify); err != nil {
		return errors.Wrapf(err, "failed to update playbook run, is now in inconsistent state")
	}

	s.telemetry.ModifyCheckedState(playbookRunID, userID, itemToCheck, playbookRunToModify.OwnerUserID == userID)

	event := &TimelineEvent{
		PlaybookRunID: playbookRunID,
		CreateAt:      itemToCheck.StateModified,
		EventAt:       itemToCheck.StateModified,
		EventType:     TaskStateModified,
		Summary:       modifyMessage,
		PostID:        post.Id,
		SubjectUserID: userID,
	}

	if _, err = s.store.CreateTimelineEvent(event); err != nil {
		return errors.Wrap(err, "failed to create timeline event")
	}

	if err = s.sendPlaybookRunToClient(playbookRunID); err != nil {
		return errors.Wrap(err, "failed to send playbook run to client")
	}

	return nil
}

// ToggleCheckedState checks or unchecks the specified checklist item
func (s *PlaybookRunServiceImpl) ToggleCheckedState(playbookRunID, userID string, checklistNumber, itemNumber int) error {
	playbookRunToModify, err := s.checklistItemParamsVerify(playbookRunID, userID, checklistNumber, itemNumber)
	if err != nil {
		return err
	}

	if !IsValidChecklistItemIndex(playbookRunToModify.Checklists, checklistNumber, itemNumber) {
		return errors.New("invalid checklist item indices")
	}

	isOpen := playbookRunToModify.Checklists[checklistNumber].Items[itemNumber].State == ChecklistItemStateOpen
	newState := ChecklistItemStateOpen
	if isOpen {
		newState = ChecklistItemStateClosed
	}

	return s.ModifyCheckedState(playbookRunID, userID, newState, checklistNumber, itemNumber)
}

// SetAssignee sets the assignee for the specified checklist item
// Idempotent, will not perform any actions if the checklist item is already assigned to assigneeID
func (s *PlaybookRunServiceImpl) SetAssignee(playbookRunID, userID, assigneeID string, checklistNumber, itemNumber int) error {
	playbookRunToModify, err := s.checklistItemParamsVerify(playbookRunID, userID, checklistNumber, itemNumber)
	if err != nil {
		return err
	}

	if !IsValidChecklistItemIndex(playbookRunToModify.Checklists, checklistNumber, itemNumber) {
		return errors.New("invalid checklist item indices")
	}

	itemToCheck := playbookRunToModify.Checklists[checklistNumber].Items[itemNumber]
	if assigneeID == itemToCheck.AssigneeID {
		return nil
	}

	newAssigneeUsername := noAssigneeName
	if assigneeID != "" {
		newUser, err2 := s.pluginAPI.User.Get(assigneeID)
		if err2 != nil {
			return errors.Wrapf(err, "failed to to resolve user %s", assigneeID)
		}
		newAssigneeUsername = "@" + newUser.Username
	}

	oldAssigneeUsername := noAssigneeName
	if itemToCheck.AssigneeID != "" {
		oldUser, err2 := s.pluginAPI.User.Get(itemToCheck.AssigneeID)
		if err2 != nil {
			return errors.Wrapf(err, "failed to to resolve user %s", assigneeID)
		}
		oldAssigneeUsername = oldUser.Username
	}

	mainChannelID := playbookRunToModify.ChannelID
	modifyMessage := fmt.Sprintf("changed assignee of checklist item **%s** from **%s** to **%s**",
		stripmd.Strip(itemToCheck.Title), oldAssigneeUsername, newAssigneeUsername)

	// Send modification message before the actual modification because we need the postID
	// from the notification message.
	post, err := s.modificationMessage(userID, mainChannelID, modifyMessage)
	if err != nil {
		return err
	}

	itemToCheck.AssigneeID = assigneeID
	itemToCheck.AssigneeModified = model.GetMillis()
	itemToCheck.AssigneeModifiedPostID = post.Id
	playbookRunToModify.Checklists[checklistNumber].Items[itemNumber] = itemToCheck

	if err = s.store.UpdatePlaybookRun(playbookRunToModify); err != nil {
		return errors.Wrapf(err, "failed to update playbook run; it is now in an inconsistent state")
	}

	s.telemetry.SetAssignee(playbookRunID, userID, itemToCheck)

	event := &TimelineEvent{
		PlaybookRunID: playbookRunID,
		CreateAt:      itemToCheck.AssigneeModified,
		EventAt:       itemToCheck.AssigneeModified,
		EventType:     AssigneeChanged,
		Summary:       modifyMessage,
		PostID:        post.Id,
		SubjectUserID: userID,
	}

	if _, err = s.store.CreateTimelineEvent(event); err != nil {
		return errors.Wrap(err, "failed to create timeline event")
	}

	if err = s.sendPlaybookRunToClient(playbookRunID); err != nil {
		return errors.Wrap(err, "failed to send playbook run to client")
	}

	return nil
}

// RunChecklistItemSlashCommand executes the slash command associated with the specified checklist
// item.
func (s *PlaybookRunServiceImpl) RunChecklistItemSlashCommand(playbookRunID, userID string, checklistNumber, itemNumber int) (string, error) {
	playbookRun, err := s.checklistItemParamsVerify(playbookRunID, userID, checklistNumber, itemNumber)
	if err != nil {
		return "", err
	}

	if !IsValidChecklistItemIndex(playbookRun.Checklists, checklistNumber, itemNumber) {
		return "", errors.New("invalid checklist item indices")
	}

	itemToRun := playbookRun.Checklists[checklistNumber].Items[itemNumber]
	if strings.TrimSpace(itemToRun.Command) == "" {
		return "", errors.New("no slash command associated with this checklist item")
	}

	cmdResponse, err := s.pluginAPI.SlashCommand.Execute(&model.CommandArgs{
		Command:   itemToRun.Command,
		UserId:    userID,
		TeamId:    playbookRun.TeamID,
		ChannelId: playbookRun.ChannelID,
	})
	if err == pluginapi.ErrNotFound {
		trigger := strings.Fields(itemToRun.Command)[0]
		s.poster.EphemeralPost(userID, playbookRun.ChannelID, &model.Post{Message: fmt.Sprintf("Failed to find slash command **%s**", trigger)})

		return "", errors.Wrap(err, "failed to find slash command")
	} else if err != nil {
		s.poster.EphemeralPost(userID, playbookRun.ChannelID, &model.Post{Message: fmt.Sprintf("Failed to execute slash command **%s**", itemToRun.Command)})

		return "", errors.Wrap(err, "failed to run slash command")
	}

	// Record the last (successful) run time.
	playbookRun.Checklists[checklistNumber].Items[itemNumber].CommandLastRun = model.GetMillis()
	if err = s.store.UpdatePlaybookRun(playbookRun); err != nil {
		return "", errors.Wrapf(err, "failed to update playbook run recording run of slash command")
	}

	s.telemetry.RunTaskSlashCommand(playbookRunID, userID, itemToRun)

	eventTime := model.GetMillis()
	event := &TimelineEvent{
		PlaybookRunID: playbookRunID,
		CreateAt:      eventTime,
		EventAt:       eventTime,
		EventType:     RanSlashCommand,
		Summary:       fmt.Sprintf("ran the slash command: `%s`", itemToRun.Command),
		SubjectUserID: userID,
	}

	if _, err = s.store.CreateTimelineEvent(event); err != nil {
		return "", errors.Wrap(err, "failed to create timeline event")
	}

	if err = s.sendPlaybookRunToClient(playbookRunID); err != nil {
		return "", errors.Wrap(err, "failed to send playbook run to client")
	}

	return cmdResponse.TriggerId, nil
}

// AddChecklistItem adds an item to the specified checklist
func (s *PlaybookRunServiceImpl) AddChecklistItem(playbookRunID, userID string, checklistNumber int, checklistItem ChecklistItem) error {
	playbookRunToModify, err := s.checklistParamsVerify(playbookRunID, userID, checklistNumber)
	if err != nil {
		return err
	}

	playbookRunToModify.Checklists[checklistNumber].Items = append(playbookRunToModify.Checklists[checklistNumber].Items, checklistItem)

	if err = s.store.UpdatePlaybookRun(playbookRunToModify); err != nil {
		return errors.Wrapf(err, "failed to update playbook run")
	}

	s.poster.PublishWebsocketEventToChannel(playbookRunUpdatedWSEvent, playbookRunToModify, playbookRunToModify.ChannelID)
	s.telemetry.AddTask(playbookRunID, userID, checklistItem)

	return nil
}

// RemoveChecklistItem removes the item at the given index from the given checklist
func (s *PlaybookRunServiceImpl) RemoveChecklistItem(playbookRunID, userID string, checklistNumber, itemNumber int) error {
	playbookRunToModify, err := s.checklistItemParamsVerify(playbookRunID, userID, checklistNumber, itemNumber)
	if err != nil {
		return err
	}

	checklistItem := playbookRunToModify.Checklists[checklistNumber].Items[itemNumber]
	playbookRunToModify.Checklists[checklistNumber].Items = append(
		playbookRunToModify.Checklists[checklistNumber].Items[:itemNumber],
		playbookRunToModify.Checklists[checklistNumber].Items[itemNumber+1:]...,
	)

	if err = s.store.UpdatePlaybookRun(playbookRunToModify); err != nil {
		return errors.Wrapf(err, "failed to update playbook run")
	}

	s.poster.PublishWebsocketEventToChannel(playbookRunUpdatedWSEvent, playbookRunToModify, playbookRunToModify.ChannelID)
	s.telemetry.RemoveTask(playbookRunID, userID, checklistItem)

	return nil
}

// EditChecklistItem changes the title of a specified checklist item
func (s *PlaybookRunServiceImpl) EditChecklistItem(playbookRunID, userID string, checklistNumber, itemNumber int, newTitle, newCommand, newDescription string) error {
	playbookRunToModify, err := s.checklistItemParamsVerify(playbookRunID, userID, checklistNumber, itemNumber)
	if err != nil {
		return err
	}

	playbookRunToModify.Checklists[checklistNumber].Items[itemNumber].Title = newTitle
	playbookRunToModify.Checklists[checklistNumber].Items[itemNumber].Command = newCommand
	playbookRunToModify.Checklists[checklistNumber].Items[itemNumber].Description = newDescription
	checklistItem := playbookRunToModify.Checklists[checklistNumber].Items[itemNumber]

	if err = s.store.UpdatePlaybookRun(playbookRunToModify); err != nil {
		return errors.Wrapf(err, "failed to update playbook run")
	}

	s.poster.PublishWebsocketEventToChannel(playbookRunUpdatedWSEvent, playbookRunToModify, playbookRunToModify.ChannelID)
	s.telemetry.RenameTask(playbookRunID, userID, checklistItem)

	return nil
}

// MoveChecklistItem moves a checklist item to a new location
func (s *PlaybookRunServiceImpl) MoveChecklistItem(playbookRunID, userID string, checklistNumber, itemNumber, newLocation int) error {
	playbookRunToModify, err := s.checklistItemParamsVerify(playbookRunID, userID, checklistNumber, itemNumber)
	if err != nil {
		return err
	}

	if newLocation >= len(playbookRunToModify.Checklists[checklistNumber].Items) {
		return errors.New("invalid targetNumber")
	}

	// Move item
	checklist := playbookRunToModify.Checklists[checklistNumber].Items
	itemMoved := checklist[itemNumber]
	// Delete item to move
	checklist = append(checklist[:itemNumber], checklist[itemNumber+1:]...)
	// Insert item in new location
	checklist = append(checklist, ChecklistItem{})
	copy(checklist[newLocation+1:], checklist[newLocation:])
	checklist[newLocation] = itemMoved
	playbookRunToModify.Checklists[checklistNumber].Items = checklist

	if err = s.store.UpdatePlaybookRun(playbookRunToModify); err != nil {
		return errors.Wrapf(err, "failed to update playbook run")
	}

	s.poster.PublishWebsocketEventToChannel(playbookRunUpdatedWSEvent, playbookRunToModify, playbookRunToModify.ChannelID)
	s.telemetry.MoveTask(playbookRunID, userID, itemMoved)

	return nil
}

// GetChecklistAutocomplete returns the list of checklist items for playbookRunID to be used in autocomplete
func (s *PlaybookRunServiceImpl) GetChecklistAutocomplete(playbookRunID string) ([]model.AutocompleteListItem, error) {
	playbookRun, err := s.store.GetPlaybookRun(playbookRunID)
	if err != nil {
		return nil, errors.Wrapf(err, "failed to retrieve playbook run")
	}

	ret := make([]model.AutocompleteListItem, 0)

	for i, checklist := range playbookRun.Checklists {
		ret = append(ret, model.AutocompleteListItem{
			Item: fmt.Sprintf("%d", i),
			Hint: fmt.Sprintf("\"%s\"", stripmd.Strip(checklist.Title)),
		})
	}

	return ret, nil
}

// GetChecklistAutocomplete returns the list of checklist items for playbookRunID to be used in autocomplete
func (s *PlaybookRunServiceImpl) GetChecklistItemAutocomplete(playbookRunID string) ([]model.AutocompleteListItem, error) {
	playbookRun, err := s.store.GetPlaybookRun(playbookRunID)
	if err != nil {
		return nil, errors.Wrapf(err, "failed to retrieve playbook run")
	}

	ret := make([]model.AutocompleteListItem, 0)

	for i, checklist := range playbookRun.Checklists {
		for j, item := range checklist.Items {
			ret = append(ret, model.AutocompleteListItem{
				Item: fmt.Sprintf("%d %d", i, j),
				Hint: fmt.Sprintf("\"%s\"", stripmd.Strip(item.Title)),
			})
		}
	}

	return ret, nil
}

// DMTodoDigestToUser gathers the list of assigned tasks, participating runs, and overdue updates,
// and DMs the message to userID. Use force = true to DM even if there are no items.
func (s *PlaybookRunServiceImpl) DMTodoDigestToUser(userID string, force bool) error {
	siteURL := model.ServiceSettingsDefaultSiteURL
	if s.pluginAPI.Configuration.GetConfig().ServiceSettings.SiteURL != nil {
		siteURL = *s.pluginAPI.Configuration.GetConfig().ServiceSettings.SiteURL
	}

	runsOverdue, err := s.GetOverdueUpdateRuns(userID)
	if err != nil {
		return err
	}
	part1 := buildRunsOverdueMessage(runsOverdue, siteURL)

	runsAssigned, err := s.GetRunsWithAssignedTasks(userID)
	if err != nil {
		return err
	}
	part2 := buildAssignedTaskMessageAndTotal(runsAssigned, siteURL)

	if force {
		runsInProgress, err := s.GetParticipatingRuns(userID)
		if err != nil {
			return err
		}
		part3 := buildRunsInProgressMessage(runsInProgress, siteURL)

		return s.poster.DM(userID, &model.Post{Message: part1 + part2 + part3})
	}

	// !force, so only return sections that have information.
	var message string
	if len(runsOverdue) != 0 {
		message += part1
	}
	if len(runsAssigned) != 0 {
		message += part2
	}
	if message == "" {
		return nil
	}
	return s.poster.DM(userID, &model.Post{Message: message})
}

// GetRunsWithAssignedTasks returns the list of runs that have tasks assigned to userID
func (s *PlaybookRunServiceImpl) GetRunsWithAssignedTasks(userID string) ([]AssignedRun, error) {
	return s.store.GetRunsWithAssignedTasks(userID)
}

// GetParticipatingRuns returns the list of active runs with userID as a participant
func (s *PlaybookRunServiceImpl) GetParticipatingRuns(userID string) ([]RunLink, error) {
	return s.store.GetParticipatingRuns(userID)
}

// GetOverdueUpdateRuns returns the list of userID's runs that have overdue updates
func (s *PlaybookRunServiceImpl) GetOverdueUpdateRuns(userID string) ([]RunLink, error) {
	return s.store.GetOverdueUpdateRuns(userID)
}

func (s *PlaybookRunServiceImpl) checklistParamsVerify(playbookRunID, userID string, checklistNumber int) (*PlaybookRun, error) {
	playbookRunToModify, err := s.store.GetPlaybookRun(playbookRunID)
	if err != nil {
		return nil, errors.Wrapf(err, "failed to retrieve playbook run")
	}

	if !s.hasPermissionToModifyPlaybookRun(playbookRunToModify, userID) {
		return nil, errors.New("user does not have permission to modify playbook run")
	}

	if checklistNumber >= len(playbookRunToModify.Checklists) {
		return nil, errors.New("invalid checklist number")
	}

	return playbookRunToModify, nil
}

func (s *PlaybookRunServiceImpl) modificationMessage(userID, channelID, message string) (*model.Post, error) {
	user, err := s.pluginAPI.User.Get(userID)
	if err != nil {
		return nil, errors.Wrapf(err, "failed to to resolve user %s", userID)
	}

	post, err := s.poster.PostMessage(channelID, user.Username+" "+message)
	if err != nil {
		return nil, errors.Wrapf(err, "failed to post modification messsage")
	}

	return post, nil
}

func (s *PlaybookRunServiceImpl) checklistItemParamsVerify(playbookRunID, userID string, checklistNumber, itemNumber int) (*PlaybookRun, error) {
	playbookRunToModify, err := s.checklistParamsVerify(playbookRunID, userID, checklistNumber)
	if err != nil {
		return nil, err
	}

	if itemNumber >= len(playbookRunToModify.Checklists[checklistNumber].Items) {
		return nil, errors.New("invalid item number")
	}

	return playbookRunToModify, nil
}

// NukeDB removes all playbook run related data.
func (s *PlaybookRunServiceImpl) NukeDB() error {
	return s.store.NukeDB()
}

// ChangeCreationDate changes the creation date of the playbook run.
func (s *PlaybookRunServiceImpl) ChangeCreationDate(playbookRunID string, creationTimestamp time.Time) error {
	return s.store.ChangeCreationDate(playbookRunID, creationTimestamp)
}

// UserHasJoinedChannel is called when userID has joined channelID. If actorID is not blank, userID
// was invited by actorID.
func (s *PlaybookRunServiceImpl) UserHasJoinedChannel(userID, channelID, actorID string) {
	playbookRunID, err := s.store.GetPlaybookRunIDForChannel(channelID)
	if err != nil {
		// This is not a playbook run channel
		return
	}

	user, err := s.pluginAPI.User.Get(userID)
	if err != nil {
		s.logger.Errorf("failed to resolve user for userID '%s'; error: %s", userID, err.Error())
		return
	}

	channel, err := s.pluginAPI.Channel.Get(channelID)
	if err != nil {
		s.logger.Errorf("failed to resolve channel for channelID '%s'; error: %s", channelID, err.Error())
		return
	}

	title := fmt.Sprintf("@%s joined the channel", user.Username)

	summary := fmt.Sprintf("@%s joined ~%s", user.Username, channel.Name)
	if actorID != "" {
		actor, err2 := s.pluginAPI.User.Get(actorID)
		if err2 != nil {
			s.logger.Errorf("failed to resolve user for userID '%s'; error: %s", actorID, err2.Error())
			return
		}

		summary = fmt.Sprintf("@%s added @%s to ~%s", actor.Username, user.Username, channel.Name)
	}
	now := model.GetMillis()
	event := &TimelineEvent{
		PlaybookRunID: playbookRunID,
		CreateAt:      now,
		EventAt:       now,
		EventType:     UserJoinedLeft,
		Summary:       summary,
		Details:       fmt.Sprintf(`{"action": "joined", "title": "%s"}`, title),
		SubjectUserID: userID,
		CreatorUserID: actorID,
	}

	if _, err = s.store.CreateTimelineEvent(event); err != nil {
		s.logger.Errorf("failed to create timeline event; error: %s", err.Error())
	}

	_ = s.sendPlaybookRunToClient(playbookRunID)

	playbookRun, err := s.store.GetPlaybookRun(playbookRunID)
	if err != nil {
		return
	}

	if user.IsBot {
		return
	}

	if err := s.Follow(playbookRun.ID, userID); err != nil {
		s.logger.Errorf("user `%s` was not able to follow the run `%s`; error: %s", userID, playbookRun.ID, err.Error())
	}

	if playbookRun.CategoryName != "" {
		// Update sidebar category in the go-routine not to block the UserHasJoinedChannel hook
		go func() {
			// Wait for 5 seconds(a magic number) for the webapp to get the `user_added` event,
			// finish channel categorization and update it's state in redux.
			// Currently there is no way to detect when webapp finishes the job.
			// After that we can update the categories safely.
			// Technically if user starts multiple runs simultaneously we will still get the race condition
			// on category update. Since that's not realistic at the moment we are not adding the
			// distributed lock here.
			time.Sleep(5 * time.Second)

			err = s.createOrUpdatePlaybookRunSidebarCategory(userID, channelID, channel.TeamId, playbookRun.CategoryName)
			if err != nil {
				s.logger.Errorf("failed to categorize channel; error: %s", err.Error())
			}
		}()
	}
}

// createOrUpdatePlaybookRunSidebarCategory creates or updates a "Playbook Runs" sidebar category if
// it does not already exist and adds the channel within the sidebar category
func (s *PlaybookRunServiceImpl) createOrUpdatePlaybookRunSidebarCategory(userID, channelID, teamID, categoryName string) error {
	sidebar, err := s.pluginAPI.Channel.GetSidebarCategories(userID, teamID)
	if err != nil {
		return err
	}

	var categoryID string
	for _, category := range sidebar.Categories {
		if strings.EqualFold(category.DisplayName, categoryName) {
			categoryID = category.Id
			if !sliceContains(category.Channels, channelID) {
				category.Channels = append(category.Channels, channelID)
			}
			break
		}
	}

	if categoryID == "" {
		err = s.pluginAPI.Channel.CreateSidebarCategory(userID, teamID, &model.SidebarCategoryWithChannels{
			SidebarCategory: model.SidebarCategory{
				UserId:      userID,
				TeamId:      teamID,
				DisplayName: categoryName,
				Muted:       false,
			},
			Channels: []string{channelID},
		})
		if err != nil {
			return err
		}

		return nil
	}

	// remove channel from previous category
	for _, category := range sidebar.Categories {
		if strings.EqualFold(category.DisplayName, categoryName) {
			continue
		}
		for i, channel := range category.Channels {
			if channel == channelID {
				category.Channels = append(category.Channels[:i], category.Channels[i+1:]...)
				break
			}
		}
	}

	err = s.pluginAPI.Channel.UpdateSidebarCategories(userID, teamID, sidebar.Categories)
	if err != nil {
		return err
	}

	return nil
}

func sliceContains(strs []string, target string) bool {
	for _, s := range strs {
		if s == target {
			return true
		}
	}
	return false
}

// CheckAndSendMessageOnJoin checks if userID has viewed channelID and sends
// playbookRun.MessageOnJoin if it exists. Returns true if the message was sent.
func (s *PlaybookRunServiceImpl) CheckAndSendMessageOnJoin(userID, givenPlaybookRunID, channelID string) bool {
	hasViewed := s.store.HasViewedChannel(userID, channelID)

	if hasViewed {
		return true
	}

	playbookRunID, err := s.store.GetPlaybookRunIDForChannel(channelID)
	if err != nil {
		s.logger.Errorf("failed to resolve playbook run for channelID '%s'; error: %s", channelID, err.Error())
		return false
	}

	if playbookRunID != givenPlaybookRunID {
		s.logger.Errorf("endpoint's playbookRunID does not match channelID's playbookRunID")
		return false
	}

	playbookRun, err := s.store.GetPlaybookRun(playbookRunID)
	if err != nil {
		s.logger.Errorf("failed to resolve playbook run for playbookRunID '%s'; error: %s", playbookRunID, err.Error())
		return false
	}

	if err = s.store.SetViewedChannel(userID, channelID); err != nil {
		// If duplicate entry, userID has viewed channelID. If not a duplicate, assume they haven't.
		return errors.Is(err, ErrDuplicateEntry)
	}

	if playbookRun.MessageOnJoin != "" {
		s.poster.EphemeralPost(userID, channelID, &model.Post{
			Message: playbookRun.MessageOnJoin,
		})
	}

	return true
}

func (s *PlaybookRunServiceImpl) UpdateDescription(playbookRunID, description string) error {
	playbookRun, err := s.store.GetPlaybookRun(playbookRunID)
	if err != nil {
		return errors.Wrap(err, "unable to get playbook run")
	}

	playbookRun.Description = description
	if err = s.store.UpdatePlaybookRun(playbookRun); err != nil {
		return errors.Wrap(err, "failed to update playbook run")
	}

	s.poster.PublishWebsocketEventToChannel(playbookRunUpdatedWSEvent, playbookRun, playbookRun.ChannelID)

	return nil
}

// UserHasLeftChannel is called when userID has left channelID. If actorID is not blank, userID
// was removed from the channel by actorID.
func (s *PlaybookRunServiceImpl) UserHasLeftChannel(userID, channelID, actorID string) {
	playbookRunID, err := s.store.GetPlaybookRunIDForChannel(channelID)

	if err != nil {
		// This is not a playbook run channel
		return
	}

	user, err := s.pluginAPI.User.Get(userID)
	if err != nil {
		s.logger.Errorf("failed to resolve user for userID '%s'; error: %s", userID, err.Error())
		return
	}

	channel, err := s.pluginAPI.Channel.Get(channelID)
	if err != nil {
		s.logger.Errorf("failed to resolve channel for channelID '%s'; error: %s", channelID, err.Error())
		return
	}

	title := fmt.Sprintf("@%s left the channel", user.Username)

	summary := fmt.Sprintf("@%s left ~%s", user.Username, channel.Name)
	if actorID != "" {
		actor, err2 := s.pluginAPI.User.Get(actorID)
		if err2 != nil {
			s.logger.Errorf("failed to resolve user for userID '%s'; error: %s", actorID, err2.Error())
			return
		}

		summary = fmt.Sprintf("@%s removed @%s from ~%s", actor.Username, user.Username, channel.Name)
	}
	now := model.GetMillis()
	event := &TimelineEvent{
		PlaybookRunID: playbookRunID,
		CreateAt:      now,
		EventAt:       now,
		EventType:     UserJoinedLeft,
		Summary:       summary,
		Details:       fmt.Sprintf(`{"action": "left", "title": "%s"}`, title),
		SubjectUserID: userID,
		CreatorUserID: actorID,
	}

	if _, err = s.store.CreateTimelineEvent(event); err != nil {
		s.logger.Errorf("failed to create timeline event; error: %s", err.Error())
	}

	_ = s.sendPlaybookRunToClient(playbookRunID)
}

func (s *PlaybookRunServiceImpl) hasPermissionToModifyPlaybookRun(playbookRun *PlaybookRun, userID string) bool {
	// PlaybookRun main channel membership is required to modify playbook run
	return s.pluginAPI.User.HasPermissionToChannel(userID, playbookRun.ChannelID, model.PermissionReadChannel)
}

func (s *PlaybookRunServiceImpl) createPlaybookRunChannel(playbookRun *PlaybookRun, header string, public bool) (*model.Channel, error) {
	channelType := model.ChannelTypePrivate
	if public {
		channelType = model.ChannelTypeOpen
	}

	channel := &model.Channel{
		TeamId:      playbookRun.TeamID,
		Type:        channelType,
		DisplayName: playbookRun.Name,
		Name:        cleanChannelName(playbookRun.Name),
		Header:      header,
	}

	if channel.Name == "" {
		channel.Name = model.NewId()
	}

	// Prefer the channel name the user chose. But if it already exists, add some random bits
	// and try exactly once more.
	err := s.pluginAPI.Channel.Create(channel)
	if err != nil {
		if appErr, ok := err.(*model.AppError); ok {
			// Let the user correct display name errors:
			if appErr.Id == "model.channel.is_valid.display_name.app_error" ||
				appErr.Id == "model.channel.is_valid.2_or_more.app_error" {
				return nil, ErrChannelDisplayNameInvalid
			}

			// We can fix channel Name errors:
			if appErr.Id == "store.sql_channel.save_channel.exists.app_error" {
				channel.Name = addRandomBits(channel.Name)
				err = s.pluginAPI.Channel.Create(channel)
			}
		}

		if err != nil {
			return nil, errors.Wrapf(err, "failed to create channel")
		}
	}

	return channel, nil
}

func (s *PlaybookRunServiceImpl) addPlaybookRunUsers(playbookRun *PlaybookRun, channel *model.Channel) error {
	if _, err := s.pluginAPI.Team.CreateMember(channel.TeamId, s.configService.GetConfiguration().BotUserID); err != nil {
		return errors.Wrapf(err, "failed to add bot to the team")
	}

	if _, err := s.pluginAPI.Channel.AddMember(channel.Id, s.configService.GetConfiguration().BotUserID); err != nil {
		return errors.Wrapf(err, "failed to add bot to the channel")
	}

	if _, err := s.pluginAPI.Channel.AddUser(channel.Id, playbookRun.ReporterUserID, s.configService.GetConfiguration().BotUserID); err != nil {
		return errors.Wrapf(err, "failed to add reporter to the channel")
	}

	if playbookRun.OwnerUserID != playbookRun.ReporterUserID {
		if _, err := s.pluginAPI.Channel.AddUser(channel.Id, playbookRun.OwnerUserID, s.configService.GetConfiguration().BotUserID); err != nil {
			return errors.Wrapf(err, "failed to add owner to channel")
		}
	}

	if _, err := s.pluginAPI.Channel.UpdateChannelMemberRoles(channel.Id, playbookRun.OwnerUserID, fmt.Sprintf("%s %s", model.ChannelAdminRoleId, model.ChannelUserRoleId)); err != nil {
		s.pluginAPI.Log.Warn("failed to promote owner to admin", "ChannelID", channel.Id, "OwnerUserID", playbookRun.OwnerUserID, "err", err.Error())
	}

	return nil
}

func (s *PlaybookRunServiceImpl) newFinishPlaybookRunDialog(outstanding int) *model.Dialog {
	message := "Are you sure you want to finish the run?"
	if outstanding == 1 {
		message = "There is **1 outstanding task**. Are you sure you want to finish the run?"
	} else if outstanding > 1 {
		message = "There are **" + strconv.Itoa(outstanding) + " outstanding tasks**. Are you sure you want to finish the run?"
	}

	return &model.Dialog{
		Title:            "Confirm finish run",
		IntroductionText: message,
		SubmitLabel:      "Finish run",
		NotifyOnCancel:   false,
	}
}

func (s *PlaybookRunServiceImpl) newPlaybookRunDialog(teamID, ownerID, postID, clientID string, playbooks []Playbook, isMobileApp bool) (*model.Dialog, error) {
	user, err := s.pluginAPI.User.Get(ownerID)
	if err != nil {
		return nil, errors.Wrapf(err, "failed to fetch owner user")
	}

	state, err := json.Marshal(DialogState{
		PostID:   postID,
		ClientID: clientID,
	})
	if err != nil {
		return nil, errors.Wrapf(err, "failed to marshal DialogState")
	}

	var options []*model.PostActionOptions
	for _, playbook := range playbooks {
		options = append(options, &model.PostActionOptions{
			Text:  playbook.Title,
			Value: playbook.ID,
		})
	}

	siteURL := model.ServiceSettingsDefaultSiteURL
	if s.pluginAPI.Configuration.GetConfig().ServiceSettings.SiteURL != nil {
		siteURL = *s.pluginAPI.Configuration.GetConfig().ServiceSettings.SiteURL
	}
	newPlaybookMarkdown := ""
	if siteURL != "" && !isMobileApp {
		url := getPlaybooksNewURL(siteURL, s.configService.GetManifest().Id)
		newPlaybookMarkdown = fmt.Sprintf("[Click here](%s) to create your own playbook.", url)
	}

	introText := fmt.Sprintf("**Owner:** %v\n\n%s", getUserDisplayName(user), newPlaybookMarkdown)

	defaultOption := ""

	if len(options) == 1 {
		defaultOption = options[0].Value
	}

	return &model.Dialog{
		Title:            "Run playbook",
		IntroductionText: introText,
		Elements: []model.DialogElement{
			{
				DisplayName: "Playbook",
				Name:        DialogFieldPlaybookIDKey,
				Type:        "select",
				Options:     options,
				Default:     defaultOption,
			},
			{
				DisplayName: "Run name",
				Name:        DialogFieldNameKey,
				Type:        "text",
				MinLength:   2,
				MaxLength:   64,
			},
		},
		SubmitLabel:    "Start run",
		NotifyOnCancel: false,
		State:          string(state),
	}, nil
}

func (s *PlaybookRunServiceImpl) newUpdatePlaybookRunDialog(description, message string, broadcastChannelIDs []string, reminderTimer time.Duration) (*model.Dialog, error) {
	introductionText := "Provide an update to the stakeholders."

	if len(broadcastChannelIDs) > 0 {
		plural := ""
		if len(broadcastChannelIDs) > 1 {
			plural = "s"
		}

		introductionText += fmt.Sprintf(" This post will be broadcasted to %d channel%s.", len(broadcastChannelIDs), plural)
	}

	reminderOptions := []*model.PostActionOptions{
		{
			Text:  "15min",
			Value: "900",
		},
		{
			Text:  "30min",
			Value: "1800",
		},
		{
			Text:  "60min",
			Value: "3600",
		},
		{
			Text:  "4hr",
			Value: "14400",
		},
		{
			Text:  "24hr",
			Value: "86400",
		},
		{
			Text:  "1Week",
			Value: "604800",
		},
	}

	if s.configService.IsConfiguredForDevelopmentAndTesting() {
		reminderOptions = append(reminderOptions, nil)
		copy(reminderOptions[2:], reminderOptions[1:])
		reminderOptions[1] = &model.PostActionOptions{
			Text:  "10sec",
			Value: "10",
		}
	}

	return &model.Dialog{
		Title:            "Status update",
		IntroductionText: introductionText,
		Elements: []model.DialogElement{
			{
				DisplayName: "Change since last update",
				Name:        DialogFieldMessageKey,
				Type:        "textarea",
				Default:     message,
			},
			{
				DisplayName: "Reminder for next update",
				Name:        DialogFieldReminderInSecondsKey,
				Type:        "select",
				Options:     reminderOptions,
				Optional:    true,
				Default:     fmt.Sprintf("%d", reminderTimer/time.Second),
			},
		},
		SubmitLabel:    "Update status",
		NotifyOnCancel: false,
	}, nil
}

func (s *PlaybookRunServiceImpl) newAddToTimelineDialog(playbookRuns []PlaybookRun, postID string) (*model.Dialog, error) {
	var options []*model.PostActionOptions
	for _, i := range playbookRuns {
		options = append(options, &model.PostActionOptions{
			Text:  i.Name,
			Value: i.ID,
		})
	}

	state, err := json.Marshal(DialogStateAddToTimeline{
		PostID: postID,
	})
	if err != nil {
		return nil, errors.Wrapf(err, "failed to marshal DialogState")
	}

	post, err := s.pluginAPI.Post.GetPost(postID)
	if err != nil {
		return nil, errors.Wrapf(err, "failed to marshal DialogState")
	}
	defaultSummary := ""
	if len(post.Message) > 0 {
		end := min(40, len(post.Message))
		defaultSummary = post.Message[:end]
		if len(post.Message) > end {
			defaultSummary += "..."
		}
	}

	defaultPlaybookRunID, err := s.GetPlaybookRunIDForChannel(post.ChannelId)
	if err != nil && !errors.Is(err, ErrNotFound) {
		return nil, errors.Wrapf(err, "failed to get playbookRunID for channel")
	}

	return &model.Dialog{
		Title: "Add to run timeline",
		Elements: []model.DialogElement{
			{
				DisplayName: "Playbook Run",
				Name:        DialogFieldPlaybookRunKey,
				Type:        "select",
				Options:     options,
				Default:     defaultPlaybookRunID,
			},
			{
				DisplayName: "Summary",
				Name:        DialogFieldSummary,
				Type:        "text",
				MaxLength:   64,
				Placeholder: "Short summary shown in the timeline",
				Default:     defaultSummary,
				HelpText:    "Max 64 chars",
			},
		},
		SubmitLabel:    "Add to run timeline",
		NotifyOnCancel: false,
		State:          string(state),
	}, nil
}

func (s *PlaybookRunServiceImpl) sendPlaybookRunToClient(playbookRunID string) error {
	playbookRunToSend, err := s.store.GetPlaybookRun(playbookRunID)
	if err != nil {
		return errors.Wrap(err, "failed to retrieve playbook run")
	}

	s.poster.PublishWebsocketEventToChannel(playbookRunUpdatedWSEvent, playbookRunToSend, playbookRunToSend.ChannelID)

	return nil
}

func (s *PlaybookRunServiceImpl) UpdateRetrospective(playbookRunID, updaterID, newRetrospective string) error {
	playbookRunToModify, err := s.store.GetPlaybookRun(playbookRunID)
	if err != nil {
		return errors.Wrap(err, "failed to retrieve playbook run")
	}

	playbookRunToModify.Retrospective = newRetrospective

	if err = s.store.UpdatePlaybookRun(playbookRunToModify); err != nil {
		return errors.Wrap(err, "failed to update playbook run")
	}

	s.poster.PublishWebsocketEventToChannel(playbookRunUpdatedWSEvent, playbookRunToModify, playbookRunToModify.ChannelID)
	s.telemetry.UpdateRetrospective(playbookRunToModify, updaterID)

	return nil
}

func (s *PlaybookRunServiceImpl) PublishRetrospective(playbookRunID, text, publisherID string) error {
	playbookRunToPublish, err := s.store.GetPlaybookRun(playbookRunID)
	if err != nil {
		return errors.Wrap(err, "failed to retrieve playbook run")
	}

	now := model.GetMillis()

	// Update the text to keep syncronized
	playbookRunToPublish.Retrospective = text
	playbookRunToPublish.RetrospectivePublishedAt = now
	playbookRunToPublish.RetrospectiveWasCanceled = false
	if err = s.store.UpdatePlaybookRun(playbookRunToPublish); err != nil {
		return errors.Wrap(err, "failed to update playbook run")
	}

	publisherUser, err := s.pluginAPI.User.Get(publisherID)
	if err != nil {
		return errors.Wrap(err, "failed to get publisher user")
	}

	retrospectiveURL := getRunRetrospectiveURL(
		"",
		s.configService.GetManifest().Id,
		playbookRunToPublish.ID,
	)
	if _, err = s.poster.PostMessage(playbookRunToPublish.ChannelID, "@channel Retrospective has been published by @%s\n[See the full retrospective](%s)\n%s", publisherUser.Username, retrospectiveURL, text); err != nil {
		return errors.Wrap(err, "failed to post to channel")
	}

	event := &TimelineEvent{
		PlaybookRunID: playbookRunID,
		CreateAt:      now,
		EventAt:       now,
		EventType:     PublishedRetrospective,
		SubjectUserID: publisherID,
	}

	if _, err = s.store.CreateTimelineEvent(event); err != nil {
		return errors.Wrap(err, "failed to create timeline event")
	}

	if err := s.sendPlaybookRunToClient(playbookRunID); err != nil {
		s.logger.Errorf("failed send websocket event; error: %s", err.Error())
	}
	s.telemetry.PublishRetrospective(playbookRunToPublish, publisherID)

	return nil
}

func (s *PlaybookRunServiceImpl) CancelRetrospective(playbookRunID, cancelerID string) error {
	playbookRunToCancel, err := s.store.GetPlaybookRun(playbookRunID)
	if err != nil {
		return errors.Wrap(err, "failed to retrieve playbook run")
	}

	now := model.GetMillis()

	// Update the text to keep syncronized
	playbookRunToCancel.Retrospective = "No retrospective for this run."
	playbookRunToCancel.RetrospectivePublishedAt = now
	playbookRunToCancel.RetrospectiveWasCanceled = true
	if err = s.store.UpdatePlaybookRun(playbookRunToCancel); err != nil {
		return errors.Wrap(err, "failed to update playbook run")
	}

	cancelerUser, err := s.pluginAPI.User.Get(cancelerID)
	if err != nil {
		return errors.Wrap(err, "failed to get canceler user")
	}

	if _, err = s.poster.PostMessage(playbookRunToCancel.ChannelID, "@channel Retrospective has been canceled by @%s\n", cancelerUser.Username); err != nil {
		return errors.Wrap(err, "failed to post to channel")
	}

	event := &TimelineEvent{
		PlaybookRunID: playbookRunID,
		CreateAt:      now,
		EventAt:       now,
		EventType:     CanceledRetrospective,
		SubjectUserID: cancelerID,
	}

	if _, err = s.store.CreateTimelineEvent(event); err != nil {
		return errors.Wrap(err, "failed to create timeline event")
	}

	if err := s.sendPlaybookRunToClient(playbookRunID); err != nil {
		s.logger.Errorf("failed send websocket event; error: %s", err.Error())
	}

	return nil
}

func (s *PlaybookRunServiceImpl) postMessageToThreadAndSaveRootID(playbookRunID, channelID string, post *model.Post) error {
	channelIDsToRootIDs, err := s.store.GetBroadcastChannelIDsToRootIDs(playbookRunID)
	if err != nil {
		return errors.Wrapf(err, "error when trying to retrieve ChannelIDsToRootIDs map for playbookRunId '%s'", playbookRunID)
	}

	err = s.poster.PostMessageToThread(channelIDsToRootIDs[channelID], post)
	if err != nil {
		return errors.Wrapf(err, "failed to PostMessageToThread for channelID '%s'", channelID)
	}

	newRootID := post.RootId
	if newRootID == "" {
		newRootID = post.Id
	}

	if newRootID != channelIDsToRootIDs[channelID] {
		channelIDsToRootIDs[channelID] = newRootID
		if err = s.store.SetBroadcastChannelIDsToRootID(playbookRunID, channelIDsToRootIDs); err != nil {
			return errors.Wrapf(err, "failed to SetBroadcastChannelIDsToRootID for playbookID '%s'", playbookRunID)
		}
	}

	return nil
}

// Follow method lets user follow a specific playbook run
func (s *PlaybookRunServiceImpl) Follow(playbookRunID, userID string) error {
	if err := s.store.Follow(playbookRunID, userID); err != nil {
		return errors.Wrapf(err, "user `%s` failed to follow the run `%s`", userID, playbookRunID)
	}

	return nil
}

// UnFollow method lets user unfollow a specific playbook run
func (s *PlaybookRunServiceImpl) Unfollow(playbookRunID, userID string) error {
	if err := s.store.Unfollow(playbookRunID, userID); err != nil {
		return errors.Wrapf(err, "user `%s` failed to unfollow the run `%s`", userID, playbookRunID)
	}

	return nil
}

// GetFollowers returns list of followers for a specific playbook run
func (s *PlaybookRunServiceImpl) GetFollowers(playbookRunID string) ([]string, error) {
	var followers []string
	var err error
	if followers, err = s.store.GetFollowers(playbookRunID); err != nil {
		return nil, errors.Wrapf(err, "failed to get followers for the run `%s`", playbookRunID)
	}

	return followers, nil
}

func getUserDisplayName(user *model.User) string {
	if user == nil {
		return ""
	}

	if user.FirstName != "" && user.LastName != "" {
		return fmt.Sprintf("%s %s", user.FirstName, user.LastName)
	}

	return fmt.Sprintf("@%s", user.Username)
}

func getChannelURL(siteURL string, teamName string, channelName string) string {
	return fmt.Sprintf("%s/%s/channels/%s",
		siteURL,
		teamName,
		channelName,
	)
}

func cleanChannelName(channelName string) string {
	// Lower case only
	channelName = strings.ToLower(channelName)
	// Trim spaces
	channelName = strings.TrimSpace(channelName)
	// Change all dashes to whitespace, remove everything that's not a word or whitespace, all space becomes dashes
	channelName = strings.ReplaceAll(channelName, "-", " ")
	channelName = allNonSpaceNonWordRegex.ReplaceAllString(channelName, "")
	channelName = strings.ReplaceAll(channelName, " ", "-")
	// Remove all leading and trailing dashes
	channelName = strings.Trim(channelName, "-")

	return channelName
}

func addRandomBits(name string) string {
	// Fix too long names (we're adding 5 chars):
	if len(name) > 59 {
		name = name[:59]
	}
	randBits := model.NewId()
	return fmt.Sprintf("%s-%s", name, randBits[:4])
}

func findNewestNonDeletedStatusPost(posts []StatusPost) *StatusPost {
	var newest *StatusPost
	for i, p := range posts {
		if p.DeleteAt == 0 && (newest == nil || p.CreateAt > newest.CreateAt) {
			newest = &posts[i]
		}
	}
	return newest
}

func findNewestNonDeletedPostID(posts []StatusPost) string {
	newest := findNewestNonDeletedStatusPost(posts)
	if newest == nil {
		return ""
	}

	return newest.ID
}

func min(a, b int) int {
	if a < b {
		return a
	}
	return b
}

// Helper function to Trigger webhooks
func triggerWebhooks(s *PlaybookRunServiceImpl, webhooks []string, body []byte) {
	for i := range webhooks {
		url := webhooks[i]

		go func() {
			req, err := http.NewRequest("POST", url, bytes.NewReader(body))

			if err != nil {
				s.pluginAPI.Log.Warn("failed to create a POST request to webhook URL", "webhook URL", url, "error", err.Error())
				return
			}

			req.Header.Set("Content-Type", "application/json")

			resp, err := s.httpClient.Do(req)
			if err != nil {
				s.pluginAPI.Log.Warn("failed to send a POST request to webhook URL", "webhook URL", url, "error", err.Error())
				return
			}

			defer resp.Body.Close()

			if resp.StatusCode < 200 || resp.StatusCode > 299 {
				err := errors.Errorf("response code is %d; expected a status code in the 2xx range", resp.StatusCode)
				s.pluginAPI.Log.Warn("failed to finish a POST request to webhook URL", "webhook URL", url, "error", err.Error())
			}
		}()
	}

}

func buildAssignedTaskMessageAndTotal(runs []AssignedRun, siteURL string) string {
	total := 0
	for _, run := range runs {
		total += len(run.Tasks)
	}

	if total == 0 {
		return "##### Your Outstanding Tasks\nYou have 0 outstanding tasks.\n"
	}

	taskPlural := "1 outstanding task"
	if total > 1 {
		taskPlural = fmt.Sprintf("%d total outstanding tasks", total)
	}
	runPlural := "1 run"
	if len(runs) > 1 {
		runPlural = fmt.Sprintf("%d runs", len(runs))
	}

	message := fmt.Sprintf("##### Your Outstanding Tasks\nYou have %s in %s:\n\n", taskPlural, runPlural)

	for _, run := range runs {
		message += fmt.Sprintf("[%s](%s/%s/channels/%s?telem=todo_assignedtask_clicked)\n",
			run.ChannelDisplayName, siteURL, run.TeamName, run.ChannelName)

		for _, task := range run.Tasks {
			message += fmt.Sprintf("  - [ ] %s: %s\n", task.ChecklistTitle, task.Title)
		}
	}

	return message
}

func buildRunsInProgressMessage(runs []RunLink, siteURL string) string {
	total := len(runs)

	if total == 0 {
		return "\n##### Runs in Progress\nYou have 0 runs currently in progress.\n"
	}

	runPlural := "run"
	if total > 1 {
		runPlural += "s"
	}

	message := fmt.Sprintf("\n##### Runs in Progress\nYou have %d %s currently in progress:\n", total, runPlural)

	for _, run := range runs {
		message += fmt.Sprintf("- [%s](%s/%s/channels/%s?telem=todo_runsinprogress_clicked)\n",
			run.ChannelDisplayName, siteURL, run.TeamName, run.ChannelName)
	}

	return message
}

func buildRunsOverdueMessage(runs []RunLink, siteURL string) string {
	total := len(runs)

	if total == 0 {
		return "\n##### Overdue Status Updates\nYou have 0 runs overdue.\n"
	}

	runPlural := "run"
	if total > 1 {
		runPlural += "s"
	}

	message := fmt.Sprintf("\n##### Overdue Status Updates\nYou have %d %s overdue for a status update:\n", total, runPlural)

	for _, run := range runs {
		message += fmt.Sprintf("- [%s](%s/%s/channels/%s?telem=todo_overduestatus_clicked) (Owner: @%s)\n",
			run.ChannelDisplayName, siteURL, run.TeamName, run.ChannelName, run.OwnerUserName)
	}

	return message
}<|MERGE_RESOLUTION|>--- conflicted
+++ resolved
@@ -660,10 +660,6 @@
 	return nil
 }
 
-<<<<<<< HEAD
-func (s *PlaybookRunServiceImpl) broadcastPlaybookRunMessage(message, broadcastChannelID string, playbookRun *PlaybookRun) error {
-	post := &model.Post{Message: message, ChannelId: broadcastChannelID}
-=======
 func (s *PlaybookRunServiceImpl) broadcastStatusUpdateToFollowers(post *model.Post, playbookRunID, authorID string) error {
 	followers, err := s.GetFollowers(playbookRunID)
 	if err != nil {
@@ -690,16 +686,8 @@
 	return nil
 }
 
-func (s *PlaybookRunServiceImpl) broadcastPlaybookRunFinish(message, broadcastChannelID string, playbookRun *PlaybookRun, author *model.User) error {
-	if err := IsChannelActiveInTeam(broadcastChannelID, playbookRun.TeamID, s.pluginAPI); err != nil {
-		return errors.Wrap(err, "announcement channel is not active")
-	}
-
-	siteURL := s.pluginAPI.Configuration.GetConfig().ServiceSettings.SiteURL
-	if siteURL == nil {
-		return errors.New("SiteURL not set")
-	}
->>>>>>> 5e70b236
+func (s *PlaybookRunServiceImpl) broadcastPlaybookRunMessage(message, broadcastChannelID string, playbookRun *PlaybookRun) error {
+	post := &model.Post{Message: message, ChannelId: broadcastChannelID}
 
 	if err := IsChannelActiveInTeam(post.ChannelId, playbookRun.TeamID, s.pluginAPI); err != nil {
 		return errors.Wrap(err, "announcement channel is not active")
@@ -945,7 +933,6 @@
 	return nil
 }
 
-<<<<<<< HEAD
 // RestorePlaybookRun reverts a run from the Finished state. If run was not in Finished state, the call is a noop.
 func (s *PlaybookRunServiceImpl) RestorePlaybookRun(playbookRunID, userID string) error {
 	playbookRunToRestore, err := s.store.GetPlaybookRun(playbookRunID)
@@ -1008,39 +995,6 @@
 	return nil
 }
 
-func (s *PlaybookRunServiceImpl) exportChannelToFile(playbookRunName string, ownerUserID string, channelID string) (string, error) {
-	// set url and query string
-	exportPluginURL := fmt.Sprintf("plugins/com.mattermost.plugin-channel-export/api/v1/export?format=csv&channel_id=%s", channelID)
-
-	req, err := http.NewRequest(http.MethodGet, exportPluginURL, bytes.NewBufferString(""))
-	req.Header.Add("Mattermost-User-ID", ownerUserID)
-	if err != nil {
-		errMessage := "failed to create request to generate export file"
-		s.pluginAPI.Log.Warn(errMessage, "plugin", "channel-export", "error", err)
-
-		return "", errors.Wrap(err, errMessage)
-	}
-
-	res := s.pluginAPI.Plugin.HTTP(req)
-	defer res.Body.Close()
-	if res.StatusCode != http.StatusOK {
-		return "", errors.Errorf("There was an error when making a request to upload file with status code %s", strconv.Itoa(res.StatusCode))
-	}
-
-	file, err := s.pluginAPI.File.Upload(res.Body, fmt.Sprintf("%s.csv", playbookRunName), channelID)
-	if err != nil {
-		errMessage := "unable to upload the exported file to a channel"
-		s.pluginAPI.Log.Error(errMessage, "Channel ID", channelID, "Error", err)
-
-		return "", errors.Wrap(err, errMessage)
-	}
-
-	return file.Id, nil
-
-}
-
-=======
->>>>>>> 5e70b236
 func (s *PlaybookRunServiceImpl) postRetrospectiveReminder(playbookRun *PlaybookRun, isInitial bool) error {
 	retrospectiveURL := getRunRetrospectiveURL(
 		"",
