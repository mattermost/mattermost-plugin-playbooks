package app

import (
	"bytes"
	"encoding/json"
	"fmt"
	"net/http"
	"regexp"
	"strings"
	"time"

	"github.com/pkg/errors"
	"github.com/sirupsen/logrus"
	stripmd "github.com/writeas/go-strip-markdown"

	"github.com/mattermost/mattermost-plugin-playbooks/server/bot"
	"github.com/mattermost/mattermost-plugin-playbooks/server/config"
	"github.com/mattermost/mattermost-plugin-playbooks/server/httptools"
	"github.com/mattermost/mattermost-plugin-playbooks/server/i18n"
	"github.com/mattermost/mattermost-plugin-playbooks/server/metrics"
	"github.com/mattermost/mattermost-plugin-playbooks/server/playbooks"
	"github.com/mattermost/mattermost-plugin-playbooks/server/timeutils"
	"github.com/mattermost/mattermost-server/v6/model"
)

const checklistItemDescriptionCharLimit = 4000

const (
	// PlaybookRunCreatedWSEvent is for playbook run creation.
	PlaybookRunCreatedWSEvent = "playbook_run_created"
	playbookRunUpdatedWSEvent = "playbook_run_updated"
	noAssigneeName            = "No Assignee"
)

// PlaybookRunServiceImpl holds the information needed by the PlaybookRunService's methods to complete their functions.
type PlaybookRunServiceImpl struct {
	httpClient       *http.Client
	configService    config.Service
	store            PlaybookRunStore
	poster           bot.Poster
	scheduler        JobOnceScheduler
	telemetry        PlaybookRunTelemetry
	genericTelemetry GenericTelemetry
	api              playbooks.ServicesAPI
	playbookService  PlaybookService
	actionService    ChannelActionService
	permissions      *PermissionsService
	licenseChecker   LicenseChecker
	metricsService   *metrics.Metrics
}

var allNonSpaceNonWordRegex = regexp.MustCompile(`[^\w\s]`)

// DialogFieldPlaybookIDKey is the key for the playbook ID field used in OpenCreatePlaybookRunDialog.
const DialogFieldPlaybookIDKey = "playbookID"

// DialogFieldNameKey is the key for the playbook run name field used in OpenCreatePlaybookRunDialog.
const DialogFieldNameKey = "playbookRunName"

// DialogFieldDescriptionKey is the key for the description textarea field used in UpdatePlaybookRunDialog
const DialogFieldDescriptionKey = "description"

// DialogFieldMessageKey is the key for the message textarea field used in UpdatePlaybookRunDialog
const DialogFieldMessageKey = "message"

// DialogFieldReminderInSecondsKey is the key for the reminder select field used in UpdatePlaybookRunDialog
const DialogFieldReminderInSecondsKey = "reminder"

// DialogFieldFinishRun is the key for the "Finish run" bool field used in UpdatePlaybookRunDialog
const DialogFieldFinishRun = "finish_run"

// DialogFieldPlaybookRunKey is the key for the playbook run chosen in AddToTimelineDialog
const DialogFieldPlaybookRunKey = "playbook_run"

// DialogFieldSummary is the key for the summary in AddToTimelineDialog
const DialogFieldSummary = "summary"

// DialogFieldItemName is the key for the playbook run name in AddChecklistItemDialog
const DialogFieldItemNameKey = "name"

// DialogFieldDescriptionKey is the key for the description in AddChecklistItemDialog
const DialogFieldItemDescriptionKey = "description"

// DialogFieldCommandKey is the key for the command in AddChecklistItemDialog
const DialogFieldItemCommandKey = "command"

// NewPlaybookRunService creates a new PlaybookRunServiceImpl.
func NewPlaybookRunService(
	store PlaybookRunStore,
	poster bot.Poster,
	configService config.Service,
	scheduler JobOnceScheduler,
	telemetry PlaybookRunTelemetry,
	genericTelemetry GenericTelemetry,
	api playbooks.ServicesAPI,
	playbookService PlaybookService,
	channelActionService ChannelActionService,
	licenseChecker LicenseChecker,
	metricsService *metrics.Metrics,
) *PlaybookRunServiceImpl {
	service := &PlaybookRunServiceImpl{
		store:            store,
		poster:           poster,
		configService:    configService,
		scheduler:        scheduler,
		telemetry:        telemetry,
		genericTelemetry: genericTelemetry,
		httpClient:       httptools.MakeClient(api),
		api:              api,
		playbookService:  playbookService,
		actionService:    channelActionService,
		licenseChecker:   licenseChecker,
		metricsService:   metricsService,
	}

	service.permissions = NewPermissionsService(service.playbookService, service, api, service.configService, service.licenseChecker)

	return service
}

// GetPlaybookRuns returns filtered playbook runs and the total count before paging.
func (s *PlaybookRunServiceImpl) GetPlaybookRuns(requesterInfo RequesterInfo, options PlaybookRunFilterOptions) (*GetPlaybookRunsResults, error) {
	return s.store.GetPlaybookRuns(requesterInfo, options)
}

func (s *PlaybookRunServiceImpl) buildPlaybookRunCreationMessageTemplate(playbookTitle, playbookID string, playbookRun *PlaybookRun, reporter *model.User) (string, error) {
	return fmt.Sprintf(
		"##### [%s](%s%s)\n@%s ran the [%s](%s) playbook.",
		playbookRun.Name,
		GetRunDetailsRelativeURL(playbookRun.ID),
		"%s", // for the telemetry data injection
		reporter.Username,
		playbookTitle,
		GetPlaybookDetailsRelativeURL(playbookID),
	), nil
}

// PlaybookRunWebhookPayload is the body of the payload sent via playbook run webhooks.
type PlaybookRunWebhookPayload struct {
	PlaybookRun

	// ChannelURL is the absolute URL of the playbook run channel.
	ChannelURL string `json:"channel_url"`

	// DetailsURL is the absolute URL of the playbook run overview page.
	DetailsURL string `json:"details_url"`

	// Event is metadata concerning the event that triggered this webhook.
	Event PlaybookRunWebhookEvent `json:"event"`
}

type PlaybookRunWebhookEvent struct {
	// Type is the type of event emitted.
	Type timelineEventType `json:"type"`

	// At is the time when the event occurred.
	At int64 `json:"at"`

	// UserId is the user who triggered the event.
	UserID string `json:"user_id"`

	// Payload is optional, event-specific metadata.
	Payload interface{} `json:"payload"`
}

// sendWebhooksOnCreation sends a POST request to the creation webhook URL.
// It blocks until a response is received.
func (s *PlaybookRunServiceImpl) sendWebhooksOnCreation(playbookRun PlaybookRun) {
	siteURL := s.api.GetConfig().ServiceSettings.SiteURL
	if siteURL == nil {
		logrus.Error("cannot send webhook on creation, please set siteURL")
		return
	}

	team, err := s.api.GetTeam(playbookRun.TeamID)
	if err != nil {
		logrus.WithError(err).Error("cannot send webhook on creation, not able to get playbookRun.TeamID")
		return
	}

	channel, err := s.api.GetChannelByID(playbookRun.ChannelID)
	if err != nil {
		logrus.WithError(err).Error("cannot send webhook on creation, not able to get playbookRun.ChannelID")
		return
	}

	channelURL := getChannelURL(*siteURL, team.Name, channel.Name)

	detailsURL := getRunDetailsURL(*siteURL, playbookRun.ID)

	event := PlaybookRunWebhookEvent{
		Type:   PlaybookRunCreated,
		At:     playbookRun.CreateAt,
		UserID: playbookRun.ReporterUserID,
	}

	payload := PlaybookRunWebhookPayload{
		PlaybookRun: playbookRun,
		ChannelURL:  channelURL,
		DetailsURL:  detailsURL,
		Event:       event,
	}

	body, err := json.Marshal(payload)
	if err != nil {
		logrus.WithError(err).Error("cannot send webhook on creation, unable to marshal payload")
		return
	}

	triggerWebhooks(s, playbookRun.WebhookOnCreationURLs, body)
}

// CreatePlaybookRun creates a new playbook run. userID is the user who initiated the CreatePlaybookRun.
func (s *PlaybookRunServiceImpl) CreatePlaybookRun(playbookRun *PlaybookRun, pb *Playbook, userID string, public bool) (*PlaybookRun, error) {
	if playbookRun.DefaultOwnerID != "" {
		// Check if the user is a member of the team to which the playbook run belongs.
		if !IsMemberOfTeam(playbookRun.DefaultOwnerID, playbookRun.TeamID, s.api) {
			logrus.WithFields(logrus.Fields{
				"user_id": playbookRun.DefaultOwnerID,
				"team_id": playbookRun.TeamID,
			}).Warn("default owner specified, but it is not a member of the playbook run's team")
		} else {
			playbookRun.OwnerUserID = playbookRun.DefaultOwnerID
		}
	}

	playbookRun.ReporterUserID = userID
	playbookRun.ID = model.NewId()

	logger := logrus.WithField("playbook_run_id", playbookRun.ID)

	var err error
	var channel *model.Channel

	if playbookRun.ChannelID == "" {
		header := "This channel was created as part of a playbook run. To view more information, select the shield icon then select *Tasks* or *Overview*."
		if pb != nil {
			overviewURL := GetRunDetailsRelativeURL(playbookRun.ID)
			playbookURL := GetPlaybookDetailsRelativeURL(pb.ID)
			header = fmt.Sprintf("This channel was created as part of the [%s](%s) playbook. Visit [the overview page](%s) for more information.",
				pb.Title, playbookURL, overviewURL)
		}

		channel, err = s.createPlaybookRunChannel(playbookRun, header, public)
		if err != nil {
			return nil, err
		}

		playbookRun.ChannelID = channel.Id
	} else {
		channel, err = s.api.GetChannelByID(playbookRun.ChannelID)
		if err != nil {
			return nil, err
		}

	}

	if pb != nil && pb.ChannelMode == PlaybookRunCreateNewChannel && playbookRun.Name == "" {
		playbookRun.Name = pb.ChannelNameTemplate
	}

	if pb != nil && pb.MessageOnJoinEnabled && pb.MessageOnJoin != "" {
		welcomeAction := GenericChannelAction{
			GenericChannelActionWithoutPayload: GenericChannelActionWithoutPayload{
				ChannelID:   playbookRun.ChannelID,
				Enabled:     true,
				ActionType:  ActionTypeWelcomeMessage,
				TriggerType: TriggerTypeNewMemberJoins,
			},
			Payload: WelcomeMessagePayload{
				Message: pb.MessageOnJoin,
			},
		}

		if _, err := s.actionService.Create(welcomeAction); err != nil {
			logger.WithError(err).WithField("channel_id", playbookRun.ChannelID).Error("unable to create welcome action for new run in channel")
		}
	}

	if pb != nil && pb.CategorizeChannelEnabled && pb.CategoryName != "" {
		categorizeChannelAction := GenericChannelAction{
			GenericChannelActionWithoutPayload: GenericChannelActionWithoutPayload{
				ChannelID:   playbookRun.ChannelID,
				Enabled:     true,
				ActionType:  ActionTypeCategorizeChannel,
				TriggerType: TriggerTypeNewMemberJoins,
			},
			Payload: CategorizeChannelPayload{
				CategoryName: pb.CategoryName,
			},
		}

		if _, err := s.actionService.Create(categorizeChannelAction); err != nil {
			logger.WithError(err).WithField("channel_id", playbookRun.ChannelID).Error("unable to create welcome action for new run in channel")
		}
	}

	now := model.GetMillis()
	playbookRun.CreateAt = now
	playbookRun.LastStatusUpdateAt = now
	playbookRun.CurrentStatus = StatusInProgress

	// Start with a blank playbook with one empty checklist if one isn't provided
	if playbookRun.PlaybookID == "" {
		playbookRun.Checklists = []Checklist{
			{
				Title: "Checklist",
				Items: []ChecklistItem{},
			},
		}
	}

	playbookRun, err = s.store.CreatePlaybookRun(playbookRun)
	if err != nil {
		return nil, errors.Wrap(err, "failed to create playbook run")
	}

	s.telemetry.CreatePlaybookRun(playbookRun, userID, public)
	s.metricsService.IncrementRunsCreatedCount(1)

	err = s.addPlaybookRunInitialMemberships(playbookRun, channel)
	if err != nil {
		return nil, errors.Wrap(err, "failed to setup core memberships at run/channel")
	}

	invitedUserIDs := playbookRun.InvitedUserIDs

	for _, groupID := range playbookRun.InvitedGroupIDs {
		groupLogger := logger.WithField("group_id", groupID)

		var group *model.Group
		group, err = s.api.GetGroup(groupID)
		if err != nil {
			groupLogger.WithError(err).Error("failed to query group")
			continue
		}

		if !group.AllowReference {
			groupLogger.Warn("group that does not allow references")
			continue
		}

		perPage := 1000
		for page := 0; ; page++ {
			var users []*model.User
			users, err = s.api.GetGroupMemberUsers(groupID, page, perPage)
			if err != nil {
				groupLogger.WithError(err).Error("failed to query group")
				break
			}
			for _, user := range users {
				invitedUserIDs = append(invitedUserIDs, user.Id)
			}

			if len(users) < perPage {
				break
			}
		}
	}

	err = s.AddParticipants(playbookRun.ID, invitedUserIDs, s.configService.GetConfiguration().BotUserID, false)
	if err != nil {
		logrus.WithError(err).WithFields(map[string]any{
			"playbookRunId":  playbookRun.ID,
			"invitedUserIDs": invitedUserIDs,
		}).Warning("failed to add invited users on playbook run creation")
	}

	if len(invitedUserIDs) > 0 {
		s.genericTelemetry.Track(
			telemetryRunParticipate,
			map[string]any{
				"count":          len(invitedUserIDs),
				"trigger":        "invite_on_create",
				"playbookrun_id": playbookRun.ID,
			},
		)
	}

	var reporter *model.User
	reporter, err = s.api.GetUserByID(playbookRun.ReporterUserID)
	if err != nil {
		return nil, errors.Wrapf(err, "failed to resolve user %s", playbookRun.ReporterUserID)
	}

	// Do we send a DM to the new owner?
	if playbookRun.OwnerUserID != playbookRun.ReporterUserID {
		startMessage := fmt.Sprintf("You have been assigned ownership of the run: [%s](%s), reported by @%s.",
			playbookRun.Name, GetRunDetailsRelativeURL(playbookRun.ID), reporter.Username)

		if err = s.poster.DM(playbookRun.OwnerUserID, &model.Post{Message: startMessage}); err != nil {
			return nil, errors.Wrapf(err, "failed to send DM on CreatePlaybookRun")
		}
	}

	if pb != nil {
		var messageTemplate string
		messageTemplate, err = s.buildPlaybookRunCreationMessageTemplate(pb.Title, pb.ID, playbookRun, reporter)
		if err != nil {
			return nil, errors.Wrapf(err, "failed to build the playbook run creation message")
		}

		if playbookRun.StatusUpdateBroadcastChannelsEnabled {
			s.broadcastPlaybookRunMessageToChannels(playbookRun.BroadcastChannelIDs, &model.Post{Message: fmt.Sprintf(messageTemplate, "")}, creationMessage, playbookRun, logger)
			s.telemetry.RunAction(playbookRun, userID, TriggerTypeStatusUpdatePosted, ActionTypeBroadcastChannels, len(playbookRun.BroadcastChannelIDs))
		}

		// dm to users who are auto-following the playbook
		telemetryString := fmt.Sprintf("?telem_action=follower_clicked_run_started_dm&telem_run_id=%s", playbookRun.ID)
		err := s.dmPostToAutoFollows(&model.Post{Message: fmt.Sprintf(messageTemplate, telemetryString)}, pb.ID, playbookRun.ID, userID)
		if err != nil {
			logger.WithError(err).Error("failed to dm post to auto follows")
		}
	}

	event := &TimelineEvent{
		PlaybookRunID: playbookRun.ID,
		CreateAt:      playbookRun.CreateAt,
		EventAt:       playbookRun.CreateAt,
		EventType:     PlaybookRunCreated,
		SubjectUserID: playbookRun.ReporterUserID,
	}

	if _, err = s.store.CreateTimelineEvent(event); err != nil {
		return playbookRun, errors.Wrap(err, "failed to create timeline event")
	}
	playbookRun.TimelineEvents = append(playbookRun.TimelineEvents, *event)

	//auto-follow playbook run
	if pb != nil {
		autoFollows, err := s.playbookService.GetAutoFollows(pb.ID)
		if err != nil {
			return playbookRun, errors.Wrapf(err, "failed to get autoFollows of the playbook `%s`", pb.ID)
		}
		for _, autoFollow := range autoFollows {
			if err := s.Follow(playbookRun.ID, autoFollow); err != nil {
				logger.WithError(err).WithFields(logrus.Fields{
					"playbook_run_id": playbookRun.ID,
					"auto_follow":     autoFollow,
				}).Warn("failed to follow the playbook run")
			}
		}
	}

	if len(playbookRun.WebhookOnCreationURLs) != 0 {
		s.sendWebhooksOnCreation(*playbookRun)
	}

	if playbookRun.PostID == "" {
		return playbookRun, nil
	}

	// Post the content and link of the original post
	post, err := s.api.GetPost(playbookRun.PostID)
	if err != nil {
		return nil, errors.Wrapf(err, "failed to get original post")
	}

	postURL := fmt.Sprintf("/_redirect/pl/%s", playbookRun.PostID)
	postMessage := fmt.Sprintf("[Original Post](%s)\n > %s", postURL, post.Message)

	_, err = s.poster.PostMessage(channel.Id, postMessage)
	if err != nil {
		return nil, errors.Wrapf(err, "failed to post to channel")
	}

	return playbookRun, nil
}

func (s *PlaybookRunServiceImpl) failedInvitedUserActions(usersFailedToInvite []string, channel *model.Channel) {
	if len(usersFailedToInvite) == 0 {
		return
	}

	usernames := make([]string, 0, len(usersFailedToInvite))
	numDeletedUsers := 0
	for _, userID := range usersFailedToInvite {
		user, userErr := s.api.GetUserByID(userID)
		if userErr != nil {
			// User does not exist anymore
			numDeletedUsers++
			continue
		}

		usernames = append(usernames, "@"+user.Username)
	}

	deletedUsersMsg := ""
	if numDeletedUsers > 0 {
		deletedUsersMsg = fmt.Sprintf(" %d users from the original list have been deleted since the creation of the playbook.", numDeletedUsers)
	}

	if _, err := s.poster.PostMessage(channel.Id, "Failed to invite the following users: %s. %s", strings.Join(usernames, ", "), deletedUsersMsg); err != nil {
		logrus.WithError(err).Error("failedInvitedUserActions: failed to post to channel")
	}
}

// OpenCreatePlaybookRunDialog opens a interactive dialog to start a new playbook run.
func (s *PlaybookRunServiceImpl) OpenCreatePlaybookRunDialog(teamID, requesterID, triggerID, postID, clientID string, playbooks []Playbook, promptPostID string) error {

	filteredPlaybooks := make([]Playbook, 0, len(playbooks))
	for _, playbook := range playbooks {
		if err := s.permissions.RunCreate(requesterID, playbook); err == nil {
			filteredPlaybooks = append(filteredPlaybooks, playbook)
		}
	}

	dialog, err := s.newPlaybookRunDialog(teamID, requesterID, postID, clientID, filteredPlaybooks, promptPostID)
	if err != nil {
		return errors.Wrapf(err, "failed to create new playbook run dialog")
	}

	dialogRequest := model.OpenDialogRequest{
		URL: fmt.Sprintf("/plugins/%s/api/v0/runs/dialog",
			s.configService.GetManifest().Id),
		Dialog:    *dialog,
		TriggerId: triggerID,
	}

	if err := s.api.OpenInteractiveDialog(dialogRequest); err != nil {
		return errors.Wrapf(err, "failed to open new playbook run dialog")
	}

	return nil
}

func (s *PlaybookRunServiceImpl) OpenUpdateStatusDialog(playbookRunID, userID, triggerID string) error {
	currentPlaybookRun, err := s.store.GetPlaybookRun(playbookRunID)
	if err != nil {
		return errors.Wrap(err, "failed to retrieve playbook run")
	}

	user, err := s.api.GetUserByID(userID)
	if err != nil {
		return errors.Wrapf(err, "failed to to resolve user %s", userID)
	}

	message := ""
	newestPostID := findNewestNonDeletedPostID(currentPlaybookRun.StatusPosts)
	if newestPostID != "" {
		var post *model.Post
		post, err = s.api.GetPost(newestPostID)
		if err != nil {
			return errors.Wrap(err, "failed to find newest post")
		}
		message = post.Message
	} else {
		message = currentPlaybookRun.ReminderMessageTemplate
	}

	dialog, err := s.newUpdatePlaybookRunDialog(currentPlaybookRun.Summary, message, len(currentPlaybookRun.BroadcastChannelIDs), currentPlaybookRun.PreviousReminder, user.Locale)
	if err != nil {
		return errors.Wrap(err, "failed to create update status dialog")
	}

	dialogRequest := model.OpenDialogRequest{
		URL: fmt.Sprintf("/plugins/%s/api/v0/runs/%s/update-status-dialog",
			s.configService.GetManifest().Id,
			playbookRunID),
		Dialog:    *dialog,
		TriggerId: triggerID,
	}

	if err := s.api.OpenInteractiveDialog(dialogRequest); err != nil {
		return errors.Wrap(err, "failed to open update status dialog")
	}

	return nil
}

func (s *PlaybookRunServiceImpl) OpenAddToTimelineDialog(requesterInfo RequesterInfo, postID, teamID, triggerID string) error {
	options := PlaybookRunFilterOptions{
		TeamID:        teamID,
		ParticipantID: requesterInfo.UserID,
		Sort:          SortByCreateAt,
		Direction:     DirectionDesc,
		Types:         []string{RunTypePlaybook},
		Page:          0,
		PerPage:       PerPageDefault,
	}

	result, err := s.GetPlaybookRuns(requesterInfo, options)
	if err != nil {
		return errors.Wrap(err, "Error retrieving the playbook runs: %v")
	}

	dialog, err := s.newAddToTimelineDialog(result.Items, postID, requesterInfo.UserID)
	if err != nil {
		return errors.Wrap(err, "failed to create add to timeline dialog")
	}

	dialogRequest := model.OpenDialogRequest{
		URL: fmt.Sprintf("/plugins/%s/api/v0/runs/add-to-timeline-dialog",
			s.configService.GetManifest().Id),
		Dialog:    *dialog,
		TriggerId: triggerID,
	}

	if err := s.api.OpenInteractiveDialog(dialogRequest); err != nil {
		return errors.Wrap(err, "failed to open update status dialog")
	}

	return nil
}

func (s *PlaybookRunServiceImpl) OpenAddChecklistItemDialog(triggerID, userID, playbookRunID string, checklist int) error {
	user, err := s.api.GetUserByID(userID)
	if err != nil {
		return errors.Wrapf(err, "failed to to resolve user %s", userID)
	}

	T := i18n.TranslationFuncByLocal(user.Locale)

	dialog := &model.Dialog{
		Title: T("app.user.run.add_checklist_item.title"),
		Elements: []model.DialogElement{
			{
				DisplayName: T("app.user.run.add_checklist_item.name"),
				Name:        DialogFieldItemNameKey,
				Type:        "text",
				Default:     "",
			},
			{
				DisplayName: T("app.user.run.add_checklist_item.description"),
				Name:        DialogFieldItemDescriptionKey,
				Type:        "textarea",
				Default:     "",
				Optional:    true,
				MaxLength:   checklistItemDescriptionCharLimit,
			},
		},
		SubmitLabel:    T("app.user.run.add_checklist_item.submit_label"),
		NotifyOnCancel: false,
	}

	dialogRequest := model.OpenDialogRequest{
		URL: fmt.Sprintf("/plugins/%s/api/v0/runs/%s/checklists/%v/add-dialog",
			s.configService.GetManifest().Id, playbookRunID, checklist),
		Dialog:    *dialog,
		TriggerId: triggerID,
	}

	if err := s.api.OpenInteractiveDialog(dialogRequest); err != nil {
		return errors.Wrap(err, "failed to open update status dialog")
	}

	return nil
}

func (s *PlaybookRunServiceImpl) AddPostToTimeline(playbookRunID, userID, postID, summary string) error {
	post, err := s.api.GetPost(postID)
	if err != nil {
		return errors.Wrap(err, "failed to find post")
	}

	event := &TimelineEvent{
		PlaybookRunID: playbookRunID,
		CreateAt:      model.GetMillis(),
		DeleteAt:      0,
		EventAt:       post.CreateAt,
		EventType:     EventFromPost,
		Summary:       summary,
		Details:       "",
		PostID:        postID,
		SubjectUserID: post.UserId,
		CreatorUserID: userID,
	}

	if _, err = s.store.CreateTimelineEvent(event); err != nil {
		return errors.Wrap(err, "failed to create timeline event")
	}

	playbookRunModified, err := s.store.GetPlaybookRun(playbookRunID)
	if err != nil {
		return errors.Wrap(err, "failed to retrieve playbook run")
	}

	s.telemetry.AddPostToTimeline(playbookRunModified, userID)
	s.sendPlaybookRunUpdatedWS(playbookRunID)

	return nil
}

// RemoveTimelineEvent removes the timeline event (sets the DeleteAt to the current time).
func (s *PlaybookRunServiceImpl) RemoveTimelineEvent(playbookRunID, userID, eventID string) error {
	event, err := s.store.GetTimelineEvent(playbookRunID, eventID)
	if err != nil {
		return err
	}

	event.DeleteAt = model.GetMillis()
	if err = s.store.UpdateTimelineEvent(event); err != nil {
		return err
	}

	playbookRunModified, err := s.store.GetPlaybookRun(playbookRunID)
	if err != nil {
		return errors.Wrap(err, "failed to retrieve playbook run")
	}

	s.telemetry.RemoveTimelineEvent(playbookRunModified, userID)
	s.sendPlaybookRunUpdatedWS(playbookRunID)

	return nil
}

func (s *PlaybookRunServiceImpl) buildStatusUpdatePost(statusUpdate, playbookRunID, authorID string) (*model.Post, error) {
	playbookRun, err := s.store.GetPlaybookRun(playbookRunID)
	if err != nil {
		return nil, errors.Wrapf(err, "failed to retrieve playbook run for id '%s'", playbookRunID)
	}

	authorUser, err := s.api.GetUserByID(authorID)
	if err != nil {
		return nil, errors.Wrapf(err, "error when trying to get the author user with ID '%s'", authorID)
	}

	numTasks := 0
	numTasksChecked := 0
	for _, checklist := range playbookRun.Checklists {
		numTasks += len(checklist.Items)
		for _, task := range checklist.Items {
			if task.State == ChecklistItemStateClosed {
				numTasksChecked++
			}
		}
	}

	return &model.Post{
		Message: statusUpdate,
		Type:    "custom_run_update",
		Props: map[string]interface{}{
			"numTasksChecked": numTasksChecked,
			"numTasks":        numTasks,
			"participantIds":  playbookRun.ParticipantIDs,
			"authorUsername":  authorUser.Username,
			"playbookRunId":   playbookRun.ID,
			"runName":         playbookRun.Name,
		},
	}, nil
}

// sendWebhooksOnUpdateStatus sends a POST request to the status update webhook URL.
// It blocks until a response is received.
func (s *PlaybookRunServiceImpl) sendWebhooksOnUpdateStatus(playbookRunID string, event *PlaybookRunWebhookEvent) {
	logger := logrus.WithField("playbook_run_id", playbookRunID)

	playbookRun, err := s.store.GetPlaybookRun(playbookRunID)
	if err != nil {
		logger.WithError(err).Error("cannot send webhook on update, not able to get playbookRun")
		return
	}

	siteURL := s.api.GetConfig().ServiceSettings.SiteURL
	if siteURL == nil {
		logger.Error("cannot send webhook on update, please set siteURL")
		return
	}

	team, err := s.api.GetTeam(playbookRun.TeamID)
	if err != nil {
		logger.WithField("team_id", playbookRun.TeamID).Error("cannot send webhook on update, not able to get playbookRun.TeamID")
		return
	}

	channel, err := s.api.GetChannelByID(playbookRun.ChannelID)
	if err != nil {
		logger.WithField("channel_id", playbookRun.ChannelID).Error("cannot send webhook on update, not able to get playbookRun.ChannelID")
		return
	}

	channelURL := getChannelURL(*siteURL, team.Name, channel.Name)

	detailsURL := getRunDetailsURL(*siteURL, playbookRun.ID)

	payload := PlaybookRunWebhookPayload{
		PlaybookRun: *playbookRun,
		ChannelURL:  channelURL,
		DetailsURL:  detailsURL,
		Event:       *event,
	}

	body, err := json.Marshal(payload)
	if err != nil {
		logger.WithError(err).Error("cannot send webhook on update, unable to marshal payload")
		return
	}

	triggerWebhooks(s, playbookRun.WebhookOnStatusUpdateURLs, body)
}

// UpdateStatus updates a playbook run's status.
func (s *PlaybookRunServiceImpl) UpdateStatus(playbookRunID, userID string, options StatusUpdateOptions) error {
	logger := logrus.WithField("playbook_run_id", playbookRunID)

	playbookRunToModify, err := s.store.GetPlaybookRun(playbookRunID)
	if err != nil {
		return errors.Wrap(err, "failed to retrieve playbook run")
	}

	originalPost, err := s.buildStatusUpdatePost(options.Message, playbookRunID, userID)
	if err != nil {
		return err
	}
	originalPost.ChannelId = playbookRunToModify.ChannelID

	channelPost := originalPost.Clone()
	if err = s.poster.Post(channelPost); err != nil {
		return errors.Wrap(err, "failed to post update status message")
	}

	// Add the status manually for the broadcasts
	playbookRunToModify.StatusPosts = append(playbookRunToModify.StatusPosts,
		StatusPost{
			ID:       channelPost.Id,
			CreateAt: channelPost.CreateAt,
			DeleteAt: channelPost.DeleteAt,
		})

	if err = s.store.UpdateStatus(&SQLStatusPost{
		PlaybookRunID: playbookRunID,
		PostID:        channelPost.Id,
	}); err != nil {
		return errors.Wrap(err, "failed to write status post to store. there is now inconsistent state")
	}

	if playbookRunToModify.StatusUpdateBroadcastChannelsEnabled {
		s.broadcastPlaybookRunMessageToChannels(playbookRunToModify.BroadcastChannelIDs, originalPost.Clone(), statusUpdateMessage, playbookRunToModify, logger)
		s.telemetry.RunAction(playbookRunToModify, userID, TriggerTypeStatusUpdatePosted, ActionTypeBroadcastChannels, len(playbookRunToModify.BroadcastChannelIDs))
	}

	err = s.dmPostToRunFollowers(originalPost.Clone(), statusUpdateMessage, playbookRunID, userID)
	if err != nil {
		logger.WithError(err).Error("failed to dm post to run followers")
	}

	// Remove pending reminder (if any), even if current reminder was set to "none" (0 minutes)
	if err = s.SetNewReminder(playbookRunID, options.Reminder); err != nil {
		return errors.Wrapf(err, "failed to set new reminder")
	}

	event := &TimelineEvent{
		PlaybookRunID: playbookRunID,
		CreateAt:      channelPost.CreateAt,
		EventAt:       channelPost.CreateAt,
		EventType:     StatusUpdated,
		PostID:        channelPost.Id,
		SubjectUserID: userID,
	}

	if _, err = s.store.CreateTimelineEvent(event); err != nil {
		return errors.Wrap(err, "failed to create timeline event")
	}

	s.telemetry.UpdateStatus(playbookRunToModify, userID)
	s.sendPlaybookRunUpdatedWS(playbookRunID)

	if playbookRunToModify.StatusUpdateBroadcastWebhooksEnabled {

		webhookEvent := PlaybookRunWebhookEvent{
			Type:    StatusUpdated,
			At:      channelPost.CreateAt,
			UserID:  userID,
			Payload: options,
		}

		s.sendWebhooksOnUpdateStatus(playbookRunID, &webhookEvent)
		s.telemetry.RunAction(playbookRunToModify, userID, TriggerTypeStatusUpdatePosted, ActionTypeBroadcastWebhooks, len(playbookRunToModify.WebhookOnStatusUpdateURLs))
	}

	return nil
}

func (s *PlaybookRunServiceImpl) OpenFinishPlaybookRunDialog(playbookRunID, userID, triggerID string) error {
	currentPlaybookRun, err := s.store.GetPlaybookRun(playbookRunID)
	if err != nil {
		return errors.Wrap(err, "failed to retrieve playbook run")
	}

	user, err := s.api.GetUserByID(userID)
	if err != nil {
		return errors.Wrapf(err, "failed to to resolve user %s", userID)
	}

	numOutstanding := 0
	for _, c := range currentPlaybookRun.Checklists {
		for _, item := range c.Items {
			if item.State == ChecklistItemStateOpen || item.State == ChecklistItemStateInProgress {
				numOutstanding++
			}
		}
	}

	dialogRequest := model.OpenDialogRequest{
		URL: fmt.Sprintf("/plugins/%s/api/v0/runs/%s/finish-dialog",
			s.configService.GetManifest().Id,
			playbookRunID),
		Dialog:    *s.newFinishPlaybookRunDialog(currentPlaybookRun, numOutstanding, user.Locale),
		TriggerId: triggerID,
	}

	if err := s.api.OpenInteractiveDialog(dialogRequest); err != nil {
		return errors.Wrap(err, "failed to open finish run dialog")
	}

	return nil
}

func (s *PlaybookRunServiceImpl) buildRunFinishedMessage(playbookRun *PlaybookRun, userName string) string {
	telemetryString := fmt.Sprintf("?telem_action=follower_clicked_run_finished_dm&telem_run_id=%s", playbookRun.ID)
	announcementMsg := fmt.Sprintf(
		"### Run finished: [%s](%s%s)\n",
		playbookRun.Name,
		GetRunDetailsRelativeURL(playbookRun.ID),
		telemetryString,
	)
	announcementMsg += fmt.Sprintf(
		"@%s just marked [%s](%s%s) as finished. Visit the link above for more information.",
		userName,
		playbookRun.Name,
		GetRunDetailsRelativeURL(playbookRun.ID),
		telemetryString,
	)

	return announcementMsg
}

func (s *PlaybookRunServiceImpl) buildStatusUpdateMessage(playbookRun *PlaybookRun, userName string, status string) string {
	telemetryString := fmt.Sprintf("?telem_run_id=%s", playbookRun.ID)
	announcementMsg := fmt.Sprintf(
		"### Run status update %s : [%s](%s%s)\n",
		status,
		playbookRun.Name,
		GetRunDetailsRelativeURL(playbookRun.ID),
		telemetryString,
	)
	announcementMsg += fmt.Sprintf(
		"@%s %s status update for [%s](%s%s). Visit the link above for more information.",
		userName,
		status,
		playbookRun.Name,
		GetRunDetailsRelativeURL(playbookRun.ID),
		telemetryString,
	)

	return announcementMsg
}

// FinishPlaybookRun changes a run's state to Finished. If run is already in Finished state, the call is a noop.
func (s *PlaybookRunServiceImpl) FinishPlaybookRun(playbookRunID, userID string) error {
	logger := logrus.WithField("playbook_run_id", playbookRunID)

	playbookRunToModify, err := s.store.GetPlaybookRun(playbookRunID)
	if err != nil {
		return errors.Wrap(err, "failed to retrieve playbook run")
	}

	if playbookRunToModify.CurrentStatus == StatusFinished {
		return nil
	}

	endAt := model.GetMillis()
	if err = s.store.FinishPlaybookRun(playbookRunID, endAt); err != nil {
		return err
	}

	user, err := s.api.GetUserByID(userID)
	if err != nil {
		return errors.Wrapf(err, "failed to to resolve user %s", userID)
	}

	message := fmt.Sprintf("@%s marked [%s](%s) as finished.", user.Username, playbookRunToModify.Name, GetRunDetailsRelativeURL(playbookRunID))
	postID := ""
	post, err := s.poster.PostMessage(playbookRunToModify.ChannelID, message)
	if err != nil {
		logger.WithError(err).WithField("channel_id", playbookRunToModify.ChannelID).Error("failed to post the status update to channel")
	} else {
		postID = post.Id
	}

	if playbookRunToModify.StatusUpdateBroadcastChannelsEnabled {
		s.broadcastPlaybookRunMessageToChannels(playbookRunToModify.BroadcastChannelIDs, &model.Post{Message: message}, finishMessage, playbookRunToModify, logger)
		s.telemetry.RunAction(playbookRunToModify, userID, TriggerTypeStatusUpdatePosted, ActionTypeBroadcastChannels, len(playbookRunToModify.BroadcastChannelIDs))
	}

	runFinishedMessage := s.buildRunFinishedMessage(playbookRunToModify, user.Username)
	err = s.dmPostToRunFollowers(&model.Post{Message: runFinishedMessage}, finishMessage, playbookRunToModify.ID, userID)
	if err != nil {
		logger.WithError(err).Error("failed to dm post to run followers")
	}

	// Remove pending reminder (if any), even if current reminder was set to "none" (0 minutes)
	s.RemoveReminder(playbookRunID)

	err = s.resetReminderTimer(playbookRunID)
	if err != nil {
		logger.WithError(err).Error("failed to reset the reminder timer when updating status to Archived")
	}

	// We are resolving the playbook run. Send the reminder to fill out the retrospective
	// Also start the recurring reminder if enabled.
	if s.licenseChecker.RetrospectiveAllowed() {
		if playbookRunToModify.RetrospectiveEnabled && playbookRunToModify.RetrospectivePublishedAt == 0 {
			if err = s.postRetrospectiveReminder(playbookRunToModify, true); err != nil {
				return errors.Wrap(err, "couldn't post retrospective reminder")
			}
			s.scheduler.Cancel(RetrospectivePrefix + playbookRunID)
			if playbookRunToModify.RetrospectiveReminderIntervalSeconds != 0 {
				if err = s.SetReminder(RetrospectivePrefix+playbookRunID, time.Duration(playbookRunToModify.RetrospectiveReminderIntervalSeconds)*time.Second); err != nil {
					return errors.Wrap(err, "failed to set the retrospective reminder for playbook run")
				}
			}
		}
	}

	event := &TimelineEvent{
		PlaybookRunID: playbookRunID,
		CreateAt:      endAt,
		EventAt:       endAt,
		EventType:     RunFinished,
		PostID:        postID,
		SubjectUserID: userID,
	}

	if _, err = s.store.CreateTimelineEvent(event); err != nil {
		return errors.Wrap(err, "failed to create timeline event")
	}

	s.telemetry.FinishPlaybookRun(playbookRunToModify, userID)
	s.metricsService.IncrementRunsFinishedCount(1)
	s.sendPlaybookRunUpdatedWS(playbookRunID)

	if playbookRunToModify.StatusUpdateBroadcastWebhooksEnabled {

		webhookEvent := PlaybookRunWebhookEvent{
			Type:   RunFinished,
			At:     endAt,
			UserID: userID,
		}

		s.sendWebhooksOnUpdateStatus(playbookRunID, &webhookEvent)
		s.telemetry.RunAction(playbookRunToModify, userID, TriggerTypeStatusUpdatePosted, ActionTypeBroadcastWebhooks, len(playbookRunToModify.WebhookOnStatusUpdateURLs))
	}

	return nil
}

func (s *PlaybookRunServiceImpl) ToggleStatusUpdates(playbookRunID, userID string, enable bool) error {

	playbookRunToModify, err := s.store.GetPlaybookRun(playbookRunID)
	logger := logrus.WithField("playbook_run_id", playbookRunID)
	if err != nil {
		return errors.Wrap(err, "failed to retrieve playbook run")
	}

	updateAt := model.GetMillis()
	playbookRunToModify.StatusUpdateEnabled = enable

	if playbookRunToModify, err = s.store.UpdatePlaybookRun(playbookRunToModify); err != nil {
		return err
	}

	user, err := s.api.GetUserByID(userID)
	T := i18n.TranslationFuncByLocal(user.Locale)
	if err != nil {
		return errors.Wrapf(err, "failed to to resolve user %s", userID)
	}

	statusUpdate := "enabled"
	eventType := StatusUpdatesEnabled
	if !enable {
		statusUpdate = "disabled"
		eventType = StatusUpdatesDisabled
	}

	data := map[string]interface{}{
		"RunName":  playbookRunToModify.Name,
		"RunURL":   GetRunDetailsRelativeURL(playbookRunID),
		"Username": user.Username,
	}

	message := T("app.user.run.status_disable", data)
	if enable {
		message = T("app.user.run.status_enable", data)
	}

	postID := ""
	post, err := s.poster.PostMessage(playbookRunToModify.ChannelID, message)
	if err != nil {
		logger.WithError(err).WithField("channel_id", playbookRunToModify.ChannelID).Error("failed to post the status update to channel")
	} else {
		postID = post.Id
	}

	if playbookRunToModify.StatusUpdateBroadcastChannelsEnabled {
		s.broadcastPlaybookRunMessageToChannels(playbookRunToModify.BroadcastChannelIDs, &model.Post{Message: message}, statusUpdateMessage, playbookRunToModify, logger)
		s.telemetry.RunAction(playbookRunToModify, userID, TriggerTypeStatusUpdatePosted, ActionTypeBroadcastChannels, len(playbookRunToModify.BroadcastChannelIDs))
	}

	runStatusUpdateMessage := s.buildStatusUpdateMessage(playbookRunToModify, user.Username, statusUpdate)
	if err := s.dmPostToRunFollowers(&model.Post{Message: runStatusUpdateMessage}, statusUpdateMessage, playbookRunToModify.ID, userID); err != nil {
		logger.WithError(err).Error("failed to dm post toggle-run-status-updates to run followers")
	}

	// Remove pending reminder (if any), even if current reminder was set to "none" (0 minutes)
	if !enable {
		s.RemoveReminder(playbookRunID)
	}

	event := &TimelineEvent{
		PlaybookRunID: playbookRunID,
		CreateAt:      updateAt,
		EventAt:       updateAt,
		EventType:     eventType,
		PostID:        postID,
		SubjectUserID: userID,
	}

	if _, err = s.store.CreateTimelineEvent(event); err != nil {
		return errors.Wrap(err, "failed to create timeline event")
	}

	s.sendPlaybookRunUpdatedWS(playbookRunID)

	if playbookRunToModify.StatusUpdateBroadcastWebhooksEnabled {

		webhookEvent := PlaybookRunWebhookEvent{
			Type:   eventType,
			At:     updateAt,
			UserID: userID,
		}

		s.sendWebhooksOnUpdateStatus(playbookRunID, &webhookEvent)
		s.telemetry.RunAction(playbookRunToModify, userID, TriggerTypeStatusUpdatePosted, ActionTypeBroadcastWebhooks, len(playbookRunToModify.WebhookOnStatusUpdateURLs))
	}

	return nil
}

// RestorePlaybookRun reverts a run from the Finished state. If run was not in Finished state, the call is a noop.
func (s *PlaybookRunServiceImpl) RestorePlaybookRun(playbookRunID, userID string) error {
	logger := logrus.WithField("playbook_run_id", playbookRunID)

	playbookRunToRestore, err := s.store.GetPlaybookRun(playbookRunID)
	if err != nil {
		return errors.Wrap(err, "failed to retrieve playbook run")
	}

	if playbookRunToRestore.CurrentStatus != StatusFinished {
		return nil
	}

	restoreAt := model.GetMillis()
	if err = s.store.RestorePlaybookRun(playbookRunID, restoreAt); err != nil {
		return err
	}

	user, err := s.api.GetUserByID(userID)
	if err != nil {
		return errors.Wrapf(err, "failed to to resolve user %s", userID)
	}

	message := fmt.Sprintf("@%s changed the status of [%s](%s) from Finished to In Progress.", user.Username, playbookRunToRestore.Name, GetRunDetailsRelativeURL(playbookRunID))
	postID := ""
	post, err := s.poster.PostMessage(playbookRunToRestore.ChannelID, message)
	if err != nil {
		logger.WithField("channel_id", playbookRunToRestore.ChannelID).Error("failed to post the status update to channel")
	} else {
		postID = post.Id
	}

	if playbookRunToRestore.StatusUpdateBroadcastChannelsEnabled {
		s.broadcastPlaybookRunMessageToChannels(playbookRunToRestore.BroadcastChannelIDs, &model.Post{Message: message}, restoreMessage, playbookRunToRestore, logger)
		s.telemetry.RunAction(playbookRunToRestore, userID, TriggerTypeStatusUpdatePosted, ActionTypeBroadcastChannels, len(playbookRunToRestore.BroadcastChannelIDs))
	}

	event := &TimelineEvent{
		PlaybookRunID: playbookRunID,
		CreateAt:      restoreAt,
		EventAt:       restoreAt,
		EventType:     RunRestored,
		PostID:        postID,
		SubjectUserID: userID,
	}

	if _, err = s.store.CreateTimelineEvent(event); err != nil {
		return errors.Wrap(err, "failed to create timeline event")
	}

	s.telemetry.RestorePlaybookRun(playbookRunToRestore, userID)
	s.sendPlaybookRunUpdatedWS(playbookRunID)

	if playbookRunToRestore.StatusUpdateBroadcastWebhooksEnabled {

		webhookEvent := PlaybookRunWebhookEvent{
			Type:   RunRestored,
			At:     restoreAt,
			UserID: userID,
		}

		s.sendWebhooksOnUpdateStatus(playbookRunID, &webhookEvent)
		s.telemetry.RunAction(playbookRunToRestore, userID, TriggerTypeStatusUpdatePosted, ActionTypeBroadcastWebhooks, len(playbookRunToRestore.WebhookOnStatusUpdateURLs))
	}

	return nil
}

// GraphqlUpdate updates fields based on a setmap
func (s *PlaybookRunServiceImpl) GraphqlUpdate(id string, setmap map[string]interface{}) error {
	if len(setmap) == 0 {
		return nil
	}
	if err := s.store.GraphqlUpdate(id, setmap); err != nil {
		return err
	}
	s.sendPlaybookRunUpdatedWS(id)
	return nil
}

func (s *PlaybookRunServiceImpl) postRetrospectiveReminder(playbookRun *PlaybookRun, isInitial bool) error {
	retrospectiveURL := getRunRetrospectiveURL("", playbookRun.ID)

	attachments := []*model.SlackAttachment{
		{
			Actions: []*model.PostAction{
				{
					Type: "button",
					Name: "No Retrospective",
					Integration: &model.PostActionIntegration{
						URL: fmt.Sprintf("/plugins/%s/api/v0/runs/%s/no-retrospective-button",
							s.configService.GetManifest().Id,
							playbookRun.ID),
					},
				},
			},
		},
	}

	customPostType := "custom_retro_rem"
	if isInitial {
		customPostType = "custom_retro_rem_first"
	}

	if _, err := s.poster.PostCustomMessageWithAttachments(playbookRun.ChannelID, customPostType, attachments, "@channel Reminder to [fill out the retrospective](%s).", retrospectiveURL); err != nil {
		return errors.Wrap(err, "failed to post retro reminder to channel")
	}

	return nil
}

// GetPlaybookRun gets a playbook run by ID. Returns error if it could not be found.
func (s *PlaybookRunServiceImpl) GetPlaybookRun(playbookRunID string) (*PlaybookRun, error) {
	return s.store.GetPlaybookRun(playbookRunID)
}

// GetPlaybookRunMetadata gets ancillary metadata about a playbook run.
func (s *PlaybookRunServiceImpl) GetPlaybookRunMetadata(playbookRunID string) (*Metadata, error) {
	playbookRun, err := s.GetPlaybookRun(playbookRunID)
	if err != nil {
		return nil, errors.Wrapf(err, "failed to retrieve playbook run '%s'", playbookRunID)
	}

	// Get main channel details
	channel, err := s.api.GetChannelByID(playbookRun.ChannelID)
	if err != nil {
		return nil, errors.Wrapf(err, "failed to retrieve channel id '%s'", playbookRun.ChannelID)
	}
	team, err := s.api.GetTeam(channel.TeamId)
	if err != nil {
		return nil, errors.Wrapf(err, "failed to retrieve team id '%s'", channel.TeamId)
	}

	numParticipants, err := s.store.GetHistoricalPlaybookRunParticipantsCount(playbookRun.ChannelID)
	if err != nil {
		return nil, errors.Wrapf(err, "failed to get the count of playbook run members for channel id '%s'", playbookRun.ChannelID)
	}

	followers, err := s.GetFollowers(playbookRunID)
	if err != nil {
		return nil, errors.Wrapf(err, "failed to get followers of playbook run %s", playbookRunID)
	}

	return &Metadata{
		ChannelName:        channel.Name,
		ChannelDisplayName: channel.DisplayName,
		TeamName:           team.Name,
		TotalPosts:         channel.TotalMsgCount,
		NumParticipants:    numParticipants,
		Followers:          followers,
	}, nil
}

// GetPlaybookRunsForChannelByUser get the playbookRuns list associated with this channel and user.
func (s *PlaybookRunServiceImpl) GetPlaybookRunsForChannelByUser(channelID string, userID string) ([]PlaybookRun, error) {
	result, err := s.store.GetPlaybookRuns(
		RequesterInfo{
			UserID: userID,
		},

		PlaybookRunFilterOptions{
			ChannelID: channelID,
			Statuses:  []string{StatusInProgress},
			Page:      0,
			PerPage:   1000,
			Sort:      SortByCreateAt,
			Direction: DirectionDesc,
			Types:     []string{RunTypePlaybook},
		},
	)

	if err != nil {
		return nil, err
	}
	return result.Items, nil
}

// GetOwners returns all the owners of the playbook runs selected by options
func (s *PlaybookRunServiceImpl) GetOwners(requesterInfo RequesterInfo, options PlaybookRunFilterOptions) ([]OwnerInfo, error) {
	owners, err := s.store.GetOwners(requesterInfo, options)
	if err != nil {
		return nil, errors.Wrap(err, "can't get owners from the store")
	}

	// System admin can see fullname no matter the settings
	if IsSystemAdmin(requesterInfo.UserID, s.api) {
		return owners, nil
	}
	// If ShowFullName is true return owners info unedited
	showFullName := s.api.GetConfig().PrivacySettings.ShowFullName
	if showFullName != nil && *showFullName {
		return owners, nil
	}
	// Remove names otherwise
	for k, o := range owners {
		o.FirstName = ""
		o.LastName = ""
		owners[k] = o
	}
	return owners, nil
}

// IsOwner returns true if the userID is the owner for playbookRunID.
func (s *PlaybookRunServiceImpl) IsOwner(playbookRunID, userID string) bool {
	playbookRun, err := s.store.GetPlaybookRun(playbookRunID)
	if err != nil {
		return false
	}
	return playbookRun.OwnerUserID == userID
}

// ChangeOwner processes a request from userID to change the owner for playbookRunID
// to ownerID. Changing to the same ownerID is a no-op.
func (s *PlaybookRunServiceImpl) ChangeOwner(playbookRunID, userID, ownerID string) error {
	playbookRunToModify, err := s.store.GetPlaybookRun(playbookRunID)
	if err != nil {
		return err
	}

	if playbookRunToModify.OwnerUserID == ownerID {
		return nil
	}

	oldOwner, err := s.api.GetUserByID(playbookRunToModify.OwnerUserID)
	if err != nil {
		return errors.Wrapf(err, "failed to to resolve user %s", playbookRunToModify.OwnerUserID)
	}
	newOwner, err := s.api.GetUserByID(ownerID)
	if err != nil {
		return errors.Wrapf(err, "failed to to resolve user %s", ownerID)
	}
	subjectUser, err := s.api.GetUserByID(userID)
	if err != nil {
		return errors.Wrapf(err, "failed to to resolve user %s", userID)
	}

	// add owner as user
	err = s.AddParticipants(playbookRunID, []string{ownerID}, userID, false)
	if err != nil {
		return errors.Wrap(err, "failed to add owner as a participant")
	}

	playbookRunToModify.OwnerUserID = ownerID
	playbookRunToModify, err = s.store.UpdatePlaybookRun(playbookRunToModify)
	if err != nil {
		return errors.Wrapf(err, "failed to update playbook run")
	}

	// Do we send a DM to the new owner?
	if ownerID != userID {
		msg := fmt.Sprintf("@%s changed the owner for run: [%s](%s) from **@%s** to **@%s**",
			subjectUser.Username, playbookRunToModify.Name, GetRunDetailsRelativeURL(playbookRunToModify.ID),
			oldOwner.Username, newOwner.Username)
		if err = s.poster.DM(ownerID, &model.Post{Message: msg}); err != nil {
			return errors.Wrapf(err, "failed to send DM in ChangeOwner")
		}
	}

	eventTime := model.GetMillis()
	event := &TimelineEvent{
		PlaybookRunID: playbookRunID,
		CreateAt:      eventTime,
		EventAt:       eventTime,
		EventType:     OwnerChanged,
		Summary:       fmt.Sprintf("@%s to @%s", oldOwner.Username, newOwner.Username),
		SubjectUserID: userID,
	}

	if _, err = s.store.CreateTimelineEvent(event); err != nil {
		return errors.Wrap(err, "failed to create timeline event")
	}

	s.telemetry.ChangeOwner(playbookRunToModify, userID)
	s.sendPlaybookRunUpdatedWS(playbookRunID)

	return nil
}

// ModifyCheckedState checks or unchecks the specified checklist item. Idempotent, will not perform
// any action if the checklist item is already in the given checked state
func (s *PlaybookRunServiceImpl) ModifyCheckedState(playbookRunID, userID, newState string, checklistNumber, itemNumber int) error {
	playbookRunToModify, err := s.checklistItemParamsVerify(playbookRunID, userID, checklistNumber, itemNumber)
	if err != nil {
		return err
	}

	if !IsValidChecklistItemIndex(playbookRunToModify.Checklists, checklistNumber, itemNumber) {
		return errors.New("invalid checklist item indicies")
	}

	itemToCheck := playbookRunToModify.Checklists[checklistNumber].Items[itemNumber]
	if newState == itemToCheck.State {
		return nil
	}

	modifyMessage := fmt.Sprintf("checked off checklist item **%v**", stripmd.Strip(itemToCheck.Title))
	if newState == ChecklistItemStateOpen {
		modifyMessage = fmt.Sprintf("unchecked checklist item **%v**", stripmd.Strip(itemToCheck.Title))
	}
	if newState == ChecklistItemStateSkipped {
		modifyMessage = fmt.Sprintf("skipped checklist item **%v**", stripmd.Strip(itemToCheck.Title))
	}
	if itemToCheck.State == ChecklistItemStateSkipped && newState == ChecklistItemStateOpen {
		modifyMessage = fmt.Sprintf("restored checklist item **%v**", stripmd.Strip(itemToCheck.Title))
	}

	itemToCheck.State = newState
	itemToCheck.StateModified = model.GetMillis()
	playbookRunToModify.Checklists[checklistNumber].Items[itemNumber] = itemToCheck

	playbookRunToModify, err = s.store.UpdatePlaybookRun(playbookRunToModify)
	if err != nil {
		return errors.Wrapf(err, "failed to update playbook run, is now in inconsistent state")
	}

	s.telemetry.ModifyCheckedState(playbookRunID, userID, itemToCheck, playbookRunToModify.OwnerUserID == userID)

	event := &TimelineEvent{
		PlaybookRunID: playbookRunID,
		CreateAt:      itemToCheck.StateModified,
		EventAt:       itemToCheck.StateModified,
		EventType:     TaskStateModified,
		Summary:       modifyMessage,
		SubjectUserID: userID,
	}

	if _, err = s.store.CreateTimelineEvent(event); err != nil {
		return errors.Wrap(err, "failed to create timeline event")
	}
	s.sendPlaybookRunUpdatedWS(playbookRunID)

	return nil
}

// ToggleCheckedState checks or unchecks the specified checklist item
func (s *PlaybookRunServiceImpl) ToggleCheckedState(playbookRunID, userID string, checklistNumber, itemNumber int) error {
	playbookRunToModify, err := s.checklistItemParamsVerify(playbookRunID, userID, checklistNumber, itemNumber)
	if err != nil {
		return err
	}

	if !IsValidChecklistItemIndex(playbookRunToModify.Checklists, checklistNumber, itemNumber) {
		return errors.New("invalid checklist item indices")
	}

	isOpen := playbookRunToModify.Checklists[checklistNumber].Items[itemNumber].State == ChecklistItemStateOpen
	newState := ChecklistItemStateOpen
	if isOpen {
		newState = ChecklistItemStateClosed
	}

	return s.ModifyCheckedState(playbookRunID, userID, newState, checklistNumber, itemNumber)
}

// SetAssignee sets the assignee for the specified checklist item
// Idempotent, will not perform any actions if the checklist item is already assigned to assigneeID
func (s *PlaybookRunServiceImpl) SetAssignee(playbookRunID, userID, assigneeID string, checklistNumber, itemNumber int) error {
	playbookRunToModify, err := s.checklistItemParamsVerify(playbookRunID, userID, checklistNumber, itemNumber)
	if err != nil {
		return err
	}

	if !IsValidChecklistItemIndex(playbookRunToModify.Checklists, checklistNumber, itemNumber) {
		return errors.New("invalid checklist item indices")
	}

	itemToCheck := playbookRunToModify.Checklists[checklistNumber].Items[itemNumber]
	if assigneeID == itemToCheck.AssigneeID {
		return nil
	}

	newAssigneeUserAtMention := noAssigneeName
	if assigneeID != "" {
		var newUser *model.User
		newUser, err = s.api.GetUserByID(assigneeID)
		if err != nil {
			return errors.Wrapf(err, "failed to to resolve user %s", assigneeID)
		}
		newAssigneeUserAtMention = "@" + newUser.Username
	}

	oldAssigneeUserAtMention := noAssigneeName
	if itemToCheck.AssigneeID != "" {
		var oldUser *model.User
		oldUser, err = s.api.GetUserByID(itemToCheck.AssigneeID)
		if err != nil {
			return errors.Wrapf(err, "failed to to resolve user %s", assigneeID)
		}
		oldAssigneeUserAtMention = "@" + oldUser.Username
	}

	itemToCheck.AssigneeID = assigneeID
	itemToCheck.AssigneeModified = model.GetMillis()
	playbookRunToModify.Checklists[checklistNumber].Items[itemNumber] = itemToCheck

	playbookRunToModify, err = s.store.UpdatePlaybookRun(playbookRunToModify)
	if err != nil {
		return errors.Wrapf(err, "failed to update playbook run; it is now in an inconsistent state")
	}

	// add the user as run participant if they was not already
	if assigneeID != "" && assigneeID != playbookRunToModify.OwnerUserID {
		var isParticipant bool
		for _, participantID := range playbookRunToModify.ParticipantIDs {
			if participantID == assigneeID {
				isParticipant = true
				break
			}
		}
		if !isParticipant {
			err := s.AddParticipants(playbookRunID, []string{assigneeID}, userID, false)
			if err != nil {
				return errors.Wrapf(err, "failed to add assignee to run")
			}
		}
	}

	// Do we send a DM to the new assignee?
	if itemToCheck.AssigneeID != "" && itemToCheck.AssigneeID != userID {
		var subjectUser *model.User
		subjectUser, err = s.api.GetUserByID(userID)
		if err != nil {
			return errors.Wrapf(err, "failed to to resolve user %s", assigneeID)
		}

		runURL := fmt.Sprintf("[%s](%s?from=dm_assignedtask)\n", playbookRunToModify.Name, GetRunDetailsRelativeURL(playbookRunID))
		modifyMessage := fmt.Sprintf("@%s assigned you the task **%s** (previously assigned to %s) for the run: %s   #taskassigned",
			subjectUser.Username, stripmd.Strip(itemToCheck.Title), oldAssigneeUserAtMention, runURL)

		if err = s.poster.DM(itemToCheck.AssigneeID, &model.Post{Message: modifyMessage}); err != nil {
			return errors.Wrapf(err, "failed to send DM in SetAssignee")
		}
	}

	s.telemetry.SetAssignee(playbookRunID, userID, itemToCheck)

	modifyMessage := fmt.Sprintf("changed assignee of checklist item **%s** from **%s** to **%s**",
		stripmd.Strip(itemToCheck.Title), oldAssigneeUserAtMention, newAssigneeUserAtMention)
	event := &TimelineEvent{
		PlaybookRunID: playbookRunID,
		CreateAt:      itemToCheck.AssigneeModified,
		EventAt:       itemToCheck.AssigneeModified,
		EventType:     AssigneeChanged,
		Summary:       modifyMessage,
		SubjectUserID: userID,
	}

	if _, err = s.store.CreateTimelineEvent(event); err != nil {
		return errors.Wrap(err, "failed to create timeline event")
	}

	s.sendPlaybookRunUpdatedWS(playbookRunID)

	return nil
}

// SetCommandToChecklistItem sets command to checklist item
func (s *PlaybookRunServiceImpl) SetCommandToChecklistItem(playbookRunID, userID string, checklistNumber, itemNumber int, newCommand string) error {
	playbookRunToModify, err := s.checklistItemParamsVerify(playbookRunID, userID, checklistNumber, itemNumber)
	if err != nil {
		return err
	}

	if !IsValidChecklistItemIndex(playbookRunToModify.Checklists, checklistNumber, itemNumber) {
		return errors.New("invalid checklist item indices")
	}

	// CommandLastRun is reset to avoid misunderstandings when the command is changed but the date
	// of the previous run is set (and show rerun in the UI)
	if playbookRunToModify.Checklists[checklistNumber].Items[itemNumber].Command != newCommand {
		playbookRunToModify.Checklists[checklistNumber].Items[itemNumber].CommandLastRun = 0
	}
	playbookRunToModify.Checklists[checklistNumber].Items[itemNumber].Command = newCommand

	playbookRunToModify, err = s.store.UpdatePlaybookRun(playbookRunToModify)
	if err != nil {
		return errors.Wrapf(err, "failed to update playbook run")
	}

	s.sendPlaybookRunUpdatedWS(playbookRunID, withPlaybookRun(playbookRunToModify))

	return nil
}

func (s *PlaybookRunServiceImpl) SetTaskActionsToChecklistItem(playbookRunID, userID string, checklistNumber, itemNumber int, taskActions []TaskAction) error {
	playbookRunToModify, err := s.checklistItemParamsVerify(playbookRunID, userID, checklistNumber, itemNumber)
	if err != nil {
		return err
	}

	if !IsValidChecklistItemIndex(playbookRunToModify.Checklists, checklistNumber, itemNumber) {
		return errors.New("invalid checklist item indices")
	}

	playbookRunToModify.Checklists[checklistNumber].Items[itemNumber].TaskActions = taskActions

	if playbookRunToModify, err = s.store.UpdatePlaybookRun(playbookRunToModify); err != nil {
		return errors.Wrapf(err, "failed to update playbook run")
	}

	s.sendPlaybookRunUpdatedWS(playbookRunID, withPlaybookRun(playbookRunToModify))

	return nil
}

// SetDueDate sets absolute due date timestamp for the specified checklist item
func (s *PlaybookRunServiceImpl) SetDueDate(playbookRunID, userID string, duedate int64, checklistNumber, itemNumber int) error {
	playbookRunToModify, err := s.checklistItemParamsVerify(playbookRunID, userID, checklistNumber, itemNumber)
	if err != nil {
		return err
	}

	if !IsValidChecklistItemIndex(playbookRunToModify.Checklists, checklistNumber, itemNumber) {
		return errors.New("invalid checklist item indices")
	}

	itemToCheck := playbookRunToModify.Checklists[checklistNumber].Items[itemNumber]
	itemToCheck.DueDate = duedate
	playbookRunToModify.Checklists[checklistNumber].Items[itemNumber] = itemToCheck

	_, err = s.store.UpdatePlaybookRun(playbookRunToModify)
	if err != nil {
		return errors.Wrapf(err, "failed to update playbook run; it is now in an inconsistent state")
	}
	s.sendPlaybookRunUpdatedWS(playbookRunID)

	return nil
}

// RunChecklistItemSlashCommand executes the slash command associated with the specified checklist
// item.
func (s *PlaybookRunServiceImpl) RunChecklistItemSlashCommand(playbookRunID, userID string, checklistNumber, itemNumber int) (string, error) {
	playbookRun, err := s.checklistItemParamsVerify(playbookRunID, userID, checklistNumber, itemNumber)
	if err != nil {
		return "", err
	}

	if !IsValidChecklistItemIndex(playbookRun.Checklists, checklistNumber, itemNumber) {
		return "", errors.New("invalid checklist item indices")
	}

	itemToRun := playbookRun.Checklists[checklistNumber].Items[itemNumber]
	if strings.TrimSpace(itemToRun.Command) == "" {
		return "", errors.New("no slash command associated with this checklist item")
	}

	// parse playbook summary for variables and values
	varsAndVals := parseVariablesAndValues(playbookRun.Summary)

	// parse slash command for variables
	varsInCmd := parseVariables(itemToRun.Command)

	command := itemToRun.Command
	for _, v := range varsInCmd {
		if val, ok := varsAndVals[v]; !ok || val == "" {
			s.poster.EphemeralPost(userID, playbookRun.ChannelID, &model.Post{Message: fmt.Sprintf("Found undefined or empty variable in slash command: %s", v)})
			return "", errors.Errorf("Found undefined or empty variable in slash command: %s", v)
		}
		command = strings.ReplaceAll(command, v, varsAndVals[v])
	}

	cmdResponse, err := s.api.Execute(&model.CommandArgs{
		Command:   command,
		UserId:    userID,
		TeamId:    playbookRun.TeamID,
		ChannelId: playbookRun.ChannelID,
	})
	if err == ErrNotFound {
		trigger := strings.Fields(command)[0]
		s.poster.EphemeralPost(userID, playbookRun.ChannelID, &model.Post{Message: fmt.Sprintf("Failed to find slash command **%s**", trigger)})

		return "", errors.Wrap(err, "failed to find slash command")
	} else if err != nil {
		s.poster.EphemeralPost(userID, playbookRun.ChannelID, &model.Post{Message: fmt.Sprintf("Failed to execute slash command **%s**", command)})

		return "", errors.Wrap(err, "failed to run slash command")
	}

	// Fetch the playbook run again, in case the slash command actually changed the run
	// (e.g. `/playbook owner`).
	playbookRun, err = s.store.GetPlaybookRun(playbookRunID)
	if err != nil {
		return "", errors.Wrapf(err, "failed to retrieve playbook run after running slash command")
	}

	// Record the last (successful) run time.
	playbookRun.Checklists[checklistNumber].Items[itemNumber].CommandLastRun = model.GetMillis()

	_, err = s.store.UpdatePlaybookRun(playbookRun)
	if err != nil {
		return "", errors.Wrapf(err, "failed to update playbook run recording run of slash command")
	}

	s.telemetry.RunTaskSlashCommand(playbookRunID, userID, itemToRun)

	eventTime := model.GetMillis()
	event := &TimelineEvent{
		PlaybookRunID: playbookRunID,
		CreateAt:      eventTime,
		EventAt:       eventTime,
		EventType:     RanSlashCommand,
		Summary:       fmt.Sprintf("ran the slash command: `%s`", command),
		SubjectUserID: userID,
	}

	if _, err = s.store.CreateTimelineEvent(event); err != nil {
		return "", errors.Wrap(err, "failed to create timeline event")
	}
	s.sendPlaybookRunUpdatedWS(playbookRunID)
	return cmdResponse.TriggerId, nil
}

func (s *PlaybookRunServiceImpl) DuplicateChecklistItem(playbookRunID, userID string, checklistNumber, itemNumber int) error {
	playbookRunToModify, err := s.checklistParamsVerify(playbookRunID, userID, checklistNumber)
	if err != nil {
		return err
	}

	if !IsValidChecklistItemIndex(playbookRunToModify.Checklists, checklistNumber, itemNumber) {
		return errors.New("invalid checklist item indicies")
	}

	checklistItem := playbookRunToModify.Checklists[checklistNumber].Items[itemNumber]
	checklistItem.ID = ""

	playbookRunToModify.Checklists[checklistNumber].Items = append(
		playbookRunToModify.Checklists[checklistNumber].Items[:itemNumber+1],
		playbookRunToModify.Checklists[checklistNumber].Items[itemNumber:]...)
	playbookRunToModify.Checklists[checklistNumber].Items[itemNumber+1] = checklistItem

	playbookRunToModify, err = s.store.UpdatePlaybookRun(playbookRunToModify)
	if err != nil {
		return errors.Wrapf(err, "failed to update playbook run")
	}

	s.sendPlaybookRunUpdatedWS(playbookRunID, withPlaybookRun(playbookRunToModify))
	s.telemetry.AddTask(playbookRunID, userID, checklistItem)

	return nil
}

// AddChecklist adds a checklist to the specified run
func (s *PlaybookRunServiceImpl) AddChecklist(playbookRunID, userID string, checklist Checklist) error {
	playbookRunToModify, err := s.store.GetPlaybookRun(playbookRunID)
	if err != nil {
		return errors.Wrapf(err, "failed to retrieve playbook run")
	}

	playbookRunToModify.Checklists = append(playbookRunToModify.Checklists, checklist)

	playbookRunToModify, err = s.store.UpdatePlaybookRun(playbookRunToModify)
	if err != nil {
		return errors.Wrapf(err, "failed to update playbook run")
	}

	s.sendPlaybookRunUpdatedWS(playbookRunID, withPlaybookRun(playbookRunToModify))
	s.telemetry.AddChecklist(playbookRunID, userID, checklist)

	return nil
}

// DuplicateChecklist duplicates a checklist
func (s *PlaybookRunServiceImpl) DuplicateChecklist(playbookRunID, userID string, checklistNumber int) error {
	playbookRunToModify, err := s.checklistParamsVerify(playbookRunID, userID, checklistNumber)
	if err != nil {
		return err
	}

	duplicate := playbookRunToModify.Checklists[checklistNumber].Clone()
	playbookRunToModify.Checklists = append(playbookRunToModify.Checklists, duplicate)

	playbookRunToModify, err = s.store.UpdatePlaybookRun(playbookRunToModify)
	if err != nil {
		return errors.Wrapf(err, "failed to update playbook run")
	}

	s.sendPlaybookRunUpdatedWS(playbookRunID, withPlaybookRun(playbookRunToModify))
	s.telemetry.AddChecklist(playbookRunID, userID, duplicate)

	return nil
}

// RemoveChecklist removes the specified checklist
func (s *PlaybookRunServiceImpl) RemoveChecklist(playbookRunID, userID string, checklistNumber int) error {
	playbookRunToModify, err := s.checklistParamsVerify(playbookRunID, userID, checklistNumber)
	if err != nil {
		return err
	}

	oldChecklist := playbookRunToModify.Checklists[checklistNumber]

	playbookRunToModify.Checklists = append(playbookRunToModify.Checklists[:checklistNumber], playbookRunToModify.Checklists[checklistNumber+1:]...)

	playbookRunToModify, err = s.store.UpdatePlaybookRun(playbookRunToModify)
	if err != nil {
		return errors.Wrapf(err, "failed to update playbook run")
	}

	s.sendPlaybookRunUpdatedWS(playbookRunID, withPlaybookRun(playbookRunToModify))
	s.telemetry.RemoveChecklist(playbookRunID, userID, oldChecklist)

	return nil
}

// RenameChecklist adds a checklist to the specified run
func (s *PlaybookRunServiceImpl) RenameChecklist(playbookRunID, userID string, checklistNumber int, newTitle string) error {
	playbookRunToModify, err := s.checklistParamsVerify(playbookRunID, userID, checklistNumber)
	if err != nil {
		return err
	}

	playbookRunToModify.Checklists[checklistNumber].Title = newTitle

	playbookRunToModify, err = s.store.UpdatePlaybookRun(playbookRunToModify)
	if err != nil {
		return errors.Wrapf(err, "failed to update playbook run")
	}

	s.sendPlaybookRunUpdatedWS(playbookRunID)
	s.telemetry.RenameChecklist(playbookRunID, userID, playbookRunToModify.Checklists[checklistNumber])

	return nil
}

// AddChecklistItem adds an item to the specified checklist
func (s *PlaybookRunServiceImpl) AddChecklistItem(playbookRunID, userID string, checklistNumber int, checklistItem ChecklistItem) error {
	playbookRunToModify, err := s.checklistParamsVerify(playbookRunID, userID, checklistNumber)
	if err != nil {
		return err
	}

	playbookRunToModify.Checklists[checklistNumber].Items = append(playbookRunToModify.Checklists[checklistNumber].Items, checklistItem)

	playbookRunToModify, err = s.store.UpdatePlaybookRun(playbookRunToModify)
	if err != nil {
		return errors.Wrapf(err, "failed to update playbook run")
	}

	s.sendPlaybookRunUpdatedWS(playbookRunID, withPlaybookRun(playbookRunToModify))
	s.telemetry.AddTask(playbookRunID, userID, checklistItem)

	return nil
}

// RemoveChecklistItem removes the item at the given index from the given checklist
func (s *PlaybookRunServiceImpl) RemoveChecklistItem(playbookRunID, userID string, checklistNumber, itemNumber int) error {
	playbookRunToModify, err := s.checklistItemParamsVerify(playbookRunID, userID, checklistNumber, itemNumber)
	if err != nil {
		return err
	}

	checklistItem := playbookRunToModify.Checklists[checklistNumber].Items[itemNumber]
	playbookRunToModify.Checklists[checklistNumber].Items = append(
		playbookRunToModify.Checklists[checklistNumber].Items[:itemNumber],
		playbookRunToModify.Checklists[checklistNumber].Items[itemNumber+1:]...,
	)

	playbookRunToModify, err = s.store.UpdatePlaybookRun(playbookRunToModify)
	if err != nil {
		return errors.Wrapf(err, "failed to update playbook run")
	}

	s.sendPlaybookRunUpdatedWS(playbookRunID, withPlaybookRun(playbookRunToModify))
	s.telemetry.RemoveTask(playbookRunID, userID, checklistItem)

	return nil
}

// SkipChecklist skips the checklist
func (s *PlaybookRunServiceImpl) SkipChecklist(playbookRunID, userID string, checklistNumber int) error {
	playbookRunToModify, err := s.checklistParamsVerify(playbookRunID, userID, checklistNumber)
	if err != nil {
		return err
	}

	for itemNumber := 0; itemNumber < len(playbookRunToModify.Checklists[checklistNumber].Items); itemNumber++ {
		playbookRunToModify.Checklists[checklistNumber].Items[itemNumber].LastSkipped = model.GetMillis()
		playbookRunToModify.Checklists[checklistNumber].Items[itemNumber].State = ChecklistItemStateSkipped
	}

	checklist := playbookRunToModify.Checklists[checklistNumber]

	playbookRunToModify, err = s.store.UpdatePlaybookRun(playbookRunToModify)
	if err != nil {
		return errors.Wrapf(err, "failed to update playbook run")
	}

	s.sendPlaybookRunUpdatedWS(playbookRunID, withPlaybookRun(playbookRunToModify))
	s.telemetry.SkipChecklist(playbookRunID, userID, checklist)

	return nil
}

// RestoreChecklist restores the skipped checklist
func (s *PlaybookRunServiceImpl) RestoreChecklist(playbookRunID, userID string, checklistNumber int) error {
	playbookRunToModify, err := s.checklistParamsVerify(playbookRunID, userID, checklistNumber)
	if err != nil {
		return err
	}

	for itemNumber := 0; itemNumber < len(playbookRunToModify.Checklists[checklistNumber].Items); itemNumber++ {
		playbookRunToModify.Checklists[checklistNumber].Items[itemNumber].State = ChecklistItemStateOpen
	}

	checklist := playbookRunToModify.Checklists[checklistNumber]

	playbookRunToModify, err = s.store.UpdatePlaybookRun(playbookRunToModify)
	if err != nil {
		return errors.Wrapf(err, "failed to update playbook run")
	}

	s.sendPlaybookRunUpdatedWS(playbookRunID, withPlaybookRun(playbookRunToModify))
	s.telemetry.RestoreChecklist(playbookRunID, userID, checklist)

	return nil
}

// SkipChecklistItem skips the item at the given index from the given checklist
func (s *PlaybookRunServiceImpl) SkipChecklistItem(playbookRunID, userID string, checklistNumber, itemNumber int) error {
	playbookRunToModify, err := s.checklistItemParamsVerify(playbookRunID, userID, checklistNumber, itemNumber)
	if err != nil {
		return err
	}

	playbookRunToModify.Checklists[checklistNumber].Items[itemNumber].LastSkipped = model.GetMillis()
	playbookRunToModify.Checklists[checklistNumber].Items[itemNumber].State = ChecklistItemStateSkipped

	checklistItem := playbookRunToModify.Checklists[checklistNumber].Items[itemNumber]

	playbookRunToModify, err = s.store.UpdatePlaybookRun(playbookRunToModify)
	if err != nil {
		return errors.Wrapf(err, "failed to update playbook run")
	}

	s.sendPlaybookRunUpdatedWS(playbookRunID, withPlaybookRun(playbookRunToModify))
	s.telemetry.SkipTask(playbookRunID, userID, checklistItem)

	return nil
}

// RestoreChecklistItem restores the item at the given index from the given checklist
func (s *PlaybookRunServiceImpl) RestoreChecklistItem(playbookRunID, userID string, checklistNumber, itemNumber int) error {
	playbookRunToModify, err := s.checklistItemParamsVerify(playbookRunID, userID, checklistNumber, itemNumber)
	if err != nil {
		return err
	}

	playbookRunToModify.Checklists[checklistNumber].Items[itemNumber].State = ChecklistItemStateOpen

	checklistItem := playbookRunToModify.Checklists[checklistNumber].Items[itemNumber]

	playbookRunToModify, err = s.store.UpdatePlaybookRun(playbookRunToModify)
	if err != nil {
		return errors.Wrapf(err, "failed to update playbook run")
	}

	s.sendPlaybookRunUpdatedWS(playbookRunID, withPlaybookRun(playbookRunToModify))
	s.telemetry.RestoreTask(playbookRunID, userID, checklistItem)

	return nil
}

// EditChecklistItem changes the title of a specified checklist item
func (s *PlaybookRunServiceImpl) EditChecklistItem(playbookRunID, userID string, checklistNumber, itemNumber int, newTitle, newCommand, newDescription string) error {
	playbookRunToModify, err := s.checklistItemParamsVerify(playbookRunID, userID, checklistNumber, itemNumber)
	if err != nil {
		return err
	}
	playbookRunToModify.Checklists[checklistNumber].Items[itemNumber].Title = newTitle
	playbookRunToModify.Checklists[checklistNumber].Items[itemNumber].Command = newCommand
	playbookRunToModify.Checklists[checklistNumber].Items[itemNumber].Description = newDescription

	checklistItem := playbookRunToModify.Checklists[checklistNumber].Items[itemNumber]

	playbookRunToModify, err = s.store.UpdatePlaybookRun(playbookRunToModify)
	if err != nil {
		return errors.Wrapf(err, "failed to update playbook run")
	}

	s.sendPlaybookRunUpdatedWS(playbookRunID, withPlaybookRun(playbookRunToModify))
	s.telemetry.RenameTask(playbookRunID, userID, checklistItem)

	return nil
}

// MoveChecklist moves a checklist to a new location
func (s *PlaybookRunServiceImpl) MoveChecklist(playbookRunID, userID string, sourceChecklistIdx, destChecklistIdx int) error {
	playbookRunToModify, err := s.checklistParamsVerify(playbookRunID, userID, sourceChecklistIdx)
	if err != nil {
		return err
	}

	if destChecklistIdx < 0 || destChecklistIdx >= len(playbookRunToModify.Checklists) {
		return errors.New("invalid destChecklist")
	}

	// Get checklist to move
	checklistMoved := playbookRunToModify.Checklists[sourceChecklistIdx]

	// Delete checklist to move
	copy(playbookRunToModify.Checklists[sourceChecklistIdx:], playbookRunToModify.Checklists[sourceChecklistIdx+1:])
	playbookRunToModify.Checklists[len(playbookRunToModify.Checklists)-1] = Checklist{}

	// Insert checklist in new location
	copy(playbookRunToModify.Checklists[destChecklistIdx+1:], playbookRunToModify.Checklists[destChecklistIdx:])
	playbookRunToModify.Checklists[destChecklistIdx] = checklistMoved

	playbookRunToModify, err = s.store.UpdatePlaybookRun(playbookRunToModify)
	if err != nil {
		return errors.Wrapf(err, "failed to update playbook run")
	}

	s.sendPlaybookRunUpdatedWS(playbookRunID, withPlaybookRun(playbookRunToModify))
	s.telemetry.MoveChecklist(playbookRunID, userID, checklistMoved)

	return nil
}

// MoveChecklistItem moves a checklist item to a new location
func (s *PlaybookRunServiceImpl) MoveChecklistItem(playbookRunID, userID string, sourceChecklistIdx, sourceItemIdx, destChecklistIdx, destItemIdx int) error {
	playbookRunToModify, err := s.checklistItemParamsVerify(playbookRunID, userID, sourceChecklistIdx, sourceItemIdx)
	if err != nil {
		return err
	}

	if destChecklistIdx < 0 || destChecklistIdx >= len(playbookRunToModify.Checklists) {
		return errors.New("invalid destChecklist")
	}

	lenDestItems := len(playbookRunToModify.Checklists[destChecklistIdx].Items)
	if (destItemIdx < 0) || (sourceChecklistIdx == destChecklistIdx && destItemIdx >= lenDestItems) || (destItemIdx > lenDestItems) {
		return errors.New("invalid destItem")
	}

	// Moved item
	sourceChecklist := playbookRunToModify.Checklists[sourceChecklistIdx].Items
	itemMoved := sourceChecklist[sourceItemIdx]

	// Delete item to move
	sourceChecklist = append(sourceChecklist[:sourceItemIdx], sourceChecklist[sourceItemIdx+1:]...)

	// Insert item in new location
	destChecklist := playbookRunToModify.Checklists[destChecklistIdx].Items
	if sourceChecklistIdx == destChecklistIdx {
		destChecklist = sourceChecklist
	}

	destChecklist = append(destChecklist, ChecklistItem{})
	copy(destChecklist[destItemIdx+1:], destChecklist[destItemIdx:])
	destChecklist[destItemIdx] = itemMoved

	// Update the playbookRunToModify checklists. If the source and destination indices
	// are the same, we only need to update the checklist to its final state (destChecklist)
	if sourceChecklistIdx == destChecklistIdx {
		playbookRunToModify.Checklists[sourceChecklistIdx].Items = destChecklist
	} else {
		playbookRunToModify.Checklists[sourceChecklistIdx].Items = sourceChecklist
		playbookRunToModify.Checklists[destChecklistIdx].Items = destChecklist
	}

	playbookRunToModify, err = s.store.UpdatePlaybookRun(playbookRunToModify)
	if err != nil {
		return errors.Wrapf(err, "failed to update playbook run")
	}

	s.sendPlaybookRunUpdatedWS(playbookRunID, withPlaybookRun(playbookRunToModify))
	s.telemetry.MoveTask(playbookRunID, userID, itemMoved)

	return nil
}

// GetChecklistAutocomplete returns the list of checklist items for playbookRuns to be used in autocomplete
func (s *PlaybookRunServiceImpl) GetChecklistAutocomplete(playbookRuns []PlaybookRun) ([]model.AutocompleteListItem, error) {
	ret := make([]model.AutocompleteListItem, 0)
	multipleRuns := len(playbookRuns) > 1

	for j, playbookRun := range playbookRuns {
		runIndex := ""
		runName := ""
		// include run number and name only if there are multiple runs
		if multipleRuns {
			runIndex = fmt.Sprintf("%d ", j)
			runName = fmt.Sprintf("\"%s\" - ", playbookRun.Name)
		}

		for i, checklist := range playbookRun.Checklists {
			ret = append(ret, model.AutocompleteListItem{
				Item: fmt.Sprintf("%s%d", runIndex, i),
				Hint: fmt.Sprintf("%s\"%s\"", runName, stripmd.Strip(checklist.Title)),
			})
		}
	}

	return ret, nil
}

// GetChecklistItemAutocomplete returns the list of checklist items for playbookRuns to be used in autocomplete
func (s *PlaybookRunServiceImpl) GetChecklistItemAutocomplete(playbookRuns []PlaybookRun) ([]model.AutocompleteListItem, error) {
	ret := make([]model.AutocompleteListItem, 0)
	multipleRuns := len(playbookRuns) > 1

	for k, playbookRun := range playbookRuns {
		runIndex := ""
		runName := ""
		// include run number and name only if there are multiple runs
		if multipleRuns {
			runIndex = fmt.Sprintf("%d ", k)
			runName = fmt.Sprintf("\"%s\" - ", playbookRun.Name)
		}

		for i, checklist := range playbookRun.Checklists {
			for j, item := range checklist.Items {
				ret = append(ret, model.AutocompleteListItem{
					Item: fmt.Sprintf("%s%d %d", runIndex, i, j),
					Hint: fmt.Sprintf("%s\"%s\"", runName, stripmd.Strip(item.Title)),
				})
			}
		}
	}

	return ret, nil
}

// GetRunsAutocomplete returns the list of runs to be used in autocomplete
func (s *PlaybookRunServiceImpl) GetRunsAutocomplete(playbookRuns []PlaybookRun) ([]model.AutocompleteListItem, error) {
	if len(playbookRuns) <= 1 {
		return nil, nil
	}
	ret := make([]model.AutocompleteListItem, 0)

	for i, playbookRun := range playbookRuns {
		ret = append(ret, model.AutocompleteListItem{
			Item: fmt.Sprintf("%d", i),
			Hint: fmt.Sprintf("\"%s\"", playbookRun.Name),
		})
	}

	return ret, nil
}

type TodoDigestMessageItems struct {
	overdueRuns    []RunLink
	assignedRuns   []AssignedRun
	inProgressRuns []RunLink
}

func (s *PlaybookRunServiceImpl) getTodoDigestMessageItems(userID string) (*TodoDigestMessageItems, error) {
	runsOverdue, err := s.GetOverdueUpdateRuns(userID)
	if err != nil {
		return nil, err
	}

	runsAssigned, err := s.GetRunsWithAssignedTasks(userID)
	if err != nil {
		return nil, err
	}

	runsInProgress, err := s.GetParticipatingRuns(userID)
	if err != nil {
		return nil, err
	}

	return &TodoDigestMessageItems{
		overdueRuns:    runsOverdue,
		assignedRuns:   runsAssigned,
		inProgressRuns: runsInProgress,
	}, nil

}

// buildTodoDigestMessage
// gathers the list of assigned tasks, participating runs, and overdue updates and builds a combined message with them
func (s *PlaybookRunServiceImpl) buildTodoDigestMessage(userID string, force bool, shouldSendFullData bool) (*model.Post, error) {
	digestMessageItems, err := s.getTodoDigestMessageItems(userID)
	if err != nil {
		return nil, err
	}

	// if we have no items to send and we're not forced to, return early
	if len(digestMessageItems.assignedRuns) == 0 &&
		len(digestMessageItems.overdueRuns) == 0 &&
		len(digestMessageItems.inProgressRuns) == 0 &&
		!force {
		return nil, nil
	}

	user, err := s.api.GetUserByID(userID)
	if err != nil {
		return nil, err
	}

	part1 := buildRunsOverdueMessage(digestMessageItems.overdueRuns, user.Locale)

	timezone, err := timeutils.GetUserTimezone(user)
	if err != nil {
		return nil, err
	}

	part2 := buildAssignedTaskMessageSummary(digestMessageItems.assignedRuns, user.Locale, timezone, !force)
	part3 := buildRunsInProgressMessage(digestMessageItems.inProgressRuns, user.Locale)

	var message string
	if shouldSendFullData || len(digestMessageItems.overdueRuns) > 0 {
		message += part1
	}
	if shouldSendFullData || len(digestMessageItems.assignedRuns) > 0 {
		message += part2
	}
	if shouldSendFullData || len(digestMessageItems.inProgressRuns) > 0 {
		message += part3
	}

	return &model.Post{Message: message}, nil
}

// EphemeralPostTodoDigestToUser
// builds todo digest message and sends an ephemeral post to userID, channelID. Use force = true to send post even if there are no items.
func (s *PlaybookRunServiceImpl) EphemeralPostTodoDigestToUser(userID string, channelID string, force bool, shouldSendFullData bool) error {
	todoDigestMessage, err := s.buildTodoDigestMessage(userID, force, shouldSendFullData)
	if err != nil {
		return err
	}

	if todoDigestMessage != nil {
		s.poster.EphemeralPost(userID, channelID, todoDigestMessage)
		return nil
	}

	return nil
}

// DMTodoDigestToUser
// DMs the message to userID. Use force = true to DM even if there are no items.
func (s *PlaybookRunServiceImpl) DMTodoDigestToUser(userID string, force bool, shouldSendFullData bool) error {
	todoDigestMessage, err := s.buildTodoDigestMessage(userID, force, shouldSendFullData)
	if err != nil {
		return err
	}

	if todoDigestMessage != nil {
		return s.poster.DM(userID, todoDigestMessage)
	}

	return nil
}

// GetRunsWithAssignedTasks returns the list of runs that have tasks assigned to userID
func (s *PlaybookRunServiceImpl) GetRunsWithAssignedTasks(userID string) ([]AssignedRun, error) {
	return s.store.GetRunsWithAssignedTasks(userID)
}

// GetParticipatingRuns returns the list of active runs with userID as a participant
func (s *PlaybookRunServiceImpl) GetParticipatingRuns(userID string) ([]RunLink, error) {
	return s.store.GetParticipatingRuns(userID)
}

// GetOverdueUpdateRuns returns the list of userID's runs that have overdue updates
func (s *PlaybookRunServiceImpl) GetOverdueUpdateRuns(userID string) ([]RunLink, error) {
	return s.store.GetOverdueUpdateRuns(userID)
}

func (s *PlaybookRunServiceImpl) checklistParamsVerify(playbookRunID, userID string, checklistNumber int) (*PlaybookRun, error) {
	playbookRunToModify, err := s.store.GetPlaybookRun(playbookRunID)
	if err != nil {
		return nil, errors.Wrapf(err, "failed to retrieve playbook run")
	}

	if checklistNumber < 0 || checklistNumber >= len(playbookRunToModify.Checklists) {
		return nil, errors.New("invalid checklist number")
	}

	return playbookRunToModify, nil
}

func (s *PlaybookRunServiceImpl) checklistItemParamsVerify(playbookRunID, userID string, checklistNumber, itemNumber int) (*PlaybookRun, error) {
	playbookRunToModify, err := s.checklistParamsVerify(playbookRunID, userID, checklistNumber)
	if err != nil {
		return nil, err
	}

	if itemNumber < 0 || itemNumber >= len(playbookRunToModify.Checklists[checklistNumber].Items) {
		return nil, errors.New("invalid item number")
	}

	return playbookRunToModify, nil
}

// NukeDB removes all playbook run related data.
func (s *PlaybookRunServiceImpl) NukeDB() error {
	return s.store.NukeDB()
}

// ChangeCreationDate changes the creation date of the playbook run.
func (s *PlaybookRunServiceImpl) ChangeCreationDate(playbookRunID string, creationTimestamp time.Time) error {
	return s.store.ChangeCreationDate(playbookRunID, creationTimestamp)
}

func (s *PlaybookRunServiceImpl) createPlaybookRunChannel(playbookRun *PlaybookRun, header string, public bool) (*model.Channel, error) {
	channelType := model.ChannelTypePrivate
	if public {
		channelType = model.ChannelTypeOpen
	}

	channel := &model.Channel{
		TeamId:      playbookRun.TeamID,
		Type:        channelType,
		DisplayName: playbookRun.Name,
		Name:        cleanChannelName(playbookRun.Name),
		Header:      header,
	}

	if channel.Name == "" {
		channel.Name = model.NewId()
	}

	// Prefer the channel name the user chose. But if it already exists, add some random bits
	// and try exactly once more.
	err := s.api.CreateChannel(channel)
	if err != nil {
		if appErr, ok := err.(*model.AppError); ok {
			// Let the user correct display name errors:
			if appErr.Id == "model.channel.is_valid.display_name.app_error" ||
				appErr.Id == "model.channel.is_valid.1_or_more.app_error" {
				return nil, ErrChannelDisplayNameInvalid
			}

			// We can fix channel Name errors:
			if appErr.Id == "store.sql_channel.save_channel.exists.app_error" {
				channel.Name = addRandomBits(channel.Name)
				// clean channel id
				channel.Id = ""
				err = s.api.CreateChannel(channel)
			}
		}

		if err != nil {
			return nil, errors.Wrapf(err, "failed to create channel")
		}
	}

	return channel, nil
}

// addPlaybookRunInitialMemberships creates the memberships in run and channels for the most core users: playbooksbot, reporter and owner
func (s *PlaybookRunServiceImpl) addPlaybookRunInitialMemberships(playbookRun *PlaybookRun, channel *model.Channel) error {
	if _, err := s.api.CreateMember(channel.TeamId, s.configService.GetConfiguration().BotUserID); err != nil {
		return errors.Wrapf(err, "failed to add bot to the team")
	}

	// channel related
	if _, err := s.api.AddMemberToChannel(channel.Id, s.configService.GetConfiguration().BotUserID); err != nil {
		return errors.Wrapf(err, "failed to add bot to the channel")
	}

	if _, err := s.api.AddUserToChannel(channel.Id, playbookRun.ReporterUserID, s.configService.GetConfiguration().BotUserID); err != nil {
		return errors.Wrapf(err, "failed to add reporter to the channel")
	}

	if playbookRun.OwnerUserID != playbookRun.ReporterUserID {
		if _, err := s.api.AddUserToChannel(channel.Id, playbookRun.OwnerUserID, s.configService.GetConfiguration().BotUserID); err != nil {
			return errors.Wrapf(err, "failed to add owner to channel")
		}
	}

	_, userRoleID, adminRoleID := s.GetSchemeRolesForChannel(channel)
	if _, err := s.api.UpdateChannelMemberRoles(channel.Id, playbookRun.OwnerUserID, fmt.Sprintf("%s %s", userRoleID, adminRoleID)); err != nil {
		logrus.WithError(err).WithFields(logrus.Fields{
			"channel_id":    channel.Id,
			"owner_user_id": playbookRun.OwnerUserID,
		}).Warn("failed to promote owner to admin")
	}

	// run related
	participants := []string{playbookRun.OwnerUserID}
	if playbookRun.OwnerUserID != playbookRun.ReporterUserID {
		participants = append(participants, playbookRun.ReporterUserID)
	}
	err := s.AddParticipants(playbookRun.ID, participants, playbookRun.ReporterUserID, false)
	if err != nil {
		return errors.Wrap(err, "failed to add owner/reporter as a participant")
	}
	return nil
}

func (s *PlaybookRunServiceImpl) GetSchemeRolesForChannel(channel *model.Channel) (string, string, string) {
	// get channel roles
	if guestRole, userRole, adminRole, err := s.store.GetSchemeRolesForChannel(channel.Id); err == nil {
		return guestRole, userRole, adminRole
	}

	// get team roles if channel roles are not available
	if guestRole, userRole, adminRole, err := s.store.GetSchemeRolesForTeam(channel.TeamId); err == nil {
		return guestRole, userRole, adminRole
	}

	// return default roles
	return model.ChannelGuestRoleId, model.ChannelUserRoleId, model.ChannelAdminRoleId
}

func (s *PlaybookRunServiceImpl) newFinishPlaybookRunDialog(playbookRun *PlaybookRun, outstanding int, locale string) *model.Dialog {
	T := i18n.TranslationFuncByLocal(locale)

	data := map[string]interface{}{
		"RunName": playbookRun.Name,
		"Count":   outstanding,
	}
	message := T("app.user.run.confirm_finish.num_outstanding", data)

	return &model.Dialog{
		Title:            T("app.user.run.confirm_finish.title"),
		IntroductionText: message,
		SubmitLabel:      T("app.user.run.confirm_finish.submit_label"),
		NotifyOnCancel:   false,
	}
}

<<<<<<< HEAD
func (s *PlaybookRunServiceImpl) newPlaybookRunDialog(teamID, requesterID, postID, clientID string, playbooks []Playbook, isMobileApp bool, promptPostID string) (*model.Dialog, error) {
	user, err := s.api.GetUserByID(requesterID)
=======
func (s *PlaybookRunServiceImpl) newPlaybookRunDialog(teamID, requesterID, postID, clientID string, playbooks []Playbook, promptPostID string) (*model.Dialog, error) {
	user, err := s.pluginAPI.User.Get(requesterID)
>>>>>>> bcd3ac10
	if err != nil {
		return nil, errors.Wrapf(err, "failed to fetch owner user")
	}

	T := i18n.TranslationFuncByLocal(user.Locale)

	state, err := json.Marshal(DialogState{
		PostID:       postID,
		ClientID:     clientID,
		PromptPostID: promptPostID,
	})
	if err != nil {
		return nil, errors.Wrapf(err, "failed to marshal DialogState")
	}

	var options []*model.PostActionOptions
	for _, playbook := range playbooks {
		options = append(options, &model.PostActionOptions{
			Text:  playbook.Title,
			Value: playbook.ID,
		})
	}

	data := map[string]interface{}{
		"Username": getUserDisplayName(user),
	}
	introText := T("app.user.new_run.intro", data)

	defaultPlaybookID := ""
	defaultChannelNameTemplate := ""
	if len(playbooks) == 1 {
		defaultPlaybookID = playbooks[0].ID
		defaultChannelNameTemplate = playbooks[0].ChannelNameTemplate
	}

	return &model.Dialog{
		Title:            T("app.user.new_run.title"),
		IntroductionText: introText,
		Elements: []model.DialogElement{
			{
				DisplayName: T("app.user.new_run.playbook"),
				Name:        DialogFieldPlaybookIDKey,
				Type:        "select",
				Options:     options,
				Default:     defaultPlaybookID,
			},
			{
				DisplayName: T("app.user.new_run.run_name"),
				Name:        DialogFieldNameKey,
				Type:        "text",
				MinLength:   1,
				MaxLength:   64,
				Default:     defaultChannelNameTemplate,
			},
		},
		SubmitLabel:    T("app.user.new_run.submit_label"),
		NotifyOnCancel: false,
		State:          string(state),
	}, nil
}

func (s *PlaybookRunServiceImpl) newUpdatePlaybookRunDialog(description, message string, broadcastChannelNum int, reminderTimer time.Duration, locale string) (*model.Dialog, error) {
	T := i18n.TranslationFuncByLocal(locale)

	data := map[string]interface{}{
		"Count": broadcastChannelNum,
	}
	introductionText := T("app.user.run.update_status.num_channel", data)

	reminderOptions := []*model.PostActionOptions{
		{
			Text:  "15min",
			Value: "900",
		},
		{
			Text:  "30min",
			Value: "1800",
		},
		{
			Text:  "60min",
			Value: "3600",
		},
		{
			Text:  "4hr",
			Value: "14400",
		},
		{
			Text:  "24hr",
			Value: "86400",
		},
		{
			Text:  "1Week",
			Value: "604800",
		},
	}

	if s.configService.IsConfiguredForDevelopmentAndTesting() {
		reminderOptions = append(reminderOptions, nil)
		copy(reminderOptions[2:], reminderOptions[1:])
		reminderOptions[1] = &model.PostActionOptions{
			Text:  "10sec",
			Value: "10",
		}
	}

	return &model.Dialog{
		Title:            T("app.user.run.update_status.title"),
		IntroductionText: introductionText,
		Elements: []model.DialogElement{
			{
				DisplayName: T("app.user.run.update_status.change_since_last_update"),
				Name:        DialogFieldMessageKey,
				Type:        "textarea",
				Default:     message,
			},
			{
				DisplayName: T("app.user.run.update_status.reminder_for_next_update"),
				Name:        DialogFieldReminderInSecondsKey,
				Type:        "select",
				Options:     reminderOptions,
				Optional:    true,
				Default:     fmt.Sprintf("%d", reminderTimer/time.Second),
			},
			{
				DisplayName: T("app.user.run.update_status.finish_run"),
				Name:        DialogFieldFinishRun,
				Placeholder: T("app.user.run.update_status.finish_run.placeholder"),
				Type:        "bool",
				Optional:    true,
			},
		},
		SubmitLabel:    T("app.user.run.update_status.submit_label"),
		NotifyOnCancel: false,
	}, nil
}

func (s *PlaybookRunServiceImpl) newAddToTimelineDialog(playbookRuns []PlaybookRun, postID, userID string) (*model.Dialog, error) {
	user, err := s.api.GetUserByID(userID)
	if err != nil {
		return nil, errors.Wrapf(err, "failed to to resolve user %s", userID)
	}

	T := i18n.TranslationFuncByLocal(user.Locale)

	var options []*model.PostActionOptions
	for _, i := range playbookRuns {
		options = append(options, &model.PostActionOptions{
			Text:  i.Name,
			Value: i.ID,
		})
	}

	state, err := json.Marshal(DialogStateAddToTimeline{
		PostID: postID,
	})
	if err != nil {
		return nil, errors.Wrapf(err, "failed to marshal DialogState")
	}

	post, err := s.api.GetPost(postID)
	if err != nil {
		return nil, errors.Wrapf(err, "failed to marshal DialogState")
	}
	defaultSummary := ""
	if len(post.Message) > 0 {
		end := min(40, len(post.Message))
		defaultSummary = post.Message[:end]
		if len(post.Message) > end {
			defaultSummary += "..."
		}
	}

	defaultPlaybookRuns, err := s.GetPlaybookRunsForChannelByUser(post.ChannelId, userID)
	if err != nil && !errors.Is(err, ErrNotFound) {
		return nil, errors.Wrapf(err, "failed to get playbookRunID for channel")
	}

	defaultRunID := ""
	if len(defaultPlaybookRuns) == 1 {
		defaultRunID = defaultPlaybookRuns[0].ID
	}

	return &model.Dialog{
		Title: T("app.user.run.add_to_timeline.title"),
		Elements: []model.DialogElement{
			{
				DisplayName: T("app.user.run.add_to_timeline.playbook_run"),
				Name:        DialogFieldPlaybookRunKey,
				Type:        "select",
				Options:     options,
				Default:     defaultRunID,
			},
			{
				DisplayName: T("app.user.run.add_to_timeline.summary"),
				Name:        DialogFieldSummary,
				Type:        "text",
				MaxLength:   64,
				Placeholder: T("app.user.run.add_to_timeline.summary.placeholder"),
				Default:     defaultSummary,
				HelpText:    T("app.user.run.add_to_timeline.summary.help"),
			},
		},
		SubmitLabel:    T("app.user.run.add_to_timeline.submit_label"),
		NotifyOnCancel: false,
		State:          string(state),
	}, nil
}

// structure to handle optional parameters for sendPlaybookRunUpdatedWS
type RunWSOptions struct {
	AdditionalUserIDs []string
	PlaybookRun       *PlaybookRun
}
type RunWSOption func(options *RunWSOptions)

func withAdditionalUserIDs(additionalUserIDs []string) RunWSOption {
	return func(options *RunWSOptions) {
		options.AdditionalUserIDs = append(options.AdditionalUserIDs, additionalUserIDs...)
	}
}

func withPlaybookRun(playbookRun *PlaybookRun) RunWSOption {
	return func(options *RunWSOptions) {
		options.PlaybookRun = playbookRun
	}
}

// sendPlaybookRunUpdatedWS send run updates to users via websocket
// Individual Websocket messages will be sent to the owner/participants and users
// (optionally passed as parameter)
func (s *PlaybookRunServiceImpl) sendPlaybookRunUpdatedWS(playbookRunID string, options ...RunWSOption) {
	var err error

	sendWSOptions := RunWSOptions{}
	for _, option := range options {
		option(&sendWSOptions)
	}

	// Get playbookRun if not provided
	playbookRun := sendWSOptions.PlaybookRun
	if playbookRun == nil {
		playbookRun, err = s.store.GetPlaybookRun(playbookRunID)
		if err != nil {
			logrus.WithError(err).WithField("playbookRunID", playbookRunID).Error("failed to retrieve playbook run when sending websocket")
			return
		}
	}

	// create a unique list of user ids to send the message to
	uniqueUserIDs := make(map[string]bool, len(sendWSOptions.AdditionalUserIDs)+len(playbookRun.ParticipantIDs)+1)
	uniqueUserIDs[playbookRun.OwnerUserID] = true
	for _, u := range sendWSOptions.AdditionalUserIDs {
		uniqueUserIDs[u] = true
	}
	for _, u := range playbookRun.ParticipantIDs {
		uniqueUserIDs[u] = true
	}

	// send the websocket message
	for userID := range uniqueUserIDs {
		s.poster.PublishWebsocketEventToUser(playbookRunUpdatedWSEvent, playbookRun, userID)
	}
}

func (s *PlaybookRunServiceImpl) UpdateRetrospective(playbookRunID, updaterID string, newRetrospective RetrospectiveUpdate) error {
	playbookRunToModify, err := s.store.GetPlaybookRun(playbookRunID)
	if err != nil {
		return errors.Wrap(err, "failed to retrieve playbook run")
	}

	playbookRunToModify.Retrospective = newRetrospective.Text
	playbookRunToModify.MetricsData = newRetrospective.Metrics

	playbookRunToModify, err = s.store.UpdatePlaybookRun(playbookRunToModify)
	if err != nil {
		return errors.Wrap(err, "failed to update playbook run")
	}

	s.sendPlaybookRunUpdatedWS(playbookRunID)
	s.telemetry.UpdateRetrospective(playbookRunToModify, updaterID)

	return nil
}

func (s *PlaybookRunServiceImpl) PublishRetrospective(playbookRunID, publisherID string, retrospective RetrospectiveUpdate) error {
	logger := logrus.WithField("playbook_run_id", playbookRunID)

	playbookRunToPublish, err := s.store.GetPlaybookRun(playbookRunID)
	if err != nil {
		return errors.Wrap(err, "failed to retrieve playbook run")
	}

	now := model.GetMillis()

	// Update the text to keep syncronized
	playbookRunToPublish.Retrospective = retrospective.Text
	playbookRunToPublish.MetricsData = retrospective.Metrics
	playbookRunToPublish.RetrospectivePublishedAt = now
	playbookRunToPublish.RetrospectiveWasCanceled = false

	playbookRunToPublish, err = s.store.UpdatePlaybookRun(playbookRunToPublish)
	if err != nil {
		return errors.Wrap(err, "failed to update playbook run")
	}

	publisherUser, err := s.api.GetUserByID(publisherID)
	if err != nil {
		return errors.Wrap(err, "failed to get publisher user")
	}

	retrospectiveURL := getRunRetrospectiveURL("", playbookRunToPublish.ID)
	post, err := s.buildRetrospectivePost(playbookRunToPublish, publisherUser, retrospectiveURL)
	if err != nil {
		return err
	}

	if err = s.poster.Post(post); err != nil {
		return errors.Wrap(err, "failed to post to channel")
	}

	telemetryString := fmt.Sprintf("?telem_action=follower_clicked_retrospective_dm&telem_run_id=%s", playbookRunToPublish.ID)
	retrospectivePublishedMessage := fmt.Sprintf("@%s published the retrospective report for [%s](%s%s).\n%s", publisherUser.Username, playbookRunToPublish.Name, retrospectiveURL, telemetryString, retrospective.Text)
	err = s.dmPostToRunFollowers(&model.Post{Message: retrospectivePublishedMessage}, retroMessage, playbookRunToPublish.ID, publisherID)
	if err != nil {
		logger.WithError(err).Error("failed to dm post to run followers")
	}

	event := &TimelineEvent{
		PlaybookRunID: playbookRunID,
		CreateAt:      now,
		EventAt:       now,
		EventType:     PublishedRetrospective,
		SubjectUserID: publisherID,
	}

	if _, err = s.store.CreateTimelineEvent(event); err != nil {
		return errors.Wrap(err, "failed to create timeline event")
	}

	s.sendPlaybookRunUpdatedWS(playbookRunID)
	s.telemetry.PublishRetrospective(playbookRunToPublish, publisherID)

	return nil
}

func (s *PlaybookRunServiceImpl) buildRetrospectivePost(playbookRunToPublish *PlaybookRun, publisherUser *model.User, retrospectiveURL string) (*model.Post, error) {
	props := map[string]interface{}{
		"metricsData":       "null",
		"metricsConfigs":    "null",
		"retrospectiveText": playbookRunToPublish.Retrospective,
	}

	// If run has metrics data, get playbooks metrics configs and include them in custom post
	if len(playbookRunToPublish.MetricsData) > 0 {
		playbook, err := s.playbookService.Get(playbookRunToPublish.PlaybookID)
		if err != nil {
			return nil, errors.Wrap(err, "failed to get playbook")
		}

		metricsConfigs, err := json.Marshal(playbook.Metrics)
		if err != nil {
			return nil, errors.Wrap(err, "unable to marshal metrics configs")
		}

		metricsData, err := json.Marshal(playbookRunToPublish.MetricsData)
		if err != nil {
			return nil, errors.Wrap(err, "cannot post retro, unable to marshal metrics data")
		}
		props["metricsData"] = string(metricsData)
		props["metricsConfigs"] = string(metricsConfigs)
	}

	return &model.Post{
		Message:   fmt.Sprintf("@channel Retrospective for [%s](%s) has been published by @%s\n[See the full retrospective](%s)\n", playbookRunToPublish.Name, GetRunDetailsRelativeURL(playbookRunToPublish.ID), publisherUser.Username, retrospectiveURL),
		Type:      "custom_retro",
		ChannelId: playbookRunToPublish.ChannelID,
		Props:     props,
	}, nil
}

func (s *PlaybookRunServiceImpl) CancelRetrospective(playbookRunID, cancelerID string) error {
	playbookRunToCancel, err := s.store.GetPlaybookRun(playbookRunID)
	if err != nil {
		return errors.Wrap(err, "failed to retrieve playbook run")
	}

	now := model.GetMillis()

	// Update the text to keep syncronized
	playbookRunToCancel.Retrospective = "No retrospective for this run."
	playbookRunToCancel.RetrospectivePublishedAt = now
	playbookRunToCancel.RetrospectiveWasCanceled = true

	playbookRunToCancel, err = s.store.UpdatePlaybookRun(playbookRunToCancel)
	if err != nil {
		return errors.Wrap(err, "failed to update playbook run")
	}

	cancelerUser, err := s.api.GetUserByID(cancelerID)
	if err != nil {
		return errors.Wrap(err, "failed to get canceler user")
	}

	if _, err = s.poster.PostMessage(playbookRunToCancel.ChannelID, "@channel Retrospective for [%s](%s) has been canceled by @%s\n", playbookRunToCancel.Name, GetRunDetailsRelativeURL(playbookRunID), cancelerUser.Username); err != nil {
		return errors.Wrap(err, "failed to post to channel")
	}

	event := &TimelineEvent{
		PlaybookRunID: playbookRunID,
		CreateAt:      now,
		EventAt:       now,
		EventType:     CanceledRetrospective,
		SubjectUserID: cancelerID,
	}

	if _, err = s.store.CreateTimelineEvent(event); err != nil {
		return errors.Wrap(err, "failed to create timeline event")
	}

	s.sendPlaybookRunUpdatedWS(playbookRunID)

	return nil
}

// RequestJoinChannel posts a channel-join request message in the run's channel
func (s *PlaybookRunServiceImpl) RequestJoinChannel(playbookRunID, requesterID string) error {
	playbookRun, err := s.store.GetPlaybookRun(playbookRunID)
	if err != nil {
		return errors.Wrap(err, "failed to retrieve playbook run")
	}

	// avoid sending request if user is already a member of the channel
	if s.api.HasPermissionToChannel(requesterID, playbookRun.ChannelID, model.PermissionReadChannel) {
		return fmt.Errorf("user %s is already a member of the channel %s", requesterID, playbookRunID)
	}

	requesterUser, err := s.api.GetUserByID(requesterID)
	if err != nil {
		return errors.Wrap(err, "failed to get requester user")
	}

	T := i18n.TranslationFuncByLocal(requesterUser.Locale)
	data := map[string]interface{}{
		"Name": requesterUser.Username,
	}

	_, err = s.poster.PostMessage(playbookRun.ChannelID, T("app.user.run.request_join_channel", data))
	if err != nil {
		return errors.Wrap(err, "failed to post to channel")
	}
	return nil
}

// RequestUpdate posts a status update request message in the run's channel
func (s *PlaybookRunServiceImpl) RequestUpdate(playbookRunID, requesterID string) error {
	playbookRun, err := s.store.GetPlaybookRun(playbookRunID)
	if err != nil {
		return errors.Wrap(err, "failed to retrieve playbook run")
	}

	requesterUser, err := s.api.GetUserByID(requesterID)
	if err != nil {
		return errors.Wrap(err, "failed to get requester user")
	}

	T := i18n.TranslationFuncByLocal(requesterUser.Locale)
	data := map[string]interface{}{
		"RunName": playbookRun.Name,
		"RunURL":  GetRunDetailsRelativeURL(playbookRunID),
		"Name":    requesterUser.Username,
	}

	post, err := s.poster.PostMessage(playbookRun.ChannelID, T("app.user.run.request_update", data))
	if err != nil {
		return errors.Wrap(err, "failed to post to channel")
	}

	// create timeline event
	event := &TimelineEvent{
		PlaybookRunID: playbookRunID,
		CreateAt:      post.CreateAt,
		EventAt:       post.CreateAt,
		EventType:     StatusUpdateRequested,
		PostID:        post.Id,
		SubjectUserID: requesterID,
		CreatorUserID: requesterID,
		Summary:       fmt.Sprintf("@%s requested a status update", requesterUser.Username),
	}

	if _, err = s.store.CreateTimelineEvent(event); err != nil {
		return errors.Wrap(err, "failed to create timeline event")
	}

	// send updated run through websocket
	s.sendPlaybookRunUpdatedWS(playbookRunID)

	return nil
}

// Leave removes user from the run's participants
func (s *PlaybookRunServiceImpl) RemoveParticipants(playbookRunID string, userIDs []string, requesterUserID string) error {
	if len(userIDs) == 0 {
		return nil
	}

	playbookRun, err := s.store.GetPlaybookRun(playbookRunID)
	if err != nil {
		return errors.Wrap(err, "failed to retrieve playbook run")
	}

	// Check if any user is the owner
	for _, userID := range userIDs {
		if playbookRun.OwnerUserID == userID {
			return errors.New("owner user can't leave the run")
		}
	}

	if err := s.store.RemoveParticipants(playbookRunID, userIDs); err != nil {
		return errors.Wrapf(err, "users `%+v` failed to remove participation in run `%s`", userIDs, playbookRunID)
	}

	requesterUser, err := s.api.GetUserByID(requesterUserID)
	if err != nil {
		return errors.Wrap(err, "failed to get requester user")
	}

	users := make([]*model.User, 0)
	for _, userID := range userIDs {
		user := requesterUser
		if userID != requesterUserID {
			user, err = s.api.GetUserByID(userID)
			if err != nil {
				return errors.Wrap(err, "failed to get user")
			}
		}
		users = append(users, user)
		s.leaveActions(playbookRun, userID)
	}

	err = s.changeParticipantsTimeline(playbookRunID, requesterUser, users, "left")
	if err != nil {
		return err
	}

	// ws send run
	userIDs = append(userIDs, requesterUserID)
	s.sendPlaybookRunUpdatedWS(playbookRunID, withAdditionalUserIDs(userIDs))

	return nil
}

func (s *PlaybookRunServiceImpl) leaveActions(playbookRun *PlaybookRun, userID string) {

	if !playbookRun.RemoveChannelMemberOnRemovedParticipant {
		return
	}

	// Don't do anything if the user not a channel member
	member, _ := s.api.GetChannelMember(playbookRun.ChannelID, userID)
	if member == nil {
		return
	}

	// To be added to the UI as an optional action
	if err := s.api.DeleteChannelMember(playbookRun.ChannelID, userID); err != nil {
		logrus.WithError(err).Errorf("failed to remove user from linked channel, userID '%s'", userID)
	}
}

func (s *PlaybookRunServiceImpl) AddParticipants(playbookRunID string, userIDs []string, requesterUserID string, forceAddToChannel bool) error {
	usersFailedToInvite := make([]string, 0)
	usersToInvite := make([]string, 0)

	if len(userIDs) == 0 {
		return nil
	}

	playbookRun, err := s.GetPlaybookRun(playbookRunID)
	if err != nil {
		return errors.Wrapf(err, "failed to get run %s", playbookRunID)
	}

	// Ensure new participants are team members
	for _, userID := range userIDs {
		member, err := s.api.GetTeamMember(playbookRun.TeamID, userID)
		if err != nil || member.DeleteAt != 0 {
			usersFailedToInvite = append(usersFailedToInvite, userID)
			continue
		}
		usersToInvite = append(usersToInvite, userID)
	}

	if err := s.store.AddParticipants(playbookRun.ID, usersToInvite); err != nil {
		return errors.Wrapf(err, "users `%+v` failed to participate the run `%s`", usersToInvite, playbookRun.ID)
	}

	channel, err := s.api.GetChannelByID(playbookRun.ChannelID)
	if err != nil {
		logrus.WithError(err).Errorf("failed to get channel, channelID '%s'", playbookRun.ChannelID)
	}

	s.failedInvitedUserActions(usersFailedToInvite, channel)

	requesterUser, err := s.api.GetUserByID(requesterUserID)
	if err != nil {
		return errors.Wrap(err, "failed to get requester user")
	}

	users := make([]*model.User, 0)
	for _, userID := range usersToInvite {
		user := requesterUser
		if userID != requesterUserID {
			user, err = s.api.GetUserByID(userID)
			if err != nil {
				return errors.Wrapf(err, "failed to get user %s", userID)
			}
		}
		users = append(users, user)

		// Configured actions
		s.participateActions(playbookRun, channel, user, requesterUser, forceAddToChannel)

		// Participate implies following the run
		if err := s.Follow(playbookRunID, userID); err != nil {
			return errors.Wrap(err, "failed to make participant to follow run")
		}
	}

	err = s.changeParticipantsTimeline(playbookRun.ID, requesterUser, users, "joined")
	if err != nil {
		return err
	}

	// ws send run
	if len(usersToInvite) > 0 {
		s.sendPlaybookRunUpdatedWS(playbookRun.ID, withAdditionalUserIDs(usersToInvite), withAdditionalUserIDs([]string{requesterUserID}))
	}

	return nil
}

// changeParticipantsTimeline handles timeline event creation for run participation change triggers:
// participate/leave events and add/remove participants (multiple allowed)
func (s *PlaybookRunServiceImpl) changeParticipantsTimeline(playbookRunID string, requesterUser *model.User, users []*model.User, action string) error {
	type Details struct {
		Action    string   `json:"action,omitempty"`
		Requester string   `json:"requester,omitempty"`
		Users     []string `json:"users,omitempty"`
	}
	var details Details
	if len(users) == 0 {
		return nil
	}

	now := model.GetMillis()

	event := &TimelineEvent{
		PlaybookRunID: playbookRunID,
		CreateAt:      now,
		EventAt:       now,
		Summary:       "", // copies managed in webapp using the injected data
		CreatorUserID: requesterUser.Id,
		SubjectUserID: requesterUser.Id,
	}

	event.EventType = ParticipantsChanged
	if len(users) == 1 && users[0].Id == requesterUser.Id {
		event.EventType = UserJoinedLeft
	}
	if len(users) == 1 {
		event.SubjectUserID = users[0].Id
	}

	details.Action = action
	details.Requester = requesterUser.Username
	details.Users = make([]string, 0)
	for _, u := range users {
		details.Users = append(details.Users, u.Username)
	}
	detailsJSON, err := json.Marshal(details)
	if err != nil {
		return errors.Wrap(err, "failed to encode timeline event details")
	}
	event.Details = string(detailsJSON)

	if _, err := s.store.CreateTimelineEvent(event); err != nil {
		return errors.Wrap(err, "failed to create timeline event")
	}

	return nil
}

func (s *PlaybookRunServiceImpl) participateActions(playbookRun *PlaybookRun, channel *model.Channel, user *model.User, requesterUser *model.User, forceAddToChannel bool) {

	if !playbookRun.CreateChannelMemberOnNewParticipant && !forceAddToChannel {
		return
	}

	// Don't do anything if the user is a channel member
	member, _ := s.api.GetChannelMember(playbookRun.ChannelID, user.Id)
	if member != nil {
		return
	}

	// Add user to the channel
	if _, err := s.api.AddChannelMember(playbookRun.ChannelID, user.Id); err != nil {
		logrus.WithError(err).Errorf("participateActions: failed to add user to linked channel, userID '%s'", user.Id)
	}
}

func (s *PlaybookRunServiceImpl) postMessageToThreadAndSaveRootID(playbookRunID, channelID string, post *model.Post) error {
	channelIDsToRootIDs, err := s.store.GetBroadcastChannelIDsToRootIDs(playbookRunID)
	if err != nil {
		return errors.Wrapf(err, "error when trying to retrieve ChannelIDsToRootIDs map for playbookRunId '%s'", playbookRunID)
	}

	err = s.poster.PostMessageToThread(channelIDsToRootIDs[channelID], post)
	if err != nil {
		return errors.Wrapf(err, "failed to PostMessageToThread for channelID '%s'", channelID)
	}

	newRootID := post.RootId
	if newRootID == "" {
		newRootID = post.Id
	}

	if newRootID != channelIDsToRootIDs[channelID] {
		channelIDsToRootIDs[channelID] = newRootID
		if err = s.store.SetBroadcastChannelIDsToRootID(playbookRunID, channelIDsToRootIDs); err != nil {
			return errors.Wrapf(err, "failed to SetBroadcastChannelIDsToRootID for playbookID '%s'", playbookRunID)
		}
	}

	return nil
}

// Follow method lets user follow a specific playbook run
func (s *PlaybookRunServiceImpl) Follow(playbookRunID, userID string) error {
	if err := s.store.Follow(playbookRunID, userID); err != nil {
		return errors.Wrapf(err, "user `%s` failed to follow the run `%s`", userID, playbookRunID)
	}

	playbookRun, err := s.store.GetPlaybookRun(playbookRunID)
	if err != nil {
		return errors.Wrap(err, "failed to retrieve playbook run")
	}
	s.telemetry.Follow(playbookRun, userID)
	s.sendPlaybookRunUpdatedWS(playbookRunID, withAdditionalUserIDs([]string{userID}))

	return nil
}

// UnFollow method lets user unfollow a specific playbook run
func (s *PlaybookRunServiceImpl) Unfollow(playbookRunID, userID string) error {
	if err := s.store.Unfollow(playbookRunID, userID); err != nil {
		return errors.Wrapf(err, "user `%s` failed to unfollow the run `%s`", userID, playbookRunID)
	}

	playbookRun, err := s.store.GetPlaybookRun(playbookRunID)
	if err != nil {
		return errors.Wrap(err, "failed to retrieve playbook run")
	}
	s.telemetry.Unfollow(playbookRun, userID)

	s.sendPlaybookRunUpdatedWS(playbookRunID, withAdditionalUserIDs([]string{userID}))

	return nil
}

// GetFollowers returns list of followers for a specific playbook run
func (s *PlaybookRunServiceImpl) GetFollowers(playbookRunID string) ([]string, error) {
	var followers []string
	var err error
	if followers, err = s.store.GetFollowers(playbookRunID); err != nil {
		return nil, errors.Wrapf(err, "failed to get followers for the run `%s`", playbookRunID)
	}

	return followers, nil
}

func getUserDisplayName(user *model.User) string {
	if user == nil {
		return ""
	}

	if user.FirstName != "" && user.LastName != "" {
		return fmt.Sprintf("%s %s", user.FirstName, user.LastName)
	}

	return fmt.Sprintf("@%s", user.Username)
}

func cleanChannelName(channelName string) string {
	// Lower case only
	channelName = strings.ToLower(channelName)
	// Trim spaces
	channelName = strings.TrimSpace(channelName)
	// Change all dashes to whitespace, remove everything that's not a word or whitespace, all space becomes dashes
	channelName = strings.ReplaceAll(channelName, "-", " ")
	channelName = allNonSpaceNonWordRegex.ReplaceAllString(channelName, "")
	channelName = strings.ReplaceAll(channelName, " ", "-")
	// Remove all leading and trailing dashes
	channelName = strings.Trim(channelName, "-")

	return channelName
}

func addRandomBits(name string) string {
	// Fix too long names (we're adding 5 chars):
	if len(name) > 59 {
		name = name[:59]
	}
	randBits := model.NewId()
	return fmt.Sprintf("%s-%s", name, randBits[:4])
}

func findNewestNonDeletedStatusPost(posts []StatusPost) *StatusPost {
	var newest *StatusPost
	for i, p := range posts {
		if p.DeleteAt == 0 && (newest == nil || p.CreateAt > newest.CreateAt) {
			newest = &posts[i]
		}
	}
	return newest
}

func findNewestNonDeletedPostID(posts []StatusPost) string {
	newest := findNewestNonDeletedStatusPost(posts)
	if newest == nil {
		return ""
	}

	return newest.ID
}

func min(a, b int) int {
	if a < b {
		return a
	}
	return b
}

// Helper function to Trigger webhooks
func triggerWebhooks(s *PlaybookRunServiceImpl, webhooks []string, body []byte) {
	for i := range webhooks {
		url := webhooks[i]

		go func() {
			req, err := http.NewRequest("POST", url, bytes.NewReader(body))

			if err != nil {
				logrus.WithError(err).WithField("webhook_url", url).Error("failed to create a POST request to webhook URL")
				return
			}

			req.Header.Set("Content-Type", "application/json")

			resp, err := s.httpClient.Do(req)
			if err != nil {
				logrus.WithError(err).WithField("webhook_url", url).Warn("failed to send a POST request to webhook URL")
				return
			}

			defer resp.Body.Close()

			if resp.StatusCode < 200 || resp.StatusCode > 299 {
				err := errors.Errorf("response code is %d; expected a status code in the 2xx range", resp.StatusCode)
				logrus.WithError(err).WithField("webhook_url", url).Warn("failed to finish a POST request to webhook URL")
			}
		}()
	}

}

func buildAssignedTaskMessageSummary(runs []AssignedRun, locale string, timezone *time.Location, onlyTasksDueUntilToday bool) string {
	var msg strings.Builder

	T := i18n.TranslationFuncByLocal(locale)
	total := 0
	for _, run := range runs {
		total += len(run.Tasks)
	}

	msg.WriteString("##### ")
	msg.WriteString(T("app.user.digest.tasks.heading"))
	msg.WriteString("\n")

	if total == 0 {
		msg.WriteString(T("app.user.digest.tasks.zero_assigned"))
		msg.WriteString("\n")
		return msg.String()
	}

	var tasksNoDueDate, tasksDoAfterToday int
	currentTime := timeutils.GetTimeForMillis(model.GetMillis()).In(timezone)
	yesterday := currentTime.Add(-24 * time.Hour)

	var runsInfo strings.Builder
	for _, run := range runs {
		var tasksInfo strings.Builder

		for _, task := range run.Tasks {
			// no due date
			if task.ChecklistItem.DueDate == 0 {
				// add information about tasks without due date only if the full list was requested
				if !onlyTasksDueUntilToday {
					tasksInfo.WriteString(fmt.Sprintf("  - [ ] %s: %s\n", task.ChecklistTitle, task.Title))
				}
				tasksNoDueDate++
				continue
			}
			dueTime := time.Unix(task.ChecklistItem.DueDate/1000, 0).In(timezone)
			// due today
			if timeutils.IsSameDay(dueTime, currentTime) {
				tasksInfo.WriteString(fmt.Sprintf("  - [ ] %s: %s **`%s`**\n", task.ChecklistTitle, task.Title, T("app.user.digest.tasks.due_today")))
				continue
			}
			// due yesterday
			if timeutils.IsSameDay(dueTime, yesterday) {
				tasksInfo.WriteString(fmt.Sprintf("  - [ ] %s: %s **`%s`**\n", task.ChecklistTitle, task.Title, T("app.user.digest.tasks.due_yesterday")))
				continue
			}
			// due before yesterday
			if dueTime.Before(currentTime) {
				days := timeutils.GetDaysDiff(dueTime, currentTime)
				tasksInfo.WriteString(fmt.Sprintf("  - [ ] %s: %s **`%s`**\n", task.ChecklistTitle, task.Title, T("app.user.digest.tasks.due_x_days_ago", days)))
				continue
			}
			// due after today
			if !onlyTasksDueUntilToday {
				days := timeutils.GetDaysDiff(currentTime, dueTime)
				tasksInfo.WriteString(fmt.Sprintf("  - [ ] %s: %s `%s`\n", task.ChecklistTitle, task.Title, T("app.user.digest.tasks.due_in_x_days", days)))
			}
			tasksDoAfterToday++
		}

		// omit run's title if tasks info is empty
		if tasksInfo.String() != "" {
			runsInfo.WriteString(fmt.Sprintf("[%s](%s?from=digest_assignedtask)\n", run.Name, GetRunDetailsRelativeURL(run.PlaybookRunID)))
			runsInfo.WriteString(tasksInfo.String())
		}
	}

	// if we need tasks due now and there are only tasks that are due after today or without due date, skip a message
	if onlyTasksDueUntilToday && tasksDoAfterToday+tasksNoDueDate == total {
		return ""
	}

	// add title
	if onlyTasksDueUntilToday {
		msg.WriteString(T("app.user.digest.tasks.num_assigned_due_until_today", total-tasksDoAfterToday))
	} else {
		msg.WriteString(T("app.user.digest.tasks.num_assigned", total))
	}

	// add info about tasks
	msg.WriteString("\n\n")
	msg.WriteString(runsInfo.String())

	// add summary info for tasks without a due date or due date after today
	if tasksDoAfterToday > 0 && onlyTasksDueUntilToday {
		msg.WriteString(":information_source: ")
		msg.WriteString(T("app.user.digest.tasks.due_after_today", tasksDoAfterToday))
		msg.WriteString(" ")
		msg.WriteString(T("app.user.digest.tasks.all_tasks_command"))
	}
	return msg.String()
}

func buildRunsInProgressMessage(runs []RunLink, locale string) string {
	T := i18n.TranslationFuncByLocal(locale)
	total := len(runs)

	msg := "\n"

	msg += "##### " + T("app.user.digest.runs_in_progress.heading") + "\n"
	if total == 0 {
		return msg + T("app.user.digest.runs_in_progress.zero_in_progress") + "\n"
	}

	msg += T("app.user.digest.runs_in_progress.num_in_progress", total) + "\n"

	for _, run := range runs {
		msg += fmt.Sprintf("- [%s](%s?from=digest_runsinprogress)\n", run.Name, GetRunDetailsRelativeURL(run.PlaybookRunID))
	}

	return msg
}

func buildRunsOverdueMessage(runs []RunLink, locale string) string {
	T := i18n.TranslationFuncByLocal(locale)
	total := len(runs)
	msg := "\n"
	msg += "##### " + T("app.user.digest.overdue_status_updates.heading") + "\n"
	if total == 0 {
		return msg + T("app.user.digest.overdue_status_updates.zero_overdue") + "\n"
	}

	msg += T("app.user.digest.overdue_status_updates.num_overdue", total) + "\n"

	for _, run := range runs {
		msg += fmt.Sprintf("- [%s](%s?from=digest_overduestatus)\n", run.Name, GetRunDetailsRelativeURL(run.PlaybookRunID))
	}

	return msg
}

type messageType string

const (
	creationMessage            messageType = "creation"
	finishMessage              messageType = "finish"
	overdueStatusUpdateMessage messageType = "overdue status update"
	restoreMessage             messageType = "restore"
	retroMessage               messageType = "retrospective"
	statusUpdateMessage        messageType = "status update"
)

// broadcasting to channels
func (s *PlaybookRunServiceImpl) broadcastPlaybookRunMessageToChannels(channelIDs []string, post *model.Post, mType messageType, playbookRun *PlaybookRun, logger logrus.FieldLogger) {
	logger = logger.WithField("message_type", mType)

	for _, broadcastChannelID := range channelIDs {
		post.Id = "" // Reset the ID so we avoid cloning the whole object
		if err := s.broadcastPlaybookRunMessage(broadcastChannelID, post, mType, playbookRun); err != nil {
			logger.WithError(err).Error("failed to broadcast run to channel")

			if _, err = s.poster.PostMessage(playbookRun.ChannelID, fmt.Sprintf("Failed to broadcast run %s to the configured channel.", mType)); err != nil {
				logger.WithError(err).WithField("channel_id", playbookRun.ChannelID).Error("failed to post failure message to the channel")
			}
		}
	}
}

func (s *PlaybookRunServiceImpl) broadcastPlaybookRunMessage(broadcastChannelID string, post *model.Post, mType messageType, playbookRun *PlaybookRun) error {
	post.ChannelId = broadcastChannelID
	if err := IsChannelActiveInTeam(post.ChannelId, playbookRun.TeamID, s.api); err != nil {
		return errors.Wrap(err, "announcement channel is not active")
	}

	if err := s.postMessageToThreadAndSaveRootID(playbookRun.ID, post.ChannelId, post); err != nil {
		return errors.Wrapf(err, "error posting '%s' message, for playbook '%s', to channelID '%s'", mType, playbookRun.ID, post.ChannelId)
	}

	return nil
}

// dm to users who follow

func (s *PlaybookRunServiceImpl) dmPostToRunFollowers(post *model.Post, mType messageType, playbookRunID, authorID string) error {
	followers, err := s.GetFollowers(playbookRunID)
	if err != nil {
		return errors.Wrap(err, "failed to get followers")
	}

	s.dmPostToUsersWithPermission(followers, post, playbookRunID, authorID)
	return nil
}

func (s *PlaybookRunServiceImpl) dmPostToAutoFollows(post *model.Post, playbookID, playbookRunID, authorID string) error {
	autoFollows, err := s.playbookService.GetAutoFollows(playbookID)
	if err != nil {
		return errors.Wrap(err, "failed to get auto follows")
	}

	s.dmPostToUsersWithPermission(autoFollows, post, playbookRunID, authorID)
	return nil
}

func (s *PlaybookRunServiceImpl) dmPostToUsersWithPermission(users []string, post *model.Post, playbookRunID, authorID string) {
	logger := logrus.WithFields(logrus.Fields{"playbook_run_id": playbookRunID})

	for _, user := range users {
		// Do not send update to the author
		if user == authorID {
			continue
		}

		// Check for access permissions
		if err := s.permissions.RunView(user, playbookRunID); err != nil {
			continue
		}

		post.Id = "" // Reset the ID so we avoid cloning the whole object
		post.RootId = ""
		if err := s.poster.DM(user, post); err != nil {
			logger.WithError(err).WithField("user_id", user).Warn("failed to broadcast post to the user")
		}
	}
}

func (s *PlaybookRunServiceImpl) MessageHasBeenPosted(post *model.Post) {
	runIDs, err := s.store.GetPlaybookRunIDsForChannel(post.ChannelId)
	if err != nil {
		if errors.Is(err, ErrNotFound) {
			return
		}
		logrus.WithError(err).WithFields(logrus.Fields{
			"post_id":    post.Id,
			"channel_id": post.ChannelId,
		}).Error("unable retrieve run ID from post")
		return
	}

	for _, runID := range runIDs {
		// Get run
		run, err := s.GetPlaybookRun(runID)
		if err != nil {
			logrus.WithError(err).WithFields(logrus.Fields{
				"run_id": runID,
			}).Error("unable retrieve run from ID")
			return
		}

		for checklistNum, checklist := range run.Checklists {
			for itemNum, item := range checklist.Items {
				for _, ta := range item.TaskActions {
					if ta.Trigger.Type == KeywordsByUsersTriggerType {
						t, err := NewKeywordsByUsersTrigger(ta.Trigger)
						if err != nil {
							logrus.WithError(err).WithFields(logrus.Fields{
								"type":         ta.Trigger.Type,
								"checklistNum": checklistNum,
								"itemNum":      itemNum,
							}).Error("unable to decode trigger")
							return
						}
						if t.IsTriggered(post) {
							s.genericTelemetry.Track(
								telemetryTaskActionsTriggered,
								map[string]any{
									"trigger":        ta.Trigger.Type,
									"playbookrun_id": runID,
								},
							)
							err := s.doActions(ta.Actions, runID, post.UserId, ChecklistItemStateClosed, checklistNum, itemNum)
							if err != nil {
								logrus.WithError(err).WithFields(logrus.Fields{
									"checklistNum": checklistNum,
									"itemNum":      itemNum,
								}).Error("can't process task actions")
								return
							}
						}
					}
				}
			}
		}
	}
}

func (s *PlaybookRunServiceImpl) doActions(taskActions []Action, runID string, userID string, ChecklistItemStateClosed string, checklistNum int, itemNum int) error {
	for _, action := range taskActions {
		if action.Type == MarkItemAsDoneActionType {
			a, err := NewMarkItemAsDoneAction(action)
			if err != nil {
				return errors.Wrapf(err, "unable to decode action")
			}
			if a.Payload.Enabled {
				if err := s.ModifyCheckedState(runID, userID, ChecklistItemStateClosed, checklistNum, itemNum); err != nil {
					return errors.Wrapf(err, "can't mark item as done")
				}
			}
		}
		s.genericTelemetry.Track(
			telemetryTaskActionsActionExecuted,
			map[string]any{
				"action":         action.Type,
				"playbookrun_id": runID,
			},
		)
	}
	return nil
}

// GetPlaybookRunIDsForUser returns run ids where user is a participant or is following
func (s *PlaybookRunServiceImpl) GetPlaybookRunIDsForUser(userID string) ([]string, error) {
	return s.store.GetPlaybookRunIDsForUser(userID)
}

// GetRunMetadataByIDs returns playbook runs metadata by passed run IDs.
func (s *PlaybookRunServiceImpl) GetRunMetadataByIDs(runIDs []string) ([]RunMetadata, error) {
	return s.store.GetRunMetadataByIDs(runIDs)
}

// GetTaskMetadataByIDs gets PlaybookRunIDs and TeamIDs from runs by taskIDs
func (s *PlaybookRunServiceImpl) GetTaskMetadataByIDs(taskIDs []string) ([]TopicMetadata, error) {
	return s.store.GetTaskAsTopicMetadataByIDs(taskIDs)
}

// GetStatusMetadataByIDs gets PlaybookRunIDs and TeamIDs from runs by statusIDs
func (s *PlaybookRunServiceImpl) GetStatusMetadataByIDs(statusIDs []string) ([]TopicMetadata, error) {
	return s.store.GetStatusAsTopicMetadataByIDs(statusIDs)
}<|MERGE_RESOLUTION|>--- conflicted
+++ resolved
@@ -2453,13 +2453,8 @@
 	}
 }
 
-<<<<<<< HEAD
-func (s *PlaybookRunServiceImpl) newPlaybookRunDialog(teamID, requesterID, postID, clientID string, playbooks []Playbook, isMobileApp bool, promptPostID string) (*model.Dialog, error) {
+func (s *PlaybookRunServiceImpl) newPlaybookRunDialog(teamID, requesterID, postID, clientID string, playbooks []Playbook, promptPostID string) (*model.Dialog, error) {
 	user, err := s.api.GetUserByID(requesterID)
-=======
-func (s *PlaybookRunServiceImpl) newPlaybookRunDialog(teamID, requesterID, postID, clientID string, playbooks []Playbook, promptPostID string) (*model.Dialog, error) {
-	user, err := s.pluginAPI.User.Get(requesterID)
->>>>>>> bcd3ac10
 	if err != nil {
 		return nil, errors.Wrapf(err, "failed to fetch owner user")
 	}
