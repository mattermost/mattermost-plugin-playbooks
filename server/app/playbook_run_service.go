package app

import (
	"bytes"
	"encoding/json"
	"fmt"
	"net/http"
	"regexp"
	"strconv"
	"strings"
	"time"

	"github.com/pkg/errors"
	"github.com/sirupsen/logrus"
	stripmd "github.com/writeas/go-strip-markdown"

	"github.com/mattermost/mattermost-plugin-playbooks/server/bot"
	"github.com/mattermost/mattermost-plugin-playbooks/server/config"
	"github.com/mattermost/mattermost-plugin-playbooks/server/httptools"
	"github.com/mattermost/mattermost-plugin-playbooks/server/metrics"
	"github.com/mattermost/mattermost-plugin-playbooks/server/timeutils"
	"github.com/mattermost/mattermost-server/v6/model"
	"github.com/mattermost/mattermost-server/v6/plugin"
	"github.com/mattermost/mattermost-server/v6/shared/i18n"

	pluginapi "github.com/mattermost/mattermost-plugin-api"
)

const checklistItemDescriptionCharLimit = 4000

const (
	// PlaybookRunCreatedWSEvent is for playbook run creation.
	PlaybookRunCreatedWSEvent = "playbook_run_created"
	playbookRunUpdatedWSEvent = "playbook_run_updated"
	noAssigneeName            = "No Assignee"
)

// PlaybookRunServiceImpl holds the information needed by the PlaybookRunService's methods to complete their functions.
type PlaybookRunServiceImpl struct {
	pluginAPI        *pluginapi.Client
	httpClient       *http.Client
	configService    config.Service
	store            PlaybookRunStore
	poster           bot.Poster
	scheduler        JobOnceScheduler
	telemetry        PlaybookRunTelemetry
	genericTelemetry GenericTelemetry
	api              plugin.API
	playbookService  PlaybookService
	actionService    ChannelActionService
	permissions      *PermissionsService
	licenseChecker   LicenseChecker
	metricsService   *metrics.Metrics
}

var allNonSpaceNonWordRegex = regexp.MustCompile(`[^\w\s]`)

// DialogFieldPlaybookIDKey is the key for the playbook ID field used in OpenCreatePlaybookRunDialog.
const DialogFieldPlaybookIDKey = "playbookID"

// DialogFieldNameKey is the key for the playbook run name field used in OpenCreatePlaybookRunDialog.
const DialogFieldNameKey = "playbookRunName"

// DialogFieldDescriptionKey is the key for the description textarea field used in UpdatePlaybookRunDialog
const DialogFieldDescriptionKey = "description"

// DialogFieldMessageKey is the key for the message textarea field used in UpdatePlaybookRunDialog
const DialogFieldMessageKey = "message"

// DialogFieldReminderInSecondsKey is the key for the reminder select field used in UpdatePlaybookRunDialog
const DialogFieldReminderInSecondsKey = "reminder"

// DialogFieldFinishRun is the key for the "Finish run" bool field used in UpdatePlaybookRunDialog
const DialogFieldFinishRun = "finish_run"

// DialogFieldPlaybookRunKey is the key for the playbook run chosen in AddToTimelineDialog
const DialogFieldPlaybookRunKey = "playbook_run"

// DialogFieldSummary is the key for the summary in AddToTimelineDialog
const DialogFieldSummary = "summary"

// DialogFieldItemName is the key for the playbook run name in AddChecklistItemDialog
const DialogFieldItemNameKey = "name"

// DialogFieldDescriptionKey is the key for the description in AddChecklistItemDialog
const DialogFieldItemDescriptionKey = "description"

// DialogFieldCommandKey is the key for the command in AddChecklistItemDialog
const DialogFieldItemCommandKey = "command"

// NewPlaybookRunService creates a new PlaybookRunServiceImpl.
func NewPlaybookRunService(
	pluginAPI *pluginapi.Client,
	store PlaybookRunStore,
	poster bot.Poster,
	configService config.Service,
	scheduler JobOnceScheduler,
	telemetry PlaybookRunTelemetry,
	genericTelemetry GenericTelemetry,
	api plugin.API,
	playbookService PlaybookService,
	channelActionService ChannelActionService,
	licenseChecker LicenseChecker,
	metricsService *metrics.Metrics,
) *PlaybookRunServiceImpl {
	service := &PlaybookRunServiceImpl{
		pluginAPI:        pluginAPI,
		store:            store,
		poster:           poster,
		configService:    configService,
		scheduler:        scheduler,
		telemetry:        telemetry,
		genericTelemetry: genericTelemetry,
		httpClient:       httptools.MakeClient(pluginAPI),
		api:              api,
		playbookService:  playbookService,
		actionService:    channelActionService,
		licenseChecker:   licenseChecker,
		metricsService:   metricsService,
	}

	service.permissions = NewPermissionsService(service.playbookService, service, service.pluginAPI, service.configService, service.licenseChecker)

	return service
}

// GetPlaybookRuns returns filtered playbook runs and the total count before paging.
func (s *PlaybookRunServiceImpl) GetPlaybookRuns(requesterInfo RequesterInfo, options PlaybookRunFilterOptions) (*GetPlaybookRunsResults, error) {
	return s.store.GetPlaybookRuns(requesterInfo, options)
}

func (s *PlaybookRunServiceImpl) buildPlaybookRunCreationMessageTemplate(playbookTitle, playbookID string, playbookRun *PlaybookRun, reporter *model.User) (string, error) {
	return fmt.Sprintf(
		"##### [%s](%s%s)\n@%s ran the [%s](%s) playbook.",
		playbookRun.Name,
		GetRunDetailsRelativeURL(playbookRun.ID),
		"%s", // for the telemetry data injection
		reporter.Username,
		playbookTitle,
		GetPlaybookDetailsRelativeURL(playbookID),
	), nil
}

// PlaybookRunWebhookPayload is the body of the payload sent via playbook run webhooks.
type PlaybookRunWebhookPayload struct {
	PlaybookRun

	// ChannelURL is the absolute URL of the playbook run channel.
	ChannelURL string `json:"channel_url"`

	// DetailsURL is the absolute URL of the playbook run overview page.
	DetailsURL string `json:"details_url"`

	// Event is metadata concerning the event that triggered this webhook.
	Event PlaybookRunWebhookEvent `json:"event"`
}

type PlaybookRunWebhookEvent struct {
	// Type is the type of event emitted.
	Type timelineEventType `json:"type"`

	// At is the time when the event occurred.
	At int64 `json:"at"`

	// UserId is the user who triggered the event.
	UserID string `json:"user_id"`

	// Payload is optional, event-specific metadata.
	Payload interface{} `json:"payload"`
}

// sendWebhooksOnCreation sends a POST request to the creation webhook URL.
// It blocks until a response is received.
func (s *PlaybookRunServiceImpl) sendWebhooksOnCreation(playbookRun PlaybookRun) {
	siteURL := s.pluginAPI.Configuration.GetConfig().ServiceSettings.SiteURL
	if siteURL == nil {
		logrus.Error("cannot send webhook on creation, please set siteURL")
		return
	}

	team, err := s.pluginAPI.Team.Get(playbookRun.TeamID)
	if err != nil {
		logrus.WithError(err).Error("cannot send webhook on creation, not able to get playbookRun.TeamID")
		return
	}

	channel, err := s.pluginAPI.Channel.Get(playbookRun.ChannelID)
	if err != nil {
		logrus.WithError(err).Error("cannot send webhook on creation, not able to get playbookRun.ChannelID")
		return
	}

	channelURL := getChannelURL(*siteURL, team.Name, channel.Name)

	detailsURL := getRunDetailsURL(*siteURL, playbookRun.ID)

	event := PlaybookRunWebhookEvent{
		Type:   PlaybookRunCreated,
		At:     playbookRun.CreateAt,
		UserID: playbookRun.ReporterUserID,
	}

	payload := PlaybookRunWebhookPayload{
		PlaybookRun: playbookRun,
		ChannelURL:  channelURL,
		DetailsURL:  detailsURL,
		Event:       event,
	}

	body, err := json.Marshal(payload)
	if err != nil {
		logrus.WithError(err).Error("cannot send webhook on creation, unable to marshal payload")
		return
	}

	triggerWebhooks(s, playbookRun.WebhookOnCreationURLs, body)
}

// CreatePlaybookRun creates a new playbook run. userID is the user who initiated the CreatePlaybookRun.
func (s *PlaybookRunServiceImpl) CreatePlaybookRun(playbookRun *PlaybookRun, pb *Playbook, userID string, public bool) (*PlaybookRun, error) {
<<<<<<< HEAD
	if pb != nil && pb.ChannelMode == PlaybookRunLinkExistingChannel && playbookRun.ChannelID == "" {
		return nil, errors.New("channel id not specified to link the run")
	}

=======
>>>>>>> fde5b15a
	if playbookRun.DefaultOwnerID != "" {
		// Check if the user is a member of the team to which the playbook run belongs.
		if !IsMemberOfTeam(playbookRun.DefaultOwnerID, playbookRun.TeamID, s.pluginAPI) {
			logrus.WithFields(logrus.Fields{
				"user_id": playbookRun.DefaultOwnerID,
				"team_id": playbookRun.TeamID,
			}).Warn("default owner specified, but it is not a member of the playbook run's team")
		} else {
			playbookRun.OwnerUserID = playbookRun.DefaultOwnerID
		}
	}

	playbookRun.ReporterUserID = userID
	playbookRun.ID = model.NewId()

	logger := logrus.WithField("playbook_run_id", playbookRun.ID)

	var err error
	var channel *model.Channel

	if playbookRun.ChannelID == "" {
		header := "This channel was created as part of a playbook run. To view more information, select the shield icon then select *Tasks* or *Overview*."
		if pb != nil {
			overviewURL := GetRunDetailsRelativeURL(playbookRun.ID)
			playbookURL := GetPlaybookDetailsRelativeURL(pb.ID)
			header = fmt.Sprintf("This channel was created as part of the [%s](%s) playbook. Visit [the overview page](%s) for more information.",
				pb.Title, playbookURL, overviewURL)
		}

		channel, err = s.createPlaybookRunChannel(playbookRun, header, public)
		if err != nil {
			return nil, err
		}

		playbookRun.ChannelID = channel.Id
	} else {
		channel, err = s.pluginAPI.Channel.Get(playbookRun.ChannelID)
		if err != nil {
			return nil, err
		}

	}

	if pb != nil && pb.ChannelMode == PlaybookRunCreateNewChannel && playbookRun.Name == "" {
		playbookRun.Name = pb.ChannelNameTemplate
	}

	if pb != nil && pb.MessageOnJoinEnabled && pb.MessageOnJoin != "" {
		welcomeAction := GenericChannelAction{
			GenericChannelActionWithoutPayload: GenericChannelActionWithoutPayload{
				ChannelID:   playbookRun.ChannelID,
				Enabled:     true,
				ActionType:  ActionTypeWelcomeMessage,
				TriggerType: TriggerTypeNewMemberJoins,
			},
			Payload: WelcomeMessagePayload{
				Message: pb.MessageOnJoin,
			},
		}

		if _, err := s.actionService.Create(welcomeAction); err != nil {
			logger.WithError(err).WithField("channel_id", playbookRun.ChannelID).Error("unable to create welcome action for new run in channel")
		}
	}

	if pb != nil && pb.CategorizeChannelEnabled && pb.CategoryName != "" {
		categorizeChannelAction := GenericChannelAction{
			GenericChannelActionWithoutPayload: GenericChannelActionWithoutPayload{
				ChannelID:   playbookRun.ChannelID,
				Enabled:     true,
				ActionType:  ActionTypeCategorizeChannel,
				TriggerType: TriggerTypeNewMemberJoins,
			},
			Payload: CategorizeChannelPayload{
				CategoryName: pb.CategoryName,
			},
		}

		if _, err := s.actionService.Create(categorizeChannelAction); err != nil {
			logger.WithError(err).WithField("channel_id", playbookRun.ChannelID).Error("unable to create welcome action for new run in channel")
		}
	}

	now := model.GetMillis()
	playbookRun.CreateAt = now
	playbookRun.LastStatusUpdateAt = now
	playbookRun.CurrentStatus = StatusInProgress

	// Start with a blank playbook with one empty checklist if one isn't provided
	if playbookRun.PlaybookID == "" {
		playbookRun.Checklists = []Checklist{
			{
				Title: "Checklist",
				Items: []ChecklistItem{},
			},
		}
	}

	playbookRun, err = s.store.CreatePlaybookRun(playbookRun)
	if err != nil {
		return nil, errors.Wrap(err, "failed to create playbook run")
	}

	s.telemetry.CreatePlaybookRun(playbookRun, userID, public)
	s.metricsService.IncrementRunsCreatedCount(1)

	err = s.addPlaybookRunInitialMemberships(playbookRun, channel)
	if err != nil {
		return nil, errors.Wrap(err, "failed to setup core memberships at run/channel")
	}

	invitedUserIDs := playbookRun.InvitedUserIDs

	for _, groupID := range playbookRun.InvitedGroupIDs {
		groupLogger := logger.WithField("group_id", groupID)

		var group *model.Group
		group, err = s.pluginAPI.Group.Get(groupID)
		if err != nil {
			groupLogger.WithError(err).Error("failed to query group")
			continue
		}

		if !group.AllowReference {
			groupLogger.Warn("group that does not allow references")
			continue
		}

		perPage := 1000
		for page := 0; ; page++ {
			var users []*model.User
			users, err = s.pluginAPI.Group.GetMemberUsers(groupID, page, perPage)
			if err != nil {
				groupLogger.WithError(err).Error("failed to query group")
				break
			}
			for _, user := range users {
				invitedUserIDs = append(invitedUserIDs, user.Id)
			}

			if len(users) < perPage {
				break
			}
		}
	}

	err = s.AddParticipants(playbookRun.ID, invitedUserIDs, s.configService.GetConfiguration().BotUserID, false)
	if err != nil {
		logrus.WithError(err).WithFields(map[string]any{
			"playbookRunId":  playbookRun.ID,
			"invitedUserIDs": invitedUserIDs,
		}).Warning("failed to add invited users on playbook run creation")
	}

	if len(invitedUserIDs) > 0 {
		s.genericTelemetry.Track(
			telemetryRunParticipate,
			map[string]any{
				"count":          len(invitedUserIDs),
				"trigger":        "invite_on_create",
				"playbookrun_id": playbookRun.ID,
			},
		)
	}

	var reporter *model.User
	reporter, err = s.pluginAPI.User.Get(playbookRun.ReporterUserID)
	if err != nil {
		return nil, errors.Wrapf(err, "failed to resolve user %s", playbookRun.ReporterUserID)
	}

	// Do we send a DM to the new owner?
	if playbookRun.OwnerUserID != playbookRun.ReporterUserID {
		startMessage := fmt.Sprintf("You have been assigned ownership of the run: [%s](%s), reported by @%s.",
			playbookRun.Name, GetRunDetailsRelativeURL(playbookRun.ID), reporter.Username)

		if err = s.poster.DM(playbookRun.OwnerUserID, &model.Post{Message: startMessage}); err != nil {
			return nil, errors.Wrapf(err, "failed to send DM on CreatePlaybookRun")
		}
	}

	if pb != nil {
		var messageTemplate string
		messageTemplate, err = s.buildPlaybookRunCreationMessageTemplate(pb.Title, pb.ID, playbookRun, reporter)
		if err != nil {
			return nil, errors.Wrapf(err, "failed to build the playbook run creation message")
		}

		if playbookRun.StatusUpdateBroadcastChannelsEnabled {
			s.broadcastPlaybookRunMessageToChannels(playbookRun.BroadcastChannelIDs, &model.Post{Message: fmt.Sprintf(messageTemplate, "")}, creationMessage, playbookRun, logger)
			s.telemetry.RunAction(playbookRun, userID, TriggerTypeStatusUpdatePosted, ActionTypeBroadcastChannels, len(playbookRun.BroadcastChannelIDs))
		}

		// dm to users who are auto-following the playbook
		telemetryString := fmt.Sprintf("?telem_action=follower_clicked_run_started_dm&telem_run_id=%s", playbookRun.ID)
		err := s.dmPostToAutoFollows(&model.Post{Message: fmt.Sprintf(messageTemplate, telemetryString)}, pb.ID, playbookRun.ID, userID)
		if err != nil {
			logger.WithError(err).Error("failed to dm post to auto follows")
		}
	}

	event := &TimelineEvent{
		PlaybookRunID: playbookRun.ID,
		CreateAt:      playbookRun.CreateAt,
		EventAt:       playbookRun.CreateAt,
		EventType:     PlaybookRunCreated,
		SubjectUserID: playbookRun.ReporterUserID,
	}

	if _, err = s.store.CreateTimelineEvent(event); err != nil {
		return playbookRun, errors.Wrap(err, "failed to create timeline event")
	}
	playbookRun.TimelineEvents = append(playbookRun.TimelineEvents, *event)

	//auto-follow playbook run
	if pb != nil {
		autoFollows, err := s.playbookService.GetAutoFollows(pb.ID)
		if err != nil {
			return playbookRun, errors.Wrapf(err, "failed to get autoFollows of the playbook `%s`", pb.ID)
		}
		for _, autoFollow := range autoFollows {
			if err := s.Follow(playbookRun.ID, autoFollow); err != nil {
				logger.WithError(err).WithFields(logrus.Fields{
					"playbook_run_id": playbookRun.ID,
					"auto_follow":     autoFollow,
				}).Warn("failed to follow the playbook run")
			}
		}
	}

	if len(playbookRun.WebhookOnCreationURLs) != 0 {
		s.sendWebhooksOnCreation(*playbookRun)
	}

	if playbookRun.PostID == "" {
		return playbookRun, nil
	}

	// Post the content and link of the original post
	post, err := s.pluginAPI.Post.GetPost(playbookRun.PostID)
	if err != nil {
		return nil, errors.Wrapf(err, "failed to get original post")
	}

	postURL := fmt.Sprintf("/_redirect/pl/%s", playbookRun.PostID)
	postMessage := fmt.Sprintf("[Original Post](%s)\n > %s", postURL, post.Message)

	_, err = s.poster.PostMessage(channel.Id, postMessage)
	if err != nil {
		return nil, errors.Wrapf(err, "failed to post to channel")
	}

	return playbookRun, nil
}

func (s *PlaybookRunServiceImpl) failedInvitedUserActions(usersFailedToInvite []string, channel *model.Channel) {
	if len(usersFailedToInvite) == 0 {
		return
	}

	usernames := make([]string, 0, len(usersFailedToInvite))
	numDeletedUsers := 0
	for _, userID := range usersFailedToInvite {
		user, userErr := s.pluginAPI.User.Get(userID)
		if userErr != nil {
			// User does not exist anymore
			numDeletedUsers++
			continue
		}

		usernames = append(usernames, "@"+user.Username)
	}

	deletedUsersMsg := ""
	if numDeletedUsers > 0 {
		deletedUsersMsg = fmt.Sprintf(" %d users from the original list have been deleted since the creation of the playbook.", numDeletedUsers)
	}

	if _, err := s.poster.PostMessage(channel.Id, "Failed to invite the following users: %s. %s", strings.Join(usernames, ", "), deletedUsersMsg); err != nil {
		logrus.WithError(err).Error("failedInvitedUserActions: failed to post to channel")
	}
}

// OpenCreatePlaybookRunDialog opens a interactive dialog to start a new playbook run.
func (s *PlaybookRunServiceImpl) OpenCreatePlaybookRunDialog(teamID, requesterID, triggerID, postID, clientID string, playbooks []Playbook, isMobileApp bool, promptPostID string) error {

	filteredPlaybooks := make([]Playbook, 0, len(playbooks))
	for _, playbook := range playbooks {
		if err := s.permissions.RunCreate(requesterID, playbook); err == nil {
			filteredPlaybooks = append(filteredPlaybooks, playbook)
		}
	}

	dialog, err := s.newPlaybookRunDialog(teamID, requesterID, postID, clientID, filteredPlaybooks, isMobileApp, promptPostID)
	if err != nil {
		return errors.Wrapf(err, "failed to create new playbook run dialog")
	}

	dialogRequest := model.OpenDialogRequest{
		URL: fmt.Sprintf("/plugins/%s/api/v0/runs/dialog",
			s.configService.GetManifest().Id),
		Dialog:    *dialog,
		TriggerId: triggerID,
	}

	if err := s.pluginAPI.Frontend.OpenInteractiveDialog(dialogRequest); err != nil {
		return errors.Wrapf(err, "failed to open new playbook run dialog")
	}

	return nil
}

func (s *PlaybookRunServiceImpl) OpenUpdateStatusDialog(playbookRunID, triggerID string) error {
	currentPlaybookRun, err := s.store.GetPlaybookRun(playbookRunID)
	if err != nil {
		return errors.Wrap(err, "failed to retrieve playbook run")
	}

	message := ""
	newestPostID := findNewestNonDeletedPostID(currentPlaybookRun.StatusPosts)
	if newestPostID != "" {
		var post *model.Post
		post, err = s.pluginAPI.Post.GetPost(newestPostID)
		if err != nil {
			return errors.Wrap(err, "failed to find newest post")
		}
		message = post.Message
	} else {
		message = currentPlaybookRun.ReminderMessageTemplate
	}

	dialog, err := s.newUpdatePlaybookRunDialog(currentPlaybookRun.Summary, message, len(currentPlaybookRun.BroadcastChannelIDs), currentPlaybookRun.PreviousReminder)
	if err != nil {
		return errors.Wrap(err, "failed to create update status dialog")
	}

	dialogRequest := model.OpenDialogRequest{
		URL: fmt.Sprintf("/plugins/%s/api/v0/runs/%s/update-status-dialog",
			s.configService.GetManifest().Id,
			playbookRunID),
		Dialog:    *dialog,
		TriggerId: triggerID,
	}

	if err := s.pluginAPI.Frontend.OpenInteractiveDialog(dialogRequest); err != nil {
		return errors.Wrap(err, "failed to open update status dialog")
	}

	return nil
}

func (s *PlaybookRunServiceImpl) OpenAddToTimelineDialog(requesterInfo RequesterInfo, postID, teamID, triggerID string) error {
	options := PlaybookRunFilterOptions{
		TeamID:        teamID,
		ParticipantID: requesterInfo.UserID,
		Sort:          SortByCreateAt,
		Direction:     DirectionDesc,
		Page:          0,
		PerPage:       PerPageDefault,
	}

	result, err := s.GetPlaybookRuns(requesterInfo, options)
	if err != nil {
		return errors.Wrap(err, "Error retrieving the playbook runs: %v")
	}

	dialog, err := s.newAddToTimelineDialog(result.Items, postID, requesterInfo.UserID)
	if err != nil {
		return errors.Wrap(err, "failed to create add to timeline dialog")
	}

	dialogRequest := model.OpenDialogRequest{
		URL: fmt.Sprintf("/plugins/%s/api/v0/runs/add-to-timeline-dialog",
			s.configService.GetManifest().Id),
		Dialog:    *dialog,
		TriggerId: triggerID,
	}

	if err := s.pluginAPI.Frontend.OpenInteractiveDialog(dialogRequest); err != nil {
		return errors.Wrap(err, "failed to open update status dialog")
	}

	return nil
}

func (s *PlaybookRunServiceImpl) OpenAddChecklistItemDialog(triggerID, playbookRunID string, checklist int) error {
	dialog := &model.Dialog{
		Title: "Add new task",
		Elements: []model.DialogElement{
			{
				DisplayName: "Name",
				Name:        DialogFieldItemNameKey,
				Type:        "text",
				Default:     "",
			},
			{
				DisplayName: "Description",
				Name:        DialogFieldItemDescriptionKey,
				Type:        "textarea",
				Default:     "",
				Optional:    true,
				MaxLength:   checklistItemDescriptionCharLimit,
			},
		},
		SubmitLabel:    "Add task",
		NotifyOnCancel: false,
	}

	dialogRequest := model.OpenDialogRequest{
		URL: fmt.Sprintf("/plugins/%s/api/v0/runs/%s/checklists/%v/add-dialog",
			s.configService.GetManifest().Id, playbookRunID, checklist),
		Dialog:    *dialog,
		TriggerId: triggerID,
	}

	if err := s.pluginAPI.Frontend.OpenInteractiveDialog(dialogRequest); err != nil {
		return errors.Wrap(err, "failed to open update status dialog")
	}

	return nil
}

func (s *PlaybookRunServiceImpl) AddPostToTimeline(playbookRunID, userID, postID, summary string) error {
	post, err := s.pluginAPI.Post.GetPost(postID)
	if err != nil {
		return errors.Wrap(err, "failed to find post")
	}

	event := &TimelineEvent{
		PlaybookRunID: playbookRunID,
		CreateAt:      model.GetMillis(),
		DeleteAt:      0,
		EventAt:       post.CreateAt,
		EventType:     EventFromPost,
		Summary:       summary,
		Details:       "",
		PostID:        postID,
		SubjectUserID: post.UserId,
		CreatorUserID: userID,
	}

	if _, err = s.store.CreateTimelineEvent(event); err != nil {
		return errors.Wrap(err, "failed to create timeline event")
	}

	playbookRunModified, err := s.store.GetPlaybookRun(playbookRunID)
	if err != nil {
		return errors.Wrap(err, "failed to retrieve playbook run")
	}

	s.telemetry.AddPostToTimeline(playbookRunModified, userID)
	s.sendPlaybookRunUpdatedWS(playbookRunID)

	return nil
}

// RemoveTimelineEvent removes the timeline event (sets the DeleteAt to the current time).
func (s *PlaybookRunServiceImpl) RemoveTimelineEvent(playbookRunID, userID, eventID string) error {
	event, err := s.store.GetTimelineEvent(playbookRunID, eventID)
	if err != nil {
		return err
	}

	event.DeleteAt = model.GetMillis()
	if err = s.store.UpdateTimelineEvent(event); err != nil {
		return err
	}

	playbookRunModified, err := s.store.GetPlaybookRun(playbookRunID)
	if err != nil {
		return errors.Wrap(err, "failed to retrieve playbook run")
	}

	s.telemetry.RemoveTimelineEvent(playbookRunModified, userID)
	s.sendPlaybookRunUpdatedWS(playbookRunID)

	return nil
}

func (s *PlaybookRunServiceImpl) buildStatusUpdatePost(statusUpdate, playbookRunID, authorID string) (*model.Post, error) {
	playbookRun, err := s.store.GetPlaybookRun(playbookRunID)
	if err != nil {
		return nil, errors.Wrapf(err, "failed to retrieve playbook run for id '%s'", playbookRunID)
	}

	authorUser, err := s.pluginAPI.User.Get(authorID)
	if err != nil {
		return nil, errors.Wrapf(err, "error when trying to get the author user with ID '%s'", authorID)
	}

	numTasks := 0
	numTasksChecked := 0
	for _, checklist := range playbookRun.Checklists {
		numTasks += len(checklist.Items)
		for _, task := range checklist.Items {
			if task.State == ChecklistItemStateClosed {
				numTasksChecked++
			}
		}
	}

	return &model.Post{
		Message: statusUpdate,
		Type:    "custom_run_update",
		Props: map[string]interface{}{
			"numTasksChecked": numTasksChecked,
			"numTasks":        numTasks,
			"participantIds":  playbookRun.ParticipantIDs,
			"authorUsername":  authorUser.Username,
			"playbookRunId":   playbookRun.ID,
			"runName":         playbookRun.Name,
		},
	}, nil
}

// sendWebhooksOnUpdateStatus sends a POST request to the status update webhook URL.
// It blocks until a response is received.
func (s *PlaybookRunServiceImpl) sendWebhooksOnUpdateStatus(playbookRunID string, event *PlaybookRunWebhookEvent) {
	logger := logrus.WithField("playbook_run_id", playbookRunID)

	playbookRun, err := s.store.GetPlaybookRun(playbookRunID)
	if err != nil {
		logger.WithError(err).Error("cannot send webhook on update, not able to get playbookRun")
		return
	}

	siteURL := s.pluginAPI.Configuration.GetConfig().ServiceSettings.SiteURL
	if siteURL == nil {
		logger.Error("cannot send webhook on update, please set siteURL")
		return
	}

	team, err := s.pluginAPI.Team.Get(playbookRun.TeamID)
	if err != nil {
		logger.WithField("team_id", playbookRun.TeamID).Error("cannot send webhook on update, not able to get playbookRun.TeamID")
		return
	}

	channel, err := s.pluginAPI.Channel.Get(playbookRun.ChannelID)
	if err != nil {
		logger.WithField("channel_id", playbookRun.ChannelID).Error("cannot send webhook on update, not able to get playbookRun.ChannelID")
		return
	}

	channelURL := getChannelURL(*siteURL, team.Name, channel.Name)

	detailsURL := getRunDetailsURL(*siteURL, playbookRun.ID)

	payload := PlaybookRunWebhookPayload{
		PlaybookRun: *playbookRun,
		ChannelURL:  channelURL,
		DetailsURL:  detailsURL,
		Event:       *event,
	}

	body, err := json.Marshal(payload)
	if err != nil {
		logger.WithError(err).Error("cannot send webhook on update, unable to marshal payload")
		return
	}

	triggerWebhooks(s, playbookRun.WebhookOnStatusUpdateURLs, body)
}

// UpdateStatus updates a playbook run's status.
func (s *PlaybookRunServiceImpl) UpdateStatus(playbookRunID, userID string, options StatusUpdateOptions) error {
	logger := logrus.WithField("playbook_run_id", playbookRunID)

	playbookRunToModify, err := s.store.GetPlaybookRun(playbookRunID)
	if err != nil {
		return errors.Wrap(err, "failed to retrieve playbook run")
	}

	originalPost, err := s.buildStatusUpdatePost(options.Message, playbookRunID, userID)
	if err != nil {
		return err
	}
	originalPost.ChannelId = playbookRunToModify.ChannelID

	channelPost := originalPost.Clone()
	if err = s.poster.Post(channelPost); err != nil {
		return errors.Wrap(err, "failed to post update status message")
	}

	// Add the status manually for the broadcasts
	playbookRunToModify.StatusPosts = append(playbookRunToModify.StatusPosts,
		StatusPost{
			ID:       channelPost.Id,
			CreateAt: channelPost.CreateAt,
			DeleteAt: channelPost.DeleteAt,
		})

	if err = s.store.UpdateStatus(&SQLStatusPost{
		PlaybookRunID: playbookRunID,
		PostID:        channelPost.Id,
	}); err != nil {
		return errors.Wrap(err, "failed to write status post to store. there is now inconsistent state")
	}

	if playbookRunToModify.StatusUpdateBroadcastChannelsEnabled {
		s.broadcastPlaybookRunMessageToChannels(playbookRunToModify.BroadcastChannelIDs, originalPost.Clone(), statusUpdateMessage, playbookRunToModify, logger)
		s.telemetry.RunAction(playbookRunToModify, userID, TriggerTypeStatusUpdatePosted, ActionTypeBroadcastChannels, len(playbookRunToModify.BroadcastChannelIDs))
	}

	err = s.dmPostToRunFollowers(originalPost.Clone(), statusUpdateMessage, playbookRunID, userID)
	if err != nil {
		logger.WithError(err).Error("failed to dm post to run followers")
	}

	// Remove pending reminder (if any), even if current reminder was set to "none" (0 minutes)
	if err = s.SetNewReminder(playbookRunID, options.Reminder); err != nil {
		return errors.Wrapf(err, "failed to set new reminder")
	}

	event := &TimelineEvent{
		PlaybookRunID: playbookRunID,
		CreateAt:      channelPost.CreateAt,
		EventAt:       channelPost.CreateAt,
		EventType:     StatusUpdated,
		PostID:        channelPost.Id,
		SubjectUserID: userID,
	}

	if _, err = s.store.CreateTimelineEvent(event); err != nil {
		return errors.Wrap(err, "failed to create timeline event")
	}

	s.telemetry.UpdateStatus(playbookRunToModify, userID)
	s.sendPlaybookRunUpdatedWS(playbookRunID)

	if playbookRunToModify.StatusUpdateBroadcastWebhooksEnabled {

		webhookEvent := PlaybookRunWebhookEvent{
			Type:    StatusUpdated,
			At:      channelPost.CreateAt,
			UserID:  userID,
			Payload: options,
		}

		s.sendWebhooksOnUpdateStatus(playbookRunID, &webhookEvent)
		s.telemetry.RunAction(playbookRunToModify, userID, TriggerTypeStatusUpdatePosted, ActionTypeBroadcastWebhooks, len(playbookRunToModify.WebhookOnStatusUpdateURLs))
	}

	return nil
}

func (s *PlaybookRunServiceImpl) OpenFinishPlaybookRunDialog(playbookRunID, triggerID string) error {
	currentPlaybookRun, err := s.store.GetPlaybookRun(playbookRunID)
	if err != nil {
		return errors.Wrap(err, "failed to retrieve playbook run")
	}

	numOutstanding := 0
	for _, c := range currentPlaybookRun.Checklists {
		for _, item := range c.Items {
			if item.State == ChecklistItemStateOpen || item.State == ChecklistItemStateInProgress {
				numOutstanding++
			}
		}
	}

	dialogRequest := model.OpenDialogRequest{
		URL: fmt.Sprintf("/plugins/%s/api/v0/runs/%s/finish-dialog",
			s.configService.GetManifest().Id,
			playbookRunID),
		Dialog:    *s.newFinishPlaybookRunDialog(currentPlaybookRun, numOutstanding),
		TriggerId: triggerID,
	}

	if err := s.pluginAPI.Frontend.OpenInteractiveDialog(dialogRequest); err != nil {
		return errors.Wrap(err, "failed to open finish run dialog")
	}

	return nil
}

func (s *PlaybookRunServiceImpl) buildRunFinishedMessage(playbookRun *PlaybookRun, userName string) string {
	telemetryString := fmt.Sprintf("?telem_action=follower_clicked_run_finished_dm&telem_run_id=%s", playbookRun.ID)
	announcementMsg := fmt.Sprintf(
		"### Run finished: [%s](%s%s)\n",
		playbookRun.Name,
		GetRunDetailsRelativeURL(playbookRun.ID),
		telemetryString,
	)
	announcementMsg += fmt.Sprintf(
		"@%s just marked [%s](%s%s) as finished. Visit the link above for more information.",
		userName,
		playbookRun.Name,
		GetRunDetailsRelativeURL(playbookRun.ID),
		telemetryString,
	)

	return announcementMsg
}

func (s *PlaybookRunServiceImpl) buildStatusUpdateMessage(playbookRun *PlaybookRun, userName string, status string) string {
	telemetryString := fmt.Sprintf("?telem_run_id=%s", playbookRun.ID)
	announcementMsg := fmt.Sprintf(
		"### Run status update %s : [%s](%s%s)\n",
		status,
		playbookRun.Name,
		GetRunDetailsRelativeURL(playbookRun.ID),
		telemetryString,
	)
	announcementMsg += fmt.Sprintf(
		"@%s %s status update for [%s](%s%s). Visit the link above for more information.",
		userName,
		status,
		playbookRun.Name,
		GetRunDetailsRelativeURL(playbookRun.ID),
		telemetryString,
	)

	return announcementMsg
}

// FinishPlaybookRun changes a run's state to Finished. If run is already in Finished state, the call is a noop.
func (s *PlaybookRunServiceImpl) FinishPlaybookRun(playbookRunID, userID string) error {
	logger := logrus.WithField("playbook_run_id", playbookRunID)

	playbookRunToModify, err := s.store.GetPlaybookRun(playbookRunID)
	if err != nil {
		return errors.Wrap(err, "failed to retrieve playbook run")
	}

	if playbookRunToModify.CurrentStatus == StatusFinished {
		return nil
	}

	endAt := model.GetMillis()
	if err = s.store.FinishPlaybookRun(playbookRunID, endAt); err != nil {
		return err
	}

	user, err := s.pluginAPI.User.Get(userID)
	if err != nil {
		return errors.Wrapf(err, "failed to to resolve user %s", userID)
	}

	message := fmt.Sprintf("@%s marked this run as finished.", user.Username)
	postID := ""
	post, err := s.poster.PostMessage(playbookRunToModify.ChannelID, message)
	if err != nil {
		logger.WithError(err).WithField("channel_id", playbookRunToModify.ChannelID).Error("failed to post the status update to channel")
	} else {
		postID = post.Id
	}

	if playbookRunToModify.StatusUpdateBroadcastChannelsEnabled {
		s.broadcastPlaybookRunMessageToChannels(playbookRunToModify.BroadcastChannelIDs, &model.Post{Message: message}, finishMessage, playbookRunToModify, logger)
		s.telemetry.RunAction(playbookRunToModify, userID, TriggerTypeStatusUpdatePosted, ActionTypeBroadcastChannels, len(playbookRunToModify.BroadcastChannelIDs))
	}

	runFinishedMessage := s.buildRunFinishedMessage(playbookRunToModify, user.Username)
	err = s.dmPostToRunFollowers(&model.Post{Message: runFinishedMessage}, finishMessage, playbookRunToModify.ID, userID)
	if err != nil {
		logger.WithError(err).Error("failed to dm post to run followers")
	}

	// Remove pending reminder (if any), even if current reminder was set to "none" (0 minutes)
	s.RemoveReminder(playbookRunID)

	err = s.resetReminderTimer(playbookRunID)
	if err != nil {
		logger.WithError(err).Error("failed to reset the reminder timer when updating status to Archived")
	}

	// We are resolving the playbook run. Send the reminder to fill out the retrospective
	// Also start the recurring reminder if enabled.
	if s.licenseChecker.RetrospectiveAllowed() {
		if playbookRunToModify.RetrospectiveEnabled && playbookRunToModify.RetrospectivePublishedAt == 0 {
			if err = s.postRetrospectiveReminder(playbookRunToModify, true); err != nil {
				return errors.Wrap(err, "couldn't post retrospective reminder")
			}
			s.scheduler.Cancel(RetrospectivePrefix + playbookRunID)
			if playbookRunToModify.RetrospectiveReminderIntervalSeconds != 0 {
				if err = s.SetReminder(RetrospectivePrefix+playbookRunID, time.Duration(playbookRunToModify.RetrospectiveReminderIntervalSeconds)*time.Second); err != nil {
					return errors.Wrap(err, "failed to set the retrospective reminder for playbook run")
				}
			}
		}
	}

	event := &TimelineEvent{
		PlaybookRunID: playbookRunID,
		CreateAt:      endAt,
		EventAt:       endAt,
		EventType:     RunFinished,
		PostID:        postID,
		SubjectUserID: userID,
	}

	if _, err = s.store.CreateTimelineEvent(event); err != nil {
		return errors.Wrap(err, "failed to create timeline event")
	}

	s.telemetry.FinishPlaybookRun(playbookRunToModify, userID)
	s.metricsService.IncrementRunsFinishedCount(1)
	s.sendPlaybookRunUpdatedWS(playbookRunID)

	if playbookRunToModify.StatusUpdateBroadcastWebhooksEnabled {

		webhookEvent := PlaybookRunWebhookEvent{
			Type:   RunFinished,
			At:     endAt,
			UserID: userID,
		}

		s.sendWebhooksOnUpdateStatus(playbookRunID, &webhookEvent)
		s.telemetry.RunAction(playbookRunToModify, userID, TriggerTypeStatusUpdatePosted, ActionTypeBroadcastWebhooks, len(playbookRunToModify.WebhookOnStatusUpdateURLs))
	}

	return nil
}

func (s *PlaybookRunServiceImpl) ToggleStatusUpdates(playbookRunID, userID string, enable bool) error {

	playbookRunToModify, err := s.store.GetPlaybookRun(playbookRunID)
	logger := logrus.WithField("playbook_run_id", playbookRunID)
	if err != nil {
		return errors.Wrap(err, "failed to retrieve playbook run")
	}

	updateAt := model.GetMillis()
	playbookRunToModify.StatusUpdateEnabled = enable

	if playbookRunToModify, err = s.store.UpdatePlaybookRun(playbookRunToModify); err != nil {
		return err
	}

	user, err := s.pluginAPI.User.Get(userID)
	T := i18n.GetUserTranslations(user.Locale)
	if err != nil {
		return errors.Wrapf(err, "failed to to resolve user %s", userID)
	}

	statusUpdate := "enabled"
	eventType := StatusUpdatesEnabled
	if !enable {
		statusUpdate = "disabled"
		eventType = StatusUpdatesDisabled
	}

	data := map[string]interface{}{
		"Username": user.Username,
	}

	message := T("app.user.run.status_disable", data)
	if enable {
		message = T("app.user.run.status_enable", data)
	}

	postID := ""
	post, err := s.poster.PostMessage(playbookRunToModify.ChannelID, message)
	if err != nil {
		logger.WithError(err).WithField("channel_id", playbookRunToModify.ChannelID).Error("failed to post the status update to channel")
	} else {
		postID = post.Id
	}

	if playbookRunToModify.StatusUpdateBroadcastChannelsEnabled {
		s.broadcastPlaybookRunMessageToChannels(playbookRunToModify.BroadcastChannelIDs, &model.Post{Message: message}, statusUpdateMessage, playbookRunToModify, logger)
		s.telemetry.RunAction(playbookRunToModify, userID, TriggerTypeStatusUpdatePosted, ActionTypeBroadcastChannels, len(playbookRunToModify.BroadcastChannelIDs))
	}

	runStatusUpdateMessage := s.buildStatusUpdateMessage(playbookRunToModify, user.Username, statusUpdate)
	if err := s.dmPostToRunFollowers(&model.Post{Message: runStatusUpdateMessage}, statusUpdateMessage, playbookRunToModify.ID, userID); err != nil {
		logger.WithError(err).Error("failed to dm post toggle-run-status-updates to run followers")
	}

	// Remove pending reminder (if any), even if current reminder was set to "none" (0 minutes)
	if !enable {
		s.RemoveReminder(playbookRunID)
	}

	event := &TimelineEvent{
		PlaybookRunID: playbookRunID,
		CreateAt:      updateAt,
		EventAt:       updateAt,
		EventType:     eventType,
		PostID:        postID,
		SubjectUserID: userID,
	}

	if _, err = s.store.CreateTimelineEvent(event); err != nil {
		return errors.Wrap(err, "failed to create timeline event")
	}

	s.sendPlaybookRunUpdatedWS(playbookRunID)

	if playbookRunToModify.StatusUpdateBroadcastWebhooksEnabled {

		webhookEvent := PlaybookRunWebhookEvent{
			Type:   eventType,
			At:     updateAt,
			UserID: userID,
		}

		s.sendWebhooksOnUpdateStatus(playbookRunID, &webhookEvent)
		s.telemetry.RunAction(playbookRunToModify, userID, TriggerTypeStatusUpdatePosted, ActionTypeBroadcastWebhooks, len(playbookRunToModify.WebhookOnStatusUpdateURLs))
	}

	return nil
}

// RestorePlaybookRun reverts a run from the Finished state. If run was not in Finished state, the call is a noop.
func (s *PlaybookRunServiceImpl) RestorePlaybookRun(playbookRunID, userID string) error {
	logger := logrus.WithField("playbook_run_id", playbookRunID)

	playbookRunToRestore, err := s.store.GetPlaybookRun(playbookRunID)
	if err != nil {
		return errors.Wrap(err, "failed to retrieve playbook run")
	}

	if playbookRunToRestore.CurrentStatus != StatusFinished {
		return nil
	}

	restoreAt := model.GetMillis()
	if err = s.store.RestorePlaybookRun(playbookRunID, restoreAt); err != nil {
		return err
	}

	user, err := s.pluginAPI.User.Get(userID)
	if err != nil {
		return errors.Wrapf(err, "failed to to resolve user %s", userID)
	}

	message := fmt.Sprintf("@%s changed this run's status from Finished to In Progress.", user.Username)
	postID := ""
	post, err := s.poster.PostMessage(playbookRunToRestore.ChannelID, message)
	if err != nil {
		logger.WithField("channel_id", playbookRunToRestore.ChannelID).Error("failed to post the status update to channel")
	} else {
		postID = post.Id
	}

	if playbookRunToRestore.StatusUpdateBroadcastChannelsEnabled {
		s.broadcastPlaybookRunMessageToChannels(playbookRunToRestore.BroadcastChannelIDs, &model.Post{Message: message}, restoreMessage, playbookRunToRestore, logger)
		s.telemetry.RunAction(playbookRunToRestore, userID, TriggerTypeStatusUpdatePosted, ActionTypeBroadcastChannels, len(playbookRunToRestore.BroadcastChannelIDs))
	}

	event := &TimelineEvent{
		PlaybookRunID: playbookRunID,
		CreateAt:      restoreAt,
		EventAt:       restoreAt,
		EventType:     RunRestored,
		PostID:        postID,
		SubjectUserID: userID,
	}

	if _, err = s.store.CreateTimelineEvent(event); err != nil {
		return errors.Wrap(err, "failed to create timeline event")
	}

	s.telemetry.RestorePlaybookRun(playbookRunToRestore, userID)
	s.sendPlaybookRunUpdatedWS(playbookRunID)

	if playbookRunToRestore.StatusUpdateBroadcastWebhooksEnabled {

		webhookEvent := PlaybookRunWebhookEvent{
			Type:   RunRestored,
			At:     restoreAt,
			UserID: userID,
		}

		s.sendWebhooksOnUpdateStatus(playbookRunID, &webhookEvent)
		s.telemetry.RunAction(playbookRunToRestore, userID, TriggerTypeStatusUpdatePosted, ActionTypeBroadcastWebhooks, len(playbookRunToRestore.WebhookOnStatusUpdateURLs))
	}

	return nil
}

// GraphqlUpdate updates fields based on a setmap
func (s *PlaybookRunServiceImpl) GraphqlUpdate(id string, setmap map[string]interface{}) error {
	if len(setmap) == 0 {
		return nil
	}
	if err := s.store.GraphqlUpdate(id, setmap); err != nil {
		return err
	}
	s.sendPlaybookRunUpdatedWS(id)
	return nil
}

func (s *PlaybookRunServiceImpl) postRetrospectiveReminder(playbookRun *PlaybookRun, isInitial bool) error {
	retrospectiveURL := getRunRetrospectiveURL("", playbookRun.ID)

	attachments := []*model.SlackAttachment{
		{
			Actions: []*model.PostAction{
				{
					Type: "button",
					Name: "No Retrospective",
					Integration: &model.PostActionIntegration{
						URL: fmt.Sprintf("/plugins/%s/api/v0/runs/%s/no-retrospective-button",
							s.configService.GetManifest().Id,
							playbookRun.ID),
					},
				},
			},
		},
	}

	customPostType := "custom_retro_rem"
	if isInitial {
		customPostType = "custom_retro_rem_first"
	}

	if _, err := s.poster.PostCustomMessageWithAttachments(playbookRun.ChannelID, customPostType, attachments, "@channel Reminder to [fill out the retrospective](%s).", retrospectiveURL); err != nil {
		return errors.Wrap(err, "failed to post retro reminder to channel")
	}

	return nil
}

// GetPlaybookRun gets a playbook run by ID. Returns error if it could not be found.
func (s *PlaybookRunServiceImpl) GetPlaybookRun(playbookRunID string) (*PlaybookRun, error) {
	return s.store.GetPlaybookRun(playbookRunID)
}

// GetPlaybookRunMetadata gets ancillary metadata about a playbook run.
func (s *PlaybookRunServiceImpl) GetPlaybookRunMetadata(playbookRunID string) (*Metadata, error) {
	playbookRun, err := s.GetPlaybookRun(playbookRunID)
	if err != nil {
		return nil, errors.Wrapf(err, "failed to retrieve playbook run '%s'", playbookRunID)
	}

	// Get main channel details
	channel, err := s.pluginAPI.Channel.Get(playbookRun.ChannelID)
	if err != nil {
		return nil, errors.Wrapf(err, "failed to retrieve channel id '%s'", playbookRun.ChannelID)
	}
	team, err := s.pluginAPI.Team.Get(channel.TeamId)
	if err != nil {
		return nil, errors.Wrapf(err, "failed to retrieve team id '%s'", channel.TeamId)
	}

	numParticipants, err := s.store.GetHistoricalPlaybookRunParticipantsCount(playbookRun.ChannelID)
	if err != nil {
		return nil, errors.Wrapf(err, "failed to get the count of playbook run members for channel id '%s'", playbookRun.ChannelID)
	}

	followers, err := s.GetFollowers(playbookRunID)
	if err != nil {
		return nil, errors.Wrapf(err, "failed to get followers of playbook run %s", playbookRunID)
	}

	return &Metadata{
		ChannelName:        channel.Name,
		ChannelDisplayName: channel.DisplayName,
		TeamName:           team.Name,
		TotalPosts:         channel.TotalMsgCount,
		NumParticipants:    numParticipants,
		Followers:          followers,
	}, nil
}

// GetPlaybookRunsForChannelByUser get the playbookRuns list associated with this channel and user.
func (s *PlaybookRunServiceImpl) GetPlaybookRunsForChannelByUser(channelID string, userID string) ([]PlaybookRun, error) {
	result, err := s.store.GetPlaybookRuns(
		RequesterInfo{
			UserID: userID,
		},

		PlaybookRunFilterOptions{
			ChannelID: channelID,
			Statuses:  []string{StatusInProgress},
			Page:      0,
			PerPage:   1000,
			Sort:      SortByCreateAt,
			Direction: DirectionDesc,
		},
	)

	if err != nil {
		return nil, err
	}
	return result.Items, nil
}

// GetOwners returns all the owners of the playbook runs selected by options
func (s *PlaybookRunServiceImpl) GetOwners(requesterInfo RequesterInfo, options PlaybookRunFilterOptions) ([]OwnerInfo, error) {
	owners, err := s.store.GetOwners(requesterInfo, options)
	if err != nil {
		return nil, errors.Wrap(err, "can't get owners from the store")
	}

	// ShowFullName is coming as nil when setting is set to false
	// TODO: further investigation https://mattermost.atlassian.net/browse/MM-48464
	var showFullName bool
	if IsSystemAdmin(requesterInfo.UserID, s.pluginAPI) {
		showFullName = true
	} else {
		cfg := s.pluginAPI.Configuration.GetConfig()
		if cfg.PrivacySettings.ShowFullName != nil {
			showFullName = *cfg.PrivacySettings.ShowFullName
		}
	}

	for k, o := range owners {
		if !showFullName {
			o.FirstName = ""
			o.LastName = ""
		}
		owners[k] = o
	}
	return owners, nil
}

// IsOwner returns true if the userID is the owner for playbookRunID.
func (s *PlaybookRunServiceImpl) IsOwner(playbookRunID, userID string) bool {
	playbookRun, err := s.store.GetPlaybookRun(playbookRunID)
	if err != nil {
		return false
	}
	return playbookRun.OwnerUserID == userID
}

// ChangeOwner processes a request from userID to change the owner for playbookRunID
// to ownerID. Changing to the same ownerID is a no-op.
func (s *PlaybookRunServiceImpl) ChangeOwner(playbookRunID, userID, ownerID string) error {
	playbookRunToModify, err := s.store.GetPlaybookRun(playbookRunID)
	if err != nil {
		return err
	}

	if playbookRunToModify.OwnerUserID == ownerID {
		return nil
	}

	oldOwner, err := s.pluginAPI.User.Get(playbookRunToModify.OwnerUserID)
	if err != nil {
		return errors.Wrapf(err, "failed to to resolve user %s", playbookRunToModify.OwnerUserID)
	}
	newOwner, err := s.pluginAPI.User.Get(ownerID)
	if err != nil {
		return errors.Wrapf(err, "failed to to resolve user %s", ownerID)
	}
	subjectUser, err := s.pluginAPI.User.Get(userID)
	if err != nil {
		return errors.Wrapf(err, "failed to to resolve user %s", userID)
	}

	// add owner as user
	err = s.AddParticipants(playbookRunID, []string{ownerID}, userID, false)
	if err != nil {
		return errors.Wrap(err, "failed to add owner as a participant")
	}

	playbookRunToModify.OwnerUserID = ownerID
	playbookRunToModify, err = s.store.UpdatePlaybookRun(playbookRunToModify)
	if err != nil {
		return errors.Wrapf(err, "failed to update playbook run")
	}

	// Do we send a DM to the new owner?
	if ownerID != userID {
		msg := fmt.Sprintf("@%s changed the owner for run: [%s](%s) from **@%s** to **@%s**",
			subjectUser.Username, playbookRunToModify.Name, GetRunDetailsRelativeURL(playbookRunToModify.ID),
			oldOwner.Username, newOwner.Username)
		if err = s.poster.DM(ownerID, &model.Post{Message: msg}); err != nil {
			return errors.Wrapf(err, "failed to send DM in ChangeOwner")
		}
	}

	eventTime := model.GetMillis()
	event := &TimelineEvent{
		PlaybookRunID: playbookRunID,
		CreateAt:      eventTime,
		EventAt:       eventTime,
		EventType:     OwnerChanged,
		Summary:       fmt.Sprintf("@%s to @%s", oldOwner.Username, newOwner.Username),
		SubjectUserID: userID,
	}

	if _, err = s.store.CreateTimelineEvent(event); err != nil {
		return errors.Wrap(err, "failed to create timeline event")
	}

	s.telemetry.ChangeOwner(playbookRunToModify, userID)
	s.sendPlaybookRunUpdatedWS(playbookRunID)

	return nil
}

// ModifyCheckedState checks or unchecks the specified checklist item. Idempotent, will not perform
// any action if the checklist item is already in the given checked state
func (s *PlaybookRunServiceImpl) ModifyCheckedState(playbookRunID, userID, newState string, checklistNumber, itemNumber int) error {
	playbookRunToModify, err := s.checklistItemParamsVerify(playbookRunID, userID, checklistNumber, itemNumber)
	if err != nil {
		return err
	}

	if !IsValidChecklistItemIndex(playbookRunToModify.Checklists, checklistNumber, itemNumber) {
		return errors.New("invalid checklist item indicies")
	}

	itemToCheck := playbookRunToModify.Checklists[checklistNumber].Items[itemNumber]
	if newState == itemToCheck.State {
		return nil
	}

	modifyMessage := fmt.Sprintf("checked off checklist item **%v**", stripmd.Strip(itemToCheck.Title))
	if newState == ChecklistItemStateOpen {
		modifyMessage = fmt.Sprintf("unchecked checklist item **%v**", stripmd.Strip(itemToCheck.Title))
	}
	if newState == ChecklistItemStateSkipped {
		modifyMessage = fmt.Sprintf("skipped checklist item **%v**", stripmd.Strip(itemToCheck.Title))
	}
	if itemToCheck.State == ChecklistItemStateSkipped && newState == ChecklistItemStateOpen {
		modifyMessage = fmt.Sprintf("restored checklist item **%v**", stripmd.Strip(itemToCheck.Title))
	}

	itemToCheck.State = newState
	itemToCheck.StateModified = model.GetMillis()
	playbookRunToModify.Checklists[checklistNumber].Items[itemNumber] = itemToCheck

	playbookRunToModify, err = s.store.UpdatePlaybookRun(playbookRunToModify)
	if err != nil {
		return errors.Wrapf(err, "failed to update playbook run, is now in inconsistent state")
	}

	s.telemetry.ModifyCheckedState(playbookRunID, userID, itemToCheck, playbookRunToModify.OwnerUserID == userID)

	event := &TimelineEvent{
		PlaybookRunID: playbookRunID,
		CreateAt:      itemToCheck.StateModified,
		EventAt:       itemToCheck.StateModified,
		EventType:     TaskStateModified,
		Summary:       modifyMessage,
		SubjectUserID: userID,
	}

	if _, err = s.store.CreateTimelineEvent(event); err != nil {
		return errors.Wrap(err, "failed to create timeline event")
	}
	s.sendPlaybookRunUpdatedWS(playbookRunID)

	return nil
}

// ToggleCheckedState checks or unchecks the specified checklist item
func (s *PlaybookRunServiceImpl) ToggleCheckedState(playbookRunID, userID string, checklistNumber, itemNumber int) error {
	playbookRunToModify, err := s.checklistItemParamsVerify(playbookRunID, userID, checklistNumber, itemNumber)
	if err != nil {
		return err
	}

	if !IsValidChecklistItemIndex(playbookRunToModify.Checklists, checklistNumber, itemNumber) {
		return errors.New("invalid checklist item indices")
	}

	isOpen := playbookRunToModify.Checklists[checklistNumber].Items[itemNumber].State == ChecklistItemStateOpen
	newState := ChecklistItemStateOpen
	if isOpen {
		newState = ChecklistItemStateClosed
	}

	return s.ModifyCheckedState(playbookRunID, userID, newState, checklistNumber, itemNumber)
}

// SetAssignee sets the assignee for the specified checklist item
// Idempotent, will not perform any actions if the checklist item is already assigned to assigneeID
func (s *PlaybookRunServiceImpl) SetAssignee(playbookRunID, userID, assigneeID string, checklistNumber, itemNumber int) error {
	playbookRunToModify, err := s.checklistItemParamsVerify(playbookRunID, userID, checklistNumber, itemNumber)
	if err != nil {
		return err
	}

	if !IsValidChecklistItemIndex(playbookRunToModify.Checklists, checklistNumber, itemNumber) {
		return errors.New("invalid checklist item indices")
	}

	itemToCheck := playbookRunToModify.Checklists[checklistNumber].Items[itemNumber]
	if assigneeID == itemToCheck.AssigneeID {
		return nil
	}

	newAssigneeUserAtMention := noAssigneeName
	if assigneeID != "" {
		var newUser *model.User
		newUser, err = s.pluginAPI.User.Get(assigneeID)
		if err != nil {
			return errors.Wrapf(err, "failed to to resolve user %s", assigneeID)
		}
		newAssigneeUserAtMention = "@" + newUser.Username
	}

	oldAssigneeUserAtMention := noAssigneeName
	if itemToCheck.AssigneeID != "" {
		var oldUser *model.User
		oldUser, err = s.pluginAPI.User.Get(itemToCheck.AssigneeID)
		if err != nil {
			return errors.Wrapf(err, "failed to to resolve user %s", assigneeID)
		}
		oldAssigneeUserAtMention = "@" + oldUser.Username
	}

	itemToCheck.AssigneeID = assigneeID
	itemToCheck.AssigneeModified = model.GetMillis()
	playbookRunToModify.Checklists[checklistNumber].Items[itemNumber] = itemToCheck

	playbookRunToModify, err = s.store.UpdatePlaybookRun(playbookRunToModify)
	if err != nil {
		return errors.Wrapf(err, "failed to update playbook run; it is now in an inconsistent state")
	}

	// add the user as run participant if they was not already
	if assigneeID != "" && assigneeID != playbookRunToModify.OwnerUserID {
		var isParticipant bool
		for _, participantID := range playbookRunToModify.ParticipantIDs {
			if participantID == assigneeID {
				isParticipant = true
				break
			}
		}
		if !isParticipant {
			err := s.AddParticipants(playbookRunID, []string{assigneeID}, userID, false)
			if err != nil {
				return errors.Wrapf(err, "failed to add assignee to run")
			}
		}
	}

	// Do we send a DM to the new assignee?
	if itemToCheck.AssigneeID != "" && itemToCheck.AssigneeID != userID {
		var subjectUser *model.User
		subjectUser, err = s.pluginAPI.User.Get(userID)
		if err != nil {
			return errors.Wrapf(err, "failed to to resolve user %s", assigneeID)
		}

		runURL := fmt.Sprintf("[%s](%s?from=dm_assignedtask)\n", playbookRunToModify.Name, GetRunDetailsRelativeURL(playbookRunID))
		modifyMessage := fmt.Sprintf("@%s assigned you the task **%s** (previously assigned to %s) for the run: %s   #taskassigned",
			subjectUser.Username, stripmd.Strip(itemToCheck.Title), oldAssigneeUserAtMention, runURL)

		if err = s.poster.DM(itemToCheck.AssigneeID, &model.Post{Message: modifyMessage}); err != nil {
			return errors.Wrapf(err, "failed to send DM in SetAssignee")
		}
	}

	s.telemetry.SetAssignee(playbookRunID, userID, itemToCheck)

	modifyMessage := fmt.Sprintf("changed assignee of checklist item **%s** from **%s** to **%s**",
		stripmd.Strip(itemToCheck.Title), oldAssigneeUserAtMention, newAssigneeUserAtMention)
	event := &TimelineEvent{
		PlaybookRunID: playbookRunID,
		CreateAt:      itemToCheck.AssigneeModified,
		EventAt:       itemToCheck.AssigneeModified,
		EventType:     AssigneeChanged,
		Summary:       modifyMessage,
		SubjectUserID: userID,
	}

	if _, err = s.store.CreateTimelineEvent(event); err != nil {
		return errors.Wrap(err, "failed to create timeline event")
	}

	s.sendPlaybookRunUpdatedWS(playbookRunID)

	return nil
}

// SetCommandToChecklistItem sets command to checklist item
func (s *PlaybookRunServiceImpl) SetCommandToChecklistItem(playbookRunID, userID string, checklistNumber, itemNumber int, newCommand string) error {
	playbookRunToModify, err := s.checklistItemParamsVerify(playbookRunID, userID, checklistNumber, itemNumber)
	if err != nil {
		return err
	}

	if !IsValidChecklistItemIndex(playbookRunToModify.Checklists, checklistNumber, itemNumber) {
		return errors.New("invalid checklist item indices")
	}

	playbookRunToModify.Checklists[checklistNumber].Items[itemNumber].Command = newCommand

	playbookRunToModify, err = s.store.UpdatePlaybookRun(playbookRunToModify)
	if err != nil {
		return errors.Wrapf(err, "failed to update playbook run")
	}

	s.sendPlaybookRunUpdatedWS(playbookRunID, withPlaybookRun(playbookRunToModify))

	return nil
}

func (s *PlaybookRunServiceImpl) SetTaskActionsToChecklistItem(playbookRunID, userID string, checklistNumber, itemNumber int, taskActions []TaskAction) error {
	playbookRunToModify, err := s.checklistItemParamsVerify(playbookRunID, userID, checklistNumber, itemNumber)
	if err != nil {
		return err
	}

	if !IsValidChecklistItemIndex(playbookRunToModify.Checklists, checklistNumber, itemNumber) {
		return errors.New("invalid checklist item indices")
	}

	playbookRunToModify.Checklists[checklistNumber].Items[itemNumber].TaskActions = taskActions

	if playbookRunToModify, err = s.store.UpdatePlaybookRun(playbookRunToModify); err != nil {
		return errors.Wrapf(err, "failed to update playbook run")
	}

	s.sendPlaybookRunUpdatedWS(playbookRunID, withPlaybookRun(playbookRunToModify))

	return nil
}

// SetDueDate sets absolute due date timestamp for the specified checklist item
func (s *PlaybookRunServiceImpl) SetDueDate(playbookRunID, userID string, duedate int64, checklistNumber, itemNumber int) error {
	playbookRunToModify, err := s.checklistItemParamsVerify(playbookRunID, userID, checklistNumber, itemNumber)
	if err != nil {
		return err
	}

	if !IsValidChecklistItemIndex(playbookRunToModify.Checklists, checklistNumber, itemNumber) {
		return errors.New("invalid checklist item indices")
	}

	itemToCheck := playbookRunToModify.Checklists[checklistNumber].Items[itemNumber]
	itemToCheck.DueDate = duedate
	playbookRunToModify.Checklists[checklistNumber].Items[itemNumber] = itemToCheck

	_, err = s.store.UpdatePlaybookRun(playbookRunToModify)
	if err != nil {
		return errors.Wrapf(err, "failed to update playbook run; it is now in an inconsistent state")
	}
	s.sendPlaybookRunUpdatedWS(playbookRunID)

	return nil
}

// RunChecklistItemSlashCommand executes the slash command associated with the specified checklist
// item.
func (s *PlaybookRunServiceImpl) RunChecklistItemSlashCommand(playbookRunID, userID string, checklistNumber, itemNumber int) (string, error) {
	playbookRun, err := s.checklistItemParamsVerify(playbookRunID, userID, checklistNumber, itemNumber)
	if err != nil {
		return "", err
	}

	if !IsValidChecklistItemIndex(playbookRun.Checklists, checklistNumber, itemNumber) {
		return "", errors.New("invalid checklist item indices")
	}

	itemToRun := playbookRun.Checklists[checklistNumber].Items[itemNumber]
	if strings.TrimSpace(itemToRun.Command) == "" {
		return "", errors.New("no slash command associated with this checklist item")
	}

	// parse playbook summary for variables and values
	varsAndVals := parseVariablesAndValues(playbookRun.Summary)

	// parse slash command for variables
	varsInCmd := parseVariables(itemToRun.Command)

	command := itemToRun.Command
	for _, v := range varsInCmd {
		if val, ok := varsAndVals[v]; !ok || val == "" {
			s.poster.EphemeralPost(userID, playbookRun.ChannelID, &model.Post{Message: fmt.Sprintf("Found undefined or empty variable in slash command: %s", v)})
			return "", errors.Errorf("Found undefined or empty variable in slash command: %s", v)
		}
		command = strings.ReplaceAll(command, v, varsAndVals[v])
	}

	cmdResponse, err := s.pluginAPI.SlashCommand.Execute(&model.CommandArgs{
		Command:   command,
		UserId:    userID,
		TeamId:    playbookRun.TeamID,
		ChannelId: playbookRun.ChannelID,
	})
	if err == pluginapi.ErrNotFound {
		trigger := strings.Fields(command)[0]
		s.poster.EphemeralPost(userID, playbookRun.ChannelID, &model.Post{Message: fmt.Sprintf("Failed to find slash command **%s**", trigger)})

		return "", errors.Wrap(err, "failed to find slash command")
	} else if err != nil {
		s.poster.EphemeralPost(userID, playbookRun.ChannelID, &model.Post{Message: fmt.Sprintf("Failed to execute slash command **%s**", command)})

		return "", errors.Wrap(err, "failed to run slash command")
	}

	// Fetch the playbook run again, in case the slash command actually changed the run
	// (e.g. `/playbook owner`).
	playbookRun, err = s.store.GetPlaybookRun(playbookRunID)
	if err != nil {
		return "", errors.Wrapf(err, "failed to retrieve playbook run after running slash command")
	}

	// Record the last (successful) run time.
	playbookRun.Checklists[checklistNumber].Items[itemNumber].CommandLastRun = model.GetMillis()

	_, err = s.store.UpdatePlaybookRun(playbookRun)
	if err != nil {
		return "", errors.Wrapf(err, "failed to update playbook run recording run of slash command")
	}

	s.telemetry.RunTaskSlashCommand(playbookRunID, userID, itemToRun)

	eventTime := model.GetMillis()
	event := &TimelineEvent{
		PlaybookRunID: playbookRunID,
		CreateAt:      eventTime,
		EventAt:       eventTime,
		EventType:     RanSlashCommand,
		Summary:       fmt.Sprintf("ran the slash command: `%s`", command),
		SubjectUserID: userID,
	}

	if _, err = s.store.CreateTimelineEvent(event); err != nil {
		return "", errors.Wrap(err, "failed to create timeline event")
	}
	s.sendPlaybookRunUpdatedWS(playbookRunID)
	return cmdResponse.TriggerId, nil
}

func (s *PlaybookRunServiceImpl) DuplicateChecklistItem(playbookRunID, userID string, checklistNumber, itemNumber int) error {
	playbookRunToModify, err := s.checklistParamsVerify(playbookRunID, userID, checklistNumber)
	if err != nil {
		return err
	}

	if !IsValidChecklistItemIndex(playbookRunToModify.Checklists, checklistNumber, itemNumber) {
		return errors.New("invalid checklist item indicies")
	}

	checklistItem := playbookRunToModify.Checklists[checklistNumber].Items[itemNumber]
	checklistItem.ID = ""

	playbookRunToModify.Checklists[checklistNumber].Items = append(
		playbookRunToModify.Checklists[checklistNumber].Items[:itemNumber+1],
		playbookRunToModify.Checklists[checklistNumber].Items[itemNumber:]...)
	playbookRunToModify.Checklists[checklistNumber].Items[itemNumber+1] = checklistItem

	playbookRunToModify, err = s.store.UpdatePlaybookRun(playbookRunToModify)
	if err != nil {
		return errors.Wrapf(err, "failed to update playbook run")
	}

	s.sendPlaybookRunUpdatedWS(playbookRunID, withPlaybookRun(playbookRunToModify))
	s.telemetry.AddTask(playbookRunID, userID, checklistItem)

	return nil
}

// AddChecklist adds a checklist to the specified run
func (s *PlaybookRunServiceImpl) AddChecklist(playbookRunID, userID string, checklist Checklist) error {
	playbookRunToModify, err := s.store.GetPlaybookRun(playbookRunID)
	if err != nil {
		return errors.Wrapf(err, "failed to retrieve playbook run")
	}

	playbookRunToModify.Checklists = append(playbookRunToModify.Checklists, checklist)

	playbookRunToModify, err = s.store.UpdatePlaybookRun(playbookRunToModify)
	if err != nil {
		return errors.Wrapf(err, "failed to update playbook run")
	}

	s.sendPlaybookRunUpdatedWS(playbookRunID, withPlaybookRun(playbookRunToModify))
	s.telemetry.AddChecklist(playbookRunID, userID, checklist)

	return nil
}

// DuplicateChecklist duplicates a checklist
func (s *PlaybookRunServiceImpl) DuplicateChecklist(playbookRunID, userID string, checklistNumber int) error {
	playbookRunToModify, err := s.checklistParamsVerify(playbookRunID, userID, checklistNumber)
	if err != nil {
		return err
	}

	duplicate := playbookRunToModify.Checklists[checklistNumber].Clone()
	playbookRunToModify.Checklists = append(playbookRunToModify.Checklists, duplicate)

	playbookRunToModify, err = s.store.UpdatePlaybookRun(playbookRunToModify)
	if err != nil {
		return errors.Wrapf(err, "failed to update playbook run")
	}

	s.sendPlaybookRunUpdatedWS(playbookRunID, withPlaybookRun(playbookRunToModify))
	s.telemetry.AddChecklist(playbookRunID, userID, duplicate)

	return nil
}

// RemoveChecklist removes the specified checklist
func (s *PlaybookRunServiceImpl) RemoveChecklist(playbookRunID, userID string, checklistNumber int) error {
	playbookRunToModify, err := s.checklistParamsVerify(playbookRunID, userID, checklistNumber)
	if err != nil {
		return err
	}

	oldChecklist := playbookRunToModify.Checklists[checklistNumber]

	playbookRunToModify.Checklists = append(playbookRunToModify.Checklists[:checklistNumber], playbookRunToModify.Checklists[checklistNumber+1:]...)

	playbookRunToModify, err = s.store.UpdatePlaybookRun(playbookRunToModify)
	if err != nil {
		return errors.Wrapf(err, "failed to update playbook run")
	}

	s.sendPlaybookRunUpdatedWS(playbookRunID, withPlaybookRun(playbookRunToModify))
	s.telemetry.RemoveChecklist(playbookRunID, userID, oldChecklist)

	return nil
}

// RenameChecklist adds a checklist to the specified run
func (s *PlaybookRunServiceImpl) RenameChecklist(playbookRunID, userID string, checklistNumber int, newTitle string) error {
	playbookRunToModify, err := s.checklistParamsVerify(playbookRunID, userID, checklistNumber)
	if err != nil {
		return err
	}

	playbookRunToModify.Checklists[checklistNumber].Title = newTitle

	playbookRunToModify, err = s.store.UpdatePlaybookRun(playbookRunToModify)
	if err != nil {
		return errors.Wrapf(err, "failed to update playbook run")
	}

	s.sendPlaybookRunUpdatedWS(playbookRunID)
	s.telemetry.RenameChecklist(playbookRunID, userID, playbookRunToModify.Checklists[checklistNumber])

	return nil
}

// AddChecklistItem adds an item to the specified checklist
func (s *PlaybookRunServiceImpl) AddChecklistItem(playbookRunID, userID string, checklistNumber int, checklistItem ChecklistItem) error {
	playbookRunToModify, err := s.checklistParamsVerify(playbookRunID, userID, checklistNumber)
	if err != nil {
		return err
	}

	playbookRunToModify.Checklists[checklistNumber].Items = append(playbookRunToModify.Checklists[checklistNumber].Items, checklistItem)

	playbookRunToModify, err = s.store.UpdatePlaybookRun(playbookRunToModify)
	if err != nil {
		return errors.Wrapf(err, "failed to update playbook run")
	}

	s.sendPlaybookRunUpdatedWS(playbookRunID, withPlaybookRun(playbookRunToModify))
	s.telemetry.AddTask(playbookRunID, userID, checklistItem)

	return nil
}

// RemoveChecklistItem removes the item at the given index from the given checklist
func (s *PlaybookRunServiceImpl) RemoveChecklistItem(playbookRunID, userID string, checklistNumber, itemNumber int) error {
	playbookRunToModify, err := s.checklistItemParamsVerify(playbookRunID, userID, checklistNumber, itemNumber)
	if err != nil {
		return err
	}

	checklistItem := playbookRunToModify.Checklists[checklistNumber].Items[itemNumber]
	playbookRunToModify.Checklists[checklistNumber].Items = append(
		playbookRunToModify.Checklists[checklistNumber].Items[:itemNumber],
		playbookRunToModify.Checklists[checklistNumber].Items[itemNumber+1:]...,
	)

	playbookRunToModify, err = s.store.UpdatePlaybookRun(playbookRunToModify)
	if err != nil {
		return errors.Wrapf(err, "failed to update playbook run")
	}

	s.sendPlaybookRunUpdatedWS(playbookRunID, withPlaybookRun(playbookRunToModify))
	s.telemetry.RemoveTask(playbookRunID, userID, checklistItem)

	return nil
}

// SkipChecklist skips the checklist
func (s *PlaybookRunServiceImpl) SkipChecklist(playbookRunID, userID string, checklistNumber int) error {
	playbookRunToModify, err := s.checklistParamsVerify(playbookRunID, userID, checklistNumber)
	if err != nil {
		return err
	}

	for itemNumber := 0; itemNumber < len(playbookRunToModify.Checklists[checklistNumber].Items); itemNumber++ {
		playbookRunToModify.Checklists[checklistNumber].Items[itemNumber].LastSkipped = model.GetMillis()
		playbookRunToModify.Checklists[checklistNumber].Items[itemNumber].State = ChecklistItemStateSkipped
	}

	checklist := playbookRunToModify.Checklists[checklistNumber]

	playbookRunToModify, err = s.store.UpdatePlaybookRun(playbookRunToModify)
	if err != nil {
		return errors.Wrapf(err, "failed to update playbook run")
	}

	s.sendPlaybookRunUpdatedWS(playbookRunID, withPlaybookRun(playbookRunToModify))
	s.telemetry.SkipChecklist(playbookRunID, userID, checklist)

	return nil
}

// RestoreChecklist restores the skipped checklist
func (s *PlaybookRunServiceImpl) RestoreChecklist(playbookRunID, userID string, checklistNumber int) error {
	playbookRunToModify, err := s.checklistParamsVerify(playbookRunID, userID, checklistNumber)
	if err != nil {
		return err
	}

	for itemNumber := 0; itemNumber < len(playbookRunToModify.Checklists[checklistNumber].Items); itemNumber++ {
		playbookRunToModify.Checklists[checklistNumber].Items[itemNumber].State = ChecklistItemStateOpen
	}

	checklist := playbookRunToModify.Checklists[checklistNumber]

	playbookRunToModify, err = s.store.UpdatePlaybookRun(playbookRunToModify)
	if err != nil {
		return errors.Wrapf(err, "failed to update playbook run")
	}

	s.sendPlaybookRunUpdatedWS(playbookRunID, withPlaybookRun(playbookRunToModify))
	s.telemetry.RestoreChecklist(playbookRunID, userID, checklist)

	return nil
}

// SkipChecklistItem skips the item at the given index from the given checklist
func (s *PlaybookRunServiceImpl) SkipChecklistItem(playbookRunID, userID string, checklistNumber, itemNumber int) error {
	playbookRunToModify, err := s.checklistItemParamsVerify(playbookRunID, userID, checklistNumber, itemNumber)
	if err != nil {
		return err
	}

	playbookRunToModify.Checklists[checklistNumber].Items[itemNumber].LastSkipped = model.GetMillis()
	playbookRunToModify.Checklists[checklistNumber].Items[itemNumber].State = ChecklistItemStateSkipped

	checklistItem := playbookRunToModify.Checklists[checklistNumber].Items[itemNumber]

	playbookRunToModify, err = s.store.UpdatePlaybookRun(playbookRunToModify)
	if err != nil {
		return errors.Wrapf(err, "failed to update playbook run")
	}

	s.sendPlaybookRunUpdatedWS(playbookRunID, withPlaybookRun(playbookRunToModify))
	s.telemetry.SkipTask(playbookRunID, userID, checklistItem)

	return nil
}

// RestoreChecklistItem restores the item at the given index from the given checklist
func (s *PlaybookRunServiceImpl) RestoreChecklistItem(playbookRunID, userID string, checklistNumber, itemNumber int) error {
	playbookRunToModify, err := s.checklistItemParamsVerify(playbookRunID, userID, checklistNumber, itemNumber)
	if err != nil {
		return err
	}

	playbookRunToModify.Checklists[checklistNumber].Items[itemNumber].State = ChecklistItemStateOpen

	checklistItem := playbookRunToModify.Checklists[checklistNumber].Items[itemNumber]

	playbookRunToModify, err = s.store.UpdatePlaybookRun(playbookRunToModify)
	if err != nil {
		return errors.Wrapf(err, "failed to update playbook run")
	}

	s.sendPlaybookRunUpdatedWS(playbookRunID, withPlaybookRun(playbookRunToModify))
	s.telemetry.RestoreTask(playbookRunID, userID, checklistItem)

	return nil
}

// EditChecklistItem changes the title of a specified checklist item
func (s *PlaybookRunServiceImpl) EditChecklistItem(playbookRunID, userID string, checklistNumber, itemNumber int, newTitle, newCommand, newDescription string) error {
	playbookRunToModify, err := s.checklistItemParamsVerify(playbookRunID, userID, checklistNumber, itemNumber)
	if err != nil {
		return err
	}
	playbookRunToModify.Checklists[checklistNumber].Items[itemNumber].Title = newTitle
	playbookRunToModify.Checklists[checklistNumber].Items[itemNumber].Command = newCommand
	playbookRunToModify.Checklists[checklistNumber].Items[itemNumber].Description = newDescription

	checklistItem := playbookRunToModify.Checklists[checklistNumber].Items[itemNumber]

	playbookRunToModify, err = s.store.UpdatePlaybookRun(playbookRunToModify)
	if err != nil {
		return errors.Wrapf(err, "failed to update playbook run")
	}

	s.sendPlaybookRunUpdatedWS(playbookRunID, withPlaybookRun(playbookRunToModify))
	s.telemetry.RenameTask(playbookRunID, userID, checklistItem)

	return nil
}

// MoveChecklist moves a checklist to a new location
func (s *PlaybookRunServiceImpl) MoveChecklist(playbookRunID, userID string, sourceChecklistIdx, destChecklistIdx int) error {
	playbookRunToModify, err := s.checklistParamsVerify(playbookRunID, userID, sourceChecklistIdx)
	if err != nil {
		return err
	}

	if destChecklistIdx < 0 || destChecklistIdx >= len(playbookRunToModify.Checklists) {
		return errors.New("invalid destChecklist")
	}

	// Get checklist to move
	checklistMoved := playbookRunToModify.Checklists[sourceChecklistIdx]

	// Delete checklist to move
	copy(playbookRunToModify.Checklists[sourceChecklistIdx:], playbookRunToModify.Checklists[sourceChecklistIdx+1:])
	playbookRunToModify.Checklists[len(playbookRunToModify.Checklists)-1] = Checklist{}

	// Insert checklist in new location
	copy(playbookRunToModify.Checklists[destChecklistIdx+1:], playbookRunToModify.Checklists[destChecklistIdx:])
	playbookRunToModify.Checklists[destChecklistIdx] = checklistMoved

	playbookRunToModify, err = s.store.UpdatePlaybookRun(playbookRunToModify)
	if err != nil {
		return errors.Wrapf(err, "failed to update playbook run")
	}

	s.sendPlaybookRunUpdatedWS(playbookRunID, withPlaybookRun(playbookRunToModify))
	s.telemetry.MoveChecklist(playbookRunID, userID, checklistMoved)

	return nil
}

// MoveChecklistItem moves a checklist item to a new location
func (s *PlaybookRunServiceImpl) MoveChecklistItem(playbookRunID, userID string, sourceChecklistIdx, sourceItemIdx, destChecklistIdx, destItemIdx int) error {
	playbookRunToModify, err := s.checklistItemParamsVerify(playbookRunID, userID, sourceChecklistIdx, sourceItemIdx)
	if err != nil {
		return err
	}

	if destChecklistIdx < 0 || destChecklistIdx >= len(playbookRunToModify.Checklists) {
		return errors.New("invalid destChecklist")
	}

	lenDestItems := len(playbookRunToModify.Checklists[destChecklistIdx].Items)
	if (destItemIdx < 0) || (sourceChecklistIdx == destChecklistIdx && destItemIdx >= lenDestItems) || (destItemIdx > lenDestItems) {
		return errors.New("invalid destItem")
	}

	// Moved item
	sourceChecklist := playbookRunToModify.Checklists[sourceChecklistIdx].Items
	itemMoved := sourceChecklist[sourceItemIdx]

	// Delete item to move
	sourceChecklist = append(sourceChecklist[:sourceItemIdx], sourceChecklist[sourceItemIdx+1:]...)

	// Insert item in new location
	destChecklist := playbookRunToModify.Checklists[destChecklistIdx].Items
	if sourceChecklistIdx == destChecklistIdx {
		destChecklist = sourceChecklist
	}

	destChecklist = append(destChecklist, ChecklistItem{})
	copy(destChecklist[destItemIdx+1:], destChecklist[destItemIdx:])
	destChecklist[destItemIdx] = itemMoved

	// Update the playbookRunToModify checklists. If the source and destination indices
	// are the same, we only need to update the checklist to its final state (destChecklist)
	if sourceChecklistIdx == destChecklistIdx {
		playbookRunToModify.Checklists[sourceChecklistIdx].Items = destChecklist
	} else {
		playbookRunToModify.Checklists[sourceChecklistIdx].Items = sourceChecklist
		playbookRunToModify.Checklists[destChecklistIdx].Items = destChecklist
	}

	playbookRunToModify, err = s.store.UpdatePlaybookRun(playbookRunToModify)
	if err != nil {
		return errors.Wrapf(err, "failed to update playbook run")
	}

	s.sendPlaybookRunUpdatedWS(playbookRunID, withPlaybookRun(playbookRunToModify))
	s.telemetry.MoveTask(playbookRunID, userID, itemMoved)

	return nil
}

// GetChecklistAutocomplete returns the list of checklist items for playbookRuns to be used in autocomplete
func (s *PlaybookRunServiceImpl) GetChecklistAutocomplete(playbookRuns []PlaybookRun) ([]model.AutocompleteListItem, error) {
	ret := make([]model.AutocompleteListItem, 0)
	multipleRuns := len(playbookRuns) > 1

	for j, playbookRun := range playbookRuns {
		runIndex := ""
		runName := ""
		// include run number and name only if there are multiple runs
		if multipleRuns {
			runIndex = fmt.Sprintf("%d ", j)
			runName = fmt.Sprintf("\"%s\" - ", playbookRun.Name)
		}

		for i, checklist := range playbookRun.Checklists {
			ret = append(ret, model.AutocompleteListItem{
				Item: fmt.Sprintf("%s%d", runIndex, i),
				Hint: fmt.Sprintf("%s\"%s\"", runName, stripmd.Strip(checklist.Title)),
			})
		}
	}

	return ret, nil
}

// GetChecklistItemAutocomplete returns the list of checklist items for playbookRuns to be used in autocomplete
func (s *PlaybookRunServiceImpl) GetChecklistItemAutocomplete(playbookRuns []PlaybookRun) ([]model.AutocompleteListItem, error) {
	ret := make([]model.AutocompleteListItem, 0)
	multipleRuns := len(playbookRuns) > 1

	for k, playbookRun := range playbookRuns {
		runIndex := ""
		runName := ""
		// include run number and name only if there are multiple runs
		if multipleRuns {
			runIndex = fmt.Sprintf("%d ", k)
			runName = fmt.Sprintf("\"%s\" - ", playbookRun.Name)
		}

		for i, checklist := range playbookRun.Checklists {
			for j, item := range checklist.Items {
				ret = append(ret, model.AutocompleteListItem{
					Item: fmt.Sprintf("%s%d %d", runIndex, i, j),
					Hint: fmt.Sprintf("%s\"%s\"", runName, stripmd.Strip(item.Title)),
				})
			}
		}
	}

	return ret, nil
}

// GetRunsAutocomplete returns the list of runs to be used in autocomplete
func (s *PlaybookRunServiceImpl) GetRunsAutocomplete(playbookRuns []PlaybookRun) ([]model.AutocompleteListItem, error) {
	if len(playbookRuns) <= 1 {
		return nil, nil
	}
	ret := make([]model.AutocompleteListItem, 0)

	for i, playbookRun := range playbookRuns {
		ret = append(ret, model.AutocompleteListItem{
			Item: fmt.Sprintf("%d", i),
			Hint: fmt.Sprintf("\"%s\"", playbookRun.Name),
		})
	}

	return ret, nil
}

type TodoDigestMessageItems struct {
	overdueRuns    []RunLink
	assignedRuns   []AssignedRun
	inProgressRuns []RunLink
}

func (s *PlaybookRunServiceImpl) getTodoDigestMessageItems(userID string) (*TodoDigestMessageItems, error) {
	runsOverdue, err := s.GetOverdueUpdateRuns(userID)
	if err != nil {
		return nil, err
	}

	runsAssigned, err := s.GetRunsWithAssignedTasks(userID)
	if err != nil {
		return nil, err
	}

	runsInProgress, err := s.GetParticipatingRuns(userID)
	if err != nil {
		return nil, err
	}

	return &TodoDigestMessageItems{
		overdueRuns:    runsOverdue,
		assignedRuns:   runsAssigned,
		inProgressRuns: runsInProgress,
	}, nil

}

// buildTodoDigestMessage
// gathers the list of assigned tasks, participating runs, and overdue updates and builds a combined message with them
func (s *PlaybookRunServiceImpl) buildTodoDigestMessage(userID string, force bool, shouldSendFullData bool) (*model.Post, error) {
	digestMessageItems, err := s.getTodoDigestMessageItems(userID)
	if err != nil {
		return nil, err
	}

	// if we have no items to send and we're not forced to, return early
	if len(digestMessageItems.assignedRuns) == 0 &&
		len(digestMessageItems.overdueRuns) == 0 &&
		len(digestMessageItems.inProgressRuns) == 0 &&
		!force {
		return nil, nil
	}

	user, err := s.pluginAPI.User.Get(userID)
	if err != nil {
		return nil, err
	}

	part1 := buildRunsOverdueMessage(digestMessageItems.overdueRuns, user.Locale)

	timezone, err := timeutils.GetUserTimezone(user)
	if err != nil {
		return nil, err
	}

	part2 := buildAssignedTaskMessageSummary(digestMessageItems.assignedRuns, user.Locale, timezone, !force)
	part3 := buildRunsInProgressMessage(digestMessageItems.inProgressRuns, user.Locale)

	var message string
	if shouldSendFullData || len(digestMessageItems.overdueRuns) > 0 {
		message += part1
	}
	if shouldSendFullData || len(digestMessageItems.assignedRuns) > 0 {
		message += part2
	}
	if shouldSendFullData || len(digestMessageItems.inProgressRuns) > 0 {
		message += part3
	}

	return &model.Post{Message: message}, nil
}

// EphemeralPostTodoDigestToUser
// builds todo digest message and sends an ephemeral post to userID, channelID. Use force = true to send post even if there are no items.
func (s *PlaybookRunServiceImpl) EphemeralPostTodoDigestToUser(userID string, channelID string, force bool, shouldSendFullData bool) error {
	todoDigestMessage, err := s.buildTodoDigestMessage(userID, force, shouldSendFullData)
	if err != nil {
		return err
	}

	if todoDigestMessage != nil {
		s.poster.EphemeralPost(userID, channelID, todoDigestMessage)
		return nil
	}

	return nil
}

// DMTodoDigestToUser
// DMs the message to userID. Use force = true to DM even if there are no items.
func (s *PlaybookRunServiceImpl) DMTodoDigestToUser(userID string, force bool, shouldSendFullData bool) error {
	todoDigestMessage, err := s.buildTodoDigestMessage(userID, force, shouldSendFullData)
	if err != nil {
		return err
	}

	if todoDigestMessage != nil {
		return s.poster.DM(userID, todoDigestMessage)
	}

	return nil
}

// GetRunsWithAssignedTasks returns the list of runs that have tasks assigned to userID
func (s *PlaybookRunServiceImpl) GetRunsWithAssignedTasks(userID string) ([]AssignedRun, error) {
	return s.store.GetRunsWithAssignedTasks(userID)
}

// GetParticipatingRuns returns the list of active runs with userID as a participant
func (s *PlaybookRunServiceImpl) GetParticipatingRuns(userID string) ([]RunLink, error) {
	return s.store.GetParticipatingRuns(userID)
}

// GetOverdueUpdateRuns returns the list of userID's runs that have overdue updates
func (s *PlaybookRunServiceImpl) GetOverdueUpdateRuns(userID string) ([]RunLink, error) {
	return s.store.GetOverdueUpdateRuns(userID)
}

func (s *PlaybookRunServiceImpl) checklistParamsVerify(playbookRunID, userID string, checklistNumber int) (*PlaybookRun, error) {
	playbookRunToModify, err := s.store.GetPlaybookRun(playbookRunID)
	if err != nil {
		return nil, errors.Wrapf(err, "failed to retrieve playbook run")
	}

	if checklistNumber < 0 || checklistNumber >= len(playbookRunToModify.Checklists) {
		return nil, errors.New("invalid checklist number")
	}

	return playbookRunToModify, nil
}

func (s *PlaybookRunServiceImpl) checklistItemParamsVerify(playbookRunID, userID string, checklistNumber, itemNumber int) (*PlaybookRun, error) {
	playbookRunToModify, err := s.checklistParamsVerify(playbookRunID, userID, checklistNumber)
	if err != nil {
		return nil, err
	}

	if itemNumber < 0 || itemNumber >= len(playbookRunToModify.Checklists[checklistNumber].Items) {
		return nil, errors.New("invalid item number")
	}

	return playbookRunToModify, nil
}

// NukeDB removes all playbook run related data.
func (s *PlaybookRunServiceImpl) NukeDB() error {
	return s.store.NukeDB()
}

// ChangeCreationDate changes the creation date of the playbook run.
func (s *PlaybookRunServiceImpl) ChangeCreationDate(playbookRunID string, creationTimestamp time.Time) error {
	return s.store.ChangeCreationDate(playbookRunID, creationTimestamp)
}

func (s *PlaybookRunServiceImpl) createPlaybookRunChannel(playbookRun *PlaybookRun, header string, public bool) (*model.Channel, error) {
	channelType := model.ChannelTypePrivate
	if public {
		channelType = model.ChannelTypeOpen
	}

	channel := &model.Channel{
		TeamId:      playbookRun.TeamID,
		Type:        channelType,
		DisplayName: playbookRun.Name,
		Name:        cleanChannelName(playbookRun.Name),
		Header:      header,
	}

	if channel.Name == "" {
		channel.Name = model.NewId()
	}

	// Prefer the channel name the user chose. But if it already exists, add some random bits
	// and try exactly once more.
	err := s.pluginAPI.Channel.Create(channel)
	if err != nil {
		if appErr, ok := err.(*model.AppError); ok {
			// Let the user correct display name errors:
			if appErr.Id == "model.channel.is_valid.display_name.app_error" ||
				appErr.Id == "model.channel.is_valid.1_or_more.app_error" {
				return nil, ErrChannelDisplayNameInvalid
			}

			// We can fix channel Name errors:
			if appErr.Id == "store.sql_channel.save_channel.exists.app_error" {
				channel.Name = addRandomBits(channel.Name)
				err = s.pluginAPI.Channel.Create(channel)
			}
		}

		if err != nil {
			return nil, errors.Wrapf(err, "failed to create channel")
		}
	}

	return channel, nil
}

// addPlaybookRunInitialMemberships creates the memberships in run and channels for the most core users: playbooksbot, reporter and owner
func (s *PlaybookRunServiceImpl) addPlaybookRunInitialMemberships(playbookRun *PlaybookRun, channel *model.Channel) error {
	if _, err := s.pluginAPI.Team.CreateMember(channel.TeamId, s.configService.GetConfiguration().BotUserID); err != nil {
		return errors.Wrapf(err, "failed to add bot to the team")
	}

	// channel related
	if _, err := s.pluginAPI.Channel.AddMember(channel.Id, s.configService.GetConfiguration().BotUserID); err != nil {
		return errors.Wrapf(err, "failed to add bot to the channel")
	}

	if _, err := s.pluginAPI.Channel.AddUser(channel.Id, playbookRun.ReporterUserID, s.configService.GetConfiguration().BotUserID); err != nil {
		return errors.Wrapf(err, "failed to add reporter to the channel")
	}

	if playbookRun.OwnerUserID != playbookRun.ReporterUserID {
		if _, err := s.pluginAPI.Channel.AddUser(channel.Id, playbookRun.OwnerUserID, s.configService.GetConfiguration().BotUserID); err != nil {
			return errors.Wrapf(err, "failed to add owner to channel")
		}
	}

	_, userRoleID, adminRoleID := s.GetSchemeRolesForChannel(channel)
	if _, err := s.pluginAPI.Channel.UpdateChannelMemberRoles(channel.Id, playbookRun.OwnerUserID, fmt.Sprintf("%s %s", userRoleID, adminRoleID)); err != nil {
		logrus.WithError(err).WithFields(logrus.Fields{
			"channel_id":    channel.Id,
			"owner_user_id": playbookRun.OwnerUserID,
		}).Warn("failed to promote owner to admin")
	}

	// run related
	participants := []string{playbookRun.OwnerUserID}
	if playbookRun.OwnerUserID != playbookRun.ReporterUserID {
		participants = append(participants, playbookRun.ReporterUserID)
	}
	err := s.AddParticipants(playbookRun.ID, participants, playbookRun.ReporterUserID, false)
	if err != nil {
		return errors.Wrap(err, "failed to add owner/reporter as a participant")
	}
	return nil
}

func (s *PlaybookRunServiceImpl) GetSchemeRolesForChannel(channel *model.Channel) (string, string, string) {
	// get channel roles
	if guestRole, userRole, adminRole, err := s.store.GetSchemeRolesForChannel(channel.Id); err == nil {
		return guestRole, userRole, adminRole
	}

	// get team roles if channel roles are not available
	if guestRole, userRole, adminRole, err := s.store.GetSchemeRolesForTeam(channel.TeamId); err == nil {
		return guestRole, userRole, adminRole
	}

	// return default roles
	return model.ChannelGuestRoleId, model.ChannelUserRoleId, model.ChannelAdminRoleId
}

func (s *PlaybookRunServiceImpl) newFinishPlaybookRunDialog(playbookRun *PlaybookRun, outstanding int) *model.Dialog {
	suffix := fmt.Sprintf("Are you sure you want to finish the run *%s* for all participants?", playbookRun.Name)
	message := suffix
	if outstanding == 1 {
		message = "There is **1 outstanding task**. " + suffix
	} else if outstanding > 1 {
		message = "There are **" + strconv.Itoa(outstanding) + " outstanding tasks**. " + suffix
	}

	return &model.Dialog{
		Title:            "Confirm finish run",
		IntroductionText: message,
		SubmitLabel:      "Finish run",
		NotifyOnCancel:   false,
	}
}

func (s *PlaybookRunServiceImpl) newPlaybookRunDialog(teamID, ownerID, postID, clientID string, playbooks []Playbook, isMobileApp bool, promptPostID string) (*model.Dialog, error) {
	user, err := s.pluginAPI.User.Get(ownerID)
	if err != nil {
		return nil, errors.Wrapf(err, "failed to fetch owner user")
	}

	state, err := json.Marshal(DialogState{
		PostID:       postID,
		ClientID:     clientID,
		PromptPostID: promptPostID,
	})
	if err != nil {
		return nil, errors.Wrapf(err, "failed to marshal DialogState")
	}

	var options []*model.PostActionOptions
	for _, playbook := range playbooks {
		options = append(options, &model.PostActionOptions{
			Text:  playbook.Title,
			Value: playbook.ID,
		})
	}

	newPlaybookMarkdown := ""
	if !isMobileApp {
		url := getPlaybooksNewRelativeURL()
		newPlaybookMarkdown = fmt.Sprintf("[Click here](%s) to create your own playbook.", url)
	}

	introText := fmt.Sprintf("**Owner:** %v\n\n%s", getUserDisplayName(user), newPlaybookMarkdown)

	defaultPlaybookID := ""
	defaultChannelNameTemplate := ""
	if len(playbooks) == 1 {
		defaultPlaybookID = playbooks[0].ID
		defaultChannelNameTemplate = playbooks[0].ChannelNameTemplate
	}

	return &model.Dialog{
		Title:            "Run playbook",
		IntroductionText: introText,
		Elements: []model.DialogElement{
			{
				DisplayName: "Playbook",
				Name:        DialogFieldPlaybookIDKey,
				Type:        "select",
				Options:     options,
				Default:     defaultPlaybookID,
			},
			{
				DisplayName: "Run name",
				Name:        DialogFieldNameKey,
				Type:        "text",
				MinLength:   1,
				MaxLength:   64,
				Default:     defaultChannelNameTemplate,
			},
		},
		SubmitLabel:    "Start run",
		NotifyOnCancel: false,
		State:          string(state),
	}, nil
}

func (s *PlaybookRunServiceImpl) newUpdatePlaybookRunDialog(description, message string, broadcastChannelNum int, reminderTimer time.Duration) (*model.Dialog, error) {
	introductionText := "Provide an update to the stakeholders."

	if broadcastChannelNum > 0 {
		plural := ""
		if broadcastChannelNum > 1 {
			plural = "s"
		}

		introductionText += fmt.Sprintf(" This post will be broadcasted to %d channel%s.", broadcastChannelNum, plural)
	}

	reminderOptions := []*model.PostActionOptions{
		{
			Text:  "15min",
			Value: "900",
		},
		{
			Text:  "30min",
			Value: "1800",
		},
		{
			Text:  "60min",
			Value: "3600",
		},
		{
			Text:  "4hr",
			Value: "14400",
		},
		{
			Text:  "24hr",
			Value: "86400",
		},
		{
			Text:  "1Week",
			Value: "604800",
		},
	}

	if s.configService.IsConfiguredForDevelopmentAndTesting() {
		reminderOptions = append(reminderOptions, nil)
		copy(reminderOptions[2:], reminderOptions[1:])
		reminderOptions[1] = &model.PostActionOptions{
			Text:  "10sec",
			Value: "10",
		}
	}

	return &model.Dialog{
		Title:            "Status update",
		IntroductionText: introductionText,
		Elements: []model.DialogElement{
			{
				DisplayName: "Change since last update",
				Name:        DialogFieldMessageKey,
				Type:        "textarea",
				Default:     message,
			},
			{
				DisplayName: "Reminder for next update",
				Name:        DialogFieldReminderInSecondsKey,
				Type:        "select",
				Options:     reminderOptions,
				Optional:    true,
				Default:     fmt.Sprintf("%d", reminderTimer/time.Second),
			},
			{
				DisplayName: "Finish run",
				Name:        DialogFieldFinishRun,
				Placeholder: "Also mark the run as finished",
				Type:        "bool",
				Optional:    true,
			},
		},
		SubmitLabel:    "Update status",
		NotifyOnCancel: false,
	}, nil
}

func (s *PlaybookRunServiceImpl) newAddToTimelineDialog(playbookRuns []PlaybookRun, postID, userID string) (*model.Dialog, error) {
	var options []*model.PostActionOptions
	for _, i := range playbookRuns {
		options = append(options, &model.PostActionOptions{
			Text:  i.Name,
			Value: i.ID,
		})
	}

	state, err := json.Marshal(DialogStateAddToTimeline{
		PostID: postID,
	})
	if err != nil {
		return nil, errors.Wrapf(err, "failed to marshal DialogState")
	}

	post, err := s.pluginAPI.Post.GetPost(postID)
	if err != nil {
		return nil, errors.Wrapf(err, "failed to marshal DialogState")
	}
	defaultSummary := ""
	if len(post.Message) > 0 {
		end := min(40, len(post.Message))
		defaultSummary = post.Message[:end]
		if len(post.Message) > end {
			defaultSummary += "..."
		}
	}

	defaultPlaybookRuns, err := s.GetPlaybookRunsForChannelByUser(post.ChannelId, userID)
	if err != nil && !errors.Is(err, ErrNotFound) {
		return nil, errors.Wrapf(err, "failed to get playbookRunID for channel")
	}

	defaultRunID := ""
	if len(defaultPlaybookRuns) == 1 {
		defaultRunID = defaultPlaybookRuns[0].ID
	}

	return &model.Dialog{
		Title: "Add to run timeline",
		Elements: []model.DialogElement{
			{
				DisplayName: "Playbook Run",
				Name:        DialogFieldPlaybookRunKey,
				Type:        "select",
				Options:     options,
				Default:     defaultRunID,
			},
			{
				DisplayName: "Summary",
				Name:        DialogFieldSummary,
				Type:        "text",
				MaxLength:   64,
				Placeholder: "Short summary shown in the timeline",
				Default:     defaultSummary,
				HelpText:    "Max 64 chars",
			},
		},
		SubmitLabel:    "Add to run timeline",
		NotifyOnCancel: false,
		State:          string(state),
	}, nil
}

// structure to handle optional parameters for sendPlaybookRunUpdatedWS
type RunWSOptions struct {
	AdditionalUserIDs []string
	PlaybookRun       *PlaybookRun
}
type RunWSOption func(options *RunWSOptions)

func withAdditionalUserIDs(additionalUserIDs []string) RunWSOption {
	return func(options *RunWSOptions) {
		options.AdditionalUserIDs = append(options.AdditionalUserIDs, additionalUserIDs...)
	}
}

func withPlaybookRun(playbookRun *PlaybookRun) RunWSOption {
	return func(options *RunWSOptions) {
		options.PlaybookRun = playbookRun
	}
}

// sendPlaybookRunUpdatedWS send run updates to users via websocket
// Individual Websocket messages will be sent to the owner/participants and users
// (optionally passed as parameter)
func (s *PlaybookRunServiceImpl) sendPlaybookRunUpdatedWS(playbookRunID string, options ...RunWSOption) {
	var err error

	sendWSOptions := RunWSOptions{}
	for _, option := range options {
		option(&sendWSOptions)
	}

	// Get playbookRun if not provided
	playbookRun := sendWSOptions.PlaybookRun
	if playbookRun == nil {
		playbookRun, err = s.store.GetPlaybookRun(playbookRunID)
		if err != nil {
			logrus.WithError(err).WithField("playbookRunID", playbookRunID).Error("failed to retrieve playbook run when sending websocket")
			return
		}
	}

	// create a unique list of user ids to send the message to
	uniqueUserIDs := make(map[string]bool, len(sendWSOptions.AdditionalUserIDs)+len(playbookRun.ParticipantIDs)+1)
	uniqueUserIDs[playbookRun.OwnerUserID] = true
	for _, u := range sendWSOptions.AdditionalUserIDs {
		uniqueUserIDs[u] = true
	}
	for _, u := range playbookRun.ParticipantIDs {
		uniqueUserIDs[u] = true
	}

	// send the websocket message
	for userID := range uniqueUserIDs {
		s.poster.PublishWebsocketEventToUser(playbookRunUpdatedWSEvent, playbookRun, userID)
	}
}

func (s *PlaybookRunServiceImpl) UpdateRetrospective(playbookRunID, updaterID string, newRetrospective RetrospectiveUpdate) error {
	playbookRunToModify, err := s.store.GetPlaybookRun(playbookRunID)
	if err != nil {
		return errors.Wrap(err, "failed to retrieve playbook run")
	}

	playbookRunToModify.Retrospective = newRetrospective.Text
	playbookRunToModify.MetricsData = newRetrospective.Metrics

	playbookRunToModify, err = s.store.UpdatePlaybookRun(playbookRunToModify)
	if err != nil {
		return errors.Wrap(err, "failed to update playbook run")
	}

	s.sendPlaybookRunUpdatedWS(playbookRunID)
	s.telemetry.UpdateRetrospective(playbookRunToModify, updaterID)

	return nil
}

func (s *PlaybookRunServiceImpl) PublishRetrospective(playbookRunID, publisherID string, retrospective RetrospectiveUpdate) error {
	logger := logrus.WithField("playbook_run_id", playbookRunID)

	playbookRunToPublish, err := s.store.GetPlaybookRun(playbookRunID)
	if err != nil {
		return errors.Wrap(err, "failed to retrieve playbook run")
	}

	now := model.GetMillis()

	// Update the text to keep syncronized
	playbookRunToPublish.Retrospective = retrospective.Text
	playbookRunToPublish.MetricsData = retrospective.Metrics
	playbookRunToPublish.RetrospectivePublishedAt = now
	playbookRunToPublish.RetrospectiveWasCanceled = false

	playbookRunToPublish, err = s.store.UpdatePlaybookRun(playbookRunToPublish)
	if err != nil {
		return errors.Wrap(err, "failed to update playbook run")
	}

	publisherUser, err := s.pluginAPI.User.Get(publisherID)
	if err != nil {
		return errors.Wrap(err, "failed to get publisher user")
	}

	retrospectiveURL := getRunRetrospectiveURL("", playbookRunToPublish.ID)
	post, err := s.buildRetrospectivePost(playbookRunToPublish, publisherUser, retrospectiveURL)
	if err != nil {
		return err
	}

	if err = s.poster.Post(post); err != nil {
		return errors.Wrap(err, "failed to post to channel")
	}

	telemetryString := fmt.Sprintf("?telem_action=follower_clicked_retrospective_dm&telem_run_id=%s", playbookRunToPublish.ID)
	retrospectivePublishedMessage := fmt.Sprintf("@%s published the retrospective report for [%s](%s%s).\n%s", publisherUser.Username, playbookRunToPublish.Name, retrospectiveURL, telemetryString, retrospective.Text)
	err = s.dmPostToRunFollowers(&model.Post{Message: retrospectivePublishedMessage}, retroMessage, playbookRunToPublish.ID, publisherID)
	if err != nil {
		logger.WithError(err).Error("failed to dm post to run followers")
	}

	event := &TimelineEvent{
		PlaybookRunID: playbookRunID,
		CreateAt:      now,
		EventAt:       now,
		EventType:     PublishedRetrospective,
		SubjectUserID: publisherID,
	}

	if _, err = s.store.CreateTimelineEvent(event); err != nil {
		return errors.Wrap(err, "failed to create timeline event")
	}

	s.sendPlaybookRunUpdatedWS(playbookRunID)
	s.telemetry.PublishRetrospective(playbookRunToPublish, publisherID)

	return nil
}

func (s *PlaybookRunServiceImpl) buildRetrospectivePost(playbookRunToPublish *PlaybookRun, publisherUser *model.User, retrospectiveURL string) (*model.Post, error) {
	props := map[string]interface{}{
		"metricsData":       "null",
		"metricsConfigs":    "null",
		"retrospectiveText": playbookRunToPublish.Retrospective,
	}

	// If run has metrics data, get playbooks metrics configs and include them in custom post
	if len(playbookRunToPublish.MetricsData) > 0 {
		playbook, err := s.playbookService.Get(playbookRunToPublish.PlaybookID)
		if err != nil {
			return nil, errors.Wrap(err, "failed to get playbook")
		}

		metricsConfigs, err := json.Marshal(playbook.Metrics)
		if err != nil {
			return nil, errors.Wrap(err, "unable to marshal metrics configs")
		}

		metricsData, err := json.Marshal(playbookRunToPublish.MetricsData)
		if err != nil {
			return nil, errors.Wrap(err, "cannot post retro, unable to marshal metrics data")
		}
		props["metricsData"] = string(metricsData)
		props["metricsConfigs"] = string(metricsConfigs)
	}

	return &model.Post{
		Message:   fmt.Sprintf("@channel Retrospective has been published by @%s\n[See the full retrospective](%s)\n", publisherUser.Username, retrospectiveURL),
		Type:      "custom_retro",
		ChannelId: playbookRunToPublish.ChannelID,
		Props:     props,
	}, nil
}

func (s *PlaybookRunServiceImpl) CancelRetrospective(playbookRunID, cancelerID string) error {
	playbookRunToCancel, err := s.store.GetPlaybookRun(playbookRunID)
	if err != nil {
		return errors.Wrap(err, "failed to retrieve playbook run")
	}

	now := model.GetMillis()

	// Update the text to keep syncronized
	playbookRunToCancel.Retrospective = "No retrospective for this run."
	playbookRunToCancel.RetrospectivePublishedAt = now
	playbookRunToCancel.RetrospectiveWasCanceled = true

	playbookRunToCancel, err = s.store.UpdatePlaybookRun(playbookRunToCancel)
	if err != nil {
		return errors.Wrap(err, "failed to update playbook run")
	}

	cancelerUser, err := s.pluginAPI.User.Get(cancelerID)
	if err != nil {
		return errors.Wrap(err, "failed to get canceler user")
	}

	if _, err = s.poster.PostMessage(playbookRunToCancel.ChannelID, "@channel Retrospective has been canceled by @%s\n", cancelerUser.Username); err != nil {
		return errors.Wrap(err, "failed to post to channel")
	}

	event := &TimelineEvent{
		PlaybookRunID: playbookRunID,
		CreateAt:      now,
		EventAt:       now,
		EventType:     CanceledRetrospective,
		SubjectUserID: cancelerID,
	}

	if _, err = s.store.CreateTimelineEvent(event); err != nil {
		return errors.Wrap(err, "failed to create timeline event")
	}

	s.sendPlaybookRunUpdatedWS(playbookRunID)

	return nil
}

// RequestJoinChannel posts a channel-join request message in the run's channel
func (s *PlaybookRunServiceImpl) RequestJoinChannel(playbookRunID, requesterID string) error {
	playbookRun, err := s.store.GetPlaybookRun(playbookRunID)
	if err != nil {
		return errors.Wrap(err, "failed to retrieve playbook run")
	}

	// avoid sending request if user is already a member of the channel
	if s.pluginAPI.User.HasPermissionToChannel(requesterID, playbookRun.ChannelID, model.PermissionReadChannel) {
		return fmt.Errorf("user %s is already a member of the channel %s", requesterID, playbookRunID)
	}

	requesterUser, err := s.pluginAPI.User.Get(requesterID)
	if err != nil {
		return errors.Wrap(err, "failed to get requester user")
	}

	T := i18n.GetUserTranslations(requesterUser.Locale)
	data := map[string]interface{}{
		"Name": requesterUser.Username,
	}

	_, err = s.poster.PostMessage(playbookRun.ChannelID, T("app.user.run.request_join_channel", data))
	if err != nil {
		return errors.Wrap(err, "failed to post to channel")
	}
	return nil
}

// RequestUpdate posts a status update request message in the run's channel
func (s *PlaybookRunServiceImpl) RequestUpdate(playbookRunID, requesterID string) error {
	playbookRun, err := s.store.GetPlaybookRun(playbookRunID)
	if err != nil {
		return errors.Wrap(err, "failed to retrieve playbook run")
	}

	requesterUser, err := s.pluginAPI.User.Get(requesterID)
	if err != nil {
		return errors.Wrap(err, "failed to get requester user")
	}

	T := i18n.GetUserTranslations(requesterUser.Locale)
	data := map[string]interface{}{
		"Name": requesterUser.Username,
	}

	post, err := s.poster.PostMessage(playbookRun.ChannelID, T("app.user.run.request_update", data))
	if err != nil {
		return errors.Wrap(err, "failed to post to channel")
	}

	// create timeline event
	event := &TimelineEvent{
		PlaybookRunID: playbookRunID,
		CreateAt:      post.CreateAt,
		EventAt:       post.CreateAt,
		EventType:     StatusUpdateRequested,
		PostID:        post.Id,
		SubjectUserID: requesterID,
		CreatorUserID: requesterID,
		Summary:       fmt.Sprintf("@%s requested a status update", requesterUser.Username),
	}

	if _, err = s.store.CreateTimelineEvent(event); err != nil {
		return errors.Wrap(err, "failed to create timeline event")
	}

	// send updated run through websocket
	s.sendPlaybookRunUpdatedWS(playbookRunID)

	return nil
}

// Leave removes user from the run's participants
func (s *PlaybookRunServiceImpl) RemoveParticipants(playbookRunID string, userIDs []string, requesterUserID string) error {
	if len(userIDs) == 0 {
		return nil
	}

	playbookRun, err := s.store.GetPlaybookRun(playbookRunID)
	if err != nil {
		return errors.Wrap(err, "failed to retrieve playbook run")
	}

	// Check if any user is the owner
	for _, userID := range userIDs {
		if playbookRun.OwnerUserID == userID {
			return errors.New("owner user can't leave the run")
		}
	}

	if err := s.store.RemoveParticipants(playbookRunID, userIDs); err != nil {
		return errors.Wrapf(err, "users `%+v` failed to remove participation in run `%s`", userIDs, playbookRunID)
	}

	requesterUser, err := s.pluginAPI.User.Get(requesterUserID)
	if err != nil {
		return errors.Wrap(err, "failed to get requester user")
	}

	users := make([]*model.User, 0)
	for _, userID := range userIDs {
		user := requesterUser
		if userID != requesterUserID {
			user, err = s.pluginAPI.User.Get(userID)
			if err != nil {
				return errors.Wrap(err, "failed to get user")
			}
		}
		users = append(users, user)
		s.leaveActions(playbookRun, userID)
	}

	err = s.changeParticipantsTimeline(playbookRunID, requesterUser, users, "left")
	if err != nil {
		return err
	}

	// ws send run
	userIDs = append(userIDs, requesterUserID)
	s.sendPlaybookRunUpdatedWS(playbookRunID, withAdditionalUserIDs(userIDs))

	return nil
}

func (s *PlaybookRunServiceImpl) leaveActions(playbookRun *PlaybookRun, userID string) {

	if !playbookRun.RemoveChannelMemberOnRemovedParticipant {
		return
	}

	// Don't do anything if the user not a channel member
	member, _ := s.pluginAPI.Channel.GetMember(playbookRun.ChannelID, userID)
	if member == nil {
		return
	}

	// To be added to the UI as an optional action
	if err := s.api.DeleteChannelMember(playbookRun.ChannelID, userID); err != nil {
		logrus.WithError(err).Errorf("failed to remove user from linked channel, userID '%s'", userID)
	}
}

func (s *PlaybookRunServiceImpl) AddParticipants(playbookRunID string, userIDs []string, requesterUserID string, forceAddToChannel bool) error {
	usersFailedToInvite := make([]string, 0)
	usersToInvite := make([]string, 0)

	if len(userIDs) == 0 {
		return nil
	}

	playbookRun, err := s.GetPlaybookRun(playbookRunID)
	if err != nil {
		return errors.Wrapf(err, "failed to get run %s", playbookRunID)
	}

	// Ensure new participants are team members
	for _, userID := range userIDs {
		member, err := s.pluginAPI.Team.GetMember(playbookRun.TeamID, userID)
		if err != nil || member.DeleteAt != 0 {
			usersFailedToInvite = append(usersFailedToInvite, userID)
			continue
		}
		usersToInvite = append(usersToInvite, userID)
	}

	if err := s.store.AddParticipants(playbookRun.ID, usersToInvite); err != nil {
		return errors.Wrapf(err, "users `%+v` failed to participate the run `%s`", usersToInvite, playbookRun.ID)
	}

	channel, err := s.pluginAPI.Channel.Get(playbookRun.ChannelID)
	if err != nil {
		logrus.WithError(err).Errorf("failed to get channel, channelID '%s'", playbookRun.ChannelID)
	}

	s.failedInvitedUserActions(usersFailedToInvite, channel)

	requesterUser, err := s.pluginAPI.User.Get(requesterUserID)
	if err != nil {
		return errors.Wrap(err, "failed to get requester user")
	}

	users := make([]*model.User, 0)
	for _, userID := range usersToInvite {
		user := requesterUser
		if userID != requesterUserID {
			user, err = s.pluginAPI.User.Get(userID)
			if err != nil {
				return errors.Wrapf(err, "failed to get user %s", userID)
			}
		}
		users = append(users, user)

		// Configured actions
		s.participateActions(playbookRun, channel, user, requesterUser, forceAddToChannel)

		// Participate implies following the run
		if err := s.Follow(playbookRunID, userID); err != nil {
			return errors.Wrap(err, "failed to make participant to follow run")
		}
	}

	err = s.changeParticipantsTimeline(playbookRun.ID, requesterUser, users, "joined")
	if err != nil {
		return err
	}

	// ws send run
	if len(usersToInvite) > 0 {
		s.sendPlaybookRunUpdatedWS(playbookRun.ID, withAdditionalUserIDs(usersToInvite), withAdditionalUserIDs([]string{requesterUserID}))
	}

	return nil
}

// changeParticipantsTimeline handles timeline event creation for run participation change triggers:
// participate/leave events and add/remove participants (multiple allowed)
func (s *PlaybookRunServiceImpl) changeParticipantsTimeline(playbookRunID string, requesterUser *model.User, users []*model.User, action string) error {
	type Details struct {
		Action    string   `json:"action,omitempty"`
		Requester string   `json:"requester,omitempty"`
		Users     []string `json:"users,omitempty"`
	}
	var details Details
	if len(users) == 0 {
		return nil
	}

	now := model.GetMillis()

	event := &TimelineEvent{
		PlaybookRunID: playbookRunID,
		CreateAt:      now,
		EventAt:       now,
		Summary:       "", // copies managed in webapp using the injected data
		CreatorUserID: requesterUser.Id,
		SubjectUserID: requesterUser.Id,
	}

	event.EventType = ParticipantsChanged
	if len(users) == 1 && users[0].Id == requesterUser.Id {
		event.EventType = UserJoinedLeft
	}
	if len(users) == 1 {
		event.SubjectUserID = users[0].Id
	}

	details.Action = action
	details.Requester = requesterUser.Username
	details.Users = make([]string, 0)
	for _, u := range users {
		details.Users = append(details.Users, u.Username)
	}
	detailsJSON, err := json.Marshal(details)
	if err != nil {
		return errors.Wrap(err, "failed to encode timeline event details")
	}
	event.Details = string(detailsJSON)

	if _, err := s.store.CreateTimelineEvent(event); err != nil {
		return errors.Wrap(err, "failed to create timeline event")
	}

	return nil
}

func (s *PlaybookRunServiceImpl) participateActions(playbookRun *PlaybookRun, channel *model.Channel, user *model.User, requesterUser *model.User, forceAddToChannel bool) {

	if !playbookRun.CreateChannelMemberOnNewParticipant && !forceAddToChannel {
		return
	}

	// Don't do anything if the user is a channel member
	member, _ := s.pluginAPI.Channel.GetMember(playbookRun.ChannelID, user.Id)
	if member != nil {
		return
	}

	// Add user to the channel
	if _, err := s.api.AddChannelMember(playbookRun.ChannelID, user.Id); err != nil {
		logrus.WithError(err).Errorf("participateActions: failed to add user to linked channel, userID '%s'", user.Id)
	}
}

func (s *PlaybookRunServiceImpl) postMessageToThreadAndSaveRootID(playbookRunID, channelID string, post *model.Post) error {
	channelIDsToRootIDs, err := s.store.GetBroadcastChannelIDsToRootIDs(playbookRunID)
	if err != nil {
		return errors.Wrapf(err, "error when trying to retrieve ChannelIDsToRootIDs map for playbookRunId '%s'", playbookRunID)
	}

	err = s.poster.PostMessageToThread(channelIDsToRootIDs[channelID], post)
	if err != nil {
		return errors.Wrapf(err, "failed to PostMessageToThread for channelID '%s'", channelID)
	}

	newRootID := post.RootId
	if newRootID == "" {
		newRootID = post.Id
	}

	if newRootID != channelIDsToRootIDs[channelID] {
		channelIDsToRootIDs[channelID] = newRootID
		if err = s.store.SetBroadcastChannelIDsToRootID(playbookRunID, channelIDsToRootIDs); err != nil {
			return errors.Wrapf(err, "failed to SetBroadcastChannelIDsToRootID for playbookID '%s'", playbookRunID)
		}
	}

	return nil
}

// Follow method lets user follow a specific playbook run
func (s *PlaybookRunServiceImpl) Follow(playbookRunID, userID string) error {
	if err := s.store.Follow(playbookRunID, userID); err != nil {
		return errors.Wrapf(err, "user `%s` failed to follow the run `%s`", userID, playbookRunID)
	}

	playbookRun, err := s.store.GetPlaybookRun(playbookRunID)
	if err != nil {
		return errors.Wrap(err, "failed to retrieve playbook run")
	}
	s.telemetry.Follow(playbookRun, userID)
	s.sendPlaybookRunUpdatedWS(playbookRunID, withAdditionalUserIDs([]string{userID}))

	return nil
}

// UnFollow method lets user unfollow a specific playbook run
func (s *PlaybookRunServiceImpl) Unfollow(playbookRunID, userID string) error {
	if err := s.store.Unfollow(playbookRunID, userID); err != nil {
		return errors.Wrapf(err, "user `%s` failed to unfollow the run `%s`", userID, playbookRunID)
	}

	playbookRun, err := s.store.GetPlaybookRun(playbookRunID)
	if err != nil {
		return errors.Wrap(err, "failed to retrieve playbook run")
	}
	s.telemetry.Unfollow(playbookRun, userID)

	s.sendPlaybookRunUpdatedWS(playbookRunID, withAdditionalUserIDs([]string{userID}))

	return nil
}

// GetFollowers returns list of followers for a specific playbook run
func (s *PlaybookRunServiceImpl) GetFollowers(playbookRunID string) ([]string, error) {
	var followers []string
	var err error
	if followers, err = s.store.GetFollowers(playbookRunID); err != nil {
		return nil, errors.Wrapf(err, "failed to get followers for the run `%s`", playbookRunID)
	}

	return followers, nil
}

func getUserDisplayName(user *model.User) string {
	if user == nil {
		return ""
	}

	if user.FirstName != "" && user.LastName != "" {
		return fmt.Sprintf("%s %s", user.FirstName, user.LastName)
	}

	return fmt.Sprintf("@%s", user.Username)
}

func cleanChannelName(channelName string) string {
	// Lower case only
	channelName = strings.ToLower(channelName)
	// Trim spaces
	channelName = strings.TrimSpace(channelName)
	// Change all dashes to whitespace, remove everything that's not a word or whitespace, all space becomes dashes
	channelName = strings.ReplaceAll(channelName, "-", " ")
	channelName = allNonSpaceNonWordRegex.ReplaceAllString(channelName, "")
	channelName = strings.ReplaceAll(channelName, " ", "-")
	// Remove all leading and trailing dashes
	channelName = strings.Trim(channelName, "-")

	return channelName
}

func addRandomBits(name string) string {
	// Fix too long names (we're adding 5 chars):
	if len(name) > 59 {
		name = name[:59]
	}
	randBits := model.NewId()
	return fmt.Sprintf("%s-%s", name, randBits[:4])
}

func findNewestNonDeletedStatusPost(posts []StatusPost) *StatusPost {
	var newest *StatusPost
	for i, p := range posts {
		if p.DeleteAt == 0 && (newest == nil || p.CreateAt > newest.CreateAt) {
			newest = &posts[i]
		}
	}
	return newest
}

func findNewestNonDeletedPostID(posts []StatusPost) string {
	newest := findNewestNonDeletedStatusPost(posts)
	if newest == nil {
		return ""
	}

	return newest.ID
}

func min(a, b int) int {
	if a < b {
		return a
	}
	return b
}

// Helper function to Trigger webhooks
func triggerWebhooks(s *PlaybookRunServiceImpl, webhooks []string, body []byte) {
	for i := range webhooks {
		url := webhooks[i]

		go func() {
			req, err := http.NewRequest("POST", url, bytes.NewReader(body))

			if err != nil {
				logrus.WithError(err).WithField("webhook_url", url).Error("failed to create a POST request to webhook URL")
				return
			}

			req.Header.Set("Content-Type", "application/json")

			resp, err := s.httpClient.Do(req)
			if err != nil {
				logrus.WithError(err).WithField("webhook_url", url).Warn("failed to send a POST request to webhook URL")
				return
			}

			defer resp.Body.Close()

			if resp.StatusCode < 200 || resp.StatusCode > 299 {
				err := errors.Errorf("response code is %d; expected a status code in the 2xx range", resp.StatusCode)
				logrus.WithError(err).WithField("webhook_url", url).Warn("failed to finish a POST request to webhook URL")
			}
		}()
	}

}

func buildAssignedTaskMessageSummary(runs []AssignedRun, locale string, timezone *time.Location, onlyDueUntilToday bool) string {
	var msg strings.Builder

	T := i18n.GetUserTranslations(locale)
	total := 0
	for _, run := range runs {
		total += len(run.Tasks)
	}

	msg.WriteString("##### ")
	msg.WriteString(T("app.user.digest.tasks.heading"))
	msg.WriteString("\n")

	if total == 0 {
		msg.WriteString(T("app.user.digest.tasks.zero_assigned"))
		msg.WriteString("\n")
		return msg.String()
	}

	var tasksNoDueDate, tasksDoAfterToday int
	currentTime := timeutils.GetTimeForMillis(model.GetMillis()).In(timezone)
	yesterday := currentTime.Add(-24 * time.Hour)

	var runsInfo strings.Builder
	for _, run := range runs {
		var tasksInfo strings.Builder

		for _, task := range run.Tasks {
			// no due date
			if task.ChecklistItem.DueDate == 0 {
				tasksInfo.WriteString(fmt.Sprintf("  - [ ] %s: %s\n", task.ChecklistTitle, task.Title))
				tasksNoDueDate++
				continue
			}
			dueTime := time.Unix(task.ChecklistItem.DueDate/1000, 0).In(timezone)
			// due today
			if timeutils.IsSameDay(dueTime, currentTime) {
				tasksInfo.WriteString(fmt.Sprintf("  - [ ] %s: %s **`%s`**\n", task.ChecklistTitle, task.Title, T("app.user.digest.tasks.due_today")))
				continue
			}
			// due yesterday
			if timeutils.IsSameDay(dueTime, yesterday) {
				tasksInfo.WriteString(fmt.Sprintf("  - [ ] %s: %s **`%s`**\n", task.ChecklistTitle, task.Title, T("app.user.digest.tasks.due_yesterday")))
				continue
			}
			// due before yesterday
			if dueTime.Before(currentTime) {
				days := timeutils.GetDaysDiff(dueTime, currentTime)
				tasksInfo.WriteString(fmt.Sprintf("  - [ ] %s: %s **`%s`**\n", task.ChecklistTitle, task.Title, T("app.user.digest.tasks.due_x_days_ago", days)))
				continue
			}
			// due after today
			if !onlyDueUntilToday {
				days := timeutils.GetDaysDiff(currentTime, dueTime)
				tasksInfo.WriteString(fmt.Sprintf("  - [ ] %s: %s `%s`\n", task.ChecklistTitle, task.Title, T("app.user.digest.tasks.due_in_x_days", days)))
			}
			tasksDoAfterToday++
		}

		// omit run's title if tasks info is empty
		if tasksInfo.String() != "" {
			runsInfo.WriteString(fmt.Sprintf("[%s](%s?from=digest_assignedtask)\n", run.Name, GetRunDetailsRelativeURL(run.PlaybookRunID)))
			runsInfo.WriteString(tasksInfo.String())
		}
	}

	// if there are only tasks that are due after today and we need to show only tasks due now, skip a message
	if onlyDueUntilToday && tasksDoAfterToday == total {
		return ""
	}

	// add title
	if onlyDueUntilToday {
		msg.WriteString(T("app.user.digest.tasks.num_assigned_due_until_today", total-tasksDoAfterToday))
	} else {
		msg.WriteString(T("app.user.digest.tasks.num_assigned", total))
	}

	// add info about tasks
	msg.WriteString("\n\n")
	msg.WriteString(runsInfo.String())

	// add summary info for tasks without a due date or due date after today
	if tasksDoAfterToday > 0 && onlyDueUntilToday {
		msg.WriteString(":information_source: ")
		msg.WriteString(T("app.user.digest.tasks.due_after_today", tasksDoAfterToday))
		msg.WriteString(" ")
		msg.WriteString(T("app.user.digest.tasks.all_tasks_command"))
	}
	return msg.String()
}

func buildRunsInProgressMessage(runs []RunLink, locale string) string {
	T := i18n.GetUserTranslations(locale)
	total := len(runs)

	msg := "\n"

	msg += "##### " + T("app.user.digest.runs_in_progress.heading") + "\n"
	if total == 0 {
		return msg + T("app.user.digest.runs_in_progress.zero_in_progress") + "\n"
	}

	msg += T("app.user.digest.runs_in_progress.num_in_progress", total) + "\n"

	for _, run := range runs {
		msg += fmt.Sprintf("- [%s](%s?from=digest_runsinprogress)\n", run.Name, GetRunDetailsRelativeURL(run.PlaybookRunID))
	}

	return msg
}

func buildRunsOverdueMessage(runs []RunLink, locale string) string {
	T := i18n.GetUserTranslations(locale)
	total := len(runs)
	msg := "\n"
	msg += "##### " + T("app.user.digest.overdue_status_updates.heading") + "\n"
	if total == 0 {
		return msg + T("app.user.digest.overdue_status_updates.zero_overdue") + "\n"
	}

	msg += T("app.user.digest.overdue_status_updates.num_overdue", total) + "\n"

	for _, run := range runs {
		msg += fmt.Sprintf("- [%s](%s?from=digest_overduestatus)\n", run.Name, GetRunDetailsRelativeURL(run.PlaybookRunID))
	}

	return msg
}

type messageType string

const (
	creationMessage            messageType = "creation"
	finishMessage              messageType = "finish"
	overdueStatusUpdateMessage messageType = "overdue status update"
	restoreMessage             messageType = "restore"
	retroMessage               messageType = "retrospective"
	statusUpdateMessage        messageType = "status update"
)

// broadcasting to channels
func (s *PlaybookRunServiceImpl) broadcastPlaybookRunMessageToChannels(channelIDs []string, post *model.Post, mType messageType, playbookRun *PlaybookRun, logger logrus.FieldLogger) {
	logger = logger.WithField("message_type", mType)

	for _, broadcastChannelID := range channelIDs {
		post.Id = "" // Reset the ID so we avoid cloning the whole object
		if err := s.broadcastPlaybookRunMessage(broadcastChannelID, post, mType, playbookRun); err != nil {
			logger.WithError(err).Error("failed to broadcast run to channel")

			if _, err = s.poster.PostMessage(playbookRun.ChannelID, fmt.Sprintf("Failed to broadcast run %s to the configured channel.", mType)); err != nil {
				logger.WithError(err).WithField("channel_id", playbookRun.ChannelID).Error("failed to post failure message to the channel")
			}
		}
	}
}

func (s *PlaybookRunServiceImpl) broadcastPlaybookRunMessage(broadcastChannelID string, post *model.Post, mType messageType, playbookRun *PlaybookRun) error {
	post.ChannelId = broadcastChannelID
	if err := IsChannelActiveInTeam(post.ChannelId, playbookRun.TeamID, s.pluginAPI); err != nil {
		return errors.Wrap(err, "announcement channel is not active")
	}

	if err := s.postMessageToThreadAndSaveRootID(playbookRun.ID, post.ChannelId, post); err != nil {
		return errors.Wrapf(err, "error posting '%s' message, for playbook '%s', to channelID '%s'", mType, playbookRun.ID, post.ChannelId)
	}

	return nil
}

// dm to users who follow

func (s *PlaybookRunServiceImpl) dmPostToRunFollowers(post *model.Post, mType messageType, playbookRunID, authorID string) error {
	followers, err := s.GetFollowers(playbookRunID)
	if err != nil {
		return errors.Wrap(err, "failed to get followers")
	}

	s.dmPostToUsersWithPermission(followers, post, playbookRunID, authorID)
	return nil
}

func (s *PlaybookRunServiceImpl) dmPostToAutoFollows(post *model.Post, playbookID, playbookRunID, authorID string) error {
	autoFollows, err := s.playbookService.GetAutoFollows(playbookID)
	if err != nil {
		return errors.Wrap(err, "failed to get auto follows")
	}

	s.dmPostToUsersWithPermission(autoFollows, post, playbookRunID, authorID)
	return nil
}

func (s *PlaybookRunServiceImpl) dmPostToUsersWithPermission(users []string, post *model.Post, playbookRunID, authorID string) {
	logger := logrus.WithFields(logrus.Fields{"playbook_run_id": playbookRunID})

	for _, user := range users {
		// Do not send update to the author
		if user == authorID {
			continue
		}

		// Check for access permissions
		if err := s.permissions.RunView(user, playbookRunID); err != nil {
			continue
		}

		post.Id = "" // Reset the ID so we avoid cloning the whole object
		post.RootId = ""
		if err := s.poster.DM(user, post); err != nil {
			logger.WithError(err).WithField("user_id", user).Warn("failed to broadcast post to the user")
		}
	}
}

func (s *PlaybookRunServiceImpl) MessageHasBeenPosted(sessionID string, post *model.Post) {
	runIDs, err := s.store.GetPlaybookRunIDsForChannel(post.ChannelId)
	if err != nil {
		if errors.Is(err, ErrNotFound) {
			return
		}
		logrus.WithError(err).WithFields(logrus.Fields{
			"post_id":    post.Id,
			"channel_id": post.ChannelId,
		}).Error("unable retrieve run ID from post")
		return
	}

	for _, runID := range runIDs {
		// Get run
		run, err := s.GetPlaybookRun(runID)
		if err != nil {
			logrus.WithError(err).WithFields(logrus.Fields{
				"run_id": runID,
			}).Error("unable retrieve run from ID")
			return
		}

		for checklistNum, checklist := range run.Checklists {
			for itemNum, item := range checklist.Items {
				for _, ta := range item.TaskActions {
					if ta.Trigger.Type == KeywordsByUsersTriggerType {
						t, err := NewKeywordsByUsersTrigger(ta.Trigger)
						if err != nil {
							logrus.WithError(err).WithFields(logrus.Fields{
								"type":         ta.Trigger.Type,
								"checklistNum": checklistNum,
								"itemNum":      itemNum,
							}).Error("unable to decode trigger")
							return
						}
						if t.IsTriggered(post) {
							s.genericTelemetry.Track(
								telemetryTaskActionsTriggered,
								map[string]any{
									"trigger":        ta.Trigger.Type,
									"playbookrun_id": runID,
								},
							)
							err := s.doActions(ta.Actions, runID, post.UserId, ChecklistItemStateClosed, checklistNum, itemNum)
							if err != nil {
								logrus.WithError(err).WithFields(logrus.Fields{
									"checklistNum": checklistNum,
									"itemNum":      itemNum,
								}).Error("can't process task actions")
								return
							}
						}
					}
				}
			}
		}
	}
}

func (s *PlaybookRunServiceImpl) doActions(taskActions []Action, runID string, userID string, ChecklistItemStateClosed string, checklistNum int, itemNum int) error {
	for _, action := range taskActions {
		if action.Type == MarkItemAsDoneActionType {
			a, err := NewMarkItemAsDoneAction(action)
			if err != nil {
				return errors.Wrapf(err, "unable to decode action")
			}
			if a.Payload.Enabled {
				if err := s.ModifyCheckedState(runID, userID, ChecklistItemStateClosed, checklistNum, itemNum); err != nil {
					if err != nil {
						return errors.Wrapf(err, "can't mark item as done")
					}
				}
			}
		}
		s.genericTelemetry.Track(
			telemetryTaskActionsActionExecuted,
			map[string]any{
				"action":         action.Type,
				"playbookrun_id": runID,
			},
		)
	}
	return nil
}

// GetPlaybookRunIDsForUser returns run ids where user is a participant or is following
func (s *PlaybookRunServiceImpl) GetPlaybookRunIDsForUser(userID string) ([]string, error) {
	return s.store.GetPlaybookRunIDsForUser(userID)
}

// GetRunMetadataByIDs returns playbook runs metadata by passed run IDs.
func (s *PlaybookRunServiceImpl) GetRunMetadataByIDs(runIDs []string) ([]RunMetadata, error) {
	return s.store.GetRunMetadataByIDs(runIDs)
}

// GetTaskMetadataByIDs gets PlaybookRunIDs and TeamIDs from runs by taskIDs
func (s *PlaybookRunServiceImpl) GetTaskMetadataByIDs(taskIDs []string) ([]TopicMetadata, error) {
	return s.store.GetTaskAsTopicMetadataByIDs(taskIDs)
}

// GetStatusMetadataByIDs gets PlaybookRunIDs and TeamIDs from runs by statusIDs
func (s *PlaybookRunServiceImpl) GetStatusMetadataByIDs(statusIDs []string) ([]TopicMetadata, error) {
	return s.store.GetStatusAsTopicMetadataByIDs(statusIDs)
}<|MERGE_RESOLUTION|>--- conflicted
+++ resolved
@@ -218,13 +218,6 @@
 
 // CreatePlaybookRun creates a new playbook run. userID is the user who initiated the CreatePlaybookRun.
 func (s *PlaybookRunServiceImpl) CreatePlaybookRun(playbookRun *PlaybookRun, pb *Playbook, userID string, public bool) (*PlaybookRun, error) {
-<<<<<<< HEAD
-	if pb != nil && pb.ChannelMode == PlaybookRunLinkExistingChannel && playbookRun.ChannelID == "" {
-		return nil, errors.New("channel id not specified to link the run")
-	}
-
-=======
->>>>>>> fde5b15a
 	if playbookRun.DefaultOwnerID != "" {
 		// Check if the user is a member of the team to which the playbook run belongs.
 		if !IsMemberOfTeam(playbookRun.DefaultOwnerID, playbookRun.TeamID, s.pluginAPI) {
