--- conflicted
+++ resolved
@@ -2400,7 +2400,38 @@
 	return b
 }
 
-<<<<<<< HEAD
+// Helper function to Trigger webhooks
+func triggerWebhooks(s *PlaybookRunServiceImpl, webhooks []string, body []byte) {
+	for i := range webhooks {
+		url := webhooks[i]
+
+		go func() {
+			req, err := http.NewRequest("POST", url, bytes.NewReader(body))
+
+			if err != nil {
+				s.pluginAPI.Log.Warn("failed to create a POST request to webhook URL", "webhook URL", url, "error", err.Error())
+				return
+			}
+
+			req.Header.Set("Content-Type", "application/json")
+
+			resp, err := s.httpClient.Do(req)
+			if err != nil {
+				s.pluginAPI.Log.Warn("failed to send a POST request to webhook URL", "webhook URL", url, "error", err.Error())
+				return
+			}
+
+			defer resp.Body.Close()
+
+			if resp.StatusCode < 200 || resp.StatusCode > 299 {
+				err := errors.Errorf("response code is %d; expected a status code in the 2xx range", resp.StatusCode)
+				s.pluginAPI.Log.Warn("failed to finish a POST request to webhook URL", "webhook URL", url, "error", err.Error())
+			}
+		}()
+	}
+
+}
+
 func buildAssignedTaskMessageAndTotal(runs []AssignedRun, siteURL string) (string, int) {
 	total := 0
 	for _, run := range runs {
@@ -2472,36 +2503,4 @@
 	}
 
 	return message
-=======
-// Helper function to Trigger webhooks
-func triggerWebhooks(s *PlaybookRunServiceImpl, webhooks []string, body []byte) {
-	for i := range webhooks {
-		url := webhooks[i]
-
-		go func() {
-			req, err := http.NewRequest("POST", url, bytes.NewReader(body))
-
-			if err != nil {
-				s.pluginAPI.Log.Warn("failed to create a POST request to webhook URL", "webhook URL", url, "error", err.Error())
-				return
-			}
-
-			req.Header.Set("Content-Type", "application/json")
-
-			resp, err := s.httpClient.Do(req)
-			if err != nil {
-				s.pluginAPI.Log.Warn("failed to send a POST request to webhook URL", "webhook URL", url, "error", err.Error())
-				return
-			}
-
-			defer resp.Body.Close()
-
-			if resp.StatusCode < 200 || resp.StatusCode > 299 {
-				err := errors.Errorf("response code is %d; expected a status code in the 2xx range", resp.StatusCode)
-				s.pluginAPI.Log.Warn("failed to finish a POST request to webhook URL", "webhook URL", url, "error", err.Error())
-			}
-		}()
-	}
-
->>>>>>> 98cc8d17
 }