--- conflicted
+++ resolved
@@ -2310,19 +2310,13 @@
 		}
 	}
 
-<<<<<<< HEAD
-	if _, err := s.pluginAPI.Channel.UpdateChannelMemberRoles(channel.Id, playbookRun.OwnerUserID, fmt.Sprintf("%s %s", model.ChannelAdminRoleId, model.ChannelUserRoleId)); err != nil {
+	_, userRoleID, adminRoleID := s.GetSchemeRolesForChannel(channel)
+	if _, err := s.pluginAPI.Channel.UpdateChannelMemberRoles(channel.Id, playbookRun.OwnerUserID, fmt.Sprintf("%s %s", userRoleID, adminRoleID)); err != nil {
 		logrus.WithError(err).WithFields(logrus.Fields{
 			"channel_id":    channel.Id,
 			"owner_user_id": playbookRun.OwnerUserID,
 		}).Warn("failed to promote owner to admin")
-=======
-	_, userRoleID, adminRoleID := s.GetSchemeRolesForChannel(channel)
-
-	if _, err := s.pluginAPI.Channel.UpdateChannelMemberRoles(channel.Id, playbookRun.OwnerUserID, fmt.Sprintf("%s %s", userRoleID, adminRoleID)); err != nil {
-		s.pluginAPI.Log.Warn("failed to promote owner to admin", "ChannelID", channel.Id, "OwnerUserID", playbookRun.OwnerUserID, "err", err.Error())
->>>>>>> d7f2a3f8
-	}
+
 
 	return nil
 }
