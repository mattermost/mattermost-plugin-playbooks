--- conflicted
+++ resolved
@@ -2058,21 +2058,54 @@
 		return errors.Wrapf(err, "failed to retrieve playbook run")
 	}
 
-<<<<<<< HEAD
+	var originalRun *PlaybookRun
+	if s.configService.IsIncrementalUpdatesEnabled() {
+		originalRun = playbookRunToModify.Clone()
+	}
+
 	// Set the checklist's UpdateAt timestamp
 	timestamp := model.GetMillis()
 	checklist.UpdateAt = timestamp
 
 	for i := range checklist.Items {
 		updateChecklistItemTimestamp(&checklist.Items[i], timestamp)
-=======
+	}
+
+	playbookRunToModify.Checklists = append(playbookRunToModify.Checklists, checklist)
+
+	playbookRunToModify, err = s.store.UpdatePlaybookRun(playbookRunToModify)
+	if err != nil {
+		return errors.Wrapf(err, "failed to update playbook run")
+	}
+
+	s.sendPlaybookRunObjectUpdatedWS(playbookRunID, originalRun, playbookRunToModify)
+	s.telemetry.AddChecklist(playbookRunID, userID, checklist)
+
+	return nil
+}
+
+// DuplicateChecklist duplicates a checklist
+func (s *PlaybookRunServiceImpl) DuplicateChecklist(playbookRunID, userID string, checklistNumber int) error {
+	playbookRunToModify, err := s.checklistParamsVerify(playbookRunID, userID, checklistNumber)
+	if err != nil {
+		return err
+	}
+
 	var originalRun *PlaybookRun
 	if s.configService.IsIncrementalUpdatesEnabled() {
 		originalRun = playbookRunToModify.Clone()
->>>>>>> 05e80b52
-	}
-
-	playbookRunToModify.Checklists = append(playbookRunToModify.Checklists, checklist)
+	}
+
+	duplicate := playbookRunToModify.Checklists[checklistNumber].Clone()
+
+	timestamp := model.GetMillis()
+	duplicate.UpdateAt = timestamp
+
+	for i := range duplicate.Items {
+		updateChecklistItemTimestamp(&duplicate.Items[i], timestamp)
+	}
+
+	playbookRunToModify.Checklists = append(playbookRunToModify.Checklists, duplicate)
 
 	playbookRunToModify, err = s.store.UpdatePlaybookRun(playbookRunToModify)
 	if err != nil {
@@ -2080,13 +2113,13 @@
 	}
 
 	s.sendPlaybookRunObjectUpdatedWS(playbookRunID, originalRun, playbookRunToModify)
-	s.telemetry.AddChecklist(playbookRunID, userID, checklist)
-
-	return nil
-}
-
-// DuplicateChecklist duplicates a checklist
-func (s *PlaybookRunServiceImpl) DuplicateChecklist(playbookRunID, userID string, checklistNumber int) error {
+	s.telemetry.AddChecklist(playbookRunID, userID, duplicate)
+
+	return nil
+}
+
+// RemoveChecklist removes the specified checklist
+func (s *PlaybookRunServiceImpl) RemoveChecklist(playbookRunID, userID string, checklistNumber int) error {
 	playbookRunToModify, err := s.checklistParamsVerify(playbookRunID, userID, checklistNumber)
 	if err != nil {
 		return err
@@ -2097,16 +2130,9 @@
 		originalRun = playbookRunToModify.Clone()
 	}
 
-	duplicate := playbookRunToModify.Checklists[checklistNumber].Clone()
-
-	timestamp := model.GetMillis()
-	duplicate.UpdateAt = timestamp
-
-	for i := range duplicate.Items {
-		updateChecklistItemTimestamp(&duplicate.Items[i], timestamp)
-	}
-
-	playbookRunToModify.Checklists = append(playbookRunToModify.Checklists, duplicate)
+	oldChecklist := playbookRunToModify.Checklists[checklistNumber]
+
+	playbookRunToModify.Checklists = append(playbookRunToModify.Checklists[:checklistNumber], playbookRunToModify.Checklists[checklistNumber+1:]...)
 
 	playbookRunToModify, err = s.store.UpdatePlaybookRun(playbookRunToModify)
 	if err != nil {
@@ -2114,13 +2140,13 @@
 	}
 
 	s.sendPlaybookRunObjectUpdatedWS(playbookRunID, originalRun, playbookRunToModify)
-	s.telemetry.AddChecklist(playbookRunID, userID, duplicate)
-
-	return nil
-}
-
-// RemoveChecklist removes the specified checklist
-func (s *PlaybookRunServiceImpl) RemoveChecklist(playbookRunID, userID string, checklistNumber int) error {
+	s.telemetry.RemoveChecklist(playbookRunID, userID, oldChecklist)
+
+	return nil
+}
+
+// RenameChecklist adds a checklist to the specified run
+func (s *PlaybookRunServiceImpl) RenameChecklist(playbookRunID, userID string, checklistNumber int, newTitle string) error {
 	playbookRunToModify, err := s.checklistParamsVerify(playbookRunID, userID, checklistNumber)
 	if err != nil {
 		return err
@@ -2131,9 +2157,8 @@
 		originalRun = playbookRunToModify.Clone()
 	}
 
-	oldChecklist := playbookRunToModify.Checklists[checklistNumber]
-
-	playbookRunToModify.Checklists = append(playbookRunToModify.Checklists[:checklistNumber], playbookRunToModify.Checklists[checklistNumber+1:]...)
+	playbookRunToModify.Checklists[checklistNumber].Title = newTitle
+	playbookRunToModify.Checklists[checklistNumber].UpdateAt = model.GetMillis()
 
 	playbookRunToModify, err = s.store.UpdatePlaybookRun(playbookRunToModify)
 	if err != nil {
@@ -2141,13 +2166,13 @@
 	}
 
 	s.sendPlaybookRunObjectUpdatedWS(playbookRunID, originalRun, playbookRunToModify)
-	s.telemetry.RemoveChecklist(playbookRunID, userID, oldChecklist)
-
-	return nil
-}
-
-// RenameChecklist adds a checklist to the specified run
-func (s *PlaybookRunServiceImpl) RenameChecklist(playbookRunID, userID string, checklistNumber int, newTitle string) error {
+	s.telemetry.RenameChecklist(playbookRunID, userID, playbookRunToModify.Checklists[checklistNumber])
+
+	return nil
+}
+
+// AddChecklistItem adds an item to the specified checklist
+func (s *PlaybookRunServiceImpl) AddChecklistItem(playbookRunID, userID string, checklistNumber int, checklistItem ChecklistItem) error {
 	playbookRunToModify, err := s.checklistParamsVerify(playbookRunID, userID, checklistNumber)
 	if err != nil {
 		return err
@@ -2158,36 +2183,8 @@
 		originalRun = playbookRunToModify.Clone()
 	}
 
-	playbookRunToModify.Checklists[checklistNumber].Title = newTitle
-	playbookRunToModify.Checklists[checklistNumber].UpdateAt = model.GetMillis()
-
-	playbookRunToModify, err = s.store.UpdatePlaybookRun(playbookRunToModify)
-	if err != nil {
-		return errors.Wrapf(err, "failed to update playbook run")
-	}
-
-	s.sendPlaybookRunObjectUpdatedWS(playbookRunID, originalRun, playbookRunToModify)
-	s.telemetry.RenameChecklist(playbookRunID, userID, playbookRunToModify.Checklists[checklistNumber])
-
-	return nil
-}
-
-// AddChecklistItem adds an item to the specified checklist
-func (s *PlaybookRunServiceImpl) AddChecklistItem(playbookRunID, userID string, checklistNumber int, checklistItem ChecklistItem) error {
-	playbookRunToModify, err := s.checklistParamsVerify(playbookRunID, userID, checklistNumber)
-	if err != nil {
-		return err
-	}
-
-<<<<<<< HEAD
 	updateChecklistItemTimestamp(&checklistItem, 0)
-=======
-	var originalRun *PlaybookRun
-	if s.configService.IsIncrementalUpdatesEnabled() {
-		originalRun = playbookRunToModify.Clone()
-	}
-
->>>>>>> 05e80b52
+
 	playbookRunToModify.Checklists[checklistNumber].Items = append(playbookRunToModify.Checklists[checklistNumber].Items, checklistItem)
 
 	playbookRunToModify, err = s.store.UpdatePlaybookRun(playbookRunToModify)
@@ -2239,15 +2236,13 @@
 		return err
 	}
 
-<<<<<<< HEAD
-	timestamp := model.GetMillis()
-=======
 	var originalRun *PlaybookRun
 	if s.configService.IsIncrementalUpdatesEnabled() {
 		originalRun = playbookRunToModify.Clone()
 	}
 
->>>>>>> 05e80b52
+	timestamp := model.GetMillis()
+
 	for itemNumber := 0; itemNumber < len(playbookRunToModify.Checklists[checklistNumber].Items); itemNumber++ {
 		playbookRunToModify.Checklists[checklistNumber].Items[itemNumber].LastSkipped = timestamp
 		playbookRunToModify.Checklists[checklistNumber].Items[itemNumber].State = ChecklistItemStateSkipped
@@ -2274,15 +2269,13 @@
 		return err
 	}
 
-<<<<<<< HEAD
-	timestamp := model.GetMillis()
-=======
 	var originalRun *PlaybookRun
 	if s.configService.IsIncrementalUpdatesEnabled() {
 		originalRun = playbookRunToModify.Clone()
 	}
 
->>>>>>> 05e80b52
+	timestamp := model.GetMillis()
+
 	for itemNumber := 0; itemNumber < len(playbookRunToModify.Checklists[checklistNumber].Items); itemNumber++ {
 		playbookRunToModify.Checklists[checklistNumber].Items[itemNumber].State = ChecklistItemStateOpen
 		updateChecklistItemTimestamp(&playbookRunToModify.Checklists[checklistNumber].Items[itemNumber], timestamp)
@@ -2308,17 +2301,13 @@
 		return err
 	}
 
-<<<<<<< HEAD
-	timestamp := model.GetMillis()
-	playbookRunToModify.Checklists[checklistNumber].Items[itemNumber].LastSkipped = timestamp
-=======
 	var originalRun *PlaybookRun
 	if s.configService.IsIncrementalUpdatesEnabled() {
 		originalRun = playbookRunToModify.Clone()
 	}
 
-	playbookRunToModify.Checklists[checklistNumber].Items[itemNumber].LastSkipped = model.GetMillis()
->>>>>>> 05e80b52
+	timestamp := model.GetMillis()
+	playbookRunToModify.Checklists[checklistNumber].Items[itemNumber].LastSkipped = timestamp
 	playbookRunToModify.Checklists[checklistNumber].Items[itemNumber].State = ChecklistItemStateSkipped
 	updateChecklistItemTimestamp(&playbookRunToModify.Checklists[checklistNumber].Items[itemNumber], timestamp)
 
@@ -2450,14 +2439,12 @@
 		return errors.New("invalid destItem")
 	}
 
-<<<<<<< HEAD
-	timestamp := model.GetMillis()
-=======
 	var originalRun *PlaybookRun
 	if s.configService.IsIncrementalUpdatesEnabled() {
 		originalRun = playbookRunToModify.Clone()
 	}
->>>>>>> 05e80b52
+
+	timestamp := model.GetMillis()
 
 	// Moved item
 	sourceChecklist := playbookRunToModify.Checklists[sourceChecklistIdx].Items
