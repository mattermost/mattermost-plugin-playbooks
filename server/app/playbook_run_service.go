package app

import (
	"bytes"
	"encoding/json"
	"fmt"
	"net/http"
	"regexp"
	"strings"
	"time"

	"github.com/pkg/errors"
	"github.com/sirupsen/logrus"
	stripmd "github.com/writeas/go-strip-markdown"

	"github.com/mattermost/mattermost-plugin-playbooks/server/bot"
	"github.com/mattermost/mattermost-plugin-playbooks/server/config"
	"github.com/mattermost/mattermost-plugin-playbooks/server/httptools"
	"github.com/mattermost/mattermost-plugin-playbooks/server/metrics"
	"github.com/mattermost/mattermost-plugin-playbooks/server/playbooks"
	"github.com/mattermost/mattermost-plugin-playbooks/server/timeutils"
	"github.com/mattermost/mattermost-server/v6/model"
	"github.com/mattermost/mattermost-server/v6/shared/i18n"
)

const checklistItemDescriptionCharLimit = 4000

const (
	// PlaybookRunCreatedWSEvent is for playbook run creation.
	PlaybookRunCreatedWSEvent = "playbook_run_created"
	playbookRunUpdatedWSEvent = "playbook_run_updated"
	noAssigneeName            = "No Assignee"
)

// PlaybookRunServiceImpl holds the information needed by the PlaybookRunService's methods to complete their functions.
type PlaybookRunServiceImpl struct {
	httpClient       *http.Client
	configService    config.Service
	store            PlaybookRunStore
	poster           bot.Poster
	scheduler        JobOnceScheduler
	telemetry        PlaybookRunTelemetry
	genericTelemetry GenericTelemetry
	api              playbooks.ServicesAPI
	playbookService  PlaybookService
	actionService    ChannelActionService
	permissions      *PermissionsService
	licenseChecker   LicenseChecker
	metricsService   *metrics.Metrics
}

var allNonSpaceNonWordRegex = regexp.MustCompile(`[^\w\s]`)

// DialogFieldPlaybookIDKey is the key for the playbook ID field used in OpenCreatePlaybookRunDialog.
const DialogFieldPlaybookIDKey = "playbookID"

// DialogFieldNameKey is the key for the playbook run name field used in OpenCreatePlaybookRunDialog.
const DialogFieldNameKey = "playbookRunName"

// DialogFieldDescriptionKey is the key for the description textarea field used in UpdatePlaybookRunDialog
const DialogFieldDescriptionKey = "description"

// DialogFieldMessageKey is the key for the message textarea field used in UpdatePlaybookRunDialog
const DialogFieldMessageKey = "message"

// DialogFieldReminderInSecondsKey is the key for the reminder select field used in UpdatePlaybookRunDialog
const DialogFieldReminderInSecondsKey = "reminder"

// DialogFieldFinishRun is the key for the "Finish run" bool field used in UpdatePlaybookRunDialog
const DialogFieldFinishRun = "finish_run"

// DialogFieldPlaybookRunKey is the key for the playbook run chosen in AddToTimelineDialog
const DialogFieldPlaybookRunKey = "playbook_run"

// DialogFieldSummary is the key for the summary in AddToTimelineDialog
const DialogFieldSummary = "summary"

// DialogFieldItemName is the key for the playbook run name in AddChecklistItemDialog
const DialogFieldItemNameKey = "name"

// DialogFieldDescriptionKey is the key for the description in AddChecklistItemDialog
const DialogFieldItemDescriptionKey = "description"

// DialogFieldCommandKey is the key for the command in AddChecklistItemDialog
const DialogFieldItemCommandKey = "command"

// NewPlaybookRunService creates a new PlaybookRunServiceImpl.
func NewPlaybookRunService(
	store PlaybookRunStore,
	poster bot.Poster,
	configService config.Service,
	scheduler JobOnceScheduler,
	telemetry PlaybookRunTelemetry,
	genericTelemetry GenericTelemetry,
	api playbooks.ServicesAPI,
	playbookService PlaybookService,
	channelActionService ChannelActionService,
	licenseChecker LicenseChecker,
	metricsService *metrics.Metrics,
) *PlaybookRunServiceImpl {
	service := &PlaybookRunServiceImpl{
		store:            store,
		poster:           poster,
		configService:    configService,
		scheduler:        scheduler,
		telemetry:        telemetry,
		genericTelemetry: genericTelemetry,
		httpClient:       httptools.MakeClient(api),
		api:              api,
		playbookService:  playbookService,
		actionService:    channelActionService,
		licenseChecker:   licenseChecker,
		metricsService:   metricsService,
	}

	service.permissions = NewPermissionsService(service.playbookService, service, api, service.configService, service.licenseChecker)

	return service
}

// GetPlaybookRuns returns filtered playbook runs and the total count before paging.
func (s *PlaybookRunServiceImpl) GetPlaybookRuns(requesterInfo RequesterInfo, options PlaybookRunFilterOptions) (*GetPlaybookRunsResults, error) {
	return s.store.GetPlaybookRuns(requesterInfo, options)
}

func (s *PlaybookRunServiceImpl) buildPlaybookRunCreationMessageTemplate(playbookTitle, playbookID string, playbookRun *PlaybookRun, reporter *model.User) (string, error) {
	return fmt.Sprintf(
		"##### [%s](%s%s)\n@%s ran the [%s](%s) playbook.",
		playbookRun.Name,
		GetRunDetailsRelativeURL(playbookRun.ID),
		"%s", // for the telemetry data injection
		reporter.Username,
		playbookTitle,
		GetPlaybookDetailsRelativeURL(playbookID),
	), nil
}

// PlaybookRunWebhookPayload is the body of the payload sent via playbook run webhooks.
type PlaybookRunWebhookPayload struct {
	PlaybookRun

	// ChannelURL is the absolute URL of the playbook run channel.
	ChannelURL string `json:"channel_url"`

	// DetailsURL is the absolute URL of the playbook run overview page.
	DetailsURL string `json:"details_url"`

	// Event is metadata concerning the event that triggered this webhook.
	Event PlaybookRunWebhookEvent `json:"event"`
}

type PlaybookRunWebhookEvent struct {
	// Type is the type of event emitted.
	Type timelineEventType `json:"type"`

	// At is the time when the event occurred.
	At int64 `json:"at"`

	// UserId is the user who triggered the event.
	UserID string `json:"user_id"`

	// Payload is optional, event-specific metadata.
	Payload interface{} `json:"payload"`
}

// sendWebhooksOnCreation sends a POST request to the creation webhook URL.
// It blocks until a response is received.
func (s *PlaybookRunServiceImpl) sendWebhooksOnCreation(playbookRun PlaybookRun) {
	siteURL := s.api.GetConfig().ServiceSettings.SiteURL
	if siteURL == nil {
		logrus.Error("cannot send webhook on creation, please set siteURL")
		return
	}

	team, err := s.api.GetTeam(playbookRun.TeamID)
	if err != nil {
		logrus.WithError(err).Error("cannot send webhook on creation, not able to get playbookRun.TeamID")
		return
	}

	channel, err := s.api.GetChannelByID(playbookRun.ChannelID)
	if err != nil {
		logrus.WithError(err).Error("cannot send webhook on creation, not able to get playbookRun.ChannelID")
		return
	}

	channelURL := getChannelURL(*siteURL, team.Name, channel.Name)

	detailsURL := getRunDetailsURL(*siteURL, playbookRun.ID)

	event := PlaybookRunWebhookEvent{
		Type:   PlaybookRunCreated,
		At:     playbookRun.CreateAt,
		UserID: playbookRun.ReporterUserID,
	}

	payload := PlaybookRunWebhookPayload{
		PlaybookRun: playbookRun,
		ChannelURL:  channelURL,
		DetailsURL:  detailsURL,
		Event:       event,
	}

	body, err := json.Marshal(payload)
	if err != nil {
		logrus.WithError(err).Error("cannot send webhook on creation, unable to marshal payload")
		return
	}

	triggerWebhooks(s, playbookRun.WebhookOnCreationURLs, body)
}

// CreatePlaybookRun creates a new playbook run. userID is the user who initiated the CreatePlaybookRun.
func (s *PlaybookRunServiceImpl) CreatePlaybookRun(playbookRun *PlaybookRun, pb *Playbook, userID string, public bool) (*PlaybookRun, error) {
	if playbookRun.DefaultOwnerID != "" {
		// Check if the user is a member of the team to which the playbook run belongs.
		if !IsMemberOfTeam(playbookRun.DefaultOwnerID, playbookRun.TeamID, s.api) {
			logrus.WithFields(logrus.Fields{
				"user_id": playbookRun.DefaultOwnerID,
				"team_id": playbookRun.TeamID,
			}).Warn("default owner specified, but it is not a member of the playbook run's team")
		} else {
			playbookRun.OwnerUserID = playbookRun.DefaultOwnerID
		}
	}

	playbookRun.ReporterUserID = userID
	playbookRun.ID = model.NewId()

	logger := logrus.WithField("playbook_run_id", playbookRun.ID)

	var err error
	var channel *model.Channel

	if playbookRun.ChannelID == "" {
		header := "This channel was created as part of a playbook run. To view more information, select the shield icon then select *Tasks* or *Overview*."
		if pb != nil {
			overviewURL := GetRunDetailsRelativeURL(playbookRun.ID)
			playbookURL := GetPlaybookDetailsRelativeURL(pb.ID)
			header = fmt.Sprintf("This channel was created as part of the [%s](%s) playbook. Visit [the overview page](%s) for more information.",
				pb.Title, playbookURL, overviewURL)
		}

		channel, err = s.createPlaybookRunChannel(playbookRun, header, public)
		if err != nil {
			return nil, err
		}

		playbookRun.ChannelID = channel.Id
	} else {
		channel, err = s.api.GetChannelByID(playbookRun.ChannelID)
		if err != nil {
			return nil, err
		}

	}

	if pb != nil && pb.ChannelMode == PlaybookRunCreateNewChannel && playbookRun.Name == "" {
		playbookRun.Name = pb.ChannelNameTemplate
	}

	if pb != nil && pb.MessageOnJoinEnabled && pb.MessageOnJoin != "" {
		welcomeAction := GenericChannelAction{
			GenericChannelActionWithoutPayload: GenericChannelActionWithoutPayload{
				ChannelID:   playbookRun.ChannelID,
				Enabled:     true,
				ActionType:  ActionTypeWelcomeMessage,
				TriggerType: TriggerTypeNewMemberJoins,
			},
			Payload: WelcomeMessagePayload{
				Message: pb.MessageOnJoin,
			},
		}

		if _, err := s.actionService.Create(welcomeAction); err != nil {
			logger.WithError(err).WithField("channel_id", playbookRun.ChannelID).Error("unable to create welcome action for new run in channel")
		}
	}

	if pb != nil && pb.CategorizeChannelEnabled && pb.CategoryName != "" {
		categorizeChannelAction := GenericChannelAction{
			GenericChannelActionWithoutPayload: GenericChannelActionWithoutPayload{
				ChannelID:   playbookRun.ChannelID,
				Enabled:     true,
				ActionType:  ActionTypeCategorizeChannel,
				TriggerType: TriggerTypeNewMemberJoins,
			},
			Payload: CategorizeChannelPayload{
				CategoryName: pb.CategoryName,
			},
		}

		if _, err := s.actionService.Create(categorizeChannelAction); err != nil {
			logger.WithError(err).WithField("channel_id", playbookRun.ChannelID).Error("unable to create welcome action for new run in channel")
		}
	}

	now := model.GetMillis()
	playbookRun.CreateAt = now
	playbookRun.LastStatusUpdateAt = now
	playbookRun.CurrentStatus = StatusInProgress

	// Start with a blank playbook with one empty checklist if one isn't provided
	if playbookRun.PlaybookID == "" {
		playbookRun.Checklists = []Checklist{
			{
				Title: "Checklist",
				Items: []ChecklistItem{},
			},
		}
	}

	playbookRun, err = s.store.CreatePlaybookRun(playbookRun)
	if err != nil {
		return nil, errors.Wrap(err, "failed to create playbook run")
	}

	s.telemetry.CreatePlaybookRun(playbookRun, userID, public)
	s.metricsService.IncrementRunsCreatedCount(1)

	err = s.addPlaybookRunInitialMemberships(playbookRun, channel)
	if err != nil {
		return nil, errors.Wrap(err, "failed to setup core memberships at run/channel")
	}

	invitedUserIDs := playbookRun.InvitedUserIDs

	for _, groupID := range playbookRun.InvitedGroupIDs {
		groupLogger := logger.WithField("group_id", groupID)

		var group *model.Group
		group, err = s.api.GetGroup(groupID)
		if err != nil {
			groupLogger.WithError(err).Error("failed to query group")
			continue
		}

		if !group.AllowReference {
			groupLogger.Warn("group that does not allow references")
			continue
		}

		perPage := 1000
		for page := 0; ; page++ {
			var users []*model.User
			users, err = s.api.GetGroupMemberUsers(groupID, page, perPage)
			if err != nil {
				groupLogger.WithError(err).Error("failed to query group")
				break
			}
			for _, user := range users {
				invitedUserIDs = append(invitedUserIDs, user.Id)
			}

			if len(users) < perPage {
				break
			}
		}
	}

	err = s.AddParticipants(playbookRun.ID, invitedUserIDs, s.configService.GetConfiguration().BotUserID, false)
	if err != nil {
		logrus.WithError(err).WithFields(map[string]any{
			"playbookRunId":  playbookRun.ID,
			"invitedUserIDs": invitedUserIDs,
		}).Warning("failed to add invited users on playbook run creation")
	}

	if len(invitedUserIDs) > 0 {
		s.genericTelemetry.Track(
			telemetryRunParticipate,
			map[string]any{
				"count":          len(invitedUserIDs),
				"trigger":        "invite_on_create",
				"playbookrun_id": playbookRun.ID,
			},
		)
	}

	var reporter *model.User
	reporter, err = s.api.GetUserByID(playbookRun.ReporterUserID)
	if err != nil {
		return nil, errors.Wrapf(err, "failed to resolve user %s", playbookRun.ReporterUserID)
	}

	// Do we send a DM to the new owner?
	if playbookRun.OwnerUserID != playbookRun.ReporterUserID {
		startMessage := fmt.Sprintf("You have been assigned ownership of the run: [%s](%s), reported by @%s.",
			playbookRun.Name, GetRunDetailsRelativeURL(playbookRun.ID), reporter.Username)

		if err = s.poster.DM(playbookRun.OwnerUserID, &model.Post{Message: startMessage}); err != nil {
			return nil, errors.Wrapf(err, "failed to send DM on CreatePlaybookRun")
		}
	}

	if pb != nil {
		var messageTemplate string
		messageTemplate, err = s.buildPlaybookRunCreationMessageTemplate(pb.Title, pb.ID, playbookRun, reporter)
		if err != nil {
			return nil, errors.Wrapf(err, "failed to build the playbook run creation message")
		}

		if playbookRun.StatusUpdateBroadcastChannelsEnabled {
			s.broadcastPlaybookRunMessageToChannels(playbookRun.BroadcastChannelIDs, &model.Post{Message: fmt.Sprintf(messageTemplate, "")}, creationMessage, playbookRun, logger)
			s.telemetry.RunAction(playbookRun, userID, TriggerTypeStatusUpdatePosted, ActionTypeBroadcastChannels, len(playbookRun.BroadcastChannelIDs))
		}

		// dm to users who are auto-following the playbook
		telemetryString := fmt.Sprintf("?telem_action=follower_clicked_run_started_dm&telem_run_id=%s", playbookRun.ID)
		err := s.dmPostToAutoFollows(&model.Post{Message: fmt.Sprintf(messageTemplate, telemetryString)}, pb.ID, playbookRun.ID, userID)
		if err != nil {
			logger.WithError(err).Error("failed to dm post to auto follows")
		}
	}

	event := &TimelineEvent{
		PlaybookRunID: playbookRun.ID,
		CreateAt:      playbookRun.CreateAt,
		EventAt:       playbookRun.CreateAt,
		EventType:     PlaybookRunCreated,
		SubjectUserID: playbookRun.ReporterUserID,
	}

	if _, err = s.store.CreateTimelineEvent(event); err != nil {
		return playbookRun, errors.Wrap(err, "failed to create timeline event")
	}
	playbookRun.TimelineEvents = append(playbookRun.TimelineEvents, *event)

	//auto-follow playbook run
	if pb != nil {
		autoFollows, err := s.playbookService.GetAutoFollows(pb.ID)
		if err != nil {
			return playbookRun, errors.Wrapf(err, "failed to get autoFollows of the playbook `%s`", pb.ID)
		}
		for _, autoFollow := range autoFollows {
			if err := s.Follow(playbookRun.ID, autoFollow); err != nil {
				logger.WithError(err).WithFields(logrus.Fields{
					"playbook_run_id": playbookRun.ID,
					"auto_follow":     autoFollow,
				}).Warn("failed to follow the playbook run")
			}
		}
	}

	if len(playbookRun.WebhookOnCreationURLs) != 0 {
		s.sendWebhooksOnCreation(*playbookRun)
	}

	if playbookRun.PostID == "" {
		return playbookRun, nil
	}

	// Post the content and link of the original post
	post, err := s.api.GetPost(playbookRun.PostID)
	if err != nil {
		return nil, errors.Wrapf(err, "failed to get original post")
	}

	postURL := fmt.Sprintf("/_redirect/pl/%s", playbookRun.PostID)
	postMessage := fmt.Sprintf("[Original Post](%s)\n > %s", postURL, post.Message)

	_, err = s.poster.PostMessage(channel.Id, postMessage)
	if err != nil {
		return nil, errors.Wrapf(err, "failed to post to channel")
	}

	return playbookRun, nil
}

func (s *PlaybookRunServiceImpl) failedInvitedUserActions(usersFailedToInvite []string, channel *model.Channel) {
	if len(usersFailedToInvite) == 0 {
		return
	}

	usernames := make([]string, 0, len(usersFailedToInvite))
	numDeletedUsers := 0
	for _, userID := range usersFailedToInvite {
		user, userErr := s.api.GetUserByID(userID)
		if userErr != nil {
			// User does not exist anymore
			numDeletedUsers++
			continue
		}

		usernames = append(usernames, "@"+user.Username)
	}

	deletedUsersMsg := ""
	if numDeletedUsers > 0 {
		deletedUsersMsg = fmt.Sprintf(" %d users from the original list have been deleted since the creation of the playbook.", numDeletedUsers)
	}

	if _, err := s.poster.PostMessage(channel.Id, "Failed to invite the following users: %s. %s", strings.Join(usernames, ", "), deletedUsersMsg); err != nil {
		logrus.WithError(err).Error("failedInvitedUserActions: failed to post to channel")
	}
}

// OpenCreatePlaybookRunDialog opens a interactive dialog to start a new playbook run.
func (s *PlaybookRunServiceImpl) OpenCreatePlaybookRunDialog(teamID, requesterID, triggerID, postID, clientID string, playbooks []Playbook, isMobileApp bool, promptPostID string) error {

	filteredPlaybooks := make([]Playbook, 0, len(playbooks))
	for _, playbook := range playbooks {
		if err := s.permissions.RunCreate(requesterID, playbook); err == nil {
			filteredPlaybooks = append(filteredPlaybooks, playbook)
		}
	}

	dialog, err := s.newPlaybookRunDialog(teamID, requesterID, postID, clientID, filteredPlaybooks, isMobileApp, promptPostID)
	if err != nil {
		return errors.Wrapf(err, "failed to create new playbook run dialog")
	}

	dialogRequest := model.OpenDialogRequest{
		URL: fmt.Sprintf("/plugins/%s/api/v0/runs/dialog",
			s.configService.GetManifest().Id),
		Dialog:    *dialog,
		TriggerId: triggerID,
	}

	if err := s.api.OpenInteractiveDialog(dialogRequest); err != nil {
		return errors.Wrapf(err, "failed to open new playbook run dialog")
	}

	return nil
}

func (s *PlaybookRunServiceImpl) OpenUpdateStatusDialog(playbookRunID, userID, triggerID string) error {
	currentPlaybookRun, err := s.store.GetPlaybookRun(playbookRunID)
	if err != nil {
		return errors.Wrap(err, "failed to retrieve playbook run")
	}

	user, err := s.api.GetUserByID(userID)
	if err != nil {
		return errors.Wrapf(err, "failed to to resolve user %s", userID)
	}

	message := ""
	newestPostID := findNewestNonDeletedPostID(currentPlaybookRun.StatusPosts)
	if newestPostID != "" {
		var post *model.Post
		post, err = s.api.GetPost(newestPostID)
		if err != nil {
			return errors.Wrap(err, "failed to find newest post")
		}
		message = post.Message
	} else {
		message = currentPlaybookRun.ReminderMessageTemplate
	}

	dialog, err := s.newUpdatePlaybookRunDialog(currentPlaybookRun.Summary, message, len(currentPlaybookRun.BroadcastChannelIDs), currentPlaybookRun.PreviousReminder, user.Locale)
	if err != nil {
		return errors.Wrap(err, "failed to create update status dialog")
	}

	dialogRequest := model.OpenDialogRequest{
		URL: fmt.Sprintf("/plugins/%s/api/v0/runs/%s/update-status-dialog",
			s.configService.GetManifest().Id,
			playbookRunID),
		Dialog:    *dialog,
		TriggerId: triggerID,
	}

	if err := s.api.OpenInteractiveDialog(dialogRequest); err != nil {
		return errors.Wrap(err, "failed to open update status dialog")
	}

	return nil
}

func (s *PlaybookRunServiceImpl) OpenAddToTimelineDialog(requesterInfo RequesterInfo, postID, teamID, triggerID string) error {
	options := PlaybookRunFilterOptions{
		TeamID:        teamID,
		ParticipantID: requesterInfo.UserID,
		Sort:          SortByCreateAt,
		Direction:     DirectionDesc,
		Page:          0,
		PerPage:       PerPageDefault,
	}

	result, err := s.GetPlaybookRuns(requesterInfo, options)
	if err != nil {
		return errors.Wrap(err, "Error retrieving the playbook runs: %v")
	}

	dialog, err := s.newAddToTimelineDialog(result.Items, postID, requesterInfo.UserID)
	if err != nil {
		return errors.Wrap(err, "failed to create add to timeline dialog")
	}

	dialogRequest := model.OpenDialogRequest{
		URL: fmt.Sprintf("/plugins/%s/api/v0/runs/add-to-timeline-dialog",
			s.configService.GetManifest().Id),
		Dialog:    *dialog,
		TriggerId: triggerID,
	}

	if err := s.api.OpenInteractiveDialog(dialogRequest); err != nil {
		return errors.Wrap(err, "failed to open update status dialog")
	}

	return nil
}

func (s *PlaybookRunServiceImpl) OpenAddChecklistItemDialog(triggerID, userID, playbookRunID string, checklist int) error {
	user, err := s.api.GetUserByID(userID)
	if err != nil {
		return errors.Wrapf(err, "failed to to resolve user %s", userID)
	}

	T := i18n.GetUserTranslations(user.Locale)

	dialog := &model.Dialog{
		Title: T("app.user.run.add_checklist_item.title"),
		Elements: []model.DialogElement{
			{
				DisplayName: T("app.user.run.add_checklist_item.name"),
				Name:        DialogFieldItemNameKey,
				Type:        "text",
				Default:     "",
			},
			{
				DisplayName: T("app.user.run.add_checklist_item.description"),
				Name:        DialogFieldItemDescriptionKey,
				Type:        "textarea",
				Default:     "",
				Optional:    true,
				MaxLength:   checklistItemDescriptionCharLimit,
			},
		},
		SubmitLabel:    T("app.user.run.add_checklist_item.submit_label"),
		NotifyOnCancel: false,
	}

	dialogRequest := model.OpenDialogRequest{
		URL: fmt.Sprintf("/plugins/%s/api/v0/runs/%s/checklists/%v/add-dialog",
			s.configService.GetManifest().Id, playbookRunID, checklist),
		Dialog:    *dialog,
		TriggerId: triggerID,
	}

	if err := s.api.OpenInteractiveDialog(dialogRequest); err != nil {
		return errors.Wrap(err, "failed to open update status dialog")
	}

	return nil
}

func (s *PlaybookRunServiceImpl) AddPostToTimeline(playbookRunID, userID, postID, summary string) error {
	post, err := s.api.GetPost(postID)
	if err != nil {
		return errors.Wrap(err, "failed to find post")
	}

	event := &TimelineEvent{
		PlaybookRunID: playbookRunID,
		CreateAt:      model.GetMillis(),
		DeleteAt:      0,
		EventAt:       post.CreateAt,
		EventType:     EventFromPost,
		Summary:       summary,
		Details:       "",
		PostID:        postID,
		SubjectUserID: post.UserId,
		CreatorUserID: userID,
	}

	if _, err = s.store.CreateTimelineEvent(event); err != nil {
		return errors.Wrap(err, "failed to create timeline event")
	}

	playbookRunModified, err := s.store.GetPlaybookRun(playbookRunID)
	if err != nil {
		return errors.Wrap(err, "failed to retrieve playbook run")
	}

	s.telemetry.AddPostToTimeline(playbookRunModified, userID)
	s.sendPlaybookRunUpdatedWS(playbookRunID)

	return nil
}

// RemoveTimelineEvent removes the timeline event (sets the DeleteAt to the current time).
func (s *PlaybookRunServiceImpl) RemoveTimelineEvent(playbookRunID, userID, eventID string) error {
	event, err := s.store.GetTimelineEvent(playbookRunID, eventID)
	if err != nil {
		return err
	}

	event.DeleteAt = model.GetMillis()
	if err = s.store.UpdateTimelineEvent(event); err != nil {
		return err
	}

	playbookRunModified, err := s.store.GetPlaybookRun(playbookRunID)
	if err != nil {
		return errors.Wrap(err, "failed to retrieve playbook run")
	}

	s.telemetry.RemoveTimelineEvent(playbookRunModified, userID)
	s.sendPlaybookRunUpdatedWS(playbookRunID)

	return nil
}

func (s *PlaybookRunServiceImpl) buildStatusUpdatePost(statusUpdate, playbookRunID, authorID string) (*model.Post, error) {
	playbookRun, err := s.store.GetPlaybookRun(playbookRunID)
	if err != nil {
		return nil, errors.Wrapf(err, "failed to retrieve playbook run for id '%s'", playbookRunID)
	}

	authorUser, err := s.api.GetUserByID(authorID)
	if err != nil {
		return nil, errors.Wrapf(err, "error when trying to get the author user with ID '%s'", authorID)
	}

	numTasks := 0
	numTasksChecked := 0
	for _, checklist := range playbookRun.Checklists {
		numTasks += len(checklist.Items)
		for _, task := range checklist.Items {
			if task.State == ChecklistItemStateClosed {
				numTasksChecked++
			}
		}
	}

	return &model.Post{
		Message: statusUpdate,
		Type:    "custom_run_update",
		Props: map[string]interface{}{
			"numTasksChecked": numTasksChecked,
			"numTasks":        numTasks,
			"participantIds":  playbookRun.ParticipantIDs,
			"authorUsername":  authorUser.Username,
			"playbookRunId":   playbookRun.ID,
			"runName":         playbookRun.Name,
		},
	}, nil
}

// sendWebhooksOnUpdateStatus sends a POST request to the status update webhook URL.
// It blocks until a response is received.
func (s *PlaybookRunServiceImpl) sendWebhooksOnUpdateStatus(playbookRunID string, event *PlaybookRunWebhookEvent) {
	logger := logrus.WithField("playbook_run_id", playbookRunID)

	playbookRun, err := s.store.GetPlaybookRun(playbookRunID)
	if err != nil {
		logger.WithError(err).Error("cannot send webhook on update, not able to get playbookRun")
		return
	}

	siteURL := s.api.GetConfig().ServiceSettings.SiteURL
	if siteURL == nil {
		logger.Error("cannot send webhook on update, please set siteURL")
		return
	}

	team, err := s.api.GetTeam(playbookRun.TeamID)
	if err != nil {
		logger.WithField("team_id", playbookRun.TeamID).Error("cannot send webhook on update, not able to get playbookRun.TeamID")
		return
	}

	channel, err := s.api.GetChannelByID(playbookRun.ChannelID)
	if err != nil {
		logger.WithField("channel_id", playbookRun.ChannelID).Error("cannot send webhook on update, not able to get playbookRun.ChannelID")
		return
	}

	channelURL := getChannelURL(*siteURL, team.Name, channel.Name)

	detailsURL := getRunDetailsURL(*siteURL, playbookRun.ID)

	payload := PlaybookRunWebhookPayload{
		PlaybookRun: *playbookRun,
		ChannelURL:  channelURL,
		DetailsURL:  detailsURL,
		Event:       *event,
	}

	body, err := json.Marshal(payload)
	if err != nil {
		logger.WithError(err).Error("cannot send webhook on update, unable to marshal payload")
		return
	}

	triggerWebhooks(s, playbookRun.WebhookOnStatusUpdateURLs, body)
}

// UpdateStatus updates a playbook run's status.
func (s *PlaybookRunServiceImpl) UpdateStatus(playbookRunID, userID string, options StatusUpdateOptions) error {
	logger := logrus.WithField("playbook_run_id", playbookRunID)

	playbookRunToModify, err := s.store.GetPlaybookRun(playbookRunID)
	if err != nil {
		return errors.Wrap(err, "failed to retrieve playbook run")
	}

	originalPost, err := s.buildStatusUpdatePost(options.Message, playbookRunID, userID)
	if err != nil {
		return err
	}
	originalPost.ChannelId = playbookRunToModify.ChannelID

	channelPost := originalPost.Clone()
	if err = s.poster.Post(channelPost); err != nil {
		return errors.Wrap(err, "failed to post update status message")
	}

	// Add the status manually for the broadcasts
	playbookRunToModify.StatusPosts = append(playbookRunToModify.StatusPosts,
		StatusPost{
			ID:       channelPost.Id,
			CreateAt: channelPost.CreateAt,
			DeleteAt: channelPost.DeleteAt,
		})

	if err = s.store.UpdateStatus(&SQLStatusPost{
		PlaybookRunID: playbookRunID,
		PostID:        channelPost.Id,
	}); err != nil {
		return errors.Wrap(err, "failed to write status post to store. there is now inconsistent state")
	}

	if playbookRunToModify.StatusUpdateBroadcastChannelsEnabled {
		s.broadcastPlaybookRunMessageToChannels(playbookRunToModify.BroadcastChannelIDs, originalPost.Clone(), statusUpdateMessage, playbookRunToModify, logger)
		s.telemetry.RunAction(playbookRunToModify, userID, TriggerTypeStatusUpdatePosted, ActionTypeBroadcastChannels, len(playbookRunToModify.BroadcastChannelIDs))
	}

	err = s.dmPostToRunFollowers(originalPost.Clone(), statusUpdateMessage, playbookRunID, userID)
	if err != nil {
		logger.WithError(err).Error("failed to dm post to run followers")
	}

	// Remove pending reminder (if any), even if current reminder was set to "none" (0 minutes)
	if err = s.SetNewReminder(playbookRunID, options.Reminder); err != nil {
		return errors.Wrapf(err, "failed to set new reminder")
	}

	event := &TimelineEvent{
		PlaybookRunID: playbookRunID,
		CreateAt:      channelPost.CreateAt,
		EventAt:       channelPost.CreateAt,
		EventType:     StatusUpdated,
		PostID:        channelPost.Id,
		SubjectUserID: userID,
	}

	if _, err = s.store.CreateTimelineEvent(event); err != nil {
		return errors.Wrap(err, "failed to create timeline event")
	}

	s.telemetry.UpdateStatus(playbookRunToModify, userID)
	s.sendPlaybookRunUpdatedWS(playbookRunID)

	if playbookRunToModify.StatusUpdateBroadcastWebhooksEnabled {

		webhookEvent := PlaybookRunWebhookEvent{
			Type:    StatusUpdated,
			At:      channelPost.CreateAt,
			UserID:  userID,
			Payload: options,
		}

		s.sendWebhooksOnUpdateStatus(playbookRunID, &webhookEvent)
		s.telemetry.RunAction(playbookRunToModify, userID, TriggerTypeStatusUpdatePosted, ActionTypeBroadcastWebhooks, len(playbookRunToModify.WebhookOnStatusUpdateURLs))
	}

	return nil
}

func (s *PlaybookRunServiceImpl) OpenFinishPlaybookRunDialog(playbookRunID, userID, triggerID string) error {
	currentPlaybookRun, err := s.store.GetPlaybookRun(playbookRunID)
	if err != nil {
		return errors.Wrap(err, "failed to retrieve playbook run")
	}

	user, err := s.api.GetUserByID(userID)
	if err != nil {
		return errors.Wrapf(err, "failed to to resolve user %s", userID)
	}

	numOutstanding := 0
	for _, c := range currentPlaybookRun.Checklists {
		for _, item := range c.Items {
			if item.State == ChecklistItemStateOpen || item.State == ChecklistItemStateInProgress {
				numOutstanding++
			}
		}
	}

	dialogRequest := model.OpenDialogRequest{
		URL: fmt.Sprintf("/plugins/%s/api/v0/runs/%s/finish-dialog",
			s.configService.GetManifest().Id,
			playbookRunID),
		Dialog:    *s.newFinishPlaybookRunDialog(currentPlaybookRun, numOutstanding, user.Locale),
		TriggerId: triggerID,
	}

	if err := s.api.OpenInteractiveDialog(dialogRequest); err != nil {
		return errors.Wrap(err, "failed to open finish run dialog")
	}

	return nil
}

func (s *PlaybookRunServiceImpl) buildRunFinishedMessage(playbookRun *PlaybookRun, userName string) string {
	telemetryString := fmt.Sprintf("?telem_action=follower_clicked_run_finished_dm&telem_run_id=%s", playbookRun.ID)
	announcementMsg := fmt.Sprintf(
		"### Run finished: [%s](%s%s)\n",
		playbookRun.Name,
		GetRunDetailsRelativeURL(playbookRun.ID),
		telemetryString,
	)
	announcementMsg += fmt.Sprintf(
		"@%s just marked [%s](%s%s) as finished. Visit the link above for more information.",
		userName,
		playbookRun.Name,
		GetRunDetailsRelativeURL(playbookRun.ID),
		telemetryString,
	)

	return announcementMsg
}

func (s *PlaybookRunServiceImpl) buildStatusUpdateMessage(playbookRun *PlaybookRun, userName string, status string) string {
	telemetryString := fmt.Sprintf("?telem_run_id=%s", playbookRun.ID)
	announcementMsg := fmt.Sprintf(
		"### Run status update %s : [%s](%s%s)\n",
		status,
		playbookRun.Name,
		GetRunDetailsRelativeURL(playbookRun.ID),
		telemetryString,
	)
	announcementMsg += fmt.Sprintf(
		"@%s %s status update for [%s](%s%s). Visit the link above for more information.",
		userName,
		status,
		playbookRun.Name,
		GetRunDetailsRelativeURL(playbookRun.ID),
		telemetryString,
	)

	return announcementMsg
}

// FinishPlaybookRun changes a run's state to Finished. If run is already in Finished state, the call is a noop.
func (s *PlaybookRunServiceImpl) FinishPlaybookRun(playbookRunID, userID string) error {
	logger := logrus.WithField("playbook_run_id", playbookRunID)

	playbookRunToModify, err := s.store.GetPlaybookRun(playbookRunID)
	if err != nil {
		return errors.Wrap(err, "failed to retrieve playbook run")
	}

	if playbookRunToModify.CurrentStatus == StatusFinished {
		return nil
	}

	endAt := model.GetMillis()
	if err = s.store.FinishPlaybookRun(playbookRunID, endAt); err != nil {
		return err
	}

	user, err := s.api.GetUserByID(userID)
	if err != nil {
		return errors.Wrapf(err, "failed to to resolve user %s", userID)
	}

	message := fmt.Sprintf("@%s marked [%s](%s) as finished.", user.Username, playbookRunToModify.Name, GetRunDetailsRelativeURL(playbookRunID))
	postID := ""
	post, err := s.poster.PostMessage(playbookRunToModify.ChannelID, message)
	if err != nil {
		logger.WithError(err).WithField("channel_id", playbookRunToModify.ChannelID).Error("failed to post the status update to channel")
	} else {
		postID = post.Id
	}

	if playbookRunToModify.StatusUpdateBroadcastChannelsEnabled {
		s.broadcastPlaybookRunMessageToChannels(playbookRunToModify.BroadcastChannelIDs, &model.Post{Message: message}, finishMessage, playbookRunToModify, logger)
		s.telemetry.RunAction(playbookRunToModify, userID, TriggerTypeStatusUpdatePosted, ActionTypeBroadcastChannels, len(playbookRunToModify.BroadcastChannelIDs))
	}

	runFinishedMessage := s.buildRunFinishedMessage(playbookRunToModify, user.Username)
	err = s.dmPostToRunFollowers(&model.Post{Message: runFinishedMessage}, finishMessage, playbookRunToModify.ID, userID)
	if err != nil {
		logger.WithError(err).Error("failed to dm post to run followers")
	}

	// Remove pending reminder (if any), even if current reminder was set to "none" (0 minutes)
	s.RemoveReminder(playbookRunID)

	err = s.resetReminderTimer(playbookRunID)
	if err != nil {
		logger.WithError(err).Error("failed to reset the reminder timer when updating status to Archived")
	}

	// We are resolving the playbook run. Send the reminder to fill out the retrospective
	// Also start the recurring reminder if enabled.
	if s.licenseChecker.RetrospectiveAllowed() {
		if playbookRunToModify.RetrospectiveEnabled && playbookRunToModify.RetrospectivePublishedAt == 0 {
			if err = s.postRetrospectiveReminder(playbookRunToModify, true); err != nil {
				return errors.Wrap(err, "couldn't post retrospective reminder")
			}
			s.scheduler.Cancel(RetrospectivePrefix + playbookRunID)
			if playbookRunToModify.RetrospectiveReminderIntervalSeconds != 0 {
				if err = s.SetReminder(RetrospectivePrefix+playbookRunID, time.Duration(playbookRunToModify.RetrospectiveReminderIntervalSeconds)*time.Second); err != nil {
					return errors.Wrap(err, "failed to set the retrospective reminder for playbook run")
				}
			}
		}
	}

	event := &TimelineEvent{
		PlaybookRunID: playbookRunID,
		CreateAt:      endAt,
		EventAt:       endAt,
		EventType:     RunFinished,
		PostID:        postID,
		SubjectUserID: userID,
	}

	if _, err = s.store.CreateTimelineEvent(event); err != nil {
		return errors.Wrap(err, "failed to create timeline event")
	}

	s.telemetry.FinishPlaybookRun(playbookRunToModify, userID)
	s.metricsService.IncrementRunsFinishedCount(1)
	s.sendPlaybookRunUpdatedWS(playbookRunID)

	if playbookRunToModify.StatusUpdateBroadcastWebhooksEnabled {

		webhookEvent := PlaybookRunWebhookEvent{
			Type:   RunFinished,
			At:     endAt,
			UserID: userID,
		}

		s.sendWebhooksOnUpdateStatus(playbookRunID, &webhookEvent)
		s.telemetry.RunAction(playbookRunToModify, userID, TriggerTypeStatusUpdatePosted, ActionTypeBroadcastWebhooks, len(playbookRunToModify.WebhookOnStatusUpdateURLs))
	}

	return nil
}

func (s *PlaybookRunServiceImpl) ToggleStatusUpdates(playbookRunID, userID string, enable bool) error {

	playbookRunToModify, err := s.store.GetPlaybookRun(playbookRunID)
	logger := logrus.WithField("playbook_run_id", playbookRunID)
	if err != nil {
		return errors.Wrap(err, "failed to retrieve playbook run")
	}

	updateAt := model.GetMillis()
	playbookRunToModify.StatusUpdateEnabled = enable

	if playbookRunToModify, err = s.store.UpdatePlaybookRun(playbookRunToModify); err != nil {
		return err
	}

	user, err := s.api.GetUserByID(userID)
	T := i18n.GetUserTranslations(user.Locale)
	if err != nil {
		return errors.Wrapf(err, "failed to to resolve user %s", userID)
	}

	statusUpdate := "enabled"
	eventType := StatusUpdatesEnabled
	if !enable {
		statusUpdate = "disabled"
		eventType = StatusUpdatesDisabled
	}

	data := map[string]interface{}{
		"RunName":  playbookRunToModify.Name,
		"RunURL":   GetRunDetailsRelativeURL(playbookRunID),
		"Username": user.Username,
	}

	message := T("app.user.run.status_disable", data)
	if enable {
		message = T("app.user.run.status_enable", data)
	}

	postID := ""
	post, err := s.poster.PostMessage(playbookRunToModify.ChannelID, message)
	if err != nil {
		logger.WithError(err).WithField("channel_id", playbookRunToModify.ChannelID).Error("failed to post the status update to channel")
	} else {
		postID = post.Id
	}

	if playbookRunToModify.StatusUpdateBroadcastChannelsEnabled {
		s.broadcastPlaybookRunMessageToChannels(playbookRunToModify.BroadcastChannelIDs, &model.Post{Message: message}, statusUpdateMessage, playbookRunToModify, logger)
		s.telemetry.RunAction(playbookRunToModify, userID, TriggerTypeStatusUpdatePosted, ActionTypeBroadcastChannels, len(playbookRunToModify.BroadcastChannelIDs))
	}

	runStatusUpdateMessage := s.buildStatusUpdateMessage(playbookRunToModify, user.Username, statusUpdate)
	if err := s.dmPostToRunFollowers(&model.Post{Message: runStatusUpdateMessage}, statusUpdateMessage, playbookRunToModify.ID, userID); err != nil {
		logger.WithError(err).Error("failed to dm post toggle-run-status-updates to run followers")
	}

	// Remove pending reminder (if any), even if current reminder was set to "none" (0 minutes)
	if !enable {
		s.RemoveReminder(playbookRunID)
	}

	event := &TimelineEvent{
		PlaybookRunID: playbookRunID,
		CreateAt:      updateAt,
		EventAt:       updateAt,
		EventType:     eventType,
		PostID:        postID,
		SubjectUserID: userID,
	}

	if _, err = s.store.CreateTimelineEvent(event); err != nil {
		return errors.Wrap(err, "failed to create timeline event")
	}

	s.sendPlaybookRunUpdatedWS(playbookRunID)

	if playbookRunToModify.StatusUpdateBroadcastWebhooksEnabled {

		webhookEvent := PlaybookRunWebhookEvent{
			Type:   eventType,
			At:     updateAt,
			UserID: userID,
		}

		s.sendWebhooksOnUpdateStatus(playbookRunID, &webhookEvent)
		s.telemetry.RunAction(playbookRunToModify, userID, TriggerTypeStatusUpdatePosted, ActionTypeBroadcastWebhooks, len(playbookRunToModify.WebhookOnStatusUpdateURLs))
	}

	return nil
}

// RestorePlaybookRun reverts a run from the Finished state. If run was not in Finished state, the call is a noop.
func (s *PlaybookRunServiceImpl) RestorePlaybookRun(playbookRunID, userID string) error {
	logger := logrus.WithField("playbook_run_id", playbookRunID)

	playbookRunToRestore, err := s.store.GetPlaybookRun(playbookRunID)
	if err != nil {
		return errors.Wrap(err, "failed to retrieve playbook run")
	}

	if playbookRunToRestore.CurrentStatus != StatusFinished {
		return nil
	}

	restoreAt := model.GetMillis()
	if err = s.store.RestorePlaybookRun(playbookRunID, restoreAt); err != nil {
		return err
	}

	user, err := s.api.GetUserByID(userID)
	if err != nil {
		return errors.Wrapf(err, "failed to to resolve user %s", userID)
	}

	message := fmt.Sprintf("@%s changed the status of [%s](%s) from Finished to In Progress.", user.Username, playbookRunToRestore.Name, GetRunDetailsRelativeURL(playbookRunID))
	postID := ""
	post, err := s.poster.PostMessage(playbookRunToRestore.ChannelID, message)
	if err != nil {
		logger.WithField("channel_id", playbookRunToRestore.ChannelID).Error("failed to post the status update to channel")
	} else {
		postID = post.Id
	}

	if playbookRunToRestore.StatusUpdateBroadcastChannelsEnabled {
		s.broadcastPlaybookRunMessageToChannels(playbookRunToRestore.BroadcastChannelIDs, &model.Post{Message: message}, restoreMessage, playbookRunToRestore, logger)
		s.telemetry.RunAction(playbookRunToRestore, userID, TriggerTypeStatusUpdatePosted, ActionTypeBroadcastChannels, len(playbookRunToRestore.BroadcastChannelIDs))
	}

	event := &TimelineEvent{
		PlaybookRunID: playbookRunID,
		CreateAt:      restoreAt,
		EventAt:       restoreAt,
		EventType:     RunRestored,
		PostID:        postID,
		SubjectUserID: userID,
	}

	if _, err = s.store.CreateTimelineEvent(event); err != nil {
		return errors.Wrap(err, "failed to create timeline event")
	}

	s.telemetry.RestorePlaybookRun(playbookRunToRestore, userID)
	s.sendPlaybookRunUpdatedWS(playbookRunID)

	if playbookRunToRestore.StatusUpdateBroadcastWebhooksEnabled {

		webhookEvent := PlaybookRunWebhookEvent{
			Type:   RunRestored,
			At:     restoreAt,
			UserID: userID,
		}

		s.sendWebhooksOnUpdateStatus(playbookRunID, &webhookEvent)
		s.telemetry.RunAction(playbookRunToRestore, userID, TriggerTypeStatusUpdatePosted, ActionTypeBroadcastWebhooks, len(playbookRunToRestore.WebhookOnStatusUpdateURLs))
	}

	return nil
}

// GraphqlUpdate updates fields based on a setmap
func (s *PlaybookRunServiceImpl) GraphqlUpdate(id string, setmap map[string]interface{}) error {
	if len(setmap) == 0 {
		return nil
	}
	if err := s.store.GraphqlUpdate(id, setmap); err != nil {
		return err
	}
	s.sendPlaybookRunUpdatedWS(id)
	return nil
}

func (s *PlaybookRunServiceImpl) postRetrospectiveReminder(playbookRun *PlaybookRun, isInitial bool) error {
	retrospectiveURL := getRunRetrospectiveURL("", playbookRun.ID)

	attachments := []*model.SlackAttachment{
		{
			Actions: []*model.PostAction{
				{
					Type: "button",
					Name: "No Retrospective",
					Integration: &model.PostActionIntegration{
						URL: fmt.Sprintf("/plugins/%s/api/v0/runs/%s/no-retrospective-button",
							s.configService.GetManifest().Id,
							playbookRun.ID),
					},
				},
			},
		},
	}

	customPostType := "custom_retro_rem"
	if isInitial {
		customPostType = "custom_retro_rem_first"
	}

	if _, err := s.poster.PostCustomMessageWithAttachments(playbookRun.ChannelID, customPostType, attachments, "@channel Reminder to [fill out the retrospective](%s).", retrospectiveURL); err != nil {
		return errors.Wrap(err, "failed to post retro reminder to channel")
	}

	return nil
}

// GetPlaybookRun gets a playbook run by ID. Returns error if it could not be found.
func (s *PlaybookRunServiceImpl) GetPlaybookRun(playbookRunID string) (*PlaybookRun, error) {
	return s.store.GetPlaybookRun(playbookRunID)
}

// GetPlaybookRunMetadata gets ancillary metadata about a playbook run.
func (s *PlaybookRunServiceImpl) GetPlaybookRunMetadata(playbookRunID string) (*Metadata, error) {
	playbookRun, err := s.GetPlaybookRun(playbookRunID)
	if err != nil {
		return nil, errors.Wrapf(err, "failed to retrieve playbook run '%s'", playbookRunID)
	}

	// Get main channel details
	channel, err := s.api.GetChannelByID(playbookRun.ChannelID)
	if err != nil {
		return nil, errors.Wrapf(err, "failed to retrieve channel id '%s'", playbookRun.ChannelID)
	}
	team, err := s.api.GetTeam(channel.TeamId)
	if err != nil {
		return nil, errors.Wrapf(err, "failed to retrieve team id '%s'", channel.TeamId)
	}

	numParticipants, err := s.store.GetHistoricalPlaybookRunParticipantsCount(playbookRun.ChannelID)
	if err != nil {
		return nil, errors.Wrapf(err, "failed to get the count of playbook run members for channel id '%s'", playbookRun.ChannelID)
	}

	followers, err := s.GetFollowers(playbookRunID)
	if err != nil {
		return nil, errors.Wrapf(err, "failed to get followers of playbook run %s", playbookRunID)
	}

	return &Metadata{
		ChannelName:        channel.Name,
		ChannelDisplayName: channel.DisplayName,
		TeamName:           team.Name,
		TotalPosts:         channel.TotalMsgCount,
		NumParticipants:    numParticipants,
		Followers:          followers,
	}, nil
}

// GetPlaybookRunsForChannelByUser get the playbookRuns list associated with this channel and user.
func (s *PlaybookRunServiceImpl) GetPlaybookRunsForChannelByUser(channelID string, userID string) ([]PlaybookRun, error) {
	result, err := s.store.GetPlaybookRuns(
		RequesterInfo{
			UserID: userID,
		},

		PlaybookRunFilterOptions{
			ChannelID: channelID,
			Statuses:  []string{StatusInProgress},
			Page:      0,
			PerPage:   1000,
			Sort:      SortByCreateAt,
			Direction: DirectionDesc,
		},
	)

	if err != nil {
		return nil, err
	}
	return result.Items, nil
}

// GetOwners returns all the owners of the playbook runs selected by options
func (s *PlaybookRunServiceImpl) GetOwners(requesterInfo RequesterInfo, options PlaybookRunFilterOptions) ([]OwnerInfo, error) {
	owners, err := s.store.GetOwners(requesterInfo, options)
	if err != nil {
		return nil, errors.Wrap(err, "can't get owners from the store")
	}

<<<<<<< HEAD
	// ShowFullName is coming as nil when setting is set to false
	// TODO: further investigation https://mattermost.atlassian.net/browse/MM-48464
	var showFullName bool
	if IsSystemAdmin(requesterInfo.UserID, s.api) {
		showFullName = true
	} else {
		cfg := s.api.GetConfig()
		if cfg.PrivacySettings.ShowFullName != nil {
			showFullName = *cfg.PrivacySettings.ShowFullName
		}
=======
	// System admin can see fullname no matter the settings
	if IsSystemAdmin(requesterInfo.UserID, s.pluginAPI) {
		return owners, nil
>>>>>>> edffac31
	}
	// If setting is not nil, means that ShowFullName is true
	if s.pluginAPI.Configuration.GetConfig().PrivacySettings.ShowFullName != nil {
		return owners, nil
	}
	// Remove names otherwise
	for k, o := range owners {
		o.FirstName = ""
		o.LastName = ""
		owners[k] = o
	}
	return owners, nil
}

// IsOwner returns true if the userID is the owner for playbookRunID.
func (s *PlaybookRunServiceImpl) IsOwner(playbookRunID, userID string) bool {
	playbookRun, err := s.store.GetPlaybookRun(playbookRunID)
	if err != nil {
		return false
	}
	return playbookRun.OwnerUserID == userID
}

// ChangeOwner processes a request from userID to change the owner for playbookRunID
// to ownerID. Changing to the same ownerID is a no-op.
func (s *PlaybookRunServiceImpl) ChangeOwner(playbookRunID, userID, ownerID string) error {
	playbookRunToModify, err := s.store.GetPlaybookRun(playbookRunID)
	if err != nil {
		return err
	}

	if playbookRunToModify.OwnerUserID == ownerID {
		return nil
	}

	oldOwner, err := s.api.GetUserByID(playbookRunToModify.OwnerUserID)
	if err != nil {
		return errors.Wrapf(err, "failed to to resolve user %s", playbookRunToModify.OwnerUserID)
	}
	newOwner, err := s.api.GetUserByID(ownerID)
	if err != nil {
		return errors.Wrapf(err, "failed to to resolve user %s", ownerID)
	}
	subjectUser, err := s.api.GetUserByID(userID)
	if err != nil {
		return errors.Wrapf(err, "failed to to resolve user %s", userID)
	}

	// add owner as user
	err = s.AddParticipants(playbookRunID, []string{ownerID}, userID, false)
	if err != nil {
		return errors.Wrap(err, "failed to add owner as a participant")
	}

	playbookRunToModify.OwnerUserID = ownerID
	playbookRunToModify, err = s.store.UpdatePlaybookRun(playbookRunToModify)
	if err != nil {
		return errors.Wrapf(err, "failed to update playbook run")
	}

	// Do we send a DM to the new owner?
	if ownerID != userID {
		msg := fmt.Sprintf("@%s changed the owner for run: [%s](%s) from **@%s** to **@%s**",
			subjectUser.Username, playbookRunToModify.Name, GetRunDetailsRelativeURL(playbookRunToModify.ID),
			oldOwner.Username, newOwner.Username)
		if err = s.poster.DM(ownerID, &model.Post{Message: msg}); err != nil {
			return errors.Wrapf(err, "failed to send DM in ChangeOwner")
		}
	}

	eventTime := model.GetMillis()
	event := &TimelineEvent{
		PlaybookRunID: playbookRunID,
		CreateAt:      eventTime,
		EventAt:       eventTime,
		EventType:     OwnerChanged,
		Summary:       fmt.Sprintf("@%s to @%s", oldOwner.Username, newOwner.Username),
		SubjectUserID: userID,
	}

	if _, err = s.store.CreateTimelineEvent(event); err != nil {
		return errors.Wrap(err, "failed to create timeline event")
	}

	s.telemetry.ChangeOwner(playbookRunToModify, userID)
	s.sendPlaybookRunUpdatedWS(playbookRunID)

	return nil
}

// ModifyCheckedState checks or unchecks the specified checklist item. Idempotent, will not perform
// any action if the checklist item is already in the given checked state
func (s *PlaybookRunServiceImpl) ModifyCheckedState(playbookRunID, userID, newState string, checklistNumber, itemNumber int) error {
	playbookRunToModify, err := s.checklistItemParamsVerify(playbookRunID, userID, checklistNumber, itemNumber)
	if err != nil {
		return err
	}

	if !IsValidChecklistItemIndex(playbookRunToModify.Checklists, checklistNumber, itemNumber) {
		return errors.New("invalid checklist item indicies")
	}

	itemToCheck := playbookRunToModify.Checklists[checklistNumber].Items[itemNumber]
	if newState == itemToCheck.State {
		return nil
	}

	modifyMessage := fmt.Sprintf("checked off checklist item **%v**", stripmd.Strip(itemToCheck.Title))
	if newState == ChecklistItemStateOpen {
		modifyMessage = fmt.Sprintf("unchecked checklist item **%v**", stripmd.Strip(itemToCheck.Title))
	}
	if newState == ChecklistItemStateSkipped {
		modifyMessage = fmt.Sprintf("skipped checklist item **%v**", stripmd.Strip(itemToCheck.Title))
	}
	if itemToCheck.State == ChecklistItemStateSkipped && newState == ChecklistItemStateOpen {
		modifyMessage = fmt.Sprintf("restored checklist item **%v**", stripmd.Strip(itemToCheck.Title))
	}

	itemToCheck.State = newState
	itemToCheck.StateModified = model.GetMillis()
	playbookRunToModify.Checklists[checklistNumber].Items[itemNumber] = itemToCheck

	playbookRunToModify, err = s.store.UpdatePlaybookRun(playbookRunToModify)
	if err != nil {
		return errors.Wrapf(err, "failed to update playbook run, is now in inconsistent state")
	}

	s.telemetry.ModifyCheckedState(playbookRunID, userID, itemToCheck, playbookRunToModify.OwnerUserID == userID)

	event := &TimelineEvent{
		PlaybookRunID: playbookRunID,
		CreateAt:      itemToCheck.StateModified,
		EventAt:       itemToCheck.StateModified,
		EventType:     TaskStateModified,
		Summary:       modifyMessage,
		SubjectUserID: userID,
	}

	if _, err = s.store.CreateTimelineEvent(event); err != nil {
		return errors.Wrap(err, "failed to create timeline event")
	}
	s.sendPlaybookRunUpdatedWS(playbookRunID)

	return nil
}

// ToggleCheckedState checks or unchecks the specified checklist item
func (s *PlaybookRunServiceImpl) ToggleCheckedState(playbookRunID, userID string, checklistNumber, itemNumber int) error {
	playbookRunToModify, err := s.checklistItemParamsVerify(playbookRunID, userID, checklistNumber, itemNumber)
	if err != nil {
		return err
	}

	if !IsValidChecklistItemIndex(playbookRunToModify.Checklists, checklistNumber, itemNumber) {
		return errors.New("invalid checklist item indices")
	}

	isOpen := playbookRunToModify.Checklists[checklistNumber].Items[itemNumber].State == ChecklistItemStateOpen
	newState := ChecklistItemStateOpen
	if isOpen {
		newState = ChecklistItemStateClosed
	}

	return s.ModifyCheckedState(playbookRunID, userID, newState, checklistNumber, itemNumber)
}

// SetAssignee sets the assignee for the specified checklist item
// Idempotent, will not perform any actions if the checklist item is already assigned to assigneeID
func (s *PlaybookRunServiceImpl) SetAssignee(playbookRunID, userID, assigneeID string, checklistNumber, itemNumber int) error {
	playbookRunToModify, err := s.checklistItemParamsVerify(playbookRunID, userID, checklistNumber, itemNumber)
	if err != nil {
		return err
	}

	if !IsValidChecklistItemIndex(playbookRunToModify.Checklists, checklistNumber, itemNumber) {
		return errors.New("invalid checklist item indices")
	}

	itemToCheck := playbookRunToModify.Checklists[checklistNumber].Items[itemNumber]
	if assigneeID == itemToCheck.AssigneeID {
		return nil
	}

	newAssigneeUserAtMention := noAssigneeName
	if assigneeID != "" {
		var newUser *model.User
		newUser, err = s.api.GetUserByID(assigneeID)
		if err != nil {
			return errors.Wrapf(err, "failed to to resolve user %s", assigneeID)
		}
		newAssigneeUserAtMention = "@" + newUser.Username
	}

	oldAssigneeUserAtMention := noAssigneeName
	if itemToCheck.AssigneeID != "" {
		var oldUser *model.User
		oldUser, err = s.api.GetUserByID(itemToCheck.AssigneeID)
		if err != nil {
			return errors.Wrapf(err, "failed to to resolve user %s", assigneeID)
		}
		oldAssigneeUserAtMention = "@" + oldUser.Username
	}

	itemToCheck.AssigneeID = assigneeID
	itemToCheck.AssigneeModified = model.GetMillis()
	playbookRunToModify.Checklists[checklistNumber].Items[itemNumber] = itemToCheck

	playbookRunToModify, err = s.store.UpdatePlaybookRun(playbookRunToModify)
	if err != nil {
		return errors.Wrapf(err, "failed to update playbook run; it is now in an inconsistent state")
	}

	// add the user as run participant if they was not already
	if assigneeID != "" && assigneeID != playbookRunToModify.OwnerUserID {
		var isParticipant bool
		for _, participantID := range playbookRunToModify.ParticipantIDs {
			if participantID == assigneeID {
				isParticipant = true
				break
			}
		}
		if !isParticipant {
			err := s.AddParticipants(playbookRunID, []string{assigneeID}, userID, false)
			if err != nil {
				return errors.Wrapf(err, "failed to add assignee to run")
			}
		}
	}

	// Do we send a DM to the new assignee?
	if itemToCheck.AssigneeID != "" && itemToCheck.AssigneeID != userID {
		var subjectUser *model.User
		subjectUser, err = s.api.GetUserByID(userID)
		if err != nil {
			return errors.Wrapf(err, "failed to to resolve user %s", assigneeID)
		}

		runURL := fmt.Sprintf("[%s](%s?from=dm_assignedtask)\n", playbookRunToModify.Name, GetRunDetailsRelativeURL(playbookRunID))
		modifyMessage := fmt.Sprintf("@%s assigned you the task **%s** (previously assigned to %s) for the run: %s   #taskassigned",
			subjectUser.Username, stripmd.Strip(itemToCheck.Title), oldAssigneeUserAtMention, runURL)

		if err = s.poster.DM(itemToCheck.AssigneeID, &model.Post{Message: modifyMessage}); err != nil {
			return errors.Wrapf(err, "failed to send DM in SetAssignee")
		}
	}

	s.telemetry.SetAssignee(playbookRunID, userID, itemToCheck)

	modifyMessage := fmt.Sprintf("changed assignee of checklist item **%s** from **%s** to **%s**",
		stripmd.Strip(itemToCheck.Title), oldAssigneeUserAtMention, newAssigneeUserAtMention)
	event := &TimelineEvent{
		PlaybookRunID: playbookRunID,
		CreateAt:      itemToCheck.AssigneeModified,
		EventAt:       itemToCheck.AssigneeModified,
		EventType:     AssigneeChanged,
		Summary:       modifyMessage,
		SubjectUserID: userID,
	}

	if _, err = s.store.CreateTimelineEvent(event); err != nil {
		return errors.Wrap(err, "failed to create timeline event")
	}

	s.sendPlaybookRunUpdatedWS(playbookRunID)

	return nil
}

// SetCommandToChecklistItem sets command to checklist item
func (s *PlaybookRunServiceImpl) SetCommandToChecklistItem(playbookRunID, userID string, checklistNumber, itemNumber int, newCommand string) error {
	playbookRunToModify, err := s.checklistItemParamsVerify(playbookRunID, userID, checklistNumber, itemNumber)
	if err != nil {
		return err
	}

	if !IsValidChecklistItemIndex(playbookRunToModify.Checklists, checklistNumber, itemNumber) {
		return errors.New("invalid checklist item indices")
	}

	playbookRunToModify.Checklists[checklistNumber].Items[itemNumber].Command = newCommand

	playbookRunToModify, err = s.store.UpdatePlaybookRun(playbookRunToModify)
	if err != nil {
		return errors.Wrapf(err, "failed to update playbook run")
	}

	s.sendPlaybookRunUpdatedWS(playbookRunID, withPlaybookRun(playbookRunToModify))

	return nil
}

func (s *PlaybookRunServiceImpl) SetTaskActionsToChecklistItem(playbookRunID, userID string, checklistNumber, itemNumber int, taskActions []TaskAction) error {
	playbookRunToModify, err := s.checklistItemParamsVerify(playbookRunID, userID, checklistNumber, itemNumber)
	if err != nil {
		return err
	}

	if !IsValidChecklistItemIndex(playbookRunToModify.Checklists, checklistNumber, itemNumber) {
		return errors.New("invalid checklist item indices")
	}

	playbookRunToModify.Checklists[checklistNumber].Items[itemNumber].TaskActions = taskActions

	if playbookRunToModify, err = s.store.UpdatePlaybookRun(playbookRunToModify); err != nil {
		return errors.Wrapf(err, "failed to update playbook run")
	}

	s.sendPlaybookRunUpdatedWS(playbookRunID, withPlaybookRun(playbookRunToModify))

	return nil
}

// SetDueDate sets absolute due date timestamp for the specified checklist item
func (s *PlaybookRunServiceImpl) SetDueDate(playbookRunID, userID string, duedate int64, checklistNumber, itemNumber int) error {
	playbookRunToModify, err := s.checklistItemParamsVerify(playbookRunID, userID, checklistNumber, itemNumber)
	if err != nil {
		return err
	}

	if !IsValidChecklistItemIndex(playbookRunToModify.Checklists, checklistNumber, itemNumber) {
		return errors.New("invalid checklist item indices")
	}

	itemToCheck := playbookRunToModify.Checklists[checklistNumber].Items[itemNumber]
	itemToCheck.DueDate = duedate
	playbookRunToModify.Checklists[checklistNumber].Items[itemNumber] = itemToCheck

	_, err = s.store.UpdatePlaybookRun(playbookRunToModify)
	if err != nil {
		return errors.Wrapf(err, "failed to update playbook run; it is now in an inconsistent state")
	}
	s.sendPlaybookRunUpdatedWS(playbookRunID)

	return nil
}

// RunChecklistItemSlashCommand executes the slash command associated with the specified checklist
// item.
func (s *PlaybookRunServiceImpl) RunChecklistItemSlashCommand(playbookRunID, userID string, checklistNumber, itemNumber int) (string, error) {
	playbookRun, err := s.checklistItemParamsVerify(playbookRunID, userID, checklistNumber, itemNumber)
	if err != nil {
		return "", err
	}

	if !IsValidChecklistItemIndex(playbookRun.Checklists, checklistNumber, itemNumber) {
		return "", errors.New("invalid checklist item indices")
	}

	itemToRun := playbookRun.Checklists[checklistNumber].Items[itemNumber]
	if strings.TrimSpace(itemToRun.Command) == "" {
		return "", errors.New("no slash command associated with this checklist item")
	}

	// parse playbook summary for variables and values
	varsAndVals := parseVariablesAndValues(playbookRun.Summary)

	// parse slash command for variables
	varsInCmd := parseVariables(itemToRun.Command)

	command := itemToRun.Command
	for _, v := range varsInCmd {
		if val, ok := varsAndVals[v]; !ok || val == "" {
			s.poster.EphemeralPost(userID, playbookRun.ChannelID, &model.Post{Message: fmt.Sprintf("Found undefined or empty variable in slash command: %s", v)})
			return "", errors.Errorf("Found undefined or empty variable in slash command: %s", v)
		}
		command = strings.ReplaceAll(command, v, varsAndVals[v])
	}

	cmdResponse, err := s.api.Execute(&model.CommandArgs{
		Command:   command,
		UserId:    userID,
		TeamId:    playbookRun.TeamID,
		ChannelId: playbookRun.ChannelID,
	})
	if err == ErrNotFound {
		trigger := strings.Fields(command)[0]
		s.poster.EphemeralPost(userID, playbookRun.ChannelID, &model.Post{Message: fmt.Sprintf("Failed to find slash command **%s**", trigger)})

		return "", errors.Wrap(err, "failed to find slash command")
	} else if err != nil {
		s.poster.EphemeralPost(userID, playbookRun.ChannelID, &model.Post{Message: fmt.Sprintf("Failed to execute slash command **%s**", command)})

		return "", errors.Wrap(err, "failed to run slash command")
	}

	// Fetch the playbook run again, in case the slash command actually changed the run
	// (e.g. `/playbook owner`).
	playbookRun, err = s.store.GetPlaybookRun(playbookRunID)
	if err != nil {
		return "", errors.Wrapf(err, "failed to retrieve playbook run after running slash command")
	}

	// Record the last (successful) run time.
	playbookRun.Checklists[checklistNumber].Items[itemNumber].CommandLastRun = model.GetMillis()

	_, err = s.store.UpdatePlaybookRun(playbookRun)
	if err != nil {
		return "", errors.Wrapf(err, "failed to update playbook run recording run of slash command")
	}

	s.telemetry.RunTaskSlashCommand(playbookRunID, userID, itemToRun)

	eventTime := model.GetMillis()
	event := &TimelineEvent{
		PlaybookRunID: playbookRunID,
		CreateAt:      eventTime,
		EventAt:       eventTime,
		EventType:     RanSlashCommand,
		Summary:       fmt.Sprintf("ran the slash command: `%s`", command),
		SubjectUserID: userID,
	}

	if _, err = s.store.CreateTimelineEvent(event); err != nil {
		return "", errors.Wrap(err, "failed to create timeline event")
	}
	s.sendPlaybookRunUpdatedWS(playbookRunID)
	return cmdResponse.TriggerId, nil
}

func (s *PlaybookRunServiceImpl) DuplicateChecklistItem(playbookRunID, userID string, checklistNumber, itemNumber int) error {
	playbookRunToModify, err := s.checklistParamsVerify(playbookRunID, userID, checklistNumber)
	if err != nil {
		return err
	}

	if !IsValidChecklistItemIndex(playbookRunToModify.Checklists, checklistNumber, itemNumber) {
		return errors.New("invalid checklist item indicies")
	}

	checklistItem := playbookRunToModify.Checklists[checklistNumber].Items[itemNumber]
	checklistItem.ID = ""

	playbookRunToModify.Checklists[checklistNumber].Items = append(
		playbookRunToModify.Checklists[checklistNumber].Items[:itemNumber+1],
		playbookRunToModify.Checklists[checklistNumber].Items[itemNumber:]...)
	playbookRunToModify.Checklists[checklistNumber].Items[itemNumber+1] = checklistItem

	playbookRunToModify, err = s.store.UpdatePlaybookRun(playbookRunToModify)
	if err != nil {
		return errors.Wrapf(err, "failed to update playbook run")
	}

	s.sendPlaybookRunUpdatedWS(playbookRunID, withPlaybookRun(playbookRunToModify))
	s.telemetry.AddTask(playbookRunID, userID, checklistItem)

	return nil
}

// AddChecklist adds a checklist to the specified run
func (s *PlaybookRunServiceImpl) AddChecklist(playbookRunID, userID string, checklist Checklist) error {
	playbookRunToModify, err := s.store.GetPlaybookRun(playbookRunID)
	if err != nil {
		return errors.Wrapf(err, "failed to retrieve playbook run")
	}

	playbookRunToModify.Checklists = append(playbookRunToModify.Checklists, checklist)

	playbookRunToModify, err = s.store.UpdatePlaybookRun(playbookRunToModify)
	if err != nil {
		return errors.Wrapf(err, "failed to update playbook run")
	}

	s.sendPlaybookRunUpdatedWS(playbookRunID, withPlaybookRun(playbookRunToModify))
	s.telemetry.AddChecklist(playbookRunID, userID, checklist)

	return nil
}

// DuplicateChecklist duplicates a checklist
func (s *PlaybookRunServiceImpl) DuplicateChecklist(playbookRunID, userID string, checklistNumber int) error {
	playbookRunToModify, err := s.checklistParamsVerify(playbookRunID, userID, checklistNumber)
	if err != nil {
		return err
	}

	duplicate := playbookRunToModify.Checklists[checklistNumber].Clone()
	playbookRunToModify.Checklists = append(playbookRunToModify.Checklists, duplicate)

	playbookRunToModify, err = s.store.UpdatePlaybookRun(playbookRunToModify)
	if err != nil {
		return errors.Wrapf(err, "failed to update playbook run")
	}

	s.sendPlaybookRunUpdatedWS(playbookRunID, withPlaybookRun(playbookRunToModify))
	s.telemetry.AddChecklist(playbookRunID, userID, duplicate)

	return nil
}

// RemoveChecklist removes the specified checklist
func (s *PlaybookRunServiceImpl) RemoveChecklist(playbookRunID, userID string, checklistNumber int) error {
	playbookRunToModify, err := s.checklistParamsVerify(playbookRunID, userID, checklistNumber)
	if err != nil {
		return err
	}

	oldChecklist := playbookRunToModify.Checklists[checklistNumber]

	playbookRunToModify.Checklists = append(playbookRunToModify.Checklists[:checklistNumber], playbookRunToModify.Checklists[checklistNumber+1:]...)

	playbookRunToModify, err = s.store.UpdatePlaybookRun(playbookRunToModify)
	if err != nil {
		return errors.Wrapf(err, "failed to update playbook run")
	}

	s.sendPlaybookRunUpdatedWS(playbookRunID, withPlaybookRun(playbookRunToModify))
	s.telemetry.RemoveChecklist(playbookRunID, userID, oldChecklist)

	return nil
}

// RenameChecklist adds a checklist to the specified run
func (s *PlaybookRunServiceImpl) RenameChecklist(playbookRunID, userID string, checklistNumber int, newTitle string) error {
	playbookRunToModify, err := s.checklistParamsVerify(playbookRunID, userID, checklistNumber)
	if err != nil {
		return err
	}

	playbookRunToModify.Checklists[checklistNumber].Title = newTitle

	playbookRunToModify, err = s.store.UpdatePlaybookRun(playbookRunToModify)
	if err != nil {
		return errors.Wrapf(err, "failed to update playbook run")
	}

	s.sendPlaybookRunUpdatedWS(playbookRunID)
	s.telemetry.RenameChecklist(playbookRunID, userID, playbookRunToModify.Checklists[checklistNumber])

	return nil
}

// AddChecklistItem adds an item to the specified checklist
func (s *PlaybookRunServiceImpl) AddChecklistItem(playbookRunID, userID string, checklistNumber int, checklistItem ChecklistItem) error {
	playbookRunToModify, err := s.checklistParamsVerify(playbookRunID, userID, checklistNumber)
	if err != nil {
		return err
	}

	playbookRunToModify.Checklists[checklistNumber].Items = append(playbookRunToModify.Checklists[checklistNumber].Items, checklistItem)

	playbookRunToModify, err = s.store.UpdatePlaybookRun(playbookRunToModify)
	if err != nil {
		return errors.Wrapf(err, "failed to update playbook run")
	}

	s.sendPlaybookRunUpdatedWS(playbookRunID, withPlaybookRun(playbookRunToModify))
	s.telemetry.AddTask(playbookRunID, userID, checklistItem)

	return nil
}

// RemoveChecklistItem removes the item at the given index from the given checklist
func (s *PlaybookRunServiceImpl) RemoveChecklistItem(playbookRunID, userID string, checklistNumber, itemNumber int) error {
	playbookRunToModify, err := s.checklistItemParamsVerify(playbookRunID, userID, checklistNumber, itemNumber)
	if err != nil {
		return err
	}

	checklistItem := playbookRunToModify.Checklists[checklistNumber].Items[itemNumber]
	playbookRunToModify.Checklists[checklistNumber].Items = append(
		playbookRunToModify.Checklists[checklistNumber].Items[:itemNumber],
		playbookRunToModify.Checklists[checklistNumber].Items[itemNumber+1:]...,
	)

	playbookRunToModify, err = s.store.UpdatePlaybookRun(playbookRunToModify)
	if err != nil {
		return errors.Wrapf(err, "failed to update playbook run")
	}

	s.sendPlaybookRunUpdatedWS(playbookRunID, withPlaybookRun(playbookRunToModify))
	s.telemetry.RemoveTask(playbookRunID, userID, checklistItem)

	return nil
}

// SkipChecklist skips the checklist
func (s *PlaybookRunServiceImpl) SkipChecklist(playbookRunID, userID string, checklistNumber int) error {
	playbookRunToModify, err := s.checklistParamsVerify(playbookRunID, userID, checklistNumber)
	if err != nil {
		return err
	}

	for itemNumber := 0; itemNumber < len(playbookRunToModify.Checklists[checklistNumber].Items); itemNumber++ {
		playbookRunToModify.Checklists[checklistNumber].Items[itemNumber].LastSkipped = model.GetMillis()
		playbookRunToModify.Checklists[checklistNumber].Items[itemNumber].State = ChecklistItemStateSkipped
	}

	checklist := playbookRunToModify.Checklists[checklistNumber]

	playbookRunToModify, err = s.store.UpdatePlaybookRun(playbookRunToModify)
	if err != nil {
		return errors.Wrapf(err, "failed to update playbook run")
	}

	s.sendPlaybookRunUpdatedWS(playbookRunID, withPlaybookRun(playbookRunToModify))
	s.telemetry.SkipChecklist(playbookRunID, userID, checklist)

	return nil
}

// RestoreChecklist restores the skipped checklist
func (s *PlaybookRunServiceImpl) RestoreChecklist(playbookRunID, userID string, checklistNumber int) error {
	playbookRunToModify, err := s.checklistParamsVerify(playbookRunID, userID, checklistNumber)
	if err != nil {
		return err
	}

	for itemNumber := 0; itemNumber < len(playbookRunToModify.Checklists[checklistNumber].Items); itemNumber++ {
		playbookRunToModify.Checklists[checklistNumber].Items[itemNumber].State = ChecklistItemStateOpen
	}

	checklist := playbookRunToModify.Checklists[checklistNumber]

	playbookRunToModify, err = s.store.UpdatePlaybookRun(playbookRunToModify)
	if err != nil {
		return errors.Wrapf(err, "failed to update playbook run")
	}

	s.sendPlaybookRunUpdatedWS(playbookRunID, withPlaybookRun(playbookRunToModify))
	s.telemetry.RestoreChecklist(playbookRunID, userID, checklist)

	return nil
}

// SkipChecklistItem skips the item at the given index from the given checklist
func (s *PlaybookRunServiceImpl) SkipChecklistItem(playbookRunID, userID string, checklistNumber, itemNumber int) error {
	playbookRunToModify, err := s.checklistItemParamsVerify(playbookRunID, userID, checklistNumber, itemNumber)
	if err != nil {
		return err
	}

	playbookRunToModify.Checklists[checklistNumber].Items[itemNumber].LastSkipped = model.GetMillis()
	playbookRunToModify.Checklists[checklistNumber].Items[itemNumber].State = ChecklistItemStateSkipped

	checklistItem := playbookRunToModify.Checklists[checklistNumber].Items[itemNumber]

	playbookRunToModify, err = s.store.UpdatePlaybookRun(playbookRunToModify)
	if err != nil {
		return errors.Wrapf(err, "failed to update playbook run")
	}

	s.sendPlaybookRunUpdatedWS(playbookRunID, withPlaybookRun(playbookRunToModify))
	s.telemetry.SkipTask(playbookRunID, userID, checklistItem)

	return nil
}

// RestoreChecklistItem restores the item at the given index from the given checklist
func (s *PlaybookRunServiceImpl) RestoreChecklistItem(playbookRunID, userID string, checklistNumber, itemNumber int) error {
	playbookRunToModify, err := s.checklistItemParamsVerify(playbookRunID, userID, checklistNumber, itemNumber)
	if err != nil {
		return err
	}

	playbookRunToModify.Checklists[checklistNumber].Items[itemNumber].State = ChecklistItemStateOpen

	checklistItem := playbookRunToModify.Checklists[checklistNumber].Items[itemNumber]

	playbookRunToModify, err = s.store.UpdatePlaybookRun(playbookRunToModify)
	if err != nil {
		return errors.Wrapf(err, "failed to update playbook run")
	}

	s.sendPlaybookRunUpdatedWS(playbookRunID, withPlaybookRun(playbookRunToModify))
	s.telemetry.RestoreTask(playbookRunID, userID, checklistItem)

	return nil
}

// EditChecklistItem changes the title of a specified checklist item
func (s *PlaybookRunServiceImpl) EditChecklistItem(playbookRunID, userID string, checklistNumber, itemNumber int, newTitle, newCommand, newDescription string) error {
	playbookRunToModify, err := s.checklistItemParamsVerify(playbookRunID, userID, checklistNumber, itemNumber)
	if err != nil {
		return err
	}
	playbookRunToModify.Checklists[checklistNumber].Items[itemNumber].Title = newTitle
	playbookRunToModify.Checklists[checklistNumber].Items[itemNumber].Command = newCommand
	playbookRunToModify.Checklists[checklistNumber].Items[itemNumber].Description = newDescription

	checklistItem := playbookRunToModify.Checklists[checklistNumber].Items[itemNumber]

	playbookRunToModify, err = s.store.UpdatePlaybookRun(playbookRunToModify)
	if err != nil {
		return errors.Wrapf(err, "failed to update playbook run")
	}

	s.sendPlaybookRunUpdatedWS(playbookRunID, withPlaybookRun(playbookRunToModify))
	s.telemetry.RenameTask(playbookRunID, userID, checklistItem)

	return nil
}

// MoveChecklist moves a checklist to a new location
func (s *PlaybookRunServiceImpl) MoveChecklist(playbookRunID, userID string, sourceChecklistIdx, destChecklistIdx int) error {
	playbookRunToModify, err := s.checklistParamsVerify(playbookRunID, userID, sourceChecklistIdx)
	if err != nil {
		return err
	}

	if destChecklistIdx < 0 || destChecklistIdx >= len(playbookRunToModify.Checklists) {
		return errors.New("invalid destChecklist")
	}

	// Get checklist to move
	checklistMoved := playbookRunToModify.Checklists[sourceChecklistIdx]

	// Delete checklist to move
	copy(playbookRunToModify.Checklists[sourceChecklistIdx:], playbookRunToModify.Checklists[sourceChecklistIdx+1:])
	playbookRunToModify.Checklists[len(playbookRunToModify.Checklists)-1] = Checklist{}

	// Insert checklist in new location
	copy(playbookRunToModify.Checklists[destChecklistIdx+1:], playbookRunToModify.Checklists[destChecklistIdx:])
	playbookRunToModify.Checklists[destChecklistIdx] = checklistMoved

	playbookRunToModify, err = s.store.UpdatePlaybookRun(playbookRunToModify)
	if err != nil {
		return errors.Wrapf(err, "failed to update playbook run")
	}

	s.sendPlaybookRunUpdatedWS(playbookRunID, withPlaybookRun(playbookRunToModify))
	s.telemetry.MoveChecklist(playbookRunID, userID, checklistMoved)

	return nil
}

// MoveChecklistItem moves a checklist item to a new location
func (s *PlaybookRunServiceImpl) MoveChecklistItem(playbookRunID, userID string, sourceChecklistIdx, sourceItemIdx, destChecklistIdx, destItemIdx int) error {
	playbookRunToModify, err := s.checklistItemParamsVerify(playbookRunID, userID, sourceChecklistIdx, sourceItemIdx)
	if err != nil {
		return err
	}

	if destChecklistIdx < 0 || destChecklistIdx >= len(playbookRunToModify.Checklists) {
		return errors.New("invalid destChecklist")
	}

	lenDestItems := len(playbookRunToModify.Checklists[destChecklistIdx].Items)
	if (destItemIdx < 0) || (sourceChecklistIdx == destChecklistIdx && destItemIdx >= lenDestItems) || (destItemIdx > lenDestItems) {
		return errors.New("invalid destItem")
	}

	// Moved item
	sourceChecklist := playbookRunToModify.Checklists[sourceChecklistIdx].Items
	itemMoved := sourceChecklist[sourceItemIdx]

	// Delete item to move
	sourceChecklist = append(sourceChecklist[:sourceItemIdx], sourceChecklist[sourceItemIdx+1:]...)

	// Insert item in new location
	destChecklist := playbookRunToModify.Checklists[destChecklistIdx].Items
	if sourceChecklistIdx == destChecklistIdx {
		destChecklist = sourceChecklist
	}

	destChecklist = append(destChecklist, ChecklistItem{})
	copy(destChecklist[destItemIdx+1:], destChecklist[destItemIdx:])
	destChecklist[destItemIdx] = itemMoved

	// Update the playbookRunToModify checklists. If the source and destination indices
	// are the same, we only need to update the checklist to its final state (destChecklist)
	if sourceChecklistIdx == destChecklistIdx {
		playbookRunToModify.Checklists[sourceChecklistIdx].Items = destChecklist
	} else {
		playbookRunToModify.Checklists[sourceChecklistIdx].Items = sourceChecklist
		playbookRunToModify.Checklists[destChecklistIdx].Items = destChecklist
	}

	playbookRunToModify, err = s.store.UpdatePlaybookRun(playbookRunToModify)
	if err != nil {
		return errors.Wrapf(err, "failed to update playbook run")
	}

	s.sendPlaybookRunUpdatedWS(playbookRunID, withPlaybookRun(playbookRunToModify))
	s.telemetry.MoveTask(playbookRunID, userID, itemMoved)

	return nil
}

// GetChecklistAutocomplete returns the list of checklist items for playbookRuns to be used in autocomplete
func (s *PlaybookRunServiceImpl) GetChecklistAutocomplete(playbookRuns []PlaybookRun) ([]model.AutocompleteListItem, error) {
	ret := make([]model.AutocompleteListItem, 0)
	multipleRuns := len(playbookRuns) > 1

	for j, playbookRun := range playbookRuns {
		runIndex := ""
		runName := ""
		// include run number and name only if there are multiple runs
		if multipleRuns {
			runIndex = fmt.Sprintf("%d ", j)
			runName = fmt.Sprintf("\"%s\" - ", playbookRun.Name)
		}

		for i, checklist := range playbookRun.Checklists {
			ret = append(ret, model.AutocompleteListItem{
				Item: fmt.Sprintf("%s%d", runIndex, i),
				Hint: fmt.Sprintf("%s\"%s\"", runName, stripmd.Strip(checklist.Title)),
			})
		}
	}

	return ret, nil
}

// GetChecklistItemAutocomplete returns the list of checklist items for playbookRuns to be used in autocomplete
func (s *PlaybookRunServiceImpl) GetChecklistItemAutocomplete(playbookRuns []PlaybookRun) ([]model.AutocompleteListItem, error) {
	ret := make([]model.AutocompleteListItem, 0)
	multipleRuns := len(playbookRuns) > 1

	for k, playbookRun := range playbookRuns {
		runIndex := ""
		runName := ""
		// include run number and name only if there are multiple runs
		if multipleRuns {
			runIndex = fmt.Sprintf("%d ", k)
			runName = fmt.Sprintf("\"%s\" - ", playbookRun.Name)
		}

		for i, checklist := range playbookRun.Checklists {
			for j, item := range checklist.Items {
				ret = append(ret, model.AutocompleteListItem{
					Item: fmt.Sprintf("%s%d %d", runIndex, i, j),
					Hint: fmt.Sprintf("%s\"%s\"", runName, stripmd.Strip(item.Title)),
				})
			}
		}
	}

	return ret, nil
}

// GetRunsAutocomplete returns the list of runs to be used in autocomplete
func (s *PlaybookRunServiceImpl) GetRunsAutocomplete(playbookRuns []PlaybookRun) ([]model.AutocompleteListItem, error) {
	if len(playbookRuns) <= 1 {
		return nil, nil
	}
	ret := make([]model.AutocompleteListItem, 0)

	for i, playbookRun := range playbookRuns {
		ret = append(ret, model.AutocompleteListItem{
			Item: fmt.Sprintf("%d", i),
			Hint: fmt.Sprintf("\"%s\"", playbookRun.Name),
		})
	}

	return ret, nil
}

type TodoDigestMessageItems struct {
	overdueRuns    []RunLink
	assignedRuns   []AssignedRun
	inProgressRuns []RunLink
}

func (s *PlaybookRunServiceImpl) getTodoDigestMessageItems(userID string) (*TodoDigestMessageItems, error) {
	runsOverdue, err := s.GetOverdueUpdateRuns(userID)
	if err != nil {
		return nil, err
	}

	runsAssigned, err := s.GetRunsWithAssignedTasks(userID)
	if err != nil {
		return nil, err
	}

	runsInProgress, err := s.GetParticipatingRuns(userID)
	if err != nil {
		return nil, err
	}

	return &TodoDigestMessageItems{
		overdueRuns:    runsOverdue,
		assignedRuns:   runsAssigned,
		inProgressRuns: runsInProgress,
	}, nil

}

// buildTodoDigestMessage
// gathers the list of assigned tasks, participating runs, and overdue updates and builds a combined message with them
func (s *PlaybookRunServiceImpl) buildTodoDigestMessage(userID string, force bool, shouldSendFullData bool) (*model.Post, error) {
	digestMessageItems, err := s.getTodoDigestMessageItems(userID)
	if err != nil {
		return nil, err
	}

	// if we have no items to send and we're not forced to, return early
	if len(digestMessageItems.assignedRuns) == 0 &&
		len(digestMessageItems.overdueRuns) == 0 &&
		len(digestMessageItems.inProgressRuns) == 0 &&
		!force {
		return nil, nil
	}

	user, err := s.api.GetUserByID(userID)
	if err != nil {
		return nil, err
	}

	part1 := buildRunsOverdueMessage(digestMessageItems.overdueRuns, user.Locale)

	timezone, err := timeutils.GetUserTimezone(user)
	if err != nil {
		return nil, err
	}

	part2 := buildAssignedTaskMessageSummary(digestMessageItems.assignedRuns, user.Locale, timezone, !force)
	part3 := buildRunsInProgressMessage(digestMessageItems.inProgressRuns, user.Locale)

	var message string
	if shouldSendFullData || len(digestMessageItems.overdueRuns) > 0 {
		message += part1
	}
	if shouldSendFullData || len(digestMessageItems.assignedRuns) > 0 {
		message += part2
	}
	if shouldSendFullData || len(digestMessageItems.inProgressRuns) > 0 {
		message += part3
	}

	return &model.Post{Message: message}, nil
}

// EphemeralPostTodoDigestToUser
// builds todo digest message and sends an ephemeral post to userID, channelID. Use force = true to send post even if there are no items.
func (s *PlaybookRunServiceImpl) EphemeralPostTodoDigestToUser(userID string, channelID string, force bool, shouldSendFullData bool) error {
	todoDigestMessage, err := s.buildTodoDigestMessage(userID, force, shouldSendFullData)
	if err != nil {
		return err
	}

	if todoDigestMessage != nil {
		s.poster.EphemeralPost(userID, channelID, todoDigestMessage)
		return nil
	}

	return nil
}

// DMTodoDigestToUser
// DMs the message to userID. Use force = true to DM even if there are no items.
func (s *PlaybookRunServiceImpl) DMTodoDigestToUser(userID string, force bool, shouldSendFullData bool) error {
	todoDigestMessage, err := s.buildTodoDigestMessage(userID, force, shouldSendFullData)
	if err != nil {
		return err
	}

	if todoDigestMessage != nil {
		return s.poster.DM(userID, todoDigestMessage)
	}

	return nil
}

// GetRunsWithAssignedTasks returns the list of runs that have tasks assigned to userID
func (s *PlaybookRunServiceImpl) GetRunsWithAssignedTasks(userID string) ([]AssignedRun, error) {
	return s.store.GetRunsWithAssignedTasks(userID)
}

// GetParticipatingRuns returns the list of active runs with userID as a participant
func (s *PlaybookRunServiceImpl) GetParticipatingRuns(userID string) ([]RunLink, error) {
	return s.store.GetParticipatingRuns(userID)
}

// GetOverdueUpdateRuns returns the list of userID's runs that have overdue updates
func (s *PlaybookRunServiceImpl) GetOverdueUpdateRuns(userID string) ([]RunLink, error) {
	return s.store.GetOverdueUpdateRuns(userID)
}

func (s *PlaybookRunServiceImpl) checklistParamsVerify(playbookRunID, userID string, checklistNumber int) (*PlaybookRun, error) {
	playbookRunToModify, err := s.store.GetPlaybookRun(playbookRunID)
	if err != nil {
		return nil, errors.Wrapf(err, "failed to retrieve playbook run")
	}

	if checklistNumber < 0 || checklistNumber >= len(playbookRunToModify.Checklists) {
		return nil, errors.New("invalid checklist number")
	}

	return playbookRunToModify, nil
}

func (s *PlaybookRunServiceImpl) checklistItemParamsVerify(playbookRunID, userID string, checklistNumber, itemNumber int) (*PlaybookRun, error) {
	playbookRunToModify, err := s.checklistParamsVerify(playbookRunID, userID, checklistNumber)
	if err != nil {
		return nil, err
	}

	if itemNumber < 0 || itemNumber >= len(playbookRunToModify.Checklists[checklistNumber].Items) {
		return nil, errors.New("invalid item number")
	}

	return playbookRunToModify, nil
}

// NukeDB removes all playbook run related data.
func (s *PlaybookRunServiceImpl) NukeDB() error {
	return s.store.NukeDB()
}

// ChangeCreationDate changes the creation date of the playbook run.
func (s *PlaybookRunServiceImpl) ChangeCreationDate(playbookRunID string, creationTimestamp time.Time) error {
	return s.store.ChangeCreationDate(playbookRunID, creationTimestamp)
}

func (s *PlaybookRunServiceImpl) createPlaybookRunChannel(playbookRun *PlaybookRun, header string, public bool) (*model.Channel, error) {
	channelType := model.ChannelTypePrivate
	if public {
		channelType = model.ChannelTypeOpen
	}

	channel := &model.Channel{
		TeamId:      playbookRun.TeamID,
		Type:        channelType,
		DisplayName: playbookRun.Name,
		Name:        cleanChannelName(playbookRun.Name),
		Header:      header,
	}

	if channel.Name == "" {
		channel.Name = model.NewId()
	}

	// Prefer the channel name the user chose. But if it already exists, add some random bits
	// and try exactly once more.
	err := s.api.CreateChannel(channel)
	if err != nil {
		if appErr, ok := err.(*model.AppError); ok {
			// Let the user correct display name errors:
			if appErr.Id == "model.channel.is_valid.display_name.app_error" ||
				appErr.Id == "model.channel.is_valid.1_or_more.app_error" {
				return nil, ErrChannelDisplayNameInvalid
			}

			// We can fix channel Name errors:
			if appErr.Id == "store.sql_channel.save_channel.exists.app_error" {
				channel.Name = addRandomBits(channel.Name)
				// clean channel id
				channel.Id = ""
				err = s.api.CreateChannel(channel)
			}
		}

		if err != nil {
			return nil, errors.Wrapf(err, "failed to create channel")
		}
	}

	return channel, nil
}

// addPlaybookRunInitialMemberships creates the memberships in run and channels for the most core users: playbooksbot, reporter and owner
func (s *PlaybookRunServiceImpl) addPlaybookRunInitialMemberships(playbookRun *PlaybookRun, channel *model.Channel) error {
	if _, err := s.api.CreateMember(channel.TeamId, s.configService.GetConfiguration().BotUserID); err != nil {
		return errors.Wrapf(err, "failed to add bot to the team")
	}

	// channel related
	if _, err := s.api.AddMemberToChannel(channel.Id, s.configService.GetConfiguration().BotUserID); err != nil {
		return errors.Wrapf(err, "failed to add bot to the channel")
	}

	if _, err := s.api.AddUserToChannel(channel.Id, playbookRun.ReporterUserID, s.configService.GetConfiguration().BotUserID); err != nil {
		return errors.Wrapf(err, "failed to add reporter to the channel")
	}

	if playbookRun.OwnerUserID != playbookRun.ReporterUserID {
		if _, err := s.api.AddUserToChannel(channel.Id, playbookRun.OwnerUserID, s.configService.GetConfiguration().BotUserID); err != nil {
			return errors.Wrapf(err, "failed to add owner to channel")
		}
	}

	_, userRoleID, adminRoleID := s.GetSchemeRolesForChannel(channel)
	if _, err := s.api.UpdateChannelMemberRoles(channel.Id, playbookRun.OwnerUserID, fmt.Sprintf("%s %s", userRoleID, adminRoleID)); err != nil {
		logrus.WithError(err).WithFields(logrus.Fields{
			"channel_id":    channel.Id,
			"owner_user_id": playbookRun.OwnerUserID,
		}).Warn("failed to promote owner to admin")
	}

	// run related
	participants := []string{playbookRun.OwnerUserID}
	if playbookRun.OwnerUserID != playbookRun.ReporterUserID {
		participants = append(participants, playbookRun.ReporterUserID)
	}
	err := s.AddParticipants(playbookRun.ID, participants, playbookRun.ReporterUserID, false)
	if err != nil {
		return errors.Wrap(err, "failed to add owner/reporter as a participant")
	}
	return nil
}

func (s *PlaybookRunServiceImpl) GetSchemeRolesForChannel(channel *model.Channel) (string, string, string) {
	// get channel roles
	if guestRole, userRole, adminRole, err := s.store.GetSchemeRolesForChannel(channel.Id); err == nil {
		return guestRole, userRole, adminRole
	}

	// get team roles if channel roles are not available
	if guestRole, userRole, adminRole, err := s.store.GetSchemeRolesForTeam(channel.TeamId); err == nil {
		return guestRole, userRole, adminRole
	}

	// return default roles
	return model.ChannelGuestRoleId, model.ChannelUserRoleId, model.ChannelAdminRoleId
}

func (s *PlaybookRunServiceImpl) newFinishPlaybookRunDialog(playbookRun *PlaybookRun, outstanding int, locale string) *model.Dialog {
	T := i18n.GetUserTranslations(locale)

	data := map[string]interface{}{
		"RunName": playbookRun.Name,
		"Count":   outstanding,
	}
	message := T("app.user.run.confirm_finish.num_outstanding", data)

	return &model.Dialog{
		Title:            T("app.user.run.confirm_finish.title"),
		IntroductionText: message,
		SubmitLabel:      T("app.user.run.confirm_finish.submit_label"),
		NotifyOnCancel:   false,
	}
}

func (s *PlaybookRunServiceImpl) newPlaybookRunDialog(teamID, requesterID, postID, clientID string, playbooks []Playbook, isMobileApp bool, promptPostID string) (*model.Dialog, error) {
	user, err := s.api.GetUserByID(requesterID)
	if err != nil {
		return nil, errors.Wrapf(err, "failed to fetch owner user")
	}

	T := i18n.GetUserTranslations(user.Locale)

	state, err := json.Marshal(DialogState{
		PostID:       postID,
		ClientID:     clientID,
		PromptPostID: promptPostID,
	})
	if err != nil {
		return nil, errors.Wrapf(err, "failed to marshal DialogState")
	}

	var options []*model.PostActionOptions
	for _, playbook := range playbooks {
		options = append(options, &model.PostActionOptions{
			Text:  playbook.Title,
			Value: playbook.ID,
		})
	}

	newPlaybookMarkdown := ""
	if !isMobileApp {
		data := map[string]interface{}{
			"RunURL": getPlaybooksNewRelativeURL(),
		}
		newPlaybookMarkdown = T("app.user.new_run.new_playbook", data)
	}

	data := map[string]interface{}{
		"Username": getUserDisplayName(user),
	}
	introText := T("app.user.new_run.intro", data) + "\n\n" + newPlaybookMarkdown

	defaultPlaybookID := ""
	defaultChannelNameTemplate := ""
	if len(playbooks) == 1 {
		defaultPlaybookID = playbooks[0].ID
		defaultChannelNameTemplate = playbooks[0].ChannelNameTemplate
	}

	return &model.Dialog{
		Title:            T("app.user.new_run.title"),
		IntroductionText: introText,
		Elements: []model.DialogElement{
			{
				DisplayName: T("app.user.new_run.playbook"),
				Name:        DialogFieldPlaybookIDKey,
				Type:        "select",
				Options:     options,
				Default:     defaultPlaybookID,
			},
			{
				DisplayName: T("app.user.new_run.run_name"),
				Name:        DialogFieldNameKey,
				Type:        "text",
				MinLength:   1,
				MaxLength:   64,
				Default:     defaultChannelNameTemplate,
			},
		},
		SubmitLabel:    T("app.user.new_run.submit_label"),
		NotifyOnCancel: false,
		State:          string(state),
	}, nil
}

func (s *PlaybookRunServiceImpl) newUpdatePlaybookRunDialog(description, message string, broadcastChannelNum int, reminderTimer time.Duration, locale string) (*model.Dialog, error) {
	T := i18n.GetUserTranslations(locale)

	data := map[string]interface{}{
		"Count": broadcastChannelNum,
	}
	introductionText := T("app.user.run.update_status.num_channel", data)

	reminderOptions := []*model.PostActionOptions{
		{
			Text:  "15min",
			Value: "900",
		},
		{
			Text:  "30min",
			Value: "1800",
		},
		{
			Text:  "60min",
			Value: "3600",
		},
		{
			Text:  "4hr",
			Value: "14400",
		},
		{
			Text:  "24hr",
			Value: "86400",
		},
		{
			Text:  "1Week",
			Value: "604800",
		},
	}

	if s.configService.IsConfiguredForDevelopmentAndTesting() {
		reminderOptions = append(reminderOptions, nil)
		copy(reminderOptions[2:], reminderOptions[1:])
		reminderOptions[1] = &model.PostActionOptions{
			Text:  "10sec",
			Value: "10",
		}
	}

	return &model.Dialog{
		Title:            T("app.user.run.update_status.title"),
		IntroductionText: introductionText,
		Elements: []model.DialogElement{
			{
				DisplayName: T("app.user.run.update_status.change_since_last_update"),
				Name:        DialogFieldMessageKey,
				Type:        "textarea",
				Default:     message,
			},
			{
				DisplayName: T("app.user.run.update_status.reminder_for_next_update"),
				Name:        DialogFieldReminderInSecondsKey,
				Type:        "select",
				Options:     reminderOptions,
				Optional:    true,
				Default:     fmt.Sprintf("%d", reminderTimer/time.Second),
			},
			{
				DisplayName: T("app.user.run.update_status.finish_run"),
				Name:        DialogFieldFinishRun,
				Placeholder: T("app.user.run.update_status.finish_run.placeholder"),
				Type:        "bool",
				Optional:    true,
			},
		},
		SubmitLabel:    T("app.user.run.update_status.submit_label"),
		NotifyOnCancel: false,
	}, nil
}

func (s *PlaybookRunServiceImpl) newAddToTimelineDialog(playbookRuns []PlaybookRun, postID, userID string) (*model.Dialog, error) {
	user, err := s.api.GetUserByID(userID)
	if err != nil {
		return nil, errors.Wrapf(err, "failed to to resolve user %s", userID)
	}

	T := i18n.GetUserTranslations(user.Locale)

	var options []*model.PostActionOptions
	for _, i := range playbookRuns {
		options = append(options, &model.PostActionOptions{
			Text:  i.Name,
			Value: i.ID,
		})
	}

	state, err := json.Marshal(DialogStateAddToTimeline{
		PostID: postID,
	})
	if err != nil {
		return nil, errors.Wrapf(err, "failed to marshal DialogState")
	}

	post, err := s.api.GetPost(postID)
	if err != nil {
		return nil, errors.Wrapf(err, "failed to marshal DialogState")
	}
	defaultSummary := ""
	if len(post.Message) > 0 {
		end := min(40, len(post.Message))
		defaultSummary = post.Message[:end]
		if len(post.Message) > end {
			defaultSummary += "..."
		}
	}

	defaultPlaybookRuns, err := s.GetPlaybookRunsForChannelByUser(post.ChannelId, userID)
	if err != nil && !errors.Is(err, ErrNotFound) {
		return nil, errors.Wrapf(err, "failed to get playbookRunID for channel")
	}

	defaultRunID := ""
	if len(defaultPlaybookRuns) == 1 {
		defaultRunID = defaultPlaybookRuns[0].ID
	}

	return &model.Dialog{
		Title: T("app.user.run.add_to_timeline.title"),
		Elements: []model.DialogElement{
			{
				DisplayName: T("app.user.run.add_to_timeline.playbook_run"),
				Name:        DialogFieldPlaybookRunKey,
				Type:        "select",
				Options:     options,
				Default:     defaultRunID,
			},
			{
				DisplayName: T("app.user.run.add_to_timeline.summary"),
				Name:        DialogFieldSummary,
				Type:        "text",
				MaxLength:   64,
				Placeholder: T("app.user.run.add_to_timeline.summary.placeholder"),
				Default:     defaultSummary,
				HelpText:    T("app.user.run.add_to_timeline.summary.help"),
			},
		},
		SubmitLabel:    T("app.user.run.add_to_timeline.submit_label"),
		NotifyOnCancel: false,
		State:          string(state),
	}, nil
}

// structure to handle optional parameters for sendPlaybookRunUpdatedWS
type RunWSOptions struct {
	AdditionalUserIDs []string
	PlaybookRun       *PlaybookRun
}
type RunWSOption func(options *RunWSOptions)

func withAdditionalUserIDs(additionalUserIDs []string) RunWSOption {
	return func(options *RunWSOptions) {
		options.AdditionalUserIDs = append(options.AdditionalUserIDs, additionalUserIDs...)
	}
}

func withPlaybookRun(playbookRun *PlaybookRun) RunWSOption {
	return func(options *RunWSOptions) {
		options.PlaybookRun = playbookRun
	}
}

// sendPlaybookRunUpdatedWS send run updates to users via websocket
// Individual Websocket messages will be sent to the owner/participants and users
// (optionally passed as parameter)
func (s *PlaybookRunServiceImpl) sendPlaybookRunUpdatedWS(playbookRunID string, options ...RunWSOption) {
	var err error

	sendWSOptions := RunWSOptions{}
	for _, option := range options {
		option(&sendWSOptions)
	}

	// Get playbookRun if not provided
	playbookRun := sendWSOptions.PlaybookRun
	if playbookRun == nil {
		playbookRun, err = s.store.GetPlaybookRun(playbookRunID)
		if err != nil {
			logrus.WithError(err).WithField("playbookRunID", playbookRunID).Error("failed to retrieve playbook run when sending websocket")
			return
		}
	}

	// create a unique list of user ids to send the message to
	uniqueUserIDs := make(map[string]bool, len(sendWSOptions.AdditionalUserIDs)+len(playbookRun.ParticipantIDs)+1)
	uniqueUserIDs[playbookRun.OwnerUserID] = true
	for _, u := range sendWSOptions.AdditionalUserIDs {
		uniqueUserIDs[u] = true
	}
	for _, u := range playbookRun.ParticipantIDs {
		uniqueUserIDs[u] = true
	}

	// send the websocket message
	for userID := range uniqueUserIDs {
		s.poster.PublishWebsocketEventToUser(playbookRunUpdatedWSEvent, playbookRun, userID)
	}
}

func (s *PlaybookRunServiceImpl) UpdateRetrospective(playbookRunID, updaterID string, newRetrospective RetrospectiveUpdate) error {
	playbookRunToModify, err := s.store.GetPlaybookRun(playbookRunID)
	if err != nil {
		return errors.Wrap(err, "failed to retrieve playbook run")
	}

	playbookRunToModify.Retrospective = newRetrospective.Text
	playbookRunToModify.MetricsData = newRetrospective.Metrics

	playbookRunToModify, err = s.store.UpdatePlaybookRun(playbookRunToModify)
	if err != nil {
		return errors.Wrap(err, "failed to update playbook run")
	}

	s.sendPlaybookRunUpdatedWS(playbookRunID)
	s.telemetry.UpdateRetrospective(playbookRunToModify, updaterID)

	return nil
}

func (s *PlaybookRunServiceImpl) PublishRetrospective(playbookRunID, publisherID string, retrospective RetrospectiveUpdate) error {
	logger := logrus.WithField("playbook_run_id", playbookRunID)

	playbookRunToPublish, err := s.store.GetPlaybookRun(playbookRunID)
	if err != nil {
		return errors.Wrap(err, "failed to retrieve playbook run")
	}

	now := model.GetMillis()

	// Update the text to keep syncronized
	playbookRunToPublish.Retrospective = retrospective.Text
	playbookRunToPublish.MetricsData = retrospective.Metrics
	playbookRunToPublish.RetrospectivePublishedAt = now
	playbookRunToPublish.RetrospectiveWasCanceled = false

	playbookRunToPublish, err = s.store.UpdatePlaybookRun(playbookRunToPublish)
	if err != nil {
		return errors.Wrap(err, "failed to update playbook run")
	}

	publisherUser, err := s.api.GetUserByID(publisherID)
	if err != nil {
		return errors.Wrap(err, "failed to get publisher user")
	}

	retrospectiveURL := getRunRetrospectiveURL("", playbookRunToPublish.ID)
	post, err := s.buildRetrospectivePost(playbookRunToPublish, publisherUser, retrospectiveURL)
	if err != nil {
		return err
	}

	if err = s.poster.Post(post); err != nil {
		return errors.Wrap(err, "failed to post to channel")
	}

	telemetryString := fmt.Sprintf("?telem_action=follower_clicked_retrospective_dm&telem_run_id=%s", playbookRunToPublish.ID)
	retrospectivePublishedMessage := fmt.Sprintf("@%s published the retrospective report for [%s](%s%s).\n%s", publisherUser.Username, playbookRunToPublish.Name, retrospectiveURL, telemetryString, retrospective.Text)
	err = s.dmPostToRunFollowers(&model.Post{Message: retrospectivePublishedMessage}, retroMessage, playbookRunToPublish.ID, publisherID)
	if err != nil {
		logger.WithError(err).Error("failed to dm post to run followers")
	}

	event := &TimelineEvent{
		PlaybookRunID: playbookRunID,
		CreateAt:      now,
		EventAt:       now,
		EventType:     PublishedRetrospective,
		SubjectUserID: publisherID,
	}

	if _, err = s.store.CreateTimelineEvent(event); err != nil {
		return errors.Wrap(err, "failed to create timeline event")
	}

	s.sendPlaybookRunUpdatedWS(playbookRunID)
	s.telemetry.PublishRetrospective(playbookRunToPublish, publisherID)

	return nil
}

func (s *PlaybookRunServiceImpl) buildRetrospectivePost(playbookRunToPublish *PlaybookRun, publisherUser *model.User, retrospectiveURL string) (*model.Post, error) {
	props := map[string]interface{}{
		"metricsData":       "null",
		"metricsConfigs":    "null",
		"retrospectiveText": playbookRunToPublish.Retrospective,
	}

	// If run has metrics data, get playbooks metrics configs and include them in custom post
	if len(playbookRunToPublish.MetricsData) > 0 {
		playbook, err := s.playbookService.Get(playbookRunToPublish.PlaybookID)
		if err != nil {
			return nil, errors.Wrap(err, "failed to get playbook")
		}

		metricsConfigs, err := json.Marshal(playbook.Metrics)
		if err != nil {
			return nil, errors.Wrap(err, "unable to marshal metrics configs")
		}

		metricsData, err := json.Marshal(playbookRunToPublish.MetricsData)
		if err != nil {
			return nil, errors.Wrap(err, "cannot post retro, unable to marshal metrics data")
		}
		props["metricsData"] = string(metricsData)
		props["metricsConfigs"] = string(metricsConfigs)
	}

	return &model.Post{
		Message:   fmt.Sprintf("@channel Retrospective for [%s](%s) has been published by @%s\n[See the full retrospective](%s)\n", playbookRunToPublish.Name, GetRunDetailsRelativeURL(playbookRunToPublish.ID), publisherUser.Username, retrospectiveURL),
		Type:      "custom_retro",
		ChannelId: playbookRunToPublish.ChannelID,
		Props:     props,
	}, nil
}

func (s *PlaybookRunServiceImpl) CancelRetrospective(playbookRunID, cancelerID string) error {
	playbookRunToCancel, err := s.store.GetPlaybookRun(playbookRunID)
	if err != nil {
		return errors.Wrap(err, "failed to retrieve playbook run")
	}

	now := model.GetMillis()

	// Update the text to keep syncronized
	playbookRunToCancel.Retrospective = "No retrospective for this run."
	playbookRunToCancel.RetrospectivePublishedAt = now
	playbookRunToCancel.RetrospectiveWasCanceled = true

	playbookRunToCancel, err = s.store.UpdatePlaybookRun(playbookRunToCancel)
	if err != nil {
		return errors.Wrap(err, "failed to update playbook run")
	}

	cancelerUser, err := s.api.GetUserByID(cancelerID)
	if err != nil {
		return errors.Wrap(err, "failed to get canceler user")
	}

	if _, err = s.poster.PostMessage(playbookRunToCancel.ChannelID, "@channel Retrospective for [%s](%s) has been canceled by @%s\n", playbookRunToCancel.Name, GetRunDetailsRelativeURL(playbookRunID), cancelerUser.Username); err != nil {
		return errors.Wrap(err, "failed to post to channel")
	}

	event := &TimelineEvent{
		PlaybookRunID: playbookRunID,
		CreateAt:      now,
		EventAt:       now,
		EventType:     CanceledRetrospective,
		SubjectUserID: cancelerID,
	}

	if _, err = s.store.CreateTimelineEvent(event); err != nil {
		return errors.Wrap(err, "failed to create timeline event")
	}

	s.sendPlaybookRunUpdatedWS(playbookRunID)

	return nil
}

// RequestJoinChannel posts a channel-join request message in the run's channel
func (s *PlaybookRunServiceImpl) RequestJoinChannel(playbookRunID, requesterID string) error {
	playbookRun, err := s.store.GetPlaybookRun(playbookRunID)
	if err != nil {
		return errors.Wrap(err, "failed to retrieve playbook run")
	}

	// avoid sending request if user is already a member of the channel
	if s.api.HasPermissionToChannel(requesterID, playbookRun.ChannelID, model.PermissionReadChannel) {
		return fmt.Errorf("user %s is already a member of the channel %s", requesterID, playbookRunID)
	}

	requesterUser, err := s.api.GetUserByID(requesterID)
	if err != nil {
		return errors.Wrap(err, "failed to get requester user")
	}

	T := i18n.GetUserTranslations(requesterUser.Locale)
	data := map[string]interface{}{
		"Name": requesterUser.Username,
	}

	_, err = s.poster.PostMessage(playbookRun.ChannelID, T("app.user.run.request_join_channel", data))
	if err != nil {
		return errors.Wrap(err, "failed to post to channel")
	}
	return nil
}

// RequestUpdate posts a status update request message in the run's channel
func (s *PlaybookRunServiceImpl) RequestUpdate(playbookRunID, requesterID string) error {
	playbookRun, err := s.store.GetPlaybookRun(playbookRunID)
	if err != nil {
		return errors.Wrap(err, "failed to retrieve playbook run")
	}

	requesterUser, err := s.api.GetUserByID(requesterID)
	if err != nil {
		return errors.Wrap(err, "failed to get requester user")
	}

	T := i18n.GetUserTranslations(requesterUser.Locale)
	data := map[string]interface{}{
		"RunName": playbookRun.Name,
		"RunURL":  GetRunDetailsRelativeURL(playbookRunID),
		"Name":    requesterUser.Username,
	}

	post, err := s.poster.PostMessage(playbookRun.ChannelID, T("app.user.run.request_update", data))
	if err != nil {
		return errors.Wrap(err, "failed to post to channel")
	}

	// create timeline event
	event := &TimelineEvent{
		PlaybookRunID: playbookRunID,
		CreateAt:      post.CreateAt,
		EventAt:       post.CreateAt,
		EventType:     StatusUpdateRequested,
		PostID:        post.Id,
		SubjectUserID: requesterID,
		CreatorUserID: requesterID,
		Summary:       fmt.Sprintf("@%s requested a status update", requesterUser.Username),
	}

	if _, err = s.store.CreateTimelineEvent(event); err != nil {
		return errors.Wrap(err, "failed to create timeline event")
	}

	// send updated run through websocket
	s.sendPlaybookRunUpdatedWS(playbookRunID)

	return nil
}

// Leave removes user from the run's participants
func (s *PlaybookRunServiceImpl) RemoveParticipants(playbookRunID string, userIDs []string, requesterUserID string) error {
	if len(userIDs) == 0 {
		return nil
	}

	playbookRun, err := s.store.GetPlaybookRun(playbookRunID)
	if err != nil {
		return errors.Wrap(err, "failed to retrieve playbook run")
	}

	// Check if any user is the owner
	for _, userID := range userIDs {
		if playbookRun.OwnerUserID == userID {
			return errors.New("owner user can't leave the run")
		}
	}

	if err := s.store.RemoveParticipants(playbookRunID, userIDs); err != nil {
		return errors.Wrapf(err, "users `%+v` failed to remove participation in run `%s`", userIDs, playbookRunID)
	}

	requesterUser, err := s.api.GetUserByID(requesterUserID)
	if err != nil {
		return errors.Wrap(err, "failed to get requester user")
	}

	users := make([]*model.User, 0)
	for _, userID := range userIDs {
		user := requesterUser
		if userID != requesterUserID {
			user, err = s.api.GetUserByID(userID)
			if err != nil {
				return errors.Wrap(err, "failed to get user")
			}
		}
		users = append(users, user)
		s.leaveActions(playbookRun, userID)
	}

	err = s.changeParticipantsTimeline(playbookRunID, requesterUser, users, "left")
	if err != nil {
		return err
	}

	// ws send run
	userIDs = append(userIDs, requesterUserID)
	s.sendPlaybookRunUpdatedWS(playbookRunID, withAdditionalUserIDs(userIDs))

	return nil
}

func (s *PlaybookRunServiceImpl) leaveActions(playbookRun *PlaybookRun, userID string) {

	if !playbookRun.RemoveChannelMemberOnRemovedParticipant {
		return
	}

	// Don't do anything if the user not a channel member
	member, _ := s.api.GetChannelMember(playbookRun.ChannelID, userID)
	if member == nil {
		return
	}

	// To be added to the UI as an optional action
	if err := s.api.DeleteChannelMember(playbookRun.ChannelID, userID); err != nil {
		logrus.WithError(err).Errorf("failed to remove user from linked channel, userID '%s'", userID)
	}
}

func (s *PlaybookRunServiceImpl) AddParticipants(playbookRunID string, userIDs []string, requesterUserID string, forceAddToChannel bool) error {
	usersFailedToInvite := make([]string, 0)
	usersToInvite := make([]string, 0)

	if len(userIDs) == 0 {
		return nil
	}

	playbookRun, err := s.GetPlaybookRun(playbookRunID)
	if err != nil {
		return errors.Wrapf(err, "failed to get run %s", playbookRunID)
	}

	// Ensure new participants are team members
	for _, userID := range userIDs {
		member, err := s.api.GetTeamMember(playbookRun.TeamID, userID)
		if err != nil || member.DeleteAt != 0 {
			usersFailedToInvite = append(usersFailedToInvite, userID)
			continue
		}
		usersToInvite = append(usersToInvite, userID)
	}

	if err := s.store.AddParticipants(playbookRun.ID, usersToInvite); err != nil {
		return errors.Wrapf(err, "users `%+v` failed to participate the run `%s`", usersToInvite, playbookRun.ID)
	}

	channel, err := s.api.GetChannelByID(playbookRun.ChannelID)
	if err != nil {
		logrus.WithError(err).Errorf("failed to get channel, channelID '%s'", playbookRun.ChannelID)
	}

	s.failedInvitedUserActions(usersFailedToInvite, channel)

	requesterUser, err := s.api.GetUserByID(requesterUserID)
	if err != nil {
		return errors.Wrap(err, "failed to get requester user")
	}

	users := make([]*model.User, 0)
	for _, userID := range usersToInvite {
		user := requesterUser
		if userID != requesterUserID {
			user, err = s.api.GetUserByID(userID)
			if err != nil {
				return errors.Wrapf(err, "failed to get user %s", userID)
			}
		}
		users = append(users, user)

		// Configured actions
		s.participateActions(playbookRun, channel, user, requesterUser, forceAddToChannel)

		// Participate implies following the run
		if err := s.Follow(playbookRunID, userID); err != nil {
			return errors.Wrap(err, "failed to make participant to follow run")
		}
	}

	err = s.changeParticipantsTimeline(playbookRun.ID, requesterUser, users, "joined")
	if err != nil {
		return err
	}

	// ws send run
	if len(usersToInvite) > 0 {
		s.sendPlaybookRunUpdatedWS(playbookRun.ID, withAdditionalUserIDs(usersToInvite), withAdditionalUserIDs([]string{requesterUserID}))
	}

	return nil
}

// changeParticipantsTimeline handles timeline event creation for run participation change triggers:
// participate/leave events and add/remove participants (multiple allowed)
func (s *PlaybookRunServiceImpl) changeParticipantsTimeline(playbookRunID string, requesterUser *model.User, users []*model.User, action string) error {
	type Details struct {
		Action    string   `json:"action,omitempty"`
		Requester string   `json:"requester,omitempty"`
		Users     []string `json:"users,omitempty"`
	}
	var details Details
	if len(users) == 0 {
		return nil
	}

	now := model.GetMillis()

	event := &TimelineEvent{
		PlaybookRunID: playbookRunID,
		CreateAt:      now,
		EventAt:       now,
		Summary:       "", // copies managed in webapp using the injected data
		CreatorUserID: requesterUser.Id,
		SubjectUserID: requesterUser.Id,
	}

	event.EventType = ParticipantsChanged
	if len(users) == 1 && users[0].Id == requesterUser.Id {
		event.EventType = UserJoinedLeft
	}
	if len(users) == 1 {
		event.SubjectUserID = users[0].Id
	}

	details.Action = action
	details.Requester = requesterUser.Username
	details.Users = make([]string, 0)
	for _, u := range users {
		details.Users = append(details.Users, u.Username)
	}
	detailsJSON, err := json.Marshal(details)
	if err != nil {
		return errors.Wrap(err, "failed to encode timeline event details")
	}
	event.Details = string(detailsJSON)

	if _, err := s.store.CreateTimelineEvent(event); err != nil {
		return errors.Wrap(err, "failed to create timeline event")
	}

	return nil
}

func (s *PlaybookRunServiceImpl) participateActions(playbookRun *PlaybookRun, channel *model.Channel, user *model.User, requesterUser *model.User, forceAddToChannel bool) {

	if !playbookRun.CreateChannelMemberOnNewParticipant && !forceAddToChannel {
		return
	}

	// Don't do anything if the user is a channel member
	member, _ := s.api.GetChannelMember(playbookRun.ChannelID, user.Id)
	if member != nil {
		return
	}

	// Add user to the channel
	if _, err := s.api.AddChannelMember(playbookRun.ChannelID, user.Id); err != nil {
		logrus.WithError(err).Errorf("participateActions: failed to add user to linked channel, userID '%s'", user.Id)
	}
}

func (s *PlaybookRunServiceImpl) postMessageToThreadAndSaveRootID(playbookRunID, channelID string, post *model.Post) error {
	channelIDsToRootIDs, err := s.store.GetBroadcastChannelIDsToRootIDs(playbookRunID)
	if err != nil {
		return errors.Wrapf(err, "error when trying to retrieve ChannelIDsToRootIDs map for playbookRunId '%s'", playbookRunID)
	}

	err = s.poster.PostMessageToThread(channelIDsToRootIDs[channelID], post)
	if err != nil {
		return errors.Wrapf(err, "failed to PostMessageToThread for channelID '%s'", channelID)
	}

	newRootID := post.RootId
	if newRootID == "" {
		newRootID = post.Id
	}

	if newRootID != channelIDsToRootIDs[channelID] {
		channelIDsToRootIDs[channelID] = newRootID
		if err = s.store.SetBroadcastChannelIDsToRootID(playbookRunID, channelIDsToRootIDs); err != nil {
			return errors.Wrapf(err, "failed to SetBroadcastChannelIDsToRootID for playbookID '%s'", playbookRunID)
		}
	}

	return nil
}

// Follow method lets user follow a specific playbook run
func (s *PlaybookRunServiceImpl) Follow(playbookRunID, userID string) error {
	if err := s.store.Follow(playbookRunID, userID); err != nil {
		return errors.Wrapf(err, "user `%s` failed to follow the run `%s`", userID, playbookRunID)
	}

	playbookRun, err := s.store.GetPlaybookRun(playbookRunID)
	if err != nil {
		return errors.Wrap(err, "failed to retrieve playbook run")
	}
	s.telemetry.Follow(playbookRun, userID)
	s.sendPlaybookRunUpdatedWS(playbookRunID, withAdditionalUserIDs([]string{userID}))

	return nil
}

// UnFollow method lets user unfollow a specific playbook run
func (s *PlaybookRunServiceImpl) Unfollow(playbookRunID, userID string) error {
	if err := s.store.Unfollow(playbookRunID, userID); err != nil {
		return errors.Wrapf(err, "user `%s` failed to unfollow the run `%s`", userID, playbookRunID)
	}

	playbookRun, err := s.store.GetPlaybookRun(playbookRunID)
	if err != nil {
		return errors.Wrap(err, "failed to retrieve playbook run")
	}
	s.telemetry.Unfollow(playbookRun, userID)

	s.sendPlaybookRunUpdatedWS(playbookRunID, withAdditionalUserIDs([]string{userID}))

	return nil
}

// GetFollowers returns list of followers for a specific playbook run
func (s *PlaybookRunServiceImpl) GetFollowers(playbookRunID string) ([]string, error) {
	var followers []string
	var err error
	if followers, err = s.store.GetFollowers(playbookRunID); err != nil {
		return nil, errors.Wrapf(err, "failed to get followers for the run `%s`", playbookRunID)
	}

	return followers, nil
}

func getUserDisplayName(user *model.User) string {
	if user == nil {
		return ""
	}

	if user.FirstName != "" && user.LastName != "" {
		return fmt.Sprintf("%s %s", user.FirstName, user.LastName)
	}

	return fmt.Sprintf("@%s", user.Username)
}

func cleanChannelName(channelName string) string {
	// Lower case only
	channelName = strings.ToLower(channelName)
	// Trim spaces
	channelName = strings.TrimSpace(channelName)
	// Change all dashes to whitespace, remove everything that's not a word or whitespace, all space becomes dashes
	channelName = strings.ReplaceAll(channelName, "-", " ")
	channelName = allNonSpaceNonWordRegex.ReplaceAllString(channelName, "")
	channelName = strings.ReplaceAll(channelName, " ", "-")
	// Remove all leading and trailing dashes
	channelName = strings.Trim(channelName, "-")

	return channelName
}

func addRandomBits(name string) string {
	// Fix too long names (we're adding 5 chars):
	if len(name) > 59 {
		name = name[:59]
	}
	randBits := model.NewId()
	return fmt.Sprintf("%s-%s", name, randBits[:4])
}

func findNewestNonDeletedStatusPost(posts []StatusPost) *StatusPost {
	var newest *StatusPost
	for i, p := range posts {
		if p.DeleteAt == 0 && (newest == nil || p.CreateAt > newest.CreateAt) {
			newest = &posts[i]
		}
	}
	return newest
}

func findNewestNonDeletedPostID(posts []StatusPost) string {
	newest := findNewestNonDeletedStatusPost(posts)
	if newest == nil {
		return ""
	}

	return newest.ID
}

func min(a, b int) int {
	if a < b {
		return a
	}
	return b
}

// Helper function to Trigger webhooks
func triggerWebhooks(s *PlaybookRunServiceImpl, webhooks []string, body []byte) {
	for i := range webhooks {
		url := webhooks[i]

		go func() {
			req, err := http.NewRequest("POST", url, bytes.NewReader(body))

			if err != nil {
				logrus.WithError(err).WithField("webhook_url", url).Error("failed to create a POST request to webhook URL")
				return
			}

			req.Header.Set("Content-Type", "application/json")

			resp, err := s.httpClient.Do(req)
			if err != nil {
				logrus.WithError(err).WithField("webhook_url", url).Warn("failed to send a POST request to webhook URL")
				return
			}

			defer resp.Body.Close()

			if resp.StatusCode < 200 || resp.StatusCode > 299 {
				err := errors.Errorf("response code is %d; expected a status code in the 2xx range", resp.StatusCode)
				logrus.WithError(err).WithField("webhook_url", url).Warn("failed to finish a POST request to webhook URL")
			}
		}()
	}

}

func buildAssignedTaskMessageSummary(runs []AssignedRun, locale string, timezone *time.Location, onlyTasksDueUntilToday bool) string {
	var msg strings.Builder

	T := i18n.GetUserTranslations(locale)
	total := 0
	for _, run := range runs {
		total += len(run.Tasks)
	}

	msg.WriteString("##### ")
	msg.WriteString(T("app.user.digest.tasks.heading"))
	msg.WriteString("\n")

	if total == 0 {
		msg.WriteString(T("app.user.digest.tasks.zero_assigned"))
		msg.WriteString("\n")
		return msg.String()
	}

	var tasksNoDueDate, tasksDoAfterToday int
	currentTime := timeutils.GetTimeForMillis(model.GetMillis()).In(timezone)
	yesterday := currentTime.Add(-24 * time.Hour)

	var runsInfo strings.Builder
	for _, run := range runs {
		var tasksInfo strings.Builder

		for _, task := range run.Tasks {
			// no due date
			if task.ChecklistItem.DueDate == 0 {
				// add information about tasks without due date only if the full list was requested
				if !onlyTasksDueUntilToday {
					tasksInfo.WriteString(fmt.Sprintf("  - [ ] %s: %s\n", task.ChecklistTitle, task.Title))
				}
				tasksNoDueDate++
				continue
			}
			dueTime := time.Unix(task.ChecklistItem.DueDate/1000, 0).In(timezone)
			// due today
			if timeutils.IsSameDay(dueTime, currentTime) {
				tasksInfo.WriteString(fmt.Sprintf("  - [ ] %s: %s **`%s`**\n", task.ChecklistTitle, task.Title, T("app.user.digest.tasks.due_today")))
				continue
			}
			// due yesterday
			if timeutils.IsSameDay(dueTime, yesterday) {
				tasksInfo.WriteString(fmt.Sprintf("  - [ ] %s: %s **`%s`**\n", task.ChecklistTitle, task.Title, T("app.user.digest.tasks.due_yesterday")))
				continue
			}
			// due before yesterday
			if dueTime.Before(currentTime) {
				days := timeutils.GetDaysDiff(dueTime, currentTime)
				tasksInfo.WriteString(fmt.Sprintf("  - [ ] %s: %s **`%s`**\n", task.ChecklistTitle, task.Title, T("app.user.digest.tasks.due_x_days_ago", days)))
				continue
			}
			// due after today
			if !onlyTasksDueUntilToday {
				days := timeutils.GetDaysDiff(currentTime, dueTime)
				tasksInfo.WriteString(fmt.Sprintf("  - [ ] %s: %s `%s`\n", task.ChecklistTitle, task.Title, T("app.user.digest.tasks.due_in_x_days", days)))
			}
			tasksDoAfterToday++
		}

		// omit run's title if tasks info is empty
		if tasksInfo.String() != "" {
			runsInfo.WriteString(fmt.Sprintf("[%s](%s?from=digest_assignedtask)\n", run.Name, GetRunDetailsRelativeURL(run.PlaybookRunID)))
			runsInfo.WriteString(tasksInfo.String())
		}
	}

	// if we need tasks due now and there are only tasks that are due after today or without due date, skip a message
	if onlyTasksDueUntilToday && tasksDoAfterToday+tasksNoDueDate == total {
		return ""
	}

	// add title
	if onlyTasksDueUntilToday {
		msg.WriteString(T("app.user.digest.tasks.num_assigned_due_until_today", total-tasksDoAfterToday))
	} else {
		msg.WriteString(T("app.user.digest.tasks.num_assigned", total))
	}

	// add info about tasks
	msg.WriteString("\n\n")
	msg.WriteString(runsInfo.String())

	// add summary info for tasks without a due date or due date after today
	if tasksDoAfterToday > 0 && onlyTasksDueUntilToday {
		msg.WriteString(":information_source: ")
		msg.WriteString(T("app.user.digest.tasks.due_after_today", tasksDoAfterToday))
		msg.WriteString(" ")
		msg.WriteString(T("app.user.digest.tasks.all_tasks_command"))
	}
	return msg.String()
}

func buildRunsInProgressMessage(runs []RunLink, locale string) string {
	T := i18n.GetUserTranslations(locale)
	total := len(runs)

	msg := "\n"

	msg += "##### " + T("app.user.digest.runs_in_progress.heading") + "\n"
	if total == 0 {
		return msg + T("app.user.digest.runs_in_progress.zero_in_progress") + "\n"
	}

	msg += T("app.user.digest.runs_in_progress.num_in_progress", total) + "\n"

	for _, run := range runs {
		msg += fmt.Sprintf("- [%s](%s?from=digest_runsinprogress)\n", run.Name, GetRunDetailsRelativeURL(run.PlaybookRunID))
	}

	return msg
}

func buildRunsOverdueMessage(runs []RunLink, locale string) string {
	T := i18n.GetUserTranslations(locale)
	total := len(runs)
	msg := "\n"
	msg += "##### " + T("app.user.digest.overdue_status_updates.heading") + "\n"
	if total == 0 {
		return msg + T("app.user.digest.overdue_status_updates.zero_overdue") + "\n"
	}

	msg += T("app.user.digest.overdue_status_updates.num_overdue", total) + "\n"

	for _, run := range runs {
		msg += fmt.Sprintf("- [%s](%s?from=digest_overduestatus)\n", run.Name, GetRunDetailsRelativeURL(run.PlaybookRunID))
	}

	return msg
}

type messageType string

const (
	creationMessage            messageType = "creation"
	finishMessage              messageType = "finish"
	overdueStatusUpdateMessage messageType = "overdue status update"
	restoreMessage             messageType = "restore"
	retroMessage               messageType = "retrospective"
	statusUpdateMessage        messageType = "status update"
)

// broadcasting to channels
func (s *PlaybookRunServiceImpl) broadcastPlaybookRunMessageToChannels(channelIDs []string, post *model.Post, mType messageType, playbookRun *PlaybookRun, logger logrus.FieldLogger) {
	logger = logger.WithField("message_type", mType)

	for _, broadcastChannelID := range channelIDs {
		post.Id = "" // Reset the ID so we avoid cloning the whole object
		if err := s.broadcastPlaybookRunMessage(broadcastChannelID, post, mType, playbookRun); err != nil {
			logger.WithError(err).Error("failed to broadcast run to channel")

			if _, err = s.poster.PostMessage(playbookRun.ChannelID, fmt.Sprintf("Failed to broadcast run %s to the configured channel.", mType)); err != nil {
				logger.WithError(err).WithField("channel_id", playbookRun.ChannelID).Error("failed to post failure message to the channel")
			}
		}
	}
}

func (s *PlaybookRunServiceImpl) broadcastPlaybookRunMessage(broadcastChannelID string, post *model.Post, mType messageType, playbookRun *PlaybookRun) error {
	post.ChannelId = broadcastChannelID
	if err := IsChannelActiveInTeam(post.ChannelId, playbookRun.TeamID, s.api); err != nil {
		return errors.Wrap(err, "announcement channel is not active")
	}

	if err := s.postMessageToThreadAndSaveRootID(playbookRun.ID, post.ChannelId, post); err != nil {
		return errors.Wrapf(err, "error posting '%s' message, for playbook '%s', to channelID '%s'", mType, playbookRun.ID, post.ChannelId)
	}

	return nil
}

// dm to users who follow

func (s *PlaybookRunServiceImpl) dmPostToRunFollowers(post *model.Post, mType messageType, playbookRunID, authorID string) error {
	followers, err := s.GetFollowers(playbookRunID)
	if err != nil {
		return errors.Wrap(err, "failed to get followers")
	}

	s.dmPostToUsersWithPermission(followers, post, playbookRunID, authorID)
	return nil
}

func (s *PlaybookRunServiceImpl) dmPostToAutoFollows(post *model.Post, playbookID, playbookRunID, authorID string) error {
	autoFollows, err := s.playbookService.GetAutoFollows(playbookID)
	if err != nil {
		return errors.Wrap(err, "failed to get auto follows")
	}

	s.dmPostToUsersWithPermission(autoFollows, post, playbookRunID, authorID)
	return nil
}

func (s *PlaybookRunServiceImpl) dmPostToUsersWithPermission(users []string, post *model.Post, playbookRunID, authorID string) {
	logger := logrus.WithFields(logrus.Fields{"playbook_run_id": playbookRunID})

	for _, user := range users {
		// Do not send update to the author
		if user == authorID {
			continue
		}

		// Check for access permissions
		if err := s.permissions.RunView(user, playbookRunID); err != nil {
			continue
		}

		post.Id = "" // Reset the ID so we avoid cloning the whole object
		post.RootId = ""
		if err := s.poster.DM(user, post); err != nil {
			logger.WithError(err).WithField("user_id", user).Warn("failed to broadcast post to the user")
		}
	}
}

func (s *PlaybookRunServiceImpl) MessageHasBeenPosted(sessionID string, post *model.Post) {
	runIDs, err := s.store.GetPlaybookRunIDsForChannel(post.ChannelId)
	if err != nil {
		if errors.Is(err, ErrNotFound) {
			return
		}
		logrus.WithError(err).WithFields(logrus.Fields{
			"post_id":    post.Id,
			"channel_id": post.ChannelId,
		}).Error("unable retrieve run ID from post")
		return
	}

	for _, runID := range runIDs {
		// Get run
		run, err := s.GetPlaybookRun(runID)
		if err != nil {
			logrus.WithError(err).WithFields(logrus.Fields{
				"run_id": runID,
			}).Error("unable retrieve run from ID")
			return
		}

		for checklistNum, checklist := range run.Checklists {
			for itemNum, item := range checklist.Items {
				for _, ta := range item.TaskActions {
					if ta.Trigger.Type == KeywordsByUsersTriggerType {
						t, err := NewKeywordsByUsersTrigger(ta.Trigger)
						if err != nil {
							logrus.WithError(err).WithFields(logrus.Fields{
								"type":         ta.Trigger.Type,
								"checklistNum": checklistNum,
								"itemNum":      itemNum,
							}).Error("unable to decode trigger")
							return
						}
						if t.IsTriggered(post) {
							s.genericTelemetry.Track(
								telemetryTaskActionsTriggered,
								map[string]any{
									"trigger":        ta.Trigger.Type,
									"playbookrun_id": runID,
								},
							)
							err := s.doActions(ta.Actions, runID, post.UserId, ChecklistItemStateClosed, checklistNum, itemNum)
							if err != nil {
								logrus.WithError(err).WithFields(logrus.Fields{
									"checklistNum": checklistNum,
									"itemNum":      itemNum,
								}).Error("can't process task actions")
								return
							}
						}
					}
				}
			}
		}
	}
}

func (s *PlaybookRunServiceImpl) doActions(taskActions []Action, runID string, userID string, ChecklistItemStateClosed string, checklistNum int, itemNum int) error {
	for _, action := range taskActions {
		if action.Type == MarkItemAsDoneActionType {
			a, err := NewMarkItemAsDoneAction(action)
			if err != nil {
				return errors.Wrapf(err, "unable to decode action")
			}
			if a.Payload.Enabled {
				if err := s.ModifyCheckedState(runID, userID, ChecklistItemStateClosed, checklistNum, itemNum); err != nil {
					return errors.Wrapf(err, "can't mark item as done")
				}
			}
		}
		s.genericTelemetry.Track(
			telemetryTaskActionsActionExecuted,
			map[string]any{
				"action":         action.Type,
				"playbookrun_id": runID,
			},
		)
	}
	return nil
}

// GetPlaybookRunIDsForUser returns run ids where user is a participant or is following
func (s *PlaybookRunServiceImpl) GetPlaybookRunIDsForUser(userID string) ([]string, error) {
	return s.store.GetPlaybookRunIDsForUser(userID)
}

// GetRunMetadataByIDs returns playbook runs metadata by passed run IDs.
func (s *PlaybookRunServiceImpl) GetRunMetadataByIDs(runIDs []string) ([]RunMetadata, error) {
	return s.store.GetRunMetadataByIDs(runIDs)
}

// GetTaskMetadataByIDs gets PlaybookRunIDs and TeamIDs from runs by taskIDs
func (s *PlaybookRunServiceImpl) GetTaskMetadataByIDs(taskIDs []string) ([]TopicMetadata, error) {
	return s.store.GetTaskAsTopicMetadataByIDs(taskIDs)
}

// GetStatusMetadataByIDs gets PlaybookRunIDs and TeamIDs from runs by statusIDs
func (s *PlaybookRunServiceImpl) GetStatusMetadataByIDs(statusIDs []string) ([]TopicMetadata, error) {
	return s.store.GetStatusAsTopicMetadataByIDs(statusIDs)
}<|MERGE_RESOLUTION|>--- conflicted
+++ resolved
@@ -1319,25 +1319,12 @@
 		return nil, errors.Wrap(err, "can't get owners from the store")
 	}
 
-<<<<<<< HEAD
-	// ShowFullName is coming as nil when setting is set to false
-	// TODO: further investigation https://mattermost.atlassian.net/browse/MM-48464
-	var showFullName bool
+	// System admin can see fullname no matter the settings
 	if IsSystemAdmin(requesterInfo.UserID, s.api) {
-		showFullName = true
-	} else {
-		cfg := s.api.GetConfig()
-		if cfg.PrivacySettings.ShowFullName != nil {
-			showFullName = *cfg.PrivacySettings.ShowFullName
-		}
-=======
-	// System admin can see fullname no matter the settings
-	if IsSystemAdmin(requesterInfo.UserID, s.pluginAPI) {
 		return owners, nil
->>>>>>> edffac31
 	}
 	// If setting is not nil, means that ShowFullName is true
-	if s.pluginAPI.Configuration.GetConfig().PrivacySettings.ShowFullName != nil {
+	if s.api.GetConfig().PrivacySettings.ShowFullName != nil {
 		return owners, nil
 	}
 	// Remove names otherwise
