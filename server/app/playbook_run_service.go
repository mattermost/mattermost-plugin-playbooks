--- conflicted
+++ resolved
@@ -706,17 +706,8 @@
 
 	detailsURL := getRunDetailsURL(*siteURL, s.configService.GetManifest().Id, playbookRun.ID)
 
-<<<<<<< HEAD
-	payload := struct {
-		PlaybookRun
-		ChannelURL string `json:"channel_url"`
-		DetailsURL string `json:"details_url"`
-	}{
+	payload := PlaybookRunWebhookPayload{
 		PlaybookRun: *playbookRun,
-=======
-	payload := PlaybookRunWebhookPayload{
-		PlaybookRun: playbookRun,
->>>>>>> b4c8058d
 		ChannelURL:  channelURL,
 		DetailsURL:  detailsURL,
 	}
