package app

import (
	"bytes"
	"encoding/json"
	"fmt"
	"net/http"
	"regexp"
	"strconv"
	"strings"
	"time"

	"github.com/pkg/errors"
	"github.com/sirupsen/logrus"
	stripmd "github.com/writeas/go-strip-markdown"

	"github.com/mattermost/mattermost-plugin-playbooks/server/bot"
	"github.com/mattermost/mattermost-plugin-playbooks/server/config"
	"github.com/mattermost/mattermost-plugin-playbooks/server/httptools"
	"github.com/mattermost/mattermost-plugin-playbooks/server/metrics"
	"github.com/mattermost/mattermost-plugin-playbooks/server/timeutils"
	"github.com/mattermost/mattermost-server/v6/model"
	"github.com/mattermost/mattermost-server/v6/plugin"
	"github.com/mattermost/mattermost-server/v6/shared/i18n"

	pluginapi "github.com/mattermost/mattermost-plugin-api"
)

const checklistItemDescriptionCharLimit = 4000

const (
	// PlaybookRunCreatedWSEvent is for playbook run creation.
	PlaybookRunCreatedWSEvent = "playbook_run_created"
	playbookRunUpdatedWSEvent = "playbook_run_updated"
	noAssigneeName            = "No Assignee"
)

// PlaybookRunServiceImpl holds the information needed by the PlaybookRunService's methods to complete their functions.
type PlaybookRunServiceImpl struct {
	pluginAPI        *pluginapi.Client
	httpClient       *http.Client
	configService    config.Service
	store            PlaybookRunStore
	poster           bot.Poster
	scheduler        JobOnceScheduler
	telemetry        PlaybookRunTelemetry
	genericTelemetry GenericTelemetry
	api              plugin.API
	playbookService  PlaybookService
	actionService    ChannelActionService
	permissions      *PermissionsService
	licenseChecker   LicenseChecker
	metricsService   *metrics.Metrics
}

var allNonSpaceNonWordRegex = regexp.MustCompile(`[^\w\s]`)

// DialogFieldPlaybookIDKey is the key for the playbook ID field used in OpenCreatePlaybookRunDialog.
const DialogFieldPlaybookIDKey = "playbookID"

// DialogFieldNameKey is the key for the playbook run name field used in OpenCreatePlaybookRunDialog.
const DialogFieldNameKey = "playbookRunName"

// DialogFieldDescriptionKey is the key for the description textarea field used in UpdatePlaybookRunDialog
const DialogFieldDescriptionKey = "description"

// DialogFieldMessageKey is the key for the message textarea field used in UpdatePlaybookRunDialog
const DialogFieldMessageKey = "message"

// DialogFieldReminderInSecondsKey is the key for the reminder select field used in UpdatePlaybookRunDialog
const DialogFieldReminderInSecondsKey = "reminder"

// DialogFieldFinishRun is the key for the "Finish run" bool field used in UpdatePlaybookRunDialog
const DialogFieldFinishRun = "finish_run"

// DialogFieldPlaybookRunKey is the key for the playbook run chosen in AddToTimelineDialog
const DialogFieldPlaybookRunKey = "playbook_run"

// DialogFieldSummary is the key for the summary in AddToTimelineDialog
const DialogFieldSummary = "summary"

// DialogFieldItemName is the key for the playbook run name in AddChecklistItemDialog
const DialogFieldItemNameKey = "name"

// DialogFieldDescriptionKey is the key for the description in AddChecklistItemDialog
const DialogFieldItemDescriptionKey = "description"

// DialogFieldCommandKey is the key for the command in AddChecklistItemDialog
const DialogFieldItemCommandKey = "command"

// NewPlaybookRunService creates a new PlaybookRunServiceImpl.
func NewPlaybookRunService(
	pluginAPI *pluginapi.Client,
	store PlaybookRunStore,
	poster bot.Poster,
	configService config.Service,
	scheduler JobOnceScheduler,
	telemetry PlaybookRunTelemetry,
	genericTelemetry GenericTelemetry,
	api plugin.API,
	playbookService PlaybookService,
	channelActionService ChannelActionService,
	licenseChecker LicenseChecker,
	metricsService *metrics.Metrics,
) *PlaybookRunServiceImpl {
	service := &PlaybookRunServiceImpl{
		pluginAPI:        pluginAPI,
		store:            store,
		poster:           poster,
		configService:    configService,
		scheduler:        scheduler,
		telemetry:        telemetry,
		genericTelemetry: genericTelemetry,
		httpClient:       httptools.MakeClient(pluginAPI),
		api:              api,
		playbookService:  playbookService,
		actionService:    channelActionService,
		licenseChecker:   licenseChecker,
		metricsService:   metricsService,
	}

	service.permissions = NewPermissionsService(service.playbookService, service, service.pluginAPI, service.configService, service.licenseChecker)

	return service
}

// GetPlaybookRuns returns filtered playbook runs and the total count before paging.
func (s *PlaybookRunServiceImpl) GetPlaybookRuns(requesterInfo RequesterInfo, options PlaybookRunFilterOptions) (*GetPlaybookRunsResults, error) {
	results, err := s.store.GetPlaybookRuns(requesterInfo, options)
	if err != nil {
		return nil, errors.Wrap(err, "can't get playbook runs from the store")
	}
	return &GetPlaybookRunsResults{
		TotalCount: results.TotalCount,
		PageCount:  results.PageCount,
		HasMore:    results.HasMore,
		Items:      results.Items,
	}, nil
}

func (s *PlaybookRunServiceImpl) buildPlaybookRunCreationMessageTemplate(playbookTitle, playbookID string, playbookRun *PlaybookRun, reporter *model.User) (string, error) {
	return fmt.Sprintf(
		"##### [%s](%s%s)\n@%s ran the [%s](%s) playbook.",
		playbookRun.Name,
		GetRunDetailsRelativeURL(playbookRun.ID),
		"%s", // for the telemetry data injection
		reporter.Username,
		playbookTitle,
		GetPlaybookDetailsRelativeURL(playbookID),
	), nil
}

// PlaybookRunWebhookPayload is the body of the payload sent via playbook run webhooks.
type PlaybookRunWebhookPayload struct {
	PlaybookRun

	// ChannelURL is the absolute URL of the playbook run channel.
	ChannelURL string `json:"channel_url"`

	// DetailsURL is the absolute URL of the playbook run overview page.
	DetailsURL string `json:"details_url"`

	// Event is metadata concerning the event that triggered this webhook.
	Event PlaybookRunWebhookEvent `json:"event"`
}

type PlaybookRunWebhookEvent struct {
	// Type is the type of event emitted.
	Type timelineEventType `json:"type"`

	// At is the time when the event occurred.
	At int64 `json:"at"`

	// UserId is the user who triggered the event.
	UserID string `json:"user_id"`

	// Payload is optional, event-specific metadata.
	Payload interface{} `json:"payload"`
}

// sendWebhooksOnCreation sends a POST request to the creation webhook URL.
// It blocks until a response is received.
func (s *PlaybookRunServiceImpl) sendWebhooksOnCreation(playbookRun PlaybookRun) {
	siteURL := s.pluginAPI.Configuration.GetConfig().ServiceSettings.SiteURL
	if siteURL == nil {
		logrus.Error("cannot send webhook on creation, please set siteURL")
		return
	}

	team, err := s.pluginAPI.Team.Get(playbookRun.TeamID)
	if err != nil {
		logrus.WithError(err).Error("cannot send webhook on creation, not able to get playbookRun.TeamID")
		return
	}

	channel, err := s.pluginAPI.Channel.Get(playbookRun.ChannelID)
	if err != nil {
		logrus.WithError(err).Error("cannot send webhook on creation, not able to get playbookRun.ChannelID")
		return
	}

	channelURL := getChannelURL(*siteURL, team.Name, channel.Name)

	detailsURL := getRunDetailsURL(*siteURL, playbookRun.ID)

	event := PlaybookRunWebhookEvent{
		Type:   PlaybookRunCreated,
		At:     playbookRun.CreateAt,
		UserID: playbookRun.ReporterUserID,
	}

	payload := PlaybookRunWebhookPayload{
		PlaybookRun: playbookRun,
		ChannelURL:  channelURL,
		DetailsURL:  detailsURL,
		Event:       event,
	}

	body, err := json.Marshal(payload)
	if err != nil {
		logrus.WithError(err).Error("cannot send webhook on creation, unable to marshal payload")
		return
	}

	triggerWebhooks(s, playbookRun.WebhookOnCreationURLs, body)
}

// CreatePlaybookRun creates a new playbook run. userID is the user who initiated the CreatePlaybookRun.
func (s *PlaybookRunServiceImpl) CreatePlaybookRun(playbookRun *PlaybookRun, pb *Playbook, userID string, public bool) (*PlaybookRun, error) {

	// TODO: forced until start-a-run modal can overwrite it
	if pb != nil && pb.ChannelMode == PlaybookRunLinkExistingChannel {
		playbookRun.ChannelID = pb.ChannelID
	}

	if playbookRun.DefaultOwnerID != "" {
		// Check if the user is a member of the team to which the playbook run belongs.
		if !IsMemberOfTeam(playbookRun.DefaultOwnerID, playbookRun.TeamID, s.pluginAPI) {
			logrus.WithFields(logrus.Fields{
				"user_id": playbookRun.DefaultOwnerID,
				"team_id": playbookRun.TeamID,
			}).Warn("default owner specified, but it is not a member of the playbook run's team")
		} else {
			playbookRun.OwnerUserID = playbookRun.DefaultOwnerID
		}
	}

	playbookRun.ReporterUserID = userID
	playbookRun.ID = model.NewId()

	logger := logrus.WithField("playbook_run_id", playbookRun.ID)

	var err error
	var channel *model.Channel

	if playbookRun.ChannelID == "" {
		header := "This channel was created as part of a playbook run. To view more information, select the shield icon then select *Tasks* or *Overview*."
		if pb != nil {
			overviewURL := GetRunDetailsRelativeURL(playbookRun.ID)
			playbookURL := GetPlaybookDetailsRelativeURL(pb.ID)
			header = fmt.Sprintf("This channel was created as part of the [%s](%s) playbook. Visit [the overview page](%s) for more information.",
				pb.Title, playbookURL, overviewURL)
		}

		channel, err = s.createPlaybookRunChannel(playbookRun, header, public)
		if err != nil {
			return nil, err
		}

		playbookRun.ChannelID = channel.Id
	} else {
		channel, err = s.pluginAPI.Channel.Get(playbookRun.ChannelID)
		if err != nil {
			return nil, err
		}

	}

	if pb != nil && pb.ChannelMode == PlaybookRunCreateNewChannel && playbookRun.Name == "" {
		playbookRun.Name = pb.ChannelNameTemplate
	}

	if pb != nil && pb.MessageOnJoinEnabled && pb.MessageOnJoin != "" {
		welcomeAction := GenericChannelAction{
			GenericChannelActionWithoutPayload: GenericChannelActionWithoutPayload{
				ChannelID:   playbookRun.ChannelID,
				Enabled:     true,
				ActionType:  ActionTypeWelcomeMessage,
				TriggerType: TriggerTypeNewMemberJoins,
			},
			Payload: WelcomeMessagePayload{
				Message: pb.MessageOnJoin,
			},
		}

		if _, err := s.actionService.Create(welcomeAction); err != nil {
			logger.WithError(err).WithField("channel_id", playbookRun.ChannelID).Error("unable to create welcome action for new run in channel")
		}
	}

	if pb != nil && pb.CategorizeChannelEnabled && pb.CategoryName != "" {
		categorizeChannelAction := GenericChannelAction{
			GenericChannelActionWithoutPayload: GenericChannelActionWithoutPayload{
				ChannelID:   playbookRun.ChannelID,
				Enabled:     true,
				ActionType:  ActionTypeCategorizeChannel,
				TriggerType: TriggerTypeNewMemberJoins,
			},
			Payload: CategorizeChannelPayload{
				CategoryName: pb.CategoryName,
			},
		}

		if _, err := s.actionService.Create(categorizeChannelAction); err != nil {
			logger.WithError(err).WithField("channel_id", playbookRun.ChannelID).Error("unable to create welcome action for new run in channel")
		}
	}

	now := model.GetMillis()
	playbookRun.CreateAt = now
	playbookRun.LastStatusUpdateAt = now
	playbookRun.CurrentStatus = StatusInProgress

	// Start with a blank playbook with one empty checklist if one isn't provided
	if playbookRun.PlaybookID == "" {
		playbookRun.Checklists = []Checklist{
			{
				Title: "Checklist",
				Items: []ChecklistItem{},
			},
		}
	}

	playbookRun, err = s.store.CreatePlaybookRun(playbookRun)
	if err != nil {
		return nil, errors.Wrap(err, "failed to create playbook run")
	}

	s.telemetry.CreatePlaybookRun(playbookRun, userID, public)
	s.metricsService.IncrementRunsCreatedCount(1)

	err = s.addPlaybookRunInitialMemberships(playbookRun, channel)
	if err != nil {
		return nil, errors.Wrap(err, "failed to setup core memberships at run/channel")
	}

	invitedUserIDs := playbookRun.InvitedUserIDs

	for _, groupID := range playbookRun.InvitedGroupIDs {
		groupLogger := logger.WithField("group_id", groupID)

		var group *model.Group
		group, err = s.pluginAPI.Group.Get(groupID)
		if err != nil {
			groupLogger.WithError(err).Error("failed to query group")
			continue
		}

		if !group.AllowReference {
			groupLogger.Warn("group that does not allow references")
			continue
		}

		perPage := 1000
		for page := 0; ; page++ {
			var users []*model.User
			users, err = s.pluginAPI.Group.GetMemberUsers(groupID, page, perPage)
			if err != nil {
				groupLogger.WithError(err).Error("failed to query group")
				break
			}
			for _, user := range users {
				invitedUserIDs = append(invitedUserIDs, user.Id)
			}

			if len(users) < perPage {
				break
			}
		}
	}

	usersFailedToInvite, err := s.AddParticipants(playbookRun, invitedUserIDs, s.configService.GetConfiguration().BotUserID, false)
	if err != nil {
		logrus.WithError(err).WithFields(map[string]any{
			"playbookRunId":       playbookRun.ID,
			"invitedUserIDs":      invitedUserIDs,
			"usersFailedToInvite": usersFailedToInvite,
		}).Error("failed to add invited users on playbook run creation")
	}

	if len(invitedUserIDs) > 0 {
		s.genericTelemetry.Track(
			telemetryRunParticipate,
			map[string]any{
				"count":          len(invitedUserIDs) - len(usersFailedToInvite),
				"trigger":        "invite_on_create",
				"playbookrun_id": playbookRun.ID,
			},
		)
	}

	if len(usersFailedToInvite) != 0 {
		usernames := make([]string, 0, len(usersFailedToInvite))
		numDeletedUsers := 0
		for _, userID := range usersFailedToInvite {
			user, userErr := s.pluginAPI.User.Get(userID)
			if userErr != nil {
				// User does not exist anymore
				numDeletedUsers++
				continue
			}

			usernames = append(usernames, "@"+user.Username)
		}

		deletedUsersMsg := ""
		if numDeletedUsers > 0 {
			deletedUsersMsg = fmt.Sprintf(" %d users from the original list have been deleted since the creation of the playbook.", numDeletedUsers)
		}

		if _, err = s.poster.PostMessage(channel.Id, "Failed to invite the following users: %s. %s", strings.Join(usernames, ", "), deletedUsersMsg); err != nil {
			return nil, errors.Wrapf(err, "failed to post to channel")
		}
	}

	var reporter *model.User
	reporter, err = s.pluginAPI.User.Get(playbookRun.ReporterUserID)
	if err != nil {
		return nil, errors.Wrapf(err, "failed to resolve user %s", playbookRun.ReporterUserID)
	}

	// Do we send a DM to the new owner?
	if playbookRun.OwnerUserID != playbookRun.ReporterUserID {
		startMessage := fmt.Sprintf("You have been assigned ownership of the run: [%s](%s), reported by @%s.",
			playbookRun.Name, GetRunDetailsRelativeURL(playbookRun.ID), reporter.Username)

		if err = s.poster.DM(playbookRun.OwnerUserID, &model.Post{Message: startMessage}); err != nil {
			return nil, errors.Wrapf(err, "failed to send DM on CreatePlaybookRun")
		}
	}

	if pb != nil {
		var messageTemplate string
		messageTemplate, err = s.buildPlaybookRunCreationMessageTemplate(pb.Title, pb.ID, playbookRun, reporter)
		if err != nil {
			return nil, errors.Wrapf(err, "failed to build the playbook run creation message")
		}

		if playbookRun.StatusUpdateBroadcastChannelsEnabled {
			s.broadcastPlaybookRunMessageToChannels(playbookRun.BroadcastChannelIDs, &model.Post{Message: fmt.Sprintf(messageTemplate, "")}, creationMessage, playbookRun, logger)
			s.telemetry.RunAction(playbookRun, userID, TriggerTypeStatusUpdatePosted, ActionTypeBroadcastChannels, len(playbookRun.BroadcastChannelIDs))
		}

		// dm to users who are auto-following the playbook
		telemetryString := fmt.Sprintf("?telem_action=follower_clicked_run_started_dm&telem_run_id=%s", playbookRun.ID)
		err := s.dmPostToAutoFollows(&model.Post{Message: fmt.Sprintf(messageTemplate, telemetryString)}, pb.ID, playbookRun.ID, userID)
		if err != nil {
			logger.WithError(err).Error("failed to dm post to auto follows")
		}
	}

	event := &TimelineEvent{
		PlaybookRunID: playbookRun.ID,
		CreateAt:      playbookRun.CreateAt,
		EventAt:       playbookRun.CreateAt,
		EventType:     PlaybookRunCreated,
		SubjectUserID: playbookRun.ReporterUserID,
	}

	if _, err = s.store.CreateTimelineEvent(event); err != nil {
		return playbookRun, errors.Wrap(err, "failed to create timeline event")
	}
	playbookRun.TimelineEvents = append(playbookRun.TimelineEvents, *event)

	//auto-follow playbook run
	if pb != nil {
		autoFollows, err := s.playbookService.GetAutoFollows(pb.ID)
		if err != nil {
			return playbookRun, errors.Wrapf(err, "failed to get autoFollows of the playbook `%s`", pb.ID)
		}
		for _, autoFollow := range autoFollows {
			if err := s.Follow(playbookRun.ID, autoFollow); err != nil {
				logger.WithError(err).WithFields(logrus.Fields{
					"playbook_run_id": playbookRun.ID,
					"auto_follow":     autoFollow,
				}).Warn("failed to follow the playbook run")
			}
		}
	}

	if len(playbookRun.WebhookOnCreationURLs) != 0 {
		s.sendWebhooksOnCreation(*playbookRun)
	}

	if playbookRun.PostID == "" {
		return playbookRun, nil
	}

	// Post the content and link of the original post
	post, err := s.pluginAPI.Post.GetPost(playbookRun.PostID)
	if err != nil {
		return nil, errors.Wrapf(err, "failed to get original post")
	}

	postURL := fmt.Sprintf("/_redirect/pl/%s", playbookRun.PostID)
	postMessage := fmt.Sprintf("[Original Post](%s)\n > %s", postURL, post.Message)

	_, err = s.poster.PostMessage(channel.Id, postMessage)
	if err != nil {
		return nil, errors.Wrapf(err, "failed to post to channel")
	}

	return playbookRun, nil
}

// OpenCreatePlaybookRunDialog opens a interactive dialog to start a new playbook run.
func (s *PlaybookRunServiceImpl) OpenCreatePlaybookRunDialog(teamID, requesterID, triggerID, postID, clientID string, playbooks []Playbook, isMobileApp bool, promptPostID string) error {

	filteredPlaybooks := make([]Playbook, 0, len(playbooks))
	for _, playbook := range playbooks {
		if err := s.permissions.RunCreate(requesterID, playbook); err == nil {
			filteredPlaybooks = append(filteredPlaybooks, playbook)
		}
	}

	dialog, err := s.newPlaybookRunDialog(teamID, requesterID, postID, clientID, filteredPlaybooks, isMobileApp, promptPostID)
	if err != nil {
		return errors.Wrapf(err, "failed to create new playbook run dialog")
	}

	dialogRequest := model.OpenDialogRequest{
		URL: fmt.Sprintf("/plugins/%s/api/v0/runs/dialog",
			s.configService.GetManifest().Id),
		Dialog:    *dialog,
		TriggerId: triggerID,
	}

	if err := s.pluginAPI.Frontend.OpenInteractiveDialog(dialogRequest); err != nil {
		return errors.Wrapf(err, "failed to open new playbook run dialog")
	}

	return nil
}

func (s *PlaybookRunServiceImpl) OpenUpdateStatusDialog(playbookRunID, triggerID string) error {
	currentPlaybookRun, err := s.store.GetPlaybookRun(playbookRunID)
	if err != nil {
		return errors.Wrap(err, "failed to retrieve playbook run")
	}

	message := ""
	newestPostID := findNewestNonDeletedPostID(currentPlaybookRun.StatusPosts)
	if newestPostID != "" {
		var post *model.Post
		post, err = s.pluginAPI.Post.GetPost(newestPostID)
		if err != nil {
			return errors.Wrap(err, "failed to find newest post")
		}
		message = post.Message
	} else {
		message = currentPlaybookRun.ReminderMessageTemplate
	}

	dialog, err := s.newUpdatePlaybookRunDialog(currentPlaybookRun.Summary, message, len(currentPlaybookRun.BroadcastChannelIDs), currentPlaybookRun.PreviousReminder)
	if err != nil {
		return errors.Wrap(err, "failed to create update status dialog")
	}

	dialogRequest := model.OpenDialogRequest{
		URL: fmt.Sprintf("/plugins/%s/api/v0/runs/%s/update-status-dialog",
			s.configService.GetManifest().Id,
			playbookRunID),
		Dialog:    *dialog,
		TriggerId: triggerID,
	}

	if err := s.pluginAPI.Frontend.OpenInteractiveDialog(dialogRequest); err != nil {
		return errors.Wrap(err, "failed to open update status dialog")
	}

	return nil
}

func (s *PlaybookRunServiceImpl) OpenAddToTimelineDialog(requesterInfo RequesterInfo, postID, teamID, triggerID string) error {
	options := PlaybookRunFilterOptions{
		TeamID:        teamID,
		ParticipantID: requesterInfo.UserID,
		Sort:          SortByCreateAt,
		Direction:     DirectionDesc,
		Page:          0,
		PerPage:       PerPageDefault,
	}

	result, err := s.GetPlaybookRuns(requesterInfo, options)
	if err != nil {
		return errors.Wrap(err, "Error retrieving the playbook runs: %v")
	}

	dialog, err := s.newAddToTimelineDialog(result.Items, postID)
	if err != nil {
		return errors.Wrap(err, "failed to create add to timeline dialog")
	}

	dialogRequest := model.OpenDialogRequest{
		URL: fmt.Sprintf("/plugins/%s/api/v0/runs/add-to-timeline-dialog",
			s.configService.GetManifest().Id),
		Dialog:    *dialog,
		TriggerId: triggerID,
	}

	if err := s.pluginAPI.Frontend.OpenInteractiveDialog(dialogRequest); err != nil {
		return errors.Wrap(err, "failed to open update status dialog")
	}

	return nil
}

func (s *PlaybookRunServiceImpl) OpenAddChecklistItemDialog(triggerID, playbookRunID string, checklist int) error {
	dialog := &model.Dialog{
		Title: "Add new task",
		Elements: []model.DialogElement{
			{
				DisplayName: "Name",
				Name:        DialogFieldItemNameKey,
				Type:        "text",
				Default:     "",
			},
			{
				DisplayName: "Description",
				Name:        DialogFieldItemDescriptionKey,
				Type:        "textarea",
				Default:     "",
				Optional:    true,
				MaxLength:   checklistItemDescriptionCharLimit,
			},
		},
		SubmitLabel:    "Add task",
		NotifyOnCancel: false,
	}

	dialogRequest := model.OpenDialogRequest{
		URL: fmt.Sprintf("/plugins/%s/api/v0/runs/%s/checklists/%v/add-dialog",
			s.configService.GetManifest().Id, playbookRunID, checklist),
		Dialog:    *dialog,
		TriggerId: triggerID,
	}

	if err := s.pluginAPI.Frontend.OpenInteractiveDialog(dialogRequest); err != nil {
		return errors.Wrap(err, "failed to open update status dialog")
	}

	return nil
}

func (s *PlaybookRunServiceImpl) AddPostToTimeline(playbookRunID, userID, postID, summary string) error {
	post, err := s.pluginAPI.Post.GetPost(postID)
	if err != nil {
		return errors.Wrap(err, "failed to find post")
	}

	event := &TimelineEvent{
		PlaybookRunID: playbookRunID,
		CreateAt:      model.GetMillis(),
		DeleteAt:      0,
		EventAt:       post.CreateAt,
		EventType:     EventFromPost,
		Summary:       summary,
		Details:       "",
		PostID:        postID,
		SubjectUserID: post.UserId,
		CreatorUserID: userID,
	}

	if _, err = s.store.CreateTimelineEvent(event); err != nil {
		return errors.Wrap(err, "failed to create timeline event")
	}

	playbookRunModified, err := s.store.GetPlaybookRun(playbookRunID)
	if err != nil {
		return errors.Wrap(err, "failed to retrieve playbook run")
	}

	s.telemetry.AddPostToTimeline(playbookRunModified, userID)
	s.sendPlaybookRunUpdatedWS(playbookRunID)

	return nil
}

// RemoveTimelineEvent removes the timeline event (sets the DeleteAt to the current time).
func (s *PlaybookRunServiceImpl) RemoveTimelineEvent(playbookRunID, userID, eventID string) error {
	event, err := s.store.GetTimelineEvent(playbookRunID, eventID)
	if err != nil {
		return err
	}

	event.DeleteAt = model.GetMillis()
	if err = s.store.UpdateTimelineEvent(event); err != nil {
		return err
	}

	playbookRunModified, err := s.store.GetPlaybookRun(playbookRunID)
	if err != nil {
		return errors.Wrap(err, "failed to retrieve playbook run")
	}

	s.telemetry.RemoveTimelineEvent(playbookRunModified, userID)
	s.sendPlaybookRunUpdatedWS(playbookRunID)

	return nil
}

func (s *PlaybookRunServiceImpl) buildStatusUpdatePost(statusUpdate, playbookRunID, authorID string) (*model.Post, error) {
	playbookRun, err := s.store.GetPlaybookRun(playbookRunID)
	if err != nil {
		return nil, errors.Wrapf(err, "failed to retrieve playbook run for id '%s'", playbookRunID)
	}

	authorUser, err := s.pluginAPI.User.Get(authorID)
	if err != nil {
		return nil, errors.Wrapf(err, "error when trying to get the author user with ID '%s'", authorID)
	}

	numTasks := 0
	numTasksChecked := 0
	for _, checklist := range playbookRun.Checklists {
		numTasks += len(checklist.Items)
		for _, task := range checklist.Items {
			if task.State == ChecklistItemStateClosed {
				numTasksChecked++
			}
		}
	}

	return &model.Post{
		Message: statusUpdate,
		Type:    "custom_run_update",
		Props: map[string]interface{}{
			"numTasksChecked": numTasksChecked,
			"numTasks":        numTasks,
			"participantIds":  playbookRun.ParticipantIDs,
			"authorUsername":  authorUser.Username,
			"playbookRunId":   playbookRun.ID,
			"runName":         playbookRun.Name,
		},
	}, nil
}

// sendWebhooksOnUpdateStatus sends a POST request to the status update webhook URL.
// It blocks until a response is received.
func (s *PlaybookRunServiceImpl) sendWebhooksOnUpdateStatus(playbookRunID string, event *PlaybookRunWebhookEvent) {
	logger := logrus.WithField("playbook_run_id", playbookRunID)

	playbookRun, err := s.store.GetPlaybookRun(playbookRunID)
	if err != nil {
		logger.WithError(err).Error("cannot send webhook on update, not able to get playbookRun")
		return
	}

	siteURL := s.pluginAPI.Configuration.GetConfig().ServiceSettings.SiteURL
	if siteURL == nil {
		logger.Error("cannot send webhook on update, please set siteURL")
		return
	}

	team, err := s.pluginAPI.Team.Get(playbookRun.TeamID)
	if err != nil {
		logger.WithField("team_id", playbookRun.TeamID).Error("cannot send webhook on update, not able to get playbookRun.TeamID")
		return
	}

	channel, err := s.pluginAPI.Channel.Get(playbookRun.ChannelID)
	if err != nil {
		logger.WithField("channel_id", playbookRun.ChannelID).Error("cannot send webhook on update, not able to get playbookRun.ChannelID")
		return
	}

	channelURL := getChannelURL(*siteURL, team.Name, channel.Name)

	detailsURL := getRunDetailsURL(*siteURL, playbookRun.ID)

	payload := PlaybookRunWebhookPayload{
		PlaybookRun: *playbookRun,
		ChannelURL:  channelURL,
		DetailsURL:  detailsURL,
		Event:       *event,
	}

	body, err := json.Marshal(payload)
	if err != nil {
		logger.WithError(err).Error("cannot send webhook on update, unable to marshal payload")
		return
	}

	triggerWebhooks(s, playbookRun.WebhookOnStatusUpdateURLs, body)
}

// UpdateStatus updates a playbook run's status.
func (s *PlaybookRunServiceImpl) UpdateStatus(playbookRunID, userID string, options StatusUpdateOptions) error {
	logger := logrus.WithField("playbook_run_id", playbookRunID)

	playbookRunToModify, err := s.store.GetPlaybookRun(playbookRunID)
	if err != nil {
		return errors.Wrap(err, "failed to retrieve playbook run")
	}

	originalPost, err := s.buildStatusUpdatePost(options.Message, playbookRunID, userID)
	if err != nil {
		return err
	}
	originalPost.ChannelId = playbookRunToModify.ChannelID

	channelPost := originalPost.Clone()
	if err = s.poster.Post(channelPost); err != nil {
		return errors.Wrap(err, "failed to post update status message")
	}

	// Add the status manually for the broadcasts
	playbookRunToModify.StatusPosts = append(playbookRunToModify.StatusPosts,
		StatusPost{
			ID:       channelPost.Id,
			CreateAt: channelPost.CreateAt,
			DeleteAt: channelPost.DeleteAt,
		})

	if err = s.store.UpdateStatus(&SQLStatusPost{
		PlaybookRunID: playbookRunID,
		PostID:        channelPost.Id,
	}); err != nil {
		return errors.Wrap(err, "failed to write status post to store. there is now inconsistent state")
	}

	if playbookRunToModify.StatusUpdateBroadcastChannelsEnabled {
		s.broadcastPlaybookRunMessageToChannels(playbookRunToModify.BroadcastChannelIDs, originalPost.Clone(), statusUpdateMessage, playbookRunToModify, logger)
		s.telemetry.RunAction(playbookRunToModify, userID, TriggerTypeStatusUpdatePosted, ActionTypeBroadcastChannels, len(playbookRunToModify.BroadcastChannelIDs))
	}

	err = s.dmPostToRunFollowers(originalPost.Clone(), statusUpdateMessage, playbookRunID, userID)
	if err != nil {
		logger.WithError(err).Error("failed to dm post to run followers")
	}

	// Remove pending reminder (if any), even if current reminder was set to "none" (0 minutes)
	if err = s.SetNewReminder(playbookRunID, options.Reminder); err != nil {
		return errors.Wrapf(err, "failed to set new reminder")
	}

	event := &TimelineEvent{
		PlaybookRunID: playbookRunID,
		CreateAt:      channelPost.CreateAt,
		EventAt:       channelPost.CreateAt,
		EventType:     StatusUpdated,
		PostID:        channelPost.Id,
		SubjectUserID: userID,
	}

	if _, err = s.store.CreateTimelineEvent(event); err != nil {
		return errors.Wrap(err, "failed to create timeline event")
	}

	s.telemetry.UpdateStatus(playbookRunToModify, userID)
	s.sendPlaybookRunUpdatedWS(playbookRunID)

	if playbookRunToModify.StatusUpdateBroadcastWebhooksEnabled {

		webhookEvent := PlaybookRunWebhookEvent{
			Type:    StatusUpdated,
			At:      channelPost.CreateAt,
			UserID:  userID,
			Payload: options,
		}

		s.sendWebhooksOnUpdateStatus(playbookRunID, &webhookEvent)
		s.telemetry.RunAction(playbookRunToModify, userID, TriggerTypeStatusUpdatePosted, ActionTypeBroadcastWebhooks, len(playbookRunToModify.WebhookOnStatusUpdateURLs))
	}

	return nil
}

func (s *PlaybookRunServiceImpl) OpenFinishPlaybookRunDialog(playbookRunID, triggerID string) error {
	currentPlaybookRun, err := s.store.GetPlaybookRun(playbookRunID)
	if err != nil {
		return errors.Wrap(err, "failed to retrieve playbook run")
	}

	numOutstanding := 0
	for _, c := range currentPlaybookRun.Checklists {
		for _, item := range c.Items {
			if item.State == ChecklistItemStateOpen || item.State == ChecklistItemStateInProgress {
				numOutstanding++
			}
		}
	}

	dialogRequest := model.OpenDialogRequest{
		URL: fmt.Sprintf("/plugins/%s/api/v0/runs/%s/finish-dialog",
			s.configService.GetManifest().Id,
			playbookRunID),
		Dialog:    *s.newFinishPlaybookRunDialog(numOutstanding),
		TriggerId: triggerID,
	}

	if err := s.pluginAPI.Frontend.OpenInteractiveDialog(dialogRequest); err != nil {
		return errors.Wrap(err, "failed to open finish run dialog")
	}

	return nil
}

func (s *PlaybookRunServiceImpl) buildRunFinishedMessage(playbookRun *PlaybookRun, userName string) string {
	telemetryString := fmt.Sprintf("?telem_action=follower_clicked_run_finished_dm&telem_run_id=%s", playbookRun.ID)
	announcementMsg := fmt.Sprintf(
		"### Run finished: [%s](%s%s)\n",
		playbookRun.Name,
		GetRunDetailsRelativeURL(playbookRun.ID),
		telemetryString,
	)
	announcementMsg += fmt.Sprintf(
		"@%s just marked [%s](%s%s) as finished. Visit the link above for more information.",
		userName,
		playbookRun.Name,
		GetRunDetailsRelativeURL(playbookRun.ID),
		telemetryString,
	)

	return announcementMsg
}

func (s *PlaybookRunServiceImpl) buildStatusUpdateMessage(playbookRun *PlaybookRun, userName string, status string) string {
	telemetryString := fmt.Sprintf("?telem_run_id=%s", playbookRun.ID)
	announcementMsg := fmt.Sprintf(
		"### Run status update %s : [%s](%s%s)\n",
		status,
		playbookRun.Name,
		GetRunDetailsRelativeURL(playbookRun.ID),
		telemetryString,
	)
	announcementMsg += fmt.Sprintf(
		"@%s %s status update for [%s](%s%s). Visit the link above for more information.",
		userName,
		status,
		playbookRun.Name,
		GetRunDetailsRelativeURL(playbookRun.ID),
		telemetryString,
	)

	return announcementMsg
}

// FinishPlaybookRun changes a run's state to Finished. If run is already in Finished state, the call is a noop.
func (s *PlaybookRunServiceImpl) FinishPlaybookRun(playbookRunID, userID string) error {
	logger := logrus.WithField("playbook_run_id", playbookRunID)

	playbookRunToModify, err := s.store.GetPlaybookRun(playbookRunID)
	if err != nil {
		return errors.Wrap(err, "failed to retrieve playbook run")
	}

	if playbookRunToModify.CurrentStatus == StatusFinished {
		return nil
	}

	endAt := model.GetMillis()
	if err = s.store.FinishPlaybookRun(playbookRunID, endAt); err != nil {
		return err
	}

	user, err := s.pluginAPI.User.Get(userID)
	if err != nil {
		return errors.Wrapf(err, "failed to to resolve user %s", userID)
	}

	message := fmt.Sprintf("@%s marked this run as finished.", user.Username)
	postID := ""
	post, err := s.poster.PostMessage(playbookRunToModify.ChannelID, message)
	if err != nil {
		logger.WithError(err).WithField("channel_id", playbookRunToModify.ChannelID).Error("failed to post the status update to channel")
	} else {
		postID = post.Id
	}

	if playbookRunToModify.StatusUpdateBroadcastChannelsEnabled {
		s.broadcastPlaybookRunMessageToChannels(playbookRunToModify.BroadcastChannelIDs, &model.Post{Message: message}, finishMessage, playbookRunToModify, logger)
		s.telemetry.RunAction(playbookRunToModify, userID, TriggerTypeStatusUpdatePosted, ActionTypeBroadcastChannels, len(playbookRunToModify.BroadcastChannelIDs))
	}

	runFinishedMessage := s.buildRunFinishedMessage(playbookRunToModify, user.Username)
	err = s.dmPostToRunFollowers(&model.Post{Message: runFinishedMessage}, finishMessage, playbookRunToModify.ID, userID)
	if err != nil {
		logger.WithError(err).Error("failed to dm post to run followers")
	}

	// Remove pending reminder (if any), even if current reminder was set to "none" (0 minutes)
	s.RemoveReminder(playbookRunID)

	err = s.resetReminderTimer(playbookRunID)
	if err != nil {
		logger.WithError(err).Error("failed to reset the reminder timer when updating status to Archived")
	}

	// We are resolving the playbook run. Send the reminder to fill out the retrospective
	// Also start the recurring reminder if enabled.
	if s.licenseChecker.RetrospectiveAllowed() {
		if playbookRunToModify.RetrospectiveEnabled && playbookRunToModify.RetrospectivePublishedAt == 0 {
			if err = s.postRetrospectiveReminder(playbookRunToModify, true); err != nil {
				return errors.Wrap(err, "couldn't post retrospective reminder")
			}
			s.scheduler.Cancel(RetrospectivePrefix + playbookRunID)
			if playbookRunToModify.RetrospectiveReminderIntervalSeconds != 0 {
				if err = s.SetReminder(RetrospectivePrefix+playbookRunID, time.Duration(playbookRunToModify.RetrospectiveReminderIntervalSeconds)*time.Second); err != nil {
					return errors.Wrap(err, "failed to set the retrospective reminder for playbook run")
				}
			}
		}
	}

	event := &TimelineEvent{
		PlaybookRunID: playbookRunID,
		CreateAt:      endAt,
		EventAt:       endAt,
		EventType:     RunFinished,
		PostID:        postID,
		SubjectUserID: userID,
	}

	if _, err = s.store.CreateTimelineEvent(event); err != nil {
		return errors.Wrap(err, "failed to create timeline event")
	}

	s.telemetry.FinishPlaybookRun(playbookRunToModify, userID)
	s.metricsService.IncrementRunsFinishedCount(1)
	s.sendPlaybookRunUpdatedWS(playbookRunID)

	if playbookRunToModify.StatusUpdateBroadcastWebhooksEnabled {

		webhookEvent := PlaybookRunWebhookEvent{
			Type:   RunFinished,
			At:     endAt,
			UserID: userID,
		}

		s.sendWebhooksOnUpdateStatus(playbookRunID, &webhookEvent)
		s.telemetry.RunAction(playbookRunToModify, userID, TriggerTypeStatusUpdatePosted, ActionTypeBroadcastWebhooks, len(playbookRunToModify.WebhookOnStatusUpdateURLs))
	}

	return nil
}

func (s *PlaybookRunServiceImpl) ToggleStatusUpdates(playbookRunID, userID string, enable bool) error {

	playbookRunToModify, err := s.store.GetPlaybookRun(playbookRunID)
	logger := logrus.WithField("playbook_run_id", playbookRunID)
	if err != nil {
		return errors.Wrap(err, "failed to retrieve playbook run")
	}

	updateAt := model.GetMillis()
	playbookRunToModify.StatusUpdateEnabled = enable

	if playbookRunToModify, err = s.store.UpdatePlaybookRun(playbookRunToModify); err != nil {
		return err
	}

	user, err := s.pluginAPI.User.Get(userID)
	T := i18n.GetUserTranslations(user.Locale)
	if err != nil {
		return errors.Wrapf(err, "failed to to resolve user %s", userID)
	}

	statusUpdate := "enabled"
	eventType := StatusUpdatesEnabled
	if !enable {
		statusUpdate = "disabled"
		eventType = StatusUpdatesDisabled
	}

	data := map[string]interface{}{
		"Username": user.Username,
	}

	message := T("app.user.run.status_disable", data)
	if enable {
		message = T("app.user.run.status_enable", data)
	}

	postID := ""
	post, err := s.poster.PostMessage(playbookRunToModify.ChannelID, message)
	if err != nil {
		logger.WithError(err).WithField("channel_id", playbookRunToModify.ChannelID).Error("failed to post the status update to channel")
	} else {
		postID = post.Id
	}

	if playbookRunToModify.StatusUpdateBroadcastChannelsEnabled {
		s.broadcastPlaybookRunMessageToChannels(playbookRunToModify.BroadcastChannelIDs, &model.Post{Message: message}, statusUpdateMessage, playbookRunToModify, logger)
		s.telemetry.RunAction(playbookRunToModify, userID, TriggerTypeStatusUpdatePosted, ActionTypeBroadcastChannels, len(playbookRunToModify.BroadcastChannelIDs))
	}

	runStatusUpdateMessage := s.buildStatusUpdateMessage(playbookRunToModify, user.Username, statusUpdate)
	if err := s.dmPostToRunFollowers(&model.Post{Message: runStatusUpdateMessage}, statusUpdateMessage, playbookRunToModify.ID, userID); err != nil {
		logger.WithError(err).Error("failed to dm post toggle-run-status-updates to run followers")
	}

	// Remove pending reminder (if any), even if current reminder was set to "none" (0 minutes)
	if !enable {
		s.RemoveReminder(playbookRunID)
	}

	event := &TimelineEvent{
		PlaybookRunID: playbookRunID,
		CreateAt:      updateAt,
		EventAt:       updateAt,
		EventType:     eventType,
		PostID:        postID,
		SubjectUserID: userID,
	}

	if _, err = s.store.CreateTimelineEvent(event); err != nil {
		return errors.Wrap(err, "failed to create timeline event")
	}

	s.sendPlaybookRunUpdatedWS(playbookRunID)

	if playbookRunToModify.StatusUpdateBroadcastWebhooksEnabled {

		webhookEvent := PlaybookRunWebhookEvent{
			Type:   eventType,
			At:     updateAt,
			UserID: userID,
		}

		s.sendWebhooksOnUpdateStatus(playbookRunID, &webhookEvent)
		s.telemetry.RunAction(playbookRunToModify, userID, TriggerTypeStatusUpdatePosted, ActionTypeBroadcastWebhooks, len(playbookRunToModify.WebhookOnStatusUpdateURLs))
	}

	return nil
}

// RestorePlaybookRun reverts a run from the Finished state. If run was not in Finished state, the call is a noop.
func (s *PlaybookRunServiceImpl) RestorePlaybookRun(playbookRunID, userID string) error {
	logger := logrus.WithField("playbook_run_id", playbookRunID)

	playbookRunToRestore, err := s.store.GetPlaybookRun(playbookRunID)
	if err != nil {
		return errors.Wrap(err, "failed to retrieve playbook run")
	}

	if playbookRunToRestore.CurrentStatus != StatusFinished {
		return nil
	}

	restoreAt := model.GetMillis()
	if err = s.store.RestorePlaybookRun(playbookRunID, restoreAt); err != nil {
		return err
	}

	user, err := s.pluginAPI.User.Get(userID)
	if err != nil {
		return errors.Wrapf(err, "failed to to resolve user %s", userID)
	}

	message := fmt.Sprintf("@%s changed this run's status from Finished to In Progress.", user.Username)
	postID := ""
	post, err := s.poster.PostMessage(playbookRunToRestore.ChannelID, message)
	if err != nil {
		logger.WithField("channel_id", playbookRunToRestore.ChannelID).Error("failed to post the status update to channel")
	} else {
		postID = post.Id
	}

	if playbookRunToRestore.StatusUpdateBroadcastChannelsEnabled {
		s.broadcastPlaybookRunMessageToChannels(playbookRunToRestore.BroadcastChannelIDs, &model.Post{Message: message}, restoreMessage, playbookRunToRestore, logger)
		s.telemetry.RunAction(playbookRunToRestore, userID, TriggerTypeStatusUpdatePosted, ActionTypeBroadcastChannels, len(playbookRunToRestore.BroadcastChannelIDs))
	}

	event := &TimelineEvent{
		PlaybookRunID: playbookRunID,
		CreateAt:      restoreAt,
		EventAt:       restoreAt,
		EventType:     RunRestored,
		PostID:        postID,
		SubjectUserID: userID,
	}

	if _, err = s.store.CreateTimelineEvent(event); err != nil {
		return errors.Wrap(err, "failed to create timeline event")
	}

	s.telemetry.RestorePlaybookRun(playbookRunToRestore, userID)
	s.sendPlaybookRunUpdatedWS(playbookRunID)

	if playbookRunToRestore.StatusUpdateBroadcastWebhooksEnabled {

		webhookEvent := PlaybookRunWebhookEvent{
			Type:   RunRestored,
			At:     restoreAt,
			UserID: userID,
		}

		s.sendWebhooksOnUpdateStatus(playbookRunID, &webhookEvent)
		s.telemetry.RunAction(playbookRunToRestore, userID, TriggerTypeStatusUpdatePosted, ActionTypeBroadcastWebhooks, len(playbookRunToRestore.WebhookOnStatusUpdateURLs))
	}

	return nil
}

// GraphqlUpdate updates fields based on a setmap
func (s *PlaybookRunServiceImpl) GraphqlUpdate(id string, setmap map[string]interface{}) error {
	if err := s.store.GraphqlUpdate(id, setmap); err != nil {
		return err
	}
	s.sendPlaybookRunUpdatedWS(id)
	return nil
}

func (s *PlaybookRunServiceImpl) postRetrospectiveReminder(playbookRun *PlaybookRun, isInitial bool) error {
	retrospectiveURL := getRunRetrospectiveURL("", playbookRun.ID)

	attachments := []*model.SlackAttachment{
		{
			Actions: []*model.PostAction{
				{
					Type: "button",
					Name: "No Retrospective",
					Integration: &model.PostActionIntegration{
						URL: fmt.Sprintf("/plugins/%s/api/v0/runs/%s/no-retrospective-button",
							s.configService.GetManifest().Id,
							playbookRun.ID),
					},
				},
			},
		},
	}

	customPostType := "custom_retro_rem"
	if isInitial {
		customPostType = "custom_retro_rem_first"
	}

	if _, err := s.poster.PostCustomMessageWithAttachments(playbookRun.ChannelID, customPostType, attachments, "@channel Reminder to [fill out the retrospective](%s).", retrospectiveURL); err != nil {
		return errors.Wrap(err, "failed to post retro reminder to channel")
	}

	return nil
}

// GetPlaybookRun gets a playbook run by ID. Returns error if it could not be found.
func (s *PlaybookRunServiceImpl) GetPlaybookRun(playbookRunID string) (*PlaybookRun, error) {
	return s.store.GetPlaybookRun(playbookRunID)
}

// GetPlaybookRunMetadata gets ancillary metadata about a playbook run.
func (s *PlaybookRunServiceImpl) GetPlaybookRunMetadata(playbookRunID string) (*Metadata, error) {
	playbookRun, err := s.GetPlaybookRun(playbookRunID)
	if err != nil {
		return nil, errors.Wrapf(err, "failed to retrieve playbook run '%s'", playbookRunID)
	}

	// Get main channel details
	channel, err := s.pluginAPI.Channel.Get(playbookRun.ChannelID)
	if err != nil {
		return nil, errors.Wrapf(err, "failed to retrieve channel id '%s'", playbookRun.ChannelID)
	}
	team, err := s.pluginAPI.Team.Get(channel.TeamId)
	if err != nil {
		return nil, errors.Wrapf(err, "failed to retrieve team id '%s'", channel.TeamId)
	}

	numParticipants, err := s.store.GetHistoricalPlaybookRunParticipantsCount(playbookRun.ChannelID)
	if err != nil {
		return nil, errors.Wrapf(err, "failed to get the count of playbook run members for channel id '%s'", playbookRun.ChannelID)
	}

	followers, err := s.GetFollowers(playbookRunID)
	if err != nil {
		return nil, errors.Wrapf(err, "failed to get followers of playbook run %s", playbookRunID)
	}

	return &Metadata{
		ChannelName:        channel.Name,
		ChannelDisplayName: channel.DisplayName,
		TeamName:           team.Name,
		TotalPosts:         channel.TotalMsgCount,
		NumParticipants:    numParticipants,
		Followers:          followers,
	}, nil
}

// GetPlaybookRunIDForChannel get the playbookRunID associated with this channel. Returns ErrNotFound
// if there is no playbook run associated with this channel.
func (s *PlaybookRunServiceImpl) GetPlaybookRunIDForChannel(channelID string) (string, error) {
	playbookRunID, err := s.store.GetPlaybookRunIDForChannel(channelID)
	if err != nil {
		return "", err
	}
	return playbookRunID, nil
}

// GetOwners returns all the owners of the playbook runs selected by options
func (s *PlaybookRunServiceImpl) GetOwners(requesterInfo RequesterInfo, options PlaybookRunFilterOptions) ([]OwnerInfo, error) {
	owners, err := s.store.GetOwners(requesterInfo, options)
	if err != nil {
		return nil, errors.Wrap(err, "can't get owners from the store")
	}

	// ShowFullName is coming as nil when setting is set to false
	// TODO: further investigation https://mattermost.atlassian.net/browse/MM-48464
	var showFullName bool
	if IsSystemAdmin(requesterInfo.UserID, s.pluginAPI) {
		showFullName = true
	} else {
		cfg := s.pluginAPI.Configuration.GetConfig()
		if cfg.PrivacySettings.ShowFullName != nil {
			showFullName = *cfg.PrivacySettings.ShowFullName
		}
	}

	for k, o := range owners {
		if !showFullName {
			o.FirstName = ""
			o.LastName = ""
		}
		owners[k] = o
	}
	return owners, nil
}

// IsOwner returns true if the userID is the owner for playbookRunID.
func (s *PlaybookRunServiceImpl) IsOwner(playbookRunID, userID string) bool {
	playbookRun, err := s.store.GetPlaybookRun(playbookRunID)
	if err != nil {
		return false
	}
	return playbookRun.OwnerUserID == userID
}

// ChangeOwner processes a request from userID to change the owner for playbookRunID
// to ownerID. Changing to the same ownerID is a no-op.
func (s *PlaybookRunServiceImpl) ChangeOwner(playbookRunID, userID, ownerID string) error {
	playbookRunToModify, err := s.store.GetPlaybookRun(playbookRunID)
	if err != nil {
		return err
	}

	if playbookRunToModify.OwnerUserID == ownerID {
		return nil
	}

	oldOwner, err := s.pluginAPI.User.Get(playbookRunToModify.OwnerUserID)
	if err != nil {
		return errors.Wrapf(err, "failed to to resolve user %s", playbookRunToModify.OwnerUserID)
	}
	newOwner, err := s.pluginAPI.User.Get(ownerID)
	if err != nil {
		return errors.Wrapf(err, "failed to to resolve user %s", ownerID)
	}
	subjectUser, err := s.pluginAPI.User.Get(userID)
	if err != nil {
		return errors.Wrapf(err, "failed to to resolve user %s", userID)
	}

	// add owner as user
	_, err = s.AddParticipants(playbookRunToModify, []string{ownerID}, userID, false)
	if err != nil {
		return errors.Wrap(err, "failed to add owner as a participant")
	}
	err = s.Follow(playbookRunID, ownerID)
	if err != nil {
		return errors.Wrap(err, "failed to make owner follow run")
	}

	playbookRunToModify.OwnerUserID = ownerID

	playbookRunToModify, err = s.store.UpdatePlaybookRun(playbookRunToModify)
	if err != nil {
		return errors.Wrapf(err, "failed to update playbook run")
	}

	// Do we send a DM to the new owner?
	if ownerID != userID {
		msg := fmt.Sprintf("@%s changed the owner for run: [%s](%s) from **@%s** to **@%s**",
			subjectUser.Username, playbookRunToModify.Name, GetRunDetailsRelativeURL(playbookRunToModify.ID),
			oldOwner.Username, newOwner.Username)
		if err = s.poster.DM(ownerID, &model.Post{Message: msg}); err != nil {
			return errors.Wrapf(err, "failed to send DM in ChangeOwner")
		}
	}

	eventTime := model.GetMillis()
	event := &TimelineEvent{
		PlaybookRunID: playbookRunID,
		CreateAt:      eventTime,
		EventAt:       eventTime,
		EventType:     OwnerChanged,
		Summary:       fmt.Sprintf("@%s to @%s", oldOwner.Username, newOwner.Username),
		SubjectUserID: userID,
	}

	if _, err = s.store.CreateTimelineEvent(event); err != nil {
		return errors.Wrap(err, "failed to create timeline event")
	}

	s.telemetry.ChangeOwner(playbookRunToModify, userID)
	s.sendPlaybookRunUpdatedWS(playbookRunID)

	return nil
}

// ModifyCheckedState checks or unchecks the specified checklist item. Idempotent, will not perform
// any action if the checklist item is already in the given checked state
func (s *PlaybookRunServiceImpl) ModifyCheckedState(playbookRunID, userID, newState string, checklistNumber, itemNumber int) error {
	playbookRunToModify, err := s.checklistItemParamsVerify(playbookRunID, userID, checklistNumber, itemNumber)
	if err != nil {
		return err
	}

	if !IsValidChecklistItemIndex(playbookRunToModify.Checklists, checklistNumber, itemNumber) {
		return errors.New("invalid checklist item indicies")
	}

	itemToCheck := playbookRunToModify.Checklists[checklistNumber].Items[itemNumber]
	if newState == itemToCheck.State {
		return nil
	}

	modifyMessage := fmt.Sprintf("checked off checklist item **%v**", stripmd.Strip(itemToCheck.Title))
	if newState == ChecklistItemStateOpen {
		modifyMessage = fmt.Sprintf("unchecked checklist item **%v**", stripmd.Strip(itemToCheck.Title))
	}
	if newState == ChecklistItemStateSkipped {
		modifyMessage = fmt.Sprintf("skipped checklist item **%v**", stripmd.Strip(itemToCheck.Title))
	}
	if itemToCheck.State == ChecklistItemStateSkipped && newState == ChecklistItemStateOpen {
		modifyMessage = fmt.Sprintf("restored checklist item **%v**", stripmd.Strip(itemToCheck.Title))
	}

	itemToCheck.State = newState
	itemToCheck.StateModified = model.GetMillis()
	playbookRunToModify.Checklists[checklistNumber].Items[itemNumber] = itemToCheck

	playbookRunToModify, err = s.store.UpdatePlaybookRun(playbookRunToModify)
	if err != nil {
		return errors.Wrapf(err, "failed to update playbook run, is now in inconsistent state")
	}

	s.telemetry.ModifyCheckedState(playbookRunID, userID, itemToCheck, playbookRunToModify.OwnerUserID == userID)

	event := &TimelineEvent{
		PlaybookRunID: playbookRunID,
		CreateAt:      itemToCheck.StateModified,
		EventAt:       itemToCheck.StateModified,
		EventType:     TaskStateModified,
		Summary:       modifyMessage,
		SubjectUserID: userID,
	}

	if _, err = s.store.CreateTimelineEvent(event); err != nil {
		return errors.Wrap(err, "failed to create timeline event")
	}
	s.sendPlaybookRunUpdatedWS(playbookRunID)

	return nil
}

// ToggleCheckedState checks or unchecks the specified checklist item
func (s *PlaybookRunServiceImpl) ToggleCheckedState(playbookRunID, userID string, checklistNumber, itemNumber int) error {
	playbookRunToModify, err := s.checklistItemParamsVerify(playbookRunID, userID, checklistNumber, itemNumber)
	if err != nil {
		return err
	}

	if !IsValidChecklistItemIndex(playbookRunToModify.Checklists, checklistNumber, itemNumber) {
		return errors.New("invalid checklist item indices")
	}

	isOpen := playbookRunToModify.Checklists[checklistNumber].Items[itemNumber].State == ChecklistItemStateOpen
	newState := ChecklistItemStateOpen
	if isOpen {
		newState = ChecklistItemStateClosed
	}

	return s.ModifyCheckedState(playbookRunID, userID, newState, checklistNumber, itemNumber)
}

// SetAssignee sets the assignee for the specified checklist item
// Idempotent, will not perform any actions if the checklist item is already assigned to assigneeID
func (s *PlaybookRunServiceImpl) SetAssignee(playbookRunID, userID, assigneeID string, checklistNumber, itemNumber int) error {
	playbookRunToModify, err := s.checklistItemParamsVerify(playbookRunID, userID, checklistNumber, itemNumber)
	if err != nil {
		return err
	}

	if !IsValidChecklistItemIndex(playbookRunToModify.Checklists, checklistNumber, itemNumber) {
		return errors.New("invalid checklist item indices")
	}

	itemToCheck := playbookRunToModify.Checklists[checklistNumber].Items[itemNumber]
	if assigneeID == itemToCheck.AssigneeID {
		return nil
	}

	newAssigneeUserAtMention := noAssigneeName
	if assigneeID != "" {
		var newUser *model.User
		newUser, err = s.pluginAPI.User.Get(assigneeID)
		if err != nil {
			return errors.Wrapf(err, "failed to to resolve user %s", assigneeID)
		}
		newAssigneeUserAtMention = "@" + newUser.Username
	}

	oldAssigneeUserAtMention := noAssigneeName
	if itemToCheck.AssigneeID != "" {
		var oldUser *model.User
		oldUser, err = s.pluginAPI.User.Get(itemToCheck.AssigneeID)
		if err != nil {
			return errors.Wrapf(err, "failed to to resolve user %s", assigneeID)
		}
		oldAssigneeUserAtMention = "@" + oldUser.Username
	}

	itemToCheck.AssigneeID = assigneeID
	itemToCheck.AssigneeModified = model.GetMillis()
	playbookRunToModify.Checklists[checklistNumber].Items[itemNumber] = itemToCheck

	playbookRunToModify, err = s.store.UpdatePlaybookRun(playbookRunToModify)
	if err != nil {
		return errors.Wrapf(err, "failed to update playbook run; it is now in an inconsistent state")
	}

	// add the user as run participant if they was not already
	if assigneeID != "" && assigneeID != playbookRunToModify.OwnerUserID {
		var isParticipant bool
		for _, participantID := range playbookRunToModify.ParticipantIDs {
			if participantID == assigneeID {
				isParticipant = true
				break
			}
		}
		if !isParticipant {
			_, err := s.AddParticipants(playbookRunToModify, []string{assigneeID}, userID, false)
			if err != nil {
				return errors.Wrapf(err, "failed to add assignee to run")
			}
		}
	}

	// Do we send a DM to the new assignee?
	if itemToCheck.AssigneeID != "" && itemToCheck.AssigneeID != userID {
		var subjectUser *model.User
		subjectUser, err = s.pluginAPI.User.Get(userID)
		if err != nil {
			return errors.Wrapf(err, "failed to to resolve user %s", assigneeID)
		}

		var channel *model.Channel
		channel, err = s.pluginAPI.Channel.Get(playbookRunToModify.ChannelID)
		if err != nil {
			return errors.Wrapf(err, "failed to get channel")
		}

		var team *model.Team
		team, err = s.pluginAPI.Team.Get(playbookRunToModify.TeamID)
		if err != nil {
			return errors.Wrapf(err, "failed to get team")
		}

		channelURL := fmt.Sprintf("[%s](/%s/channels/%s?telem_action=dm_assignedtask_clicked&telem_run_id=%s&forceRHSOpen)",
			channel.DisplayName, team.Name, channel.Name, playbookRunID)
		modifyMessage := fmt.Sprintf("@%s assigned you the task **%s** (previously assigned to %s) for the run: %s   #taskassigned",
			subjectUser.Username, stripmd.Strip(itemToCheck.Title), oldAssigneeUserAtMention, channelURL)

		if err = s.poster.DM(itemToCheck.AssigneeID, &model.Post{Message: modifyMessage}); err != nil {
			return errors.Wrapf(err, "failed to send DM in SetAssignee")
		}
	}

	s.telemetry.SetAssignee(playbookRunID, userID, itemToCheck)

	modifyMessage := fmt.Sprintf("changed assignee of checklist item **%s** from **%s** to **%s**",
		stripmd.Strip(itemToCheck.Title), oldAssigneeUserAtMention, newAssigneeUserAtMention)
	event := &TimelineEvent{
		PlaybookRunID: playbookRunID,
		CreateAt:      itemToCheck.AssigneeModified,
		EventAt:       itemToCheck.AssigneeModified,
		EventType:     AssigneeChanged,
		Summary:       modifyMessage,
		SubjectUserID: userID,
	}

	if _, err = s.store.CreateTimelineEvent(event); err != nil {
		return errors.Wrap(err, "failed to create timeline event")
	}

	s.sendPlaybookRunUpdatedWS(playbookRunID)

	return nil
}

// SetCommandToChecklistItem sets command to checklist item
func (s *PlaybookRunServiceImpl) SetCommandToChecklistItem(playbookRunID, userID string, checklistNumber, itemNumber int, newCommand string) error {
	playbookRunToModify, err := s.checklistItemParamsVerify(playbookRunID, userID, checklistNumber, itemNumber)
	if err != nil {
		return err
	}

	if !IsValidChecklistItemIndex(playbookRunToModify.Checklists, checklistNumber, itemNumber) {
		return errors.New("invalid checklist item indices")
	}

	playbookRunToModify.Checklists[checklistNumber].Items[itemNumber].Command = newCommand

	playbookRunToModify, err = s.store.UpdatePlaybookRun(playbookRunToModify)
	if err != nil {
		return errors.Wrapf(err, "failed to update playbook run")
	}

	s.sendPlaybookRunUpdatedWS(playbookRunID, withPlaybookRun(playbookRunToModify))

	return nil
}

// SetDueDate sets absolute due date timestamp for the specified checklist item
func (s *PlaybookRunServiceImpl) SetDueDate(playbookRunID, userID string, duedate int64, checklistNumber, itemNumber int) error {
	playbookRunToModify, err := s.checklistItemParamsVerify(playbookRunID, userID, checklistNumber, itemNumber)
	if err != nil {
		return err
	}

	if !IsValidChecklistItemIndex(playbookRunToModify.Checklists, checklistNumber, itemNumber) {
		return errors.New("invalid checklist item indices")
	}

	itemToCheck := playbookRunToModify.Checklists[checklistNumber].Items[itemNumber]
	itemToCheck.DueDate = duedate
	playbookRunToModify.Checklists[checklistNumber].Items[itemNumber] = itemToCheck

	_, err = s.store.UpdatePlaybookRun(playbookRunToModify)
	if err != nil {
		return errors.Wrapf(err, "failed to update playbook run; it is now in an inconsistent state")
	}
	s.sendPlaybookRunUpdatedWS(playbookRunID)

	return nil
}

// RunChecklistItemSlashCommand executes the slash command associated with the specified checklist
// item.
func (s *PlaybookRunServiceImpl) RunChecklistItemSlashCommand(playbookRunID, userID string, checklistNumber, itemNumber int) (string, error) {
	playbookRun, err := s.checklistItemParamsVerify(playbookRunID, userID, checklistNumber, itemNumber)
	if err != nil {
		return "", err
	}

	if !IsValidChecklistItemIndex(playbookRun.Checklists, checklistNumber, itemNumber) {
		return "", errors.New("invalid checklist item indices")
	}

	itemToRun := playbookRun.Checklists[checklistNumber].Items[itemNumber]
	if strings.TrimSpace(itemToRun.Command) == "" {
		return "", errors.New("no slash command associated with this checklist item")
	}

	// parse playbook summary for variables and values
	varsAndVals := parseVariablesAndValues(playbookRun.Summary)

	// parse slash command for variables
	varsInCmd := parseVariables(itemToRun.Command)

	command := itemToRun.Command
	for _, v := range varsInCmd {
		if val, ok := varsAndVals[v]; !ok || val == "" {
			s.poster.EphemeralPost(userID, playbookRun.ChannelID, &model.Post{Message: fmt.Sprintf("Found undefined or empty variable in slash command: %s", v)})
			return "", errors.Errorf("Found undefined or empty variable in slash command: %s", v)
		}
		command = strings.ReplaceAll(command, v, varsAndVals[v])
	}

	cmdResponse, err := s.pluginAPI.SlashCommand.Execute(&model.CommandArgs{
		Command:   command,
		UserId:    userID,
		TeamId:    playbookRun.TeamID,
		ChannelId: playbookRun.ChannelID,
	})
	if err == pluginapi.ErrNotFound {
		trigger := strings.Fields(command)[0]
		s.poster.EphemeralPost(userID, playbookRun.ChannelID, &model.Post{Message: fmt.Sprintf("Failed to find slash command **%s**", trigger)})

		return "", errors.Wrap(err, "failed to find slash command")
	} else if err != nil {
		s.poster.EphemeralPost(userID, playbookRun.ChannelID, &model.Post{Message: fmt.Sprintf("Failed to execute slash command **%s**", command)})

		return "", errors.Wrap(err, "failed to run slash command")
	}

	// Fetch the playbook run again, in case the slash command actually changed the run
	// (e.g. `/playbook owner`).
	playbookRun, err = s.store.GetPlaybookRun(playbookRunID)
	if err != nil {
		return "", errors.Wrapf(err, "failed to retrieve playbook run after running slash command")
	}

	// Record the last (successful) run time.
	playbookRun.Checklists[checklistNumber].Items[itemNumber].CommandLastRun = model.GetMillis()

	_, err = s.store.UpdatePlaybookRun(playbookRun)
	if err != nil {
		return "", errors.Wrapf(err, "failed to update playbook run recording run of slash command")
	}

	s.telemetry.RunTaskSlashCommand(playbookRunID, userID, itemToRun)

	eventTime := model.GetMillis()
	event := &TimelineEvent{
		PlaybookRunID: playbookRunID,
		CreateAt:      eventTime,
		EventAt:       eventTime,
		EventType:     RanSlashCommand,
		Summary:       fmt.Sprintf("ran the slash command: `%s`", command),
		SubjectUserID: userID,
	}

	if _, err = s.store.CreateTimelineEvent(event); err != nil {
		return "", errors.Wrap(err, "failed to create timeline event")
	}
	s.sendPlaybookRunUpdatedWS(playbookRunID)
	return cmdResponse.TriggerId, nil
}

func (s *PlaybookRunServiceImpl) DuplicateChecklistItem(playbookRunID, userID string, checklistNumber, itemNumber int) error {
	playbookRunToModify, err := s.checklistParamsVerify(playbookRunID, userID, checklistNumber)
	if err != nil {
		return err
	}

	if !IsValidChecklistItemIndex(playbookRunToModify.Checklists, checklistNumber, itemNumber) {
		return errors.New("invalid checklist item indicies")
	}

	checklistItem := playbookRunToModify.Checklists[checklistNumber].Items[itemNumber]
	checklistItem.ID = ""

	playbookRunToModify.Checklists[checklistNumber].Items = append(
		playbookRunToModify.Checklists[checklistNumber].Items[:itemNumber+1],
		playbookRunToModify.Checklists[checklistNumber].Items[itemNumber:]...)
	playbookRunToModify.Checklists[checklistNumber].Items[itemNumber+1] = checklistItem

	playbookRunToModify, err = s.store.UpdatePlaybookRun(playbookRunToModify)
	if err != nil {
		return errors.Wrapf(err, "failed to update playbook run")
	}

	s.sendPlaybookRunUpdatedWS(playbookRunID, withPlaybookRun(playbookRunToModify))
	s.telemetry.AddTask(playbookRunID, userID, checklistItem)

	return nil
}

// AddChecklist adds a checklist to the specified run
func (s *PlaybookRunServiceImpl) AddChecklist(playbookRunID, userID string, checklist Checklist) error {
	playbookRunToModify, err := s.store.GetPlaybookRun(playbookRunID)
	if err != nil {
		return errors.Wrapf(err, "failed to retrieve playbook run")
	}

	playbookRunToModify.Checklists = append(playbookRunToModify.Checklists, checklist)

	playbookRunToModify, err = s.store.UpdatePlaybookRun(playbookRunToModify)
	if err != nil {
		return errors.Wrapf(err, "failed to update playbook run")
	}

	s.sendPlaybookRunUpdatedWS(playbookRunID, withPlaybookRun(playbookRunToModify))
	s.telemetry.AddChecklist(playbookRunID, userID, checklist)

	return nil
}

// DuplicateChecklist duplicates a checklist
func (s *PlaybookRunServiceImpl) DuplicateChecklist(playbookRunID, userID string, checklistNumber int) error {
	playbookRunToModify, err := s.checklistParamsVerify(playbookRunID, userID, checklistNumber)
	if err != nil {
		return err
	}

	duplicate := playbookRunToModify.Checklists[checklistNumber].Clone()
	playbookRunToModify.Checklists = append(playbookRunToModify.Checklists, duplicate)

	playbookRunToModify, err = s.store.UpdatePlaybookRun(playbookRunToModify)
	if err != nil {
		return errors.Wrapf(err, "failed to update playbook run")
	}

	s.sendPlaybookRunUpdatedWS(playbookRunID, withPlaybookRun(playbookRunToModify))
	s.telemetry.AddChecklist(playbookRunID, userID, duplicate)

	return nil
}

// RemoveChecklist removes the specified checklist
func (s *PlaybookRunServiceImpl) RemoveChecklist(playbookRunID, userID string, checklistNumber int) error {
	playbookRunToModify, err := s.checklistParamsVerify(playbookRunID, userID, checklistNumber)
	if err != nil {
		return err
	}

	oldChecklist := playbookRunToModify.Checklists[checklistNumber]

	playbookRunToModify.Checklists = append(playbookRunToModify.Checklists[:checklistNumber], playbookRunToModify.Checklists[checklistNumber+1:]...)

	playbookRunToModify, err = s.store.UpdatePlaybookRun(playbookRunToModify)
	if err != nil {
		return errors.Wrapf(err, "failed to update playbook run")
	}

	s.sendPlaybookRunUpdatedWS(playbookRunID, withPlaybookRun(playbookRunToModify))
	s.telemetry.RemoveChecklist(playbookRunID, userID, oldChecklist)

	return nil
}

// RenameChecklist adds a checklist to the specified run
func (s *PlaybookRunServiceImpl) RenameChecklist(playbookRunID, userID string, checklistNumber int, newTitle string) error {
	playbookRunToModify, err := s.checklistParamsVerify(playbookRunID, userID, checklistNumber)
	if err != nil {
		return err
	}

	playbookRunToModify.Checklists[checklistNumber].Title = newTitle

	playbookRunToModify, err = s.store.UpdatePlaybookRun(playbookRunToModify)
	if err != nil {
		return errors.Wrapf(err, "failed to update playbook run")
	}

	s.sendPlaybookRunUpdatedWS(playbookRunID)
	s.telemetry.RenameChecklist(playbookRunID, userID, playbookRunToModify.Checklists[checklistNumber])

	return nil
}

// AddChecklistItem adds an item to the specified checklist
func (s *PlaybookRunServiceImpl) AddChecklistItem(playbookRunID, userID string, checklistNumber int, checklistItem ChecklistItem) error {
	playbookRunToModify, err := s.checklistParamsVerify(playbookRunID, userID, checklistNumber)
	if err != nil {
		return err
	}

	playbookRunToModify.Checklists[checklistNumber].Items = append(playbookRunToModify.Checklists[checklistNumber].Items, checklistItem)

	playbookRunToModify, err = s.store.UpdatePlaybookRun(playbookRunToModify)
	if err != nil {
		return errors.Wrapf(err, "failed to update playbook run")
	}

	s.sendPlaybookRunUpdatedWS(playbookRunID, withPlaybookRun(playbookRunToModify))
	s.telemetry.AddTask(playbookRunID, userID, checklistItem)

	return nil
}

// RemoveChecklistItem removes the item at the given index from the given checklist
func (s *PlaybookRunServiceImpl) RemoveChecklistItem(playbookRunID, userID string, checklistNumber, itemNumber int) error {
	playbookRunToModify, err := s.checklistItemParamsVerify(playbookRunID, userID, checklistNumber, itemNumber)
	if err != nil {
		return err
	}

	checklistItem := playbookRunToModify.Checklists[checklistNumber].Items[itemNumber]
	playbookRunToModify.Checklists[checklistNumber].Items = append(
		playbookRunToModify.Checklists[checklistNumber].Items[:itemNumber],
		playbookRunToModify.Checklists[checklistNumber].Items[itemNumber+1:]...,
	)

	playbookRunToModify, err = s.store.UpdatePlaybookRun(playbookRunToModify)
	if err != nil {
		return errors.Wrapf(err, "failed to update playbook run")
	}

	s.sendPlaybookRunUpdatedWS(playbookRunID, withPlaybookRun(playbookRunToModify))
	s.telemetry.RemoveTask(playbookRunID, userID, checklistItem)

	return nil
}

// SkipChecklist skips the checklist
func (s *PlaybookRunServiceImpl) SkipChecklist(playbookRunID, userID string, checklistNumber int) error {
	playbookRunToModify, err := s.checklistParamsVerify(playbookRunID, userID, checklistNumber)
	if err != nil {
		return err
	}

	for itemNumber := 0; itemNumber < len(playbookRunToModify.Checklists[checklistNumber].Items); itemNumber++ {
		playbookRunToModify.Checklists[checklistNumber].Items[itemNumber].LastSkipped = model.GetMillis()
		playbookRunToModify.Checklists[checklistNumber].Items[itemNumber].State = ChecklistItemStateSkipped
	}

	checklist := playbookRunToModify.Checklists[checklistNumber]

	playbookRunToModify, err = s.store.UpdatePlaybookRun(playbookRunToModify)
	if err != nil {
		return errors.Wrapf(err, "failed to update playbook run")
	}

	s.sendPlaybookRunUpdatedWS(playbookRunID, withPlaybookRun(playbookRunToModify))
	s.telemetry.SkipChecklist(playbookRunID, userID, checklist)

	return nil
}

// RestoreChecklist restores the skipped checklist
func (s *PlaybookRunServiceImpl) RestoreChecklist(playbookRunID, userID string, checklistNumber int) error {
	playbookRunToModify, err := s.checklistParamsVerify(playbookRunID, userID, checklistNumber)
	if err != nil {
		return err
	}

	for itemNumber := 0; itemNumber < len(playbookRunToModify.Checklists[checklistNumber].Items); itemNumber++ {
		playbookRunToModify.Checklists[checklistNumber].Items[itemNumber].State = ChecklistItemStateOpen
	}

	checklist := playbookRunToModify.Checklists[checklistNumber]

	playbookRunToModify, err = s.store.UpdatePlaybookRun(playbookRunToModify)
	if err != nil {
		return errors.Wrapf(err, "failed to update playbook run")
	}

	s.sendPlaybookRunUpdatedWS(playbookRunID, withPlaybookRun(playbookRunToModify))
	s.telemetry.RestoreChecklist(playbookRunID, userID, checklist)

	return nil
}

// SkipChecklistItem skips the item at the given index from the given checklist
func (s *PlaybookRunServiceImpl) SkipChecklistItem(playbookRunID, userID string, checklistNumber, itemNumber int) error {
	playbookRunToModify, err := s.checklistItemParamsVerify(playbookRunID, userID, checklistNumber, itemNumber)
	if err != nil {
		return err
	}

	playbookRunToModify.Checklists[checklistNumber].Items[itemNumber].LastSkipped = model.GetMillis()
	playbookRunToModify.Checklists[checklistNumber].Items[itemNumber].State = ChecklistItemStateSkipped

	checklistItem := playbookRunToModify.Checklists[checklistNumber].Items[itemNumber]

	playbookRunToModify, err = s.store.UpdatePlaybookRun(playbookRunToModify)
	if err != nil {
		return errors.Wrapf(err, "failed to update playbook run")
	}

	s.sendPlaybookRunUpdatedWS(playbookRunID, withPlaybookRun(playbookRunToModify))
	s.telemetry.SkipTask(playbookRunID, userID, checklistItem)

	return nil
}

// RestoreChecklistItem restores the item at the given index from the given checklist
func (s *PlaybookRunServiceImpl) RestoreChecklistItem(playbookRunID, userID string, checklistNumber, itemNumber int) error {
	playbookRunToModify, err := s.checklistItemParamsVerify(playbookRunID, userID, checklistNumber, itemNumber)
	if err != nil {
		return err
	}

	playbookRunToModify.Checklists[checklistNumber].Items[itemNumber].State = ChecklistItemStateOpen

	checklistItem := playbookRunToModify.Checklists[checklistNumber].Items[itemNumber]

	playbookRunToModify, err = s.store.UpdatePlaybookRun(playbookRunToModify)
	if err != nil {
		return errors.Wrapf(err, "failed to update playbook run")
	}

	s.sendPlaybookRunUpdatedWS(playbookRunID, withPlaybookRun(playbookRunToModify))
	s.telemetry.RestoreTask(playbookRunID, userID, checklistItem)

	return nil
}

// EditChecklistItem changes the title of a specified checklist item
func (s *PlaybookRunServiceImpl) EditChecklistItem(playbookRunID, userID string, checklistNumber, itemNumber int, newTitle, newCommand, newDescription string) error {
	playbookRunToModify, err := s.checklistItemParamsVerify(playbookRunID, userID, checklistNumber, itemNumber)
	if err != nil {
		return err
	}
	playbookRunToModify.Checklists[checklistNumber].Items[itemNumber].Title = newTitle
	playbookRunToModify.Checklists[checklistNumber].Items[itemNumber].Command = newCommand
	playbookRunToModify.Checklists[checklistNumber].Items[itemNumber].Description = newDescription

	checklistItem := playbookRunToModify.Checklists[checklistNumber].Items[itemNumber]

	playbookRunToModify, err = s.store.UpdatePlaybookRun(playbookRunToModify)
	if err != nil {
		return errors.Wrapf(err, "failed to update playbook run")
	}

	s.sendPlaybookRunUpdatedWS(playbookRunID, withPlaybookRun(playbookRunToModify))
	s.telemetry.RenameTask(playbookRunID, userID, checklistItem)

	return nil
}

// MoveChecklist moves a checklist to a new location
func (s *PlaybookRunServiceImpl) MoveChecklist(playbookRunID, userID string, sourceChecklistIdx, destChecklistIdx int) error {
	playbookRunToModify, err := s.checklistParamsVerify(playbookRunID, userID, sourceChecklistIdx)
	if err != nil {
		return err
	}

	if destChecklistIdx < 0 || destChecklistIdx >= len(playbookRunToModify.Checklists) {
		return errors.New("invalid destChecklist")
	}

	// Get checklist to move
	checklistMoved := playbookRunToModify.Checklists[sourceChecklistIdx]

	// Delete checklist to move
	copy(playbookRunToModify.Checklists[sourceChecklistIdx:], playbookRunToModify.Checklists[sourceChecklistIdx+1:])
	playbookRunToModify.Checklists[len(playbookRunToModify.Checklists)-1] = Checklist{}

	// Insert checklist in new location
	copy(playbookRunToModify.Checklists[destChecklistIdx+1:], playbookRunToModify.Checklists[destChecklistIdx:])
	playbookRunToModify.Checklists[destChecklistIdx] = checklistMoved

	playbookRunToModify, err = s.store.UpdatePlaybookRun(playbookRunToModify)
	if err != nil {
		return errors.Wrapf(err, "failed to update playbook run")
	}

	s.sendPlaybookRunUpdatedWS(playbookRunID, withPlaybookRun(playbookRunToModify))
	s.telemetry.MoveChecklist(playbookRunID, userID, checklistMoved)

	return nil
}

// MoveChecklistItem moves a checklist item to a new location
func (s *PlaybookRunServiceImpl) MoveChecklistItem(playbookRunID, userID string, sourceChecklistIdx, sourceItemIdx, destChecklistIdx, destItemIdx int) error {
	playbookRunToModify, err := s.checklistItemParamsVerify(playbookRunID, userID, sourceChecklistIdx, sourceItemIdx)
	if err != nil {
		return err
	}

	if destChecklistIdx < 0 || destChecklistIdx >= len(playbookRunToModify.Checklists) {
		return errors.New("invalid destChecklist")
	}

	lenDestItems := len(playbookRunToModify.Checklists[destChecklistIdx].Items)
	if (destItemIdx < 0) || (sourceChecklistIdx == destChecklistIdx && destItemIdx >= lenDestItems) || (destItemIdx > lenDestItems) {
		return errors.New("invalid destItem")
	}

	// Moved item
	sourceChecklist := playbookRunToModify.Checklists[sourceChecklistIdx].Items
	itemMoved := sourceChecklist[sourceItemIdx]

	// Delete item to move
	sourceChecklist = append(sourceChecklist[:sourceItemIdx], sourceChecklist[sourceItemIdx+1:]...)

	// Insert item in new location
	destChecklist := playbookRunToModify.Checklists[destChecklistIdx].Items
	if sourceChecklistIdx == destChecklistIdx {
		destChecklist = sourceChecklist
	}

	destChecklist = append(destChecklist, ChecklistItem{})
	copy(destChecklist[destItemIdx+1:], destChecklist[destItemIdx:])
	destChecklist[destItemIdx] = itemMoved

	// Update the playbookRunToModify checklists. If the source and destination indices
	// are the same, we only need to update the checklist to its final state (destChecklist)
	if sourceChecklistIdx == destChecklistIdx {
		playbookRunToModify.Checklists[sourceChecklistIdx].Items = destChecklist
	} else {
		playbookRunToModify.Checklists[sourceChecklistIdx].Items = sourceChecklist
		playbookRunToModify.Checklists[destChecklistIdx].Items = destChecklist
	}

	playbookRunToModify, err = s.store.UpdatePlaybookRun(playbookRunToModify)
	if err != nil {
		return errors.Wrapf(err, "failed to update playbook run")
	}

	s.sendPlaybookRunUpdatedWS(playbookRunID, withPlaybookRun(playbookRunToModify))
	s.telemetry.MoveTask(playbookRunID, userID, itemMoved)

	return nil
}

// GetChecklistAutocomplete returns the list of checklist items for playbookRunID to be used in autocomplete
func (s *PlaybookRunServiceImpl) GetChecklistAutocomplete(playbookRunID string) ([]model.AutocompleteListItem, error) {
	playbookRun, err := s.store.GetPlaybookRun(playbookRunID)
	if err != nil {
		return nil, errors.Wrapf(err, "failed to retrieve playbook run")
	}

	ret := make([]model.AutocompleteListItem, 0)

	for i, checklist := range playbookRun.Checklists {
		ret = append(ret, model.AutocompleteListItem{
			Item: fmt.Sprintf("%d", i),
			Hint: fmt.Sprintf("\"%s\"", stripmd.Strip(checklist.Title)),
		})
	}

	return ret, nil
}

// GetChecklistAutocomplete returns the list of checklist items for playbookRunID to be used in autocomplete
func (s *PlaybookRunServiceImpl) GetChecklistItemAutocomplete(playbookRunID string) ([]model.AutocompleteListItem, error) {
	playbookRun, err := s.store.GetPlaybookRun(playbookRunID)
	if err != nil {
		return nil, errors.Wrapf(err, "failed to retrieve playbook run")
	}

	ret := make([]model.AutocompleteListItem, 0)

	for i, checklist := range playbookRun.Checklists {
		for j, item := range checklist.Items {
			ret = append(ret, model.AutocompleteListItem{
				Item: fmt.Sprintf("%d %d", i, j),
				Hint: fmt.Sprintf("\"%s\"", stripmd.Strip(item.Title)),
			})
		}
	}

	return ret, nil
}

type TodoDigestMessageItems struct {
	overdueRuns    []RunLink
	assignedRuns   []AssignedRun
	inProgressRuns []RunLink
}

func (s *PlaybookRunServiceImpl) getTodoDigestMessageItems(userID string) (*TodoDigestMessageItems, error) {
	runsOverdue, err := s.GetOverdueUpdateRuns(userID)
	if err != nil {
		return nil, err
	}

	runsAssigned, err := s.GetRunsWithAssignedTasks(userID)
	if err != nil {
		return nil, err
	}

	runsInProgress, err := s.GetParticipatingRuns(userID)
	if err != nil {
		return nil, err
	}

	return &TodoDigestMessageItems{
		overdueRuns:    runsOverdue,
		assignedRuns:   runsAssigned,
		inProgressRuns: runsInProgress,
	}, nil

}

// buildTodoDigestMessage
// gathers the list of assigned tasks, participating runs, and overdue updates and builds a combined message with them
func (s *PlaybookRunServiceImpl) buildTodoDigestMessage(userID string, force bool, shouldSendFullData bool) (*model.Post, error) {
	digestMessageItems, err := s.getTodoDigestMessageItems(userID)
	if err != nil {
		return nil, err
	}

	// if we have no items to send and we're not forced to, return early
	if len(digestMessageItems.assignedRuns) == 0 &&
		len(digestMessageItems.overdueRuns) == 0 &&
		len(digestMessageItems.inProgressRuns) == 0 &&
		!force {
		return nil, nil
	}

	user, err := s.pluginAPI.User.Get(userID)
	if err != nil {
		return nil, err
	}

	part1 := buildRunsOverdueMessage(digestMessageItems.overdueRuns, user.Locale)

	timezone, err := timeutils.GetUserTimezone(user)
	if err != nil {
		return nil, err
	}

	part2 := buildAssignedTaskMessageSummary(digestMessageItems.assignedRuns, user.Locale, timezone, !force)
	part3 := buildRunsInProgressMessage(digestMessageItems.inProgressRuns, user.Locale)

	var message string
	if shouldSendFullData || len(digestMessageItems.overdueRuns) > 0 {
		message += part1
	}
	if shouldSendFullData || len(digestMessageItems.assignedRuns) > 0 {
		message += part2
	}
	if shouldSendFullData || len(digestMessageItems.inProgressRuns) > 0 {
		message += part3
	}

	return &model.Post{Message: message}, nil
}

// EphemeralPostTodoDigestToUser
// builds todo digest message and sends an ephemeral post to userID, channelID. Use force = true to send post even if there are no items.
func (s *PlaybookRunServiceImpl) EphemeralPostTodoDigestToUser(userID string, channelID string, force bool, shouldSendFullData bool) error {
	todoDigestMessage, err := s.buildTodoDigestMessage(userID, force, shouldSendFullData)
	if err != nil {
		return err
	}

	if todoDigestMessage != nil {
		s.poster.EphemeralPost(userID, channelID, todoDigestMessage)
		return nil
	}

	return nil
}

// DMTodoDigestToUser
// DMs the message to userID. Use force = true to DM even if there are no items.
func (s *PlaybookRunServiceImpl) DMTodoDigestToUser(userID string, force bool, shouldSendFullData bool) error {
	todoDigestMessage, err := s.buildTodoDigestMessage(userID, force, shouldSendFullData)
	if err != nil {
		return err
	}

	if todoDigestMessage != nil {
		return s.poster.DM(userID, todoDigestMessage)
	}

	return nil
}

// GetRunsWithAssignedTasks returns the list of runs that have tasks assigned to userID
func (s *PlaybookRunServiceImpl) GetRunsWithAssignedTasks(userID string) ([]AssignedRun, error) {
	return s.store.GetRunsWithAssignedTasks(userID)
}

// GetParticipatingRuns returns the list of active runs with userID as a participant
func (s *PlaybookRunServiceImpl) GetParticipatingRuns(userID string) ([]RunLink, error) {
	return s.store.GetParticipatingRuns(userID)
}

// GetOverdueUpdateRuns returns the list of userID's runs that have overdue updates
func (s *PlaybookRunServiceImpl) GetOverdueUpdateRuns(userID string) ([]RunLink, error) {
	return s.store.GetOverdueUpdateRuns(userID)
}

func (s *PlaybookRunServiceImpl) checklistParamsVerify(playbookRunID, userID string, checklistNumber int) (*PlaybookRun, error) {
	playbookRunToModify, err := s.store.GetPlaybookRun(playbookRunID)
	if err != nil {
		return nil, errors.Wrapf(err, "failed to retrieve playbook run")
	}

	if checklistNumber < 0 || checklistNumber >= len(playbookRunToModify.Checklists) {
		return nil, errors.New("invalid checklist number")
	}

	return playbookRunToModify, nil
}

func (s *PlaybookRunServiceImpl) checklistItemParamsVerify(playbookRunID, userID string, checklistNumber, itemNumber int) (*PlaybookRun, error) {
	playbookRunToModify, err := s.checklistParamsVerify(playbookRunID, userID, checklistNumber)
	if err != nil {
		return nil, err
	}

	if itemNumber < 0 || itemNumber >= len(playbookRunToModify.Checklists[checklistNumber].Items) {
		return nil, errors.New("invalid item number")
	}

	return playbookRunToModify, nil
}

// NukeDB removes all playbook run related data.
func (s *PlaybookRunServiceImpl) NukeDB() error {
	return s.store.NukeDB()
}

// ChangeCreationDate changes the creation date of the playbook run.
func (s *PlaybookRunServiceImpl) ChangeCreationDate(playbookRunID string, creationTimestamp time.Time) error {
	return s.store.ChangeCreationDate(playbookRunID, creationTimestamp)
}

<<<<<<< HEAD
func (s *PlaybookRunServiceImpl) UpdateDescription(playbookRunID, description string) error {
	playbookRun, err := s.store.GetPlaybookRun(playbookRunID)
	if err != nil {
		return errors.Wrap(err, "unable to get playbook run")
	}

	playbookRun.Summary = description
	playbookRun.SummaryModifiedAt = model.GetMillis()

	playbookRun, err = s.store.UpdatePlaybookRun(playbookRun)
	if err != nil {
		return errors.Wrap(err, "failed to update playbook run")
	}

	s.sendPlaybookRunUpdatedWS(playbookRunID, withPlaybookRun(playbookRun))
	return nil
}

=======
>>>>>>> 1ea336f3
func (s *PlaybookRunServiceImpl) createPlaybookRunChannel(playbookRun *PlaybookRun, header string, public bool) (*model.Channel, error) {
	channelType := model.ChannelTypePrivate
	if public {
		channelType = model.ChannelTypeOpen
	}

	channel := &model.Channel{
		TeamId:      playbookRun.TeamID,
		Type:        channelType,
		DisplayName: playbookRun.Name,
		Name:        cleanChannelName(playbookRun.Name),
		Header:      header,
	}

	if channel.Name == "" {
		channel.Name = model.NewId()
	}

	// Prefer the channel name the user chose. But if it already exists, add some random bits
	// and try exactly once more.
	err := s.pluginAPI.Channel.Create(channel)
	if err != nil {
		if appErr, ok := err.(*model.AppError); ok {
			// Let the user correct display name errors:
			if appErr.Id == "model.channel.is_valid.display_name.app_error" ||
				appErr.Id == "model.channel.is_valid.1_or_more.app_error" {
				return nil, ErrChannelDisplayNameInvalid
			}

			// We can fix channel Name errors:
			if appErr.Id == "store.sql_channel.save_channel.exists.app_error" {
				channel.Name = addRandomBits(channel.Name)
				err = s.pluginAPI.Channel.Create(channel)
			}
		}

		if err != nil {
			return nil, errors.Wrapf(err, "failed to create channel")
		}
	}

	return channel, nil
}

// addPlaybookRunInitialMemberships creates the memberships in run and channels for the most core users: playbooksbot, reporter and owner
func (s *PlaybookRunServiceImpl) addPlaybookRunInitialMemberships(playbookRun *PlaybookRun, channel *model.Channel) error {
	if _, err := s.pluginAPI.Team.CreateMember(channel.TeamId, s.configService.GetConfiguration().BotUserID); err != nil {
		return errors.Wrapf(err, "failed to add bot to the team")
	}

	// channel related
	if _, err := s.pluginAPI.Channel.AddMember(channel.Id, s.configService.GetConfiguration().BotUserID); err != nil {
		return errors.Wrapf(err, "failed to add bot to the channel")
	}

	if _, err := s.pluginAPI.Channel.AddUser(channel.Id, playbookRun.ReporterUserID, s.configService.GetConfiguration().BotUserID); err != nil {
		return errors.Wrapf(err, "failed to add reporter to the channel")
	}

	if playbookRun.OwnerUserID != playbookRun.ReporterUserID {
		if _, err := s.pluginAPI.Channel.AddUser(channel.Id, playbookRun.OwnerUserID, s.configService.GetConfiguration().BotUserID); err != nil {
			return errors.Wrapf(err, "failed to add owner to channel")
		}
	}

	_, userRoleID, adminRoleID := s.GetSchemeRolesForChannel(channel)
	if _, err := s.pluginAPI.Channel.UpdateChannelMemberRoles(channel.Id, playbookRun.OwnerUserID, fmt.Sprintf("%s %s", userRoleID, adminRoleID)); err != nil {
		logrus.WithError(err).WithFields(logrus.Fields{
			"channel_id":    channel.Id,
			"owner_user_id": playbookRun.OwnerUserID,
		}).Warn("failed to promote owner to admin")
	}

	// run related
	participants := []string{playbookRun.OwnerUserID}
	if playbookRun.OwnerUserID != playbookRun.ReporterUserID {
		participants = append(participants, playbookRun.ReporterUserID)
	}
	_, err := s.AddParticipants(playbookRun, participants, playbookRun.ReporterUserID, false)
	if err != nil {
		return errors.Wrap(err, "failed to add owner/reporter as a participant")
	}
	err = s.Follow(playbookRun.ID, playbookRun.OwnerUserID)
	if err != nil {
		return errors.Wrap(err, "failed to make owner follow run")
	}
	err = s.Follow(playbookRun.ID, playbookRun.ReporterUserID)
	if err != nil {
		return errors.Wrap(err, "failed to make reporter follow run")
	}

	return nil
}

func (s *PlaybookRunServiceImpl) GetSchemeRolesForChannel(channel *model.Channel) (string, string, string) {
	// get channel roles
	if guestRole, userRole, adminRole, err := s.store.GetSchemeRolesForChannel(channel.Id); err == nil {
		return guestRole, userRole, adminRole
	}

	// get team roles if channel roles are not available
	if guestRole, userRole, adminRole, err := s.store.GetSchemeRolesForTeam(channel.TeamId); err == nil {
		return guestRole, userRole, adminRole
	}

	// return default roles
	return model.ChannelGuestRoleId, model.ChannelUserRoleId, model.ChannelAdminRoleId
}

func (s *PlaybookRunServiceImpl) newFinishPlaybookRunDialog(outstanding int) *model.Dialog {
	message := "Are you sure you want to finish the run for all participants?"
	if outstanding == 1 {
		message = "There is **1 outstanding task**. Are you sure you want to finish the run for all participants?"
	} else if outstanding > 1 {
		message = "There are **" + strconv.Itoa(outstanding) + " outstanding tasks**. Are you sure you want to finish the run for all participants?"
	}

	return &model.Dialog{
		Title:            "Confirm finish run",
		IntroductionText: message,
		SubmitLabel:      "Finish run",
		NotifyOnCancel:   false,
	}
}

func (s *PlaybookRunServiceImpl) newPlaybookRunDialog(teamID, ownerID, postID, clientID string, playbooks []Playbook, isMobileApp bool, promptPostID string) (*model.Dialog, error) {
	user, err := s.pluginAPI.User.Get(ownerID)
	if err != nil {
		return nil, errors.Wrapf(err, "failed to fetch owner user")
	}

	state, err := json.Marshal(DialogState{
		PostID:       postID,
		ClientID:     clientID,
		PromptPostID: promptPostID,
	})
	if err != nil {
		return nil, errors.Wrapf(err, "failed to marshal DialogState")
	}

	var options []*model.PostActionOptions
	for _, playbook := range playbooks {
		options = append(options, &model.PostActionOptions{
			Text:  playbook.Title,
			Value: playbook.ID,
		})
	}

	newPlaybookMarkdown := ""
	if !isMobileApp {
		url := getPlaybooksNewRelativeURL()
		newPlaybookMarkdown = fmt.Sprintf("[Click here](%s) to create your own playbook.", url)
	}

	introText := fmt.Sprintf("**Owner:** %v\n\n%s", getUserDisplayName(user), newPlaybookMarkdown)

	defaultPlaybookID := ""
	defaultChannelNameTemplate := ""
	if len(playbooks) == 1 {
		defaultPlaybookID = playbooks[0].ID
		defaultChannelNameTemplate = playbooks[0].ChannelNameTemplate
	}

	return &model.Dialog{
		Title:            "Run playbook",
		IntroductionText: introText,
		Elements: []model.DialogElement{
			{
				DisplayName: "Playbook",
				Name:        DialogFieldPlaybookIDKey,
				Type:        "select",
				Options:     options,
				Default:     defaultPlaybookID,
			},
			{
				DisplayName: "Run name",
				Name:        DialogFieldNameKey,
				Type:        "text",
				MinLength:   1,
				MaxLength:   64,
				Default:     defaultChannelNameTemplate,
			},
		},
		SubmitLabel:    "Start run",
		NotifyOnCancel: false,
		State:          string(state),
	}, nil
}

func (s *PlaybookRunServiceImpl) newUpdatePlaybookRunDialog(description, message string, broadcastChannelNum int, reminderTimer time.Duration) (*model.Dialog, error) {
	introductionText := "Provide an update to the stakeholders."

	if broadcastChannelNum > 0 {
		plural := ""
		if broadcastChannelNum > 1 {
			plural = "s"
		}

		introductionText += fmt.Sprintf(" This post will be broadcasted to %d channel%s.", broadcastChannelNum, plural)
	}

	reminderOptions := []*model.PostActionOptions{
		{
			Text:  "15min",
			Value: "900",
		},
		{
			Text:  "30min",
			Value: "1800",
		},
		{
			Text:  "60min",
			Value: "3600",
		},
		{
			Text:  "4hr",
			Value: "14400",
		},
		{
			Text:  "24hr",
			Value: "86400",
		},
		{
			Text:  "1Week",
			Value: "604800",
		},
	}

	if s.configService.IsConfiguredForDevelopmentAndTesting() {
		reminderOptions = append(reminderOptions, nil)
		copy(reminderOptions[2:], reminderOptions[1:])
		reminderOptions[1] = &model.PostActionOptions{
			Text:  "10sec",
			Value: "10",
		}
	}

	return &model.Dialog{
		Title:            "Status update",
		IntroductionText: introductionText,
		Elements: []model.DialogElement{
			{
				DisplayName: "Change since last update",
				Name:        DialogFieldMessageKey,
				Type:        "textarea",
				Default:     message,
			},
			{
				DisplayName: "Reminder for next update",
				Name:        DialogFieldReminderInSecondsKey,
				Type:        "select",
				Options:     reminderOptions,
				Optional:    true,
				Default:     fmt.Sprintf("%d", reminderTimer/time.Second),
			},
			{
				DisplayName: "Finish run",
				Name:        DialogFieldFinishRun,
				Placeholder: "Also mark the run as finished",
				Type:        "bool",
				Optional:    true,
			},
		},
		SubmitLabel:    "Update status",
		NotifyOnCancel: false,
	}, nil
}

func (s *PlaybookRunServiceImpl) newAddToTimelineDialog(playbookRuns []PlaybookRun, postID string) (*model.Dialog, error) {
	var options []*model.PostActionOptions
	for _, i := range playbookRuns {
		options = append(options, &model.PostActionOptions{
			Text:  i.Name,
			Value: i.ID,
		})
	}

	state, err := json.Marshal(DialogStateAddToTimeline{
		PostID: postID,
	})
	if err != nil {
		return nil, errors.Wrapf(err, "failed to marshal DialogState")
	}

	post, err := s.pluginAPI.Post.GetPost(postID)
	if err != nil {
		return nil, errors.Wrapf(err, "failed to marshal DialogState")
	}
	defaultSummary := ""
	if len(post.Message) > 0 {
		end := min(40, len(post.Message))
		defaultSummary = post.Message[:end]
		if len(post.Message) > end {
			defaultSummary += "..."
		}
	}

	defaultPlaybookRunID, err := s.GetPlaybookRunIDForChannel(post.ChannelId)
	if err != nil && !errors.Is(err, ErrNotFound) {
		return nil, errors.Wrapf(err, "failed to get playbookRunID for channel")
	}

	return &model.Dialog{
		Title: "Add to run timeline",
		Elements: []model.DialogElement{
			{
				DisplayName: "Playbook Run",
				Name:        DialogFieldPlaybookRunKey,
				Type:        "select",
				Options:     options,
				Default:     defaultPlaybookRunID,
			},
			{
				DisplayName: "Summary",
				Name:        DialogFieldSummary,
				Type:        "text",
				MaxLength:   64,
				Placeholder: "Short summary shown in the timeline",
				Default:     defaultSummary,
				HelpText:    "Max 64 chars",
			},
		},
		SubmitLabel:    "Add to run timeline",
		NotifyOnCancel: false,
		State:          string(state),
	}, nil
}

// structure to handle optional parameters for sendPlaybookRunUpdatedWS
type RunWSOptions struct {
	AdditionalUserIDs []string
	PlaybookRun       *PlaybookRun
}
type RunWSOption func(options *RunWSOptions)

func withAdditionalUserIDs(additionalUserIDs []string) RunWSOption {
	return func(options *RunWSOptions) {
		options.AdditionalUserIDs = additionalUserIDs
	}
}

func withPlaybookRun(playbookRun *PlaybookRun) RunWSOption {
	return func(options *RunWSOptions) {
		options.PlaybookRun = playbookRun
	}
}

// sendPlaybookRunUpdatedWS send run updates to users via websocket
// Individual Websocket messages will be sent to the owner/participants and users
// (optionally passed as parameter)
func (s *PlaybookRunServiceImpl) sendPlaybookRunUpdatedWS(playbookRunID string, options ...RunWSOption) {
	var err error

	sendWSOptions := RunWSOptions{}
	for _, option := range options {
		option(&sendWSOptions)
	}

	// Get playbookRun if not provided
	playbookRun := sendWSOptions.PlaybookRun
	if playbookRun == nil {
		playbookRun, err = s.store.GetPlaybookRun(playbookRunID)
		if err != nil {
			logrus.WithError(err).WithField("playbookRunID", playbookRunID).Error("failed to retrieve playbook run when sending websocket")
			return
		}
	}

	// create a unique list of user ids to send the message to
	uniqueUserIDs := make(map[string]bool, len(sendWSOptions.AdditionalUserIDs)+len(playbookRun.ParticipantIDs)+1)
	uniqueUserIDs[playbookRun.OwnerUserID] = true
	for _, u := range sendWSOptions.AdditionalUserIDs {
		uniqueUserIDs[u] = true
	}
	for _, u := range playbookRun.ParticipantIDs {
		uniqueUserIDs[u] = true
	}

	// send the websocket message
	for userID := range uniqueUserIDs {
		s.poster.PublishWebsocketEventToUser(playbookRunUpdatedWSEvent, playbookRun, userID)
	}
}

func (s *PlaybookRunServiceImpl) UpdateRetrospective(playbookRunID, updaterID string, newRetrospective RetrospectiveUpdate) error {
	playbookRunToModify, err := s.store.GetPlaybookRun(playbookRunID)
	if err != nil {
		return errors.Wrap(err, "failed to retrieve playbook run")
	}

	playbookRunToModify.Retrospective = newRetrospective.Text
	playbookRunToModify.MetricsData = newRetrospective.Metrics

	playbookRunToModify, err = s.store.UpdatePlaybookRun(playbookRunToModify)
	if err != nil {
		return errors.Wrap(err, "failed to update playbook run")
	}

	s.sendPlaybookRunUpdatedWS(playbookRunID)
	s.telemetry.UpdateRetrospective(playbookRunToModify, updaterID)

	return nil
}

func (s *PlaybookRunServiceImpl) PublishRetrospective(playbookRunID, publisherID string, retrospective RetrospectiveUpdate) error {
	logger := logrus.WithField("playbook_run_id", playbookRunID)

	playbookRunToPublish, err := s.store.GetPlaybookRun(playbookRunID)
	if err != nil {
		return errors.Wrap(err, "failed to retrieve playbook run")
	}

	now := model.GetMillis()

	// Update the text to keep syncronized
	playbookRunToPublish.Retrospective = retrospective.Text
	playbookRunToPublish.MetricsData = retrospective.Metrics
	playbookRunToPublish.RetrospectivePublishedAt = now
	playbookRunToPublish.RetrospectiveWasCanceled = false

	playbookRunToPublish, err = s.store.UpdatePlaybookRun(playbookRunToPublish)
	if err != nil {
		return errors.Wrap(err, "failed to update playbook run")
	}

	publisherUser, err := s.pluginAPI.User.Get(publisherID)
	if err != nil {
		return errors.Wrap(err, "failed to get publisher user")
	}

	retrospectiveURL := getRunRetrospectiveURL("", playbookRunToPublish.ID)
	post, err := s.buildRetrospectivePost(playbookRunToPublish, publisherUser, retrospectiveURL)
	if err != nil {
		return err
	}

	if err = s.poster.Post(post); err != nil {
		return errors.Wrap(err, "failed to post to channel")
	}

	telemetryString := fmt.Sprintf("?telem_action=follower_clicked_retrospective_dm&telem_run_id=%s", playbookRunToPublish.ID)
	retrospectivePublishedMessage := fmt.Sprintf("@%s published the retrospective report for [%s](%s%s).\n%s", publisherUser.Username, playbookRunToPublish.Name, retrospectiveURL, telemetryString, retrospective.Text)
	err = s.dmPostToRunFollowers(&model.Post{Message: retrospectivePublishedMessage}, retroMessage, playbookRunToPublish.ID, publisherID)
	if err != nil {
		logger.WithError(err).Error("failed to dm post to run followers")
	}

	event := &TimelineEvent{
		PlaybookRunID: playbookRunID,
		CreateAt:      now,
		EventAt:       now,
		EventType:     PublishedRetrospective,
		SubjectUserID: publisherID,
	}

	if _, err = s.store.CreateTimelineEvent(event); err != nil {
		return errors.Wrap(err, "failed to create timeline event")
	}

	s.sendPlaybookRunUpdatedWS(playbookRunID)
	s.telemetry.PublishRetrospective(playbookRunToPublish, publisherID)

	return nil
}

func (s *PlaybookRunServiceImpl) buildRetrospectivePost(playbookRunToPublish *PlaybookRun, publisherUser *model.User, retrospectiveURL string) (*model.Post, error) {
	props := map[string]interface{}{
		"metricsData":       "null",
		"metricsConfigs":    "null",
		"retrospectiveText": playbookRunToPublish.Retrospective,
	}

	// If run has metrics data, get playbooks metrics configs and include them in custom post
	if len(playbookRunToPublish.MetricsData) > 0 {
		playbook, err := s.playbookService.Get(playbookRunToPublish.PlaybookID)
		if err != nil {
			return nil, errors.Wrap(err, "failed to get playbook")
		}

		metricsConfigs, err := json.Marshal(playbook.Metrics)
		if err != nil {
			return nil, errors.Wrap(err, "unable to marshal metrics configs")
		}

		metricsData, err := json.Marshal(playbookRunToPublish.MetricsData)
		if err != nil {
			return nil, errors.Wrap(err, "cannot post retro, unable to marshal metrics data")
		}
		props["metricsData"] = string(metricsData)
		props["metricsConfigs"] = string(metricsConfigs)
	}

	return &model.Post{
		Message:   fmt.Sprintf("@channel Retrospective has been published by @%s\n[See the full retrospective](%s)\n", publisherUser.Username, retrospectiveURL),
		Type:      "custom_retro",
		ChannelId: playbookRunToPublish.ChannelID,
		Props:     props,
	}, nil
}

func (s *PlaybookRunServiceImpl) CancelRetrospective(playbookRunID, cancelerID string) error {
	playbookRunToCancel, err := s.store.GetPlaybookRun(playbookRunID)
	if err != nil {
		return errors.Wrap(err, "failed to retrieve playbook run")
	}

	now := model.GetMillis()

	// Update the text to keep syncronized
	playbookRunToCancel.Retrospective = "No retrospective for this run."
	playbookRunToCancel.RetrospectivePublishedAt = now
	playbookRunToCancel.RetrospectiveWasCanceled = true

	playbookRunToCancel, err = s.store.UpdatePlaybookRun(playbookRunToCancel)
	if err != nil {
		return errors.Wrap(err, "failed to update playbook run")
	}

	cancelerUser, err := s.pluginAPI.User.Get(cancelerID)
	if err != nil {
		return errors.Wrap(err, "failed to get canceler user")
	}

	if _, err = s.poster.PostMessage(playbookRunToCancel.ChannelID, "@channel Retrospective has been canceled by @%s\n", cancelerUser.Username); err != nil {
		return errors.Wrap(err, "failed to post to channel")
	}

	event := &TimelineEvent{
		PlaybookRunID: playbookRunID,
		CreateAt:      now,
		EventAt:       now,
		EventType:     CanceledRetrospective,
		SubjectUserID: cancelerID,
	}

	if _, err = s.store.CreateTimelineEvent(event); err != nil {
		return errors.Wrap(err, "failed to create timeline event")
	}

	s.sendPlaybookRunUpdatedWS(playbookRunID)

	return nil
}

// RequestJoinChannel posts a channel-join request message in the run's channel
func (s *PlaybookRunServiceImpl) RequestJoinChannel(playbookRunID, requesterID string) error {
	playbookRun, err := s.store.GetPlaybookRun(playbookRunID)
	if err != nil {
		return errors.Wrap(err, "failed to retrieve playbook run")
	}

	// avoid sending request if user is already a member of the channel
	if s.pluginAPI.User.HasPermissionToChannel(requesterID, playbookRun.ChannelID, model.PermissionReadChannel) {
		return fmt.Errorf("user %s is already a member of the channel %s", requesterID, playbookRunID)
	}

	requesterUser, err := s.pluginAPI.User.Get(requesterID)
	if err != nil {
		return errors.Wrap(err, "failed to get requester user")
	}

	T := i18n.GetUserTranslations(requesterUser.Locale)
	data := map[string]interface{}{
		"Name": requesterUser.Username,
	}

	_, err = s.poster.PostMessage(playbookRun.ChannelID, T("app.user.run.request_join_channel", data))
	if err != nil {
		return errors.Wrap(err, "failed to post to channel")
	}
	return nil
}

// RequestUpdate posts a status update request message in the run's channel
func (s *PlaybookRunServiceImpl) RequestUpdate(playbookRunID, requesterID string) error {
	playbookRun, err := s.store.GetPlaybookRun(playbookRunID)
	if err != nil {
		return errors.Wrap(err, "failed to retrieve playbook run")
	}

	requesterUser, err := s.pluginAPI.User.Get(requesterID)
	if err != nil {
		return errors.Wrap(err, "failed to get requester user")
	}

	T := i18n.GetUserTranslations(requesterUser.Locale)
	data := map[string]interface{}{
		"Name": requesterUser.Username,
	}

	post, err := s.poster.PostMessage(playbookRun.ChannelID, T("app.user.run.request_update", data))
	if err != nil {
		return errors.Wrap(err, "failed to post to channel")
	}

	// create timeline event
	event := &TimelineEvent{
		PlaybookRunID: playbookRunID,
		CreateAt:      post.CreateAt,
		EventAt:       post.CreateAt,
		EventType:     StatusUpdateRequested,
		PostID:        post.Id,
		SubjectUserID: requesterID,
		CreatorUserID: requesterID,
		Summary:       fmt.Sprintf("@%s requested a status update", requesterUser.Username),
	}

	if _, err = s.store.CreateTimelineEvent(event); err != nil {
		return errors.Wrap(err, "failed to create timeline event")
	}

	// send updated run through websocket
	s.sendPlaybookRunUpdatedWS(playbookRunID)

	return nil
}

// Leave removes user from the run's participants
func (s *PlaybookRunServiceImpl) RemoveParticipants(playbookRunID string, userIDs []string, requesterUserID string) error {
	if len(userIDs) == 0 {
		return nil
	}

	playbookRun, err := s.store.GetPlaybookRun(playbookRunID)
	if err != nil {
		return errors.Wrap(err, "failed to retrieve playbook run")
	}

	// Check if any user is the owner
	for _, userID := range userIDs {
		if playbookRun.OwnerUserID == userID {
			return errors.New("owner user can't leave the run")
		}
	}

	if err := s.store.RemoveParticipants(playbookRunID, userIDs); err != nil {
		return errors.Wrapf(err, "users `%+v` failed to remove participation in run `%s`", userIDs, playbookRunID)
	}

	requesterUser, err := s.pluginAPI.User.Get(requesterUserID)
	if err != nil {
		return errors.Wrap(err, "failed to get requester user")
	}

	users := make([]*model.User, 0)
	for _, userID := range userIDs {
		user := requesterUser
		if userID != requesterUserID {
			user, err = s.pluginAPI.User.Get(userID)
			if err != nil {
				return errors.Wrap(err, "failed to get user")
			}
		}
		users = append(users, user)
		s.leaveActions(playbookRun, userID)
	}

	err = s.changeParticipantsTimeline(playbookRunID, requesterUser, users, "left")
	if err != nil {
		return err
	}

	// ws send run
	userIDs = append(userIDs, requesterUserID)
	s.sendPlaybookRunUpdatedWS(playbookRunID, withAdditionalUserIDs(userIDs))

	return nil
}

func (s *PlaybookRunServiceImpl) leaveActions(playbookRun *PlaybookRun, userID string) {

	if !playbookRun.RemoveChannelMemberOnRemovedParticipant {
		return
	}

	// Don't do anything if the user not a channel member
	member, _ := s.pluginAPI.Channel.GetMember(playbookRun.ChannelID, userID)
	if member == nil {
		return
	}

	// To be added to the UI as an optional action
	if err := s.api.DeleteChannelMember(playbookRun.ChannelID, userID); err != nil {
		logrus.WithError(err).Errorf("failed to remove user from linked channel, userID '%s'", userID)
	}
}

func (s *PlaybookRunServiceImpl) AddParticipants(playbookRun *PlaybookRun, userIDs []string, requesterUserID string, forceAddToChannel bool) ([]string, error) {
	usersFailedToInvite := make([]string, 0)
	usersToInvite := make([]string, 0)

	if len(userIDs) == 0 {
		return usersFailedToInvite, nil
	}

	// Ensure new participants are team members
	for _, userID := range userIDs {
		if _, err := s.pluginAPI.Team.GetMember(playbookRun.TeamID, userID); err != nil {
			usersFailedToInvite = append(usersFailedToInvite, userID)
		} else {
			usersToInvite = append(usersToInvite, userID)
		}
	}

	if err := s.store.AddParticipants(playbookRun.ID, usersToInvite); err != nil {
		usersFailedToInvite = userIDs
		usersToInvite = make([]string, 0)
		return usersFailedToInvite, errors.Wrapf(err, "users `%+v` failed to participate the run `%s`", usersToInvite, playbookRun.ID)
	}

	channel, err := s.pluginAPI.Channel.Get(playbookRun.ChannelID)
	if err != nil {
		logrus.WithError(err).Errorf("failed to get channel, channelID '%s'", playbookRun.ChannelID)
	}

	requesterUser, err := s.pluginAPI.User.Get(requesterUserID)
	if err != nil {
		return usersFailedToInvite, errors.Wrap(err, "failed to get requester user")
	}

	users := make([]*model.User, 0)
	for _, userID := range usersToInvite {
		user := requesterUser
		if userID != requesterUserID {
			user, err = s.pluginAPI.User.Get(userID)
			if err != nil {
				return usersFailedToInvite, errors.Wrapf(err, "failed to get user %s", userID)
			}
		}
		users = append(users, user)
		s.participateActions(playbookRun, channel, user, requesterUser, forceAddToChannel)
	}

	err = s.changeParticipantsTimeline(playbookRun.ID, requesterUser, users, "joined")
	if err != nil {
		return usersFailedToInvite, err
	}

	// ws send run
	if len(usersToInvite) > 0 {
		usersToNotify := usersToInvite
		usersToNotify = append(usersToNotify, requesterUserID)
		s.sendPlaybookRunUpdatedWS(playbookRun.ID, withAdditionalUserIDs(usersToNotify))
	}

	return usersFailedToInvite, nil
}

// changeParticipantsTimeline handles timeline event creation for run participation change triggers:
// participate/leave events and add/remove participants (multiple allowed)
func (s *PlaybookRunServiceImpl) changeParticipantsTimeline(playbookRunID string, requesterUser *model.User, users []*model.User, action string) error {
	type Details struct {
		Action    string   `json:"action,omitempty"`
		Requester string   `json:"requester,omitempty"`
		Users     []string `json:"users,omitempty"`
	}
	var details Details
	if len(users) == 0 {
		return nil
	}

	now := model.GetMillis()

	event := &TimelineEvent{
		PlaybookRunID: playbookRunID,
		CreateAt:      now,
		EventAt:       now,
		Summary:       "", // copies managed in webapp using the injected data
		CreatorUserID: requesterUser.Id,
		SubjectUserID: requesterUser.Id,
	}

	event.EventType = ParticipantsChanged
	if len(users) == 1 && users[0].Id == requesterUser.Id {
		event.EventType = UserJoinedLeft
	}
	if len(users) == 1 {
		event.SubjectUserID = users[0].Id
	}

	details.Action = action
	details.Requester = requesterUser.Username
	details.Users = make([]string, 0)
	for _, u := range users {
		details.Users = append(details.Users, u.Username)
	}
	detailsJSON, err := json.Marshal(details)
	if err != nil {
		return errors.Wrap(err, "failed to encode timeline event details")
	}
	event.Details = string(detailsJSON)

	if _, err := s.store.CreateTimelineEvent(event); err != nil {
		return errors.Wrap(err, "failed to create timeline event")
	}

	return nil
}

func (s *PlaybookRunServiceImpl) participateActions(playbookRun *PlaybookRun, channel *model.Channel, user *model.User, requesterUser *model.User, forceAddToChannel bool) {

	if !playbookRun.CreateChannelMemberOnNewParticipant && !forceAddToChannel {
		return
	}

	// Don't do anything if the user is a channel member
	member, _ := s.pluginAPI.Channel.GetMember(playbookRun.ChannelID, user.Id)
	if member != nil {
		return
	}

	// Add user to the channel
	if _, err := s.api.AddChannelMember(playbookRun.ChannelID, user.Id); err != nil {
		logrus.WithError(err).Errorf("participateActions: failed to add user to linked channel, userID '%s'", user.Id)
	}
}

func (s *PlaybookRunServiceImpl) postMessageToThreadAndSaveRootID(playbookRunID, channelID string, post *model.Post) error {
	channelIDsToRootIDs, err := s.store.GetBroadcastChannelIDsToRootIDs(playbookRunID)
	if err != nil {
		return errors.Wrapf(err, "error when trying to retrieve ChannelIDsToRootIDs map for playbookRunId '%s'", playbookRunID)
	}

	err = s.poster.PostMessageToThread(channelIDsToRootIDs[channelID], post)
	if err != nil {
		return errors.Wrapf(err, "failed to PostMessageToThread for channelID '%s'", channelID)
	}

	newRootID := post.RootId
	if newRootID == "" {
		newRootID = post.Id
	}

	if newRootID != channelIDsToRootIDs[channelID] {
		channelIDsToRootIDs[channelID] = newRootID
		if err = s.store.SetBroadcastChannelIDsToRootID(playbookRunID, channelIDsToRootIDs); err != nil {
			return errors.Wrapf(err, "failed to SetBroadcastChannelIDsToRootID for playbookID '%s'", playbookRunID)
		}
	}

	return nil
}

// Follow method lets user follow a specific playbook run
func (s *PlaybookRunServiceImpl) Follow(playbookRunID, userID string) error {
	if err := s.store.Follow(playbookRunID, userID); err != nil {
		return errors.Wrapf(err, "user `%s` failed to follow the run `%s`", userID, playbookRunID)
	}

	playbookRun, err := s.store.GetPlaybookRun(playbookRunID)
	if err != nil {
		return errors.Wrap(err, "failed to retrieve playbook run")
	}
	s.telemetry.Follow(playbookRun, userID)
	s.sendPlaybookRunUpdatedWS(playbookRunID, withAdditionalUserIDs([]string{userID}))

	return nil
}

// UnFollow method lets user unfollow a specific playbook run
func (s *PlaybookRunServiceImpl) Unfollow(playbookRunID, userID string) error {
	if err := s.store.Unfollow(playbookRunID, userID); err != nil {
		return errors.Wrapf(err, "user `%s` failed to unfollow the run `%s`", userID, playbookRunID)
	}

	playbookRun, err := s.store.GetPlaybookRun(playbookRunID)
	if err != nil {
		return errors.Wrap(err, "failed to retrieve playbook run")
	}
	s.telemetry.Unfollow(playbookRun, userID)

	s.sendPlaybookRunUpdatedWS(playbookRunID, withAdditionalUserIDs([]string{userID}))

	return nil
}

// GetFollowers returns list of followers for a specific playbook run
func (s *PlaybookRunServiceImpl) GetFollowers(playbookRunID string) ([]string, error) {
	var followers []string
	var err error
	if followers, err = s.store.GetFollowers(playbookRunID); err != nil {
		return nil, errors.Wrapf(err, "failed to get followers for the run `%s`", playbookRunID)
	}

	return followers, nil
}

func getUserDisplayName(user *model.User) string {
	if user == nil {
		return ""
	}

	if user.FirstName != "" && user.LastName != "" {
		return fmt.Sprintf("%s %s", user.FirstName, user.LastName)
	}

	return fmt.Sprintf("@%s", user.Username)
}

func cleanChannelName(channelName string) string {
	// Lower case only
	channelName = strings.ToLower(channelName)
	// Trim spaces
	channelName = strings.TrimSpace(channelName)
	// Change all dashes to whitespace, remove everything that's not a word or whitespace, all space becomes dashes
	channelName = strings.ReplaceAll(channelName, "-", " ")
	channelName = allNonSpaceNonWordRegex.ReplaceAllString(channelName, "")
	channelName = strings.ReplaceAll(channelName, " ", "-")
	// Remove all leading and trailing dashes
	channelName = strings.Trim(channelName, "-")

	return channelName
}

func addRandomBits(name string) string {
	// Fix too long names (we're adding 5 chars):
	if len(name) > 59 {
		name = name[:59]
	}
	randBits := model.NewId()
	return fmt.Sprintf("%s-%s", name, randBits[:4])
}

func findNewestNonDeletedStatusPost(posts []StatusPost) *StatusPost {
	var newest *StatusPost
	for i, p := range posts {
		if p.DeleteAt == 0 && (newest == nil || p.CreateAt > newest.CreateAt) {
			newest = &posts[i]
		}
	}
	return newest
}

func findNewestNonDeletedPostID(posts []StatusPost) string {
	newest := findNewestNonDeletedStatusPost(posts)
	if newest == nil {
		return ""
	}

	return newest.ID
}

func min(a, b int) int {
	if a < b {
		return a
	}
	return b
}

// Helper function to Trigger webhooks
func triggerWebhooks(s *PlaybookRunServiceImpl, webhooks []string, body []byte) {
	for i := range webhooks {
		url := webhooks[i]

		go func() {
			req, err := http.NewRequest("POST", url, bytes.NewReader(body))

			if err != nil {
				logrus.WithError(err).WithField("webhook_url", url).Error("failed to create a POST request to webhook URL")
				return
			}

			req.Header.Set("Content-Type", "application/json")

			resp, err := s.httpClient.Do(req)
			if err != nil {
				logrus.WithError(err).WithField("webhook_url", url).Warn("failed to send a POST request to webhook URL")
				return
			}

			defer resp.Body.Close()

			if resp.StatusCode < 200 || resp.StatusCode > 299 {
				err := errors.Errorf("response code is %d; expected a status code in the 2xx range", resp.StatusCode)
				logrus.WithError(err).WithField("webhook_url", url).Warn("failed to finish a POST request to webhook URL")
			}
		}()
	}

}

func buildAssignedTaskMessageSummary(runs []AssignedRun, locale string, timezone *time.Location, onlyDueUntilToday bool) string {
	var msg strings.Builder

	T := i18n.GetUserTranslations(locale)
	total := 0
	for _, run := range runs {
		total += len(run.Tasks)
	}

	msg.WriteString("##### ")
	msg.WriteString(T("app.user.digest.tasks.heading"))
	msg.WriteString("\n")

	if total == 0 {
		msg.WriteString(T("app.user.digest.tasks.zero_assigned"))
		msg.WriteString("\n")
		return msg.String()
	}

	var tasksNoDueDate, tasksDoAfterToday int
	currentTime := timeutils.GetTimeForMillis(model.GetMillis()).In(timezone)
	yesterday := currentTime.Add(-24 * time.Hour)

	var runsInfo strings.Builder
	for _, run := range runs {
		var tasksInfo strings.Builder

		for _, task := range run.Tasks {
			// no due date
			if task.ChecklistItem.DueDate == 0 {
				tasksInfo.WriteString(fmt.Sprintf("  - [ ] %s: %s\n", task.ChecklistTitle, task.Title))
				tasksNoDueDate++
				continue
			}
			dueTime := time.Unix(task.ChecklistItem.DueDate/1000, 0).In(timezone)
			// due today
			if timeutils.IsSameDay(dueTime, currentTime) {
				tasksInfo.WriteString(fmt.Sprintf("  - [ ] %s: %s **`%s`**\n", task.ChecklistTitle, task.Title, T("app.user.digest.tasks.due_today")))
				continue
			}
			// due yesterday
			if timeutils.IsSameDay(dueTime, yesterday) {
				tasksInfo.WriteString(fmt.Sprintf("  - [ ] %s: %s **`%s`**\n", task.ChecklistTitle, task.Title, T("app.user.digest.tasks.due_yesterday")))
				continue
			}
			// due before yesterday
			if dueTime.Before(currentTime) {
				days := timeutils.GetDaysDiff(dueTime, currentTime)
				tasksInfo.WriteString(fmt.Sprintf("  - [ ] %s: %s **`%s`**\n", task.ChecklistTitle, task.Title, T("app.user.digest.tasks.due_x_days_ago", days)))
				continue
			}
			// due after today
			if !onlyDueUntilToday {
				days := timeutils.GetDaysDiff(currentTime, dueTime)
				tasksInfo.WriteString(fmt.Sprintf("  - [ ] %s: %s `%s`\n", task.ChecklistTitle, task.Title, T("app.user.digest.tasks.due_in_x_days", days)))
			}
			tasksDoAfterToday++
		}

		// omit run's title if tasks info is empty
		if tasksInfo.String() != "" {
			runsInfo.WriteString(fmt.Sprintf("[%s](/%s/channels/%s?telem_action=todo_assignedtask_clicked&telem_run_id=%s&forceRHSOpen)\n",
				run.ChannelDisplayName, run.TeamName, run.ChannelName, run.PlaybookRunID))
			runsInfo.WriteString(tasksInfo.String())
		}
	}

	// if there are only tasks that are due after today and we need to show only tasks due now, skip a message
	if onlyDueUntilToday && tasksDoAfterToday == total {
		return ""
	}

	// add title
	if onlyDueUntilToday {
		msg.WriteString(T("app.user.digest.tasks.num_assigned_due_until_today", total-tasksDoAfterToday))
	} else {
		msg.WriteString(T("app.user.digest.tasks.num_assigned", total))
	}

	// add info about tasks
	msg.WriteString("\n\n")
	msg.WriteString(runsInfo.String())

	// add summary info for tasks without a due date or due date after today
	if tasksDoAfterToday > 0 && onlyDueUntilToday {
		msg.WriteString(":information_source: ")
		msg.WriteString(T("app.user.digest.tasks.due_after_today", tasksDoAfterToday))
		msg.WriteString(" ")
		msg.WriteString(T("app.user.digest.tasks.all_tasks_command"))
	}
	return msg.String()
}

func buildRunsInProgressMessage(runs []RunLink, locale string) string {
	T := i18n.GetUserTranslations(locale)
	total := len(runs)

	msg := "\n"

	msg += "##### " + T("app.user.digest.runs_in_progress.heading") + "\n"
	if total == 0 {
		return msg + T("app.user.digest.runs_in_progress.zero_in_progress") + "\n"
	}

	msg += T("app.user.digest.runs_in_progress.num_in_progress", total) + "\n"

	for _, run := range runs {
		msg += fmt.Sprintf("- [%s](/%s/channels/%s?telem_action=todo_runsinprogress_clicked&telem_run_id=%s&forceRHSOpen)\n",
			run.ChannelDisplayName, run.TeamName, run.ChannelName, run.PlaybookRunID)
	}

	return msg
}

func buildRunsOverdueMessage(runs []RunLink, locale string) string {
	T := i18n.GetUserTranslations(locale)
	total := len(runs)
	msg := "\n"
	msg += "##### " + T("app.user.digest.overdue_status_updates.heading") + "\n"
	if total == 0 {
		return msg + T("app.user.digest.overdue_status_updates.zero_overdue") + "\n"
	}

	msg += T("app.user.digest.overdue_status_updates.num_overdue", total) + "\n"

	for _, run := range runs {
		msg += fmt.Sprintf("- [%s](/%s/channels/%s?telem_action=todo_overduestatus_clicked&telem_run_id=%s&forceRHSOpen)\n",
			run.ChannelDisplayName, run.TeamName, run.ChannelName, run.PlaybookRunID)
	}

	return msg
}

type messageType string

const (
	creationMessage            messageType = "creation"
	finishMessage              messageType = "finish"
	overdueStatusUpdateMessage messageType = "overdue status update"
	restoreMessage             messageType = "restore"
	retroMessage               messageType = "retrospective"
	statusUpdateMessage        messageType = "status update"
)

// broadcasting to channels
func (s *PlaybookRunServiceImpl) broadcastPlaybookRunMessageToChannels(channelIDs []string, post *model.Post, mType messageType, playbookRun *PlaybookRun, logger logrus.FieldLogger) {
	logger = logger.WithField("message_type", mType)

	for _, broadcastChannelID := range channelIDs {
		post.Id = "" // Reset the ID so we avoid cloning the whole object
		if err := s.broadcastPlaybookRunMessage(broadcastChannelID, post, mType, playbookRun); err != nil {
			logger.WithError(err).Error("failed to broadcast run to channel")

			if _, err = s.poster.PostMessage(playbookRun.ChannelID, fmt.Sprintf("Failed to broadcast run %s to the configured channel.", mType)); err != nil {
				logger.WithError(err).WithField("channel_id", playbookRun.ChannelID).Error("failed to post failure message to the channel")
			}
		}
	}
}

func (s *PlaybookRunServiceImpl) broadcastPlaybookRunMessage(broadcastChannelID string, post *model.Post, mType messageType, playbookRun *PlaybookRun) error {
	post.ChannelId = broadcastChannelID
	if err := IsChannelActiveInTeam(post.ChannelId, playbookRun.TeamID, s.pluginAPI); err != nil {
		return errors.Wrap(err, "announcement channel is not active")
	}

	if err := s.postMessageToThreadAndSaveRootID(playbookRun.ID, post.ChannelId, post); err != nil {
		return errors.Wrapf(err, "error posting '%s' message, for playbook '%s', to channelID '%s'", mType, playbookRun.ID, post.ChannelId)
	}

	return nil
}

// dm to users who follow

func (s *PlaybookRunServiceImpl) dmPostToRunFollowers(post *model.Post, mType messageType, playbookRunID, authorID string) error {
	followers, err := s.GetFollowers(playbookRunID)
	if err != nil {
		return errors.Wrap(err, "failed to get followers")
	}

	s.dmPostToUsersWithPermission(followers, post, playbookRunID, authorID)
	return nil
}

func (s *PlaybookRunServiceImpl) dmPostToAutoFollows(post *model.Post, playbookID, playbookRunID, authorID string) error {
	autoFollows, err := s.playbookService.GetAutoFollows(playbookID)
	if err != nil {
		return errors.Wrap(err, "failed to get auto follows")
	}

	s.dmPostToUsersWithPermission(autoFollows, post, playbookRunID, authorID)
	return nil
}

func (s *PlaybookRunServiceImpl) dmPostToUsersWithPermission(users []string, post *model.Post, playbookRunID, authorID string) {
	logger := logrus.WithFields(logrus.Fields{"playbook_run_id": playbookRunID})

	for _, user := range users {
		// Do not send update to the author
		if user == authorID {
			continue
		}

		// Check for access permissions
		if err := s.permissions.RunView(user, playbookRunID); err != nil {
			continue
		}

		post.Id = "" // Reset the ID so we avoid cloning the whole object
		post.RootId = ""
		if err := s.poster.DM(user, post); err != nil {
			logger.WithError(err).WithField("user_id", user).Warn("failed to broadcast post to the user")
		}
	}
}

// GetPlaybookRunIDsForUser returns run ids where user is a participant or is following
func (s *PlaybookRunServiceImpl) GetPlaybookRunIDsForUser(userID string) ([]string, error) {
	return s.store.GetPlaybookRunIDsForUser(userID)
}

// GetRunMetadataByIDs returns playbook runs metadata by passed run IDs.
func (s *PlaybookRunServiceImpl) GetRunMetadataByIDs(runIDs []string) ([]RunMetadata, error) {
	return s.store.GetRunMetadataByIDs(runIDs)
}

// GetTaskMetadataByIDs gets PlaybookRunIDs and TeamIDs from runs by taskIDs
func (s *PlaybookRunServiceImpl) GetTaskMetadataByIDs(taskIDs []string) ([]TopicMetadata, error) {
	return s.store.GetTaskAsTopicMetadataByIDs(taskIDs)
}

// GetStatusMetadataByIDs gets PlaybookRunIDs and TeamIDs from runs by statusIDs
func (s *PlaybookRunServiceImpl) GetStatusMetadataByIDs(statusIDs []string) ([]TopicMetadata, error) {
	return s.store.GetStatusAsTopicMetadataByIDs(statusIDs)
}<|MERGE_RESOLUTION|>--- conflicted
+++ resolved
@@ -2282,27 +2282,6 @@
 	return s.store.ChangeCreationDate(playbookRunID, creationTimestamp)
 }
 
-<<<<<<< HEAD
-func (s *PlaybookRunServiceImpl) UpdateDescription(playbookRunID, description string) error {
-	playbookRun, err := s.store.GetPlaybookRun(playbookRunID)
-	if err != nil {
-		return errors.Wrap(err, "unable to get playbook run")
-	}
-
-	playbookRun.Summary = description
-	playbookRun.SummaryModifiedAt = model.GetMillis()
-
-	playbookRun, err = s.store.UpdatePlaybookRun(playbookRun)
-	if err != nil {
-		return errors.Wrap(err, "failed to update playbook run")
-	}
-
-	s.sendPlaybookRunUpdatedWS(playbookRunID, withPlaybookRun(playbookRun))
-	return nil
-}
-
-=======
->>>>>>> 1ea336f3
 func (s *PlaybookRunServiceImpl) createPlaybookRunChannel(playbookRun *PlaybookRun, header string, public bool) (*model.Channel, error) {
 	channelType := model.ChannelTypePrivate
 	if public {
