--- conflicted
+++ resolved
@@ -2914,15 +2914,11 @@
 	}
 }
 
-<<<<<<< HEAD
-func (s *PlaybookRunServiceImpl) AddParticipants(playbookRunID string, userIDs []string, requesterUserID string) error {
+func (s *PlaybookRunServiceImpl) AddParticipants(playbookRunID string, userIDs []string, requesterUserID string, forceAddToChannel bool) error {
 	if len(userIDs) == 0 {
 		return nil
 	}
 
-=======
-func (s *PlaybookRunServiceImpl) AddParticipants(playbookRunID string, userIDs []string, requesterUserID string, forceAddToChannel bool) error {
->>>>>>> cea49444
 	if err := s.store.AddParticipants(playbookRunID, userIDs); err != nil {
 		return errors.Wrapf(err, "users `%+v` failed to participate the run `%s`", userIDs, playbookRunID)
 	}
@@ -2951,12 +2947,7 @@
 				return errors.Wrap(err, "failed to get user")
 			}
 		}
-<<<<<<< HEAD
-		users = append(users, user)
-		s.participateActions(playbookRun, channel, user, requesterUser)
-=======
 		s.participateActions(playbookRun, channel, user, requesterUser, forceAddToChannel)
->>>>>>> cea49444
 	}
 
 	err = s.changeParticipantsTimeline(playbookRunID, requesterUser, users, "joined")
@@ -2973,7 +2964,6 @@
 	return nil
 }
 
-<<<<<<< HEAD
 // changeParticipantsTimeline handles timeline event creation for run participation change triggers:
 // participate/leave events and add/remove participants (multiple allowed)
 func (s *PlaybookRunServiceImpl) changeParticipantsTimeline(playbookRunID string, requesterUser *model.User, users []*model.User, action string) error {
@@ -3021,10 +3011,7 @@
 	return nil
 }
 
-func (s *PlaybookRunServiceImpl) participateActions(playbookRun *PlaybookRun, channel *model.Channel, user *model.User, requesterUser *model.User) {
-=======
 func (s *PlaybookRunServiceImpl) participateActions(playbookRun *PlaybookRun, channel *model.Channel, user *model.User, requesterUser *model.User, forceAddToChannel bool) {
->>>>>>> cea49444
 
 	if !playbookRun.CreateChannelMemberOnNewParticipant && !forceAddToChannel {
 		return
