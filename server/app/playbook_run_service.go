package app

import (
	"bytes"
	"encoding/json"
	"fmt"
	"net/http"
	"regexp"
	"strconv"
	"strings"
	"time"

	"github.com/pkg/errors"
	stripmd "github.com/writeas/go-strip-markdown"

	"github.com/mattermost/mattermost-plugin-playbooks/server/bot"
	"github.com/mattermost/mattermost-plugin-playbooks/server/config"
	"github.com/mattermost/mattermost-plugin-playbooks/server/httptools"
	"github.com/mattermost/mattermost-plugin-playbooks/server/metrics"
	"github.com/mattermost/mattermost-plugin-playbooks/server/timeutils"
	"github.com/mattermost/mattermost-server/v6/model"
	"github.com/mattermost/mattermost-server/v6/plugin"
	"github.com/mattermost/mattermost-server/v6/shared/i18n"

	pluginapi "github.com/mattermost/mattermost-plugin-api"
)

const checklistItemDescriptionCharLimit = 4000

const (
	// PlaybookRunCreatedWSEvent is for playbook run creation.
	PlaybookRunCreatedWSEvent = "playbook_run_created"
	playbookRunUpdatedWSEvent = "playbook_run_updated"
	noAssigneeName            = "No Assignee"
)

// PlaybookRunServiceImpl holds the information needed by the PlaybookRunService's methods to complete their functions.
type PlaybookRunServiceImpl struct {
	pluginAPI       *pluginapi.Client
	httpClient      *http.Client
	configService   config.Service
	store           PlaybookRunStore
	poster          bot.Poster
	logger          bot.Logger
	scheduler       JobOnceScheduler
	telemetry       PlaybookRunTelemetry
	api             plugin.API
	playbookService PlaybookService
	actionService   ChannelActionService
	permissions     *PermissionsService
	licenseChecker  LicenseChecker
	metricsService  *metrics.Metrics
}

var allNonSpaceNonWordRegex = regexp.MustCompile(`[^\w\s]`)

// DialogFieldPlaybookIDKey is the key for the playbook ID field used in OpenCreatePlaybookRunDialog.
const DialogFieldPlaybookIDKey = "playbookID"

// DialogFieldNameKey is the key for the playbook run name field used in OpenCreatePlaybookRunDialog.
const DialogFieldNameKey = "playbookRunName"

// DialogFieldDescriptionKey is the key for the description textarea field used in UpdatePlaybookRunDialog
const DialogFieldDescriptionKey = "description"

// DialogFieldMessageKey is the key for the message textarea field used in UpdatePlaybookRunDialog
const DialogFieldMessageKey = "message"

// DialogFieldReminderInSecondsKey is the key for the reminder select field used in UpdatePlaybookRunDialog
const DialogFieldReminderInSecondsKey = "reminder"

// DialogFieldFinishRun is the key for the "Finish run" bool field used in UpdatePlaybookRunDialog
const DialogFieldFinishRun = "finish_run"

// DialogFieldPlaybookRunKey is the key for the playbook run chosen in AddToTimelineDialog
const DialogFieldPlaybookRunKey = "playbook_run"

// DialogFieldSummary is the key for the summary in AddToTimelineDialog
const DialogFieldSummary = "summary"

// DialogFieldItemName is the key for the playbook run name in AddChecklistItemDialog
const DialogFieldItemNameKey = "name"

// DialogFieldDescriptionKey is the key for the description in AddChecklistItemDialog
const DialogFieldItemDescriptionKey = "description"

// DialogFieldCommandKey is the key for the command in AddChecklistItemDialog
const DialogFieldItemCommandKey = "command"

// NewPlaybookRunService creates a new PlaybookRunServiceImpl.
func NewPlaybookRunService(
	pluginAPI *pluginapi.Client,
	store PlaybookRunStore,
	poster bot.Poster,
	logger bot.Logger,
	configService config.Service,
	scheduler JobOnceScheduler,
	telemetry PlaybookRunTelemetry,
	api plugin.API,
	playbookService PlaybookService,
	channelActionService ChannelActionService,
	licenseChecker LicenseChecker,
	metricsService *metrics.Metrics,
) *PlaybookRunServiceImpl {
	service := &PlaybookRunServiceImpl{
		pluginAPI:       pluginAPI,
		store:           store,
		poster:          poster,
		logger:          logger,
		configService:   configService,
		scheduler:       scheduler,
		telemetry:       telemetry,
		httpClient:      httptools.MakeClient(pluginAPI),
		api:             api,
		playbookService: playbookService,
		actionService:   channelActionService,
		licenseChecker:  licenseChecker,
		metricsService:  metricsService,
	}

	service.permissions = NewPermissionsService(service.playbookService, service, service.pluginAPI, service.configService, service.licenseChecker)

	return service
}

// GetPlaybookRuns returns filtered playbook runs and the total count before paging.
func (s *PlaybookRunServiceImpl) GetPlaybookRuns(requesterInfo RequesterInfo, options PlaybookRunFilterOptions) (*GetPlaybookRunsResults, error) {
	results, err := s.store.GetPlaybookRuns(requesterInfo, options)
	if err != nil {
		return nil, errors.Wrap(err, "can't get playbook runs from the store")
	}
	return &GetPlaybookRunsResults{
		TotalCount: results.TotalCount,
		PageCount:  results.PageCount,
		HasMore:    results.HasMore,
		Items:      results.Items,
	}, nil
}

func (s *PlaybookRunServiceImpl) buildPlaybookRunCreationMessageTemplate(playbookTitle, playbookID string, playbookRun *PlaybookRun, reporter *model.User) (string, error) {
	return fmt.Sprintf(
		"##### [%s](%s%s)\n@%s ran the [%s](%s) playbook.",
		playbookRun.Name,
		GetRunDetailsRelativeURL(playbookRun.ID),
		"%s", // for the telemetry data injection
		reporter.Username,
		playbookTitle,
		GetPlaybookDetailsRelativeURL(playbookID),
	), nil
}

// PlaybookRunWebhookPayload is the body of the payload sent via playbook run webhooks.
type PlaybookRunWebhookPayload struct {
	PlaybookRun

	// ChannelURL is the absolute URL of the playbook run channel.
	ChannelURL string `json:"channel_url"`

	// DetailsURL is the absolute URL of the playbook run overview page.
	DetailsURL string `json:"details_url"`

	// Event is metadata concerning the event that triggered this webhook.
	Event PlaybookRunWebhookEvent `json:"event"`
}

type PlaybookRunWebhookEvent struct {
	// Type is the type of event emitted.
	Type timelineEventType `json:"type"`

	// At is the time when the event occurred.
	At int64 `json:"at"`

	// UserId is the user who triggered the event.
	UserID string `json:"user_id"`

	// Payload is optional, event-specific metadata.
	Payload interface{} `json:"payload"`
}

// sendWebhooksOnCreation sends a POST request to the creation webhook URL.
// It blocks until a response is received.
func (s *PlaybookRunServiceImpl) sendWebhooksOnCreation(playbookRun PlaybookRun) {
	siteURL := s.pluginAPI.Configuration.GetConfig().ServiceSettings.SiteURL
	if siteURL == nil {
		s.pluginAPI.Log.Warn("cannot send webhook on creation, please set siteURL")
		return
	}

	team, err := s.pluginAPI.Team.Get(playbookRun.TeamID)
	if err != nil {
		s.pluginAPI.Log.Warn("cannot send webhook on creation, not able to get playbookRun.TeamID")
		return
	}

	channel, err := s.pluginAPI.Channel.Get(playbookRun.ChannelID)
	if err != nil {
		s.pluginAPI.Log.Warn("cannot send webhook on creation, not able to get playbookRun.ChannelID")
		return
	}

	channelURL := getChannelURL(*siteURL, team.Name, channel.Name)

	detailsURL := getRunDetailsURL(*siteURL, playbookRun.ID)

	event := PlaybookRunWebhookEvent{
		Type:   PlaybookRunCreated,
		At:     playbookRun.CreateAt,
		UserID: playbookRun.ReporterUserID,
	}

	payload := PlaybookRunWebhookPayload{
		PlaybookRun: playbookRun,
		ChannelURL:  channelURL,
		DetailsURL:  detailsURL,
		Event:       event,
	}

	body, err := json.Marshal(payload)
	if err != nil {
		s.pluginAPI.Log.Warn("cannot send webhook on creation, unable to marshal payload")
		return
	}

	triggerWebhooks(s, playbookRun.WebhookOnCreationURLs, body)
}

// CreatePlaybookRun creates a new playbook run. userID is the user who initiated the CreatePlaybookRun.
func (s *PlaybookRunServiceImpl) CreatePlaybookRun(playbookRun *PlaybookRun, pb *Playbook, userID string, public bool) (*PlaybookRun, error) {
	if playbookRun.DefaultOwnerID != "" {
		// Check if the user is a member of the team to which the playbook run belongs.
		if !IsMemberOfTeam(playbookRun.DefaultOwnerID, playbookRun.TeamID, s.pluginAPI) {
			s.pluginAPI.Log.Warn("default owner specified, but it is not a member of the playbook run's team", "userID", playbookRun.DefaultOwnerID, "teamID", playbookRun.TeamID)
		} else {
			playbookRun.OwnerUserID = playbookRun.DefaultOwnerID
		}
	}

	playbookRun.ReporterUserID = userID
	playbookRun.ID = model.NewId()

	var err error
	var channel *model.Channel

	if playbookRun.ChannelID == "" {
		header := "This channel was created as part of a playbook run. To view more information, select the shield icon then select *Tasks* or *Overview*."
		if pb != nil {
			overviewURL := GetRunDetailsRelativeURL(playbookRun.ID)
			playbookURL := GetPlaybookDetailsRelativeURL(pb.ID)
			header = fmt.Sprintf("This channel was created as part of the [%s](%s) playbook. Visit [the overview page](%s) for more information.",
				pb.Title, playbookURL, overviewURL)
		}

		if playbookRun.Name == "" {
			playbookRun.Name = pb.ChannelNameTemplate
		}

		channel, err = s.createPlaybookRunChannel(playbookRun, header, public)
		if err != nil {
			return nil, err
		}

		playbookRun.ChannelID = channel.Id
	} else {
		existingPlaybookRunID, err := s.GetPlaybookRunIDForChannel(playbookRun.ChannelID)
		if err != nil && !errors.Is(err, ErrNotFound) {
			return nil, err
		} else if existingPlaybookRunID != "" {
			return nil, errors.Wrapf(ErrMalformedPlaybookRun, "playbook run %s already exists for channel %s", existingPlaybookRunID, playbookRun.ChannelID)
		}

		channel, err = s.pluginAPI.Channel.Get(playbookRun.ChannelID)
		if err != nil {
			return nil, err
		}

		playbookRun.Name = channel.Name
	}

	if pb != nil && pb.MessageOnJoinEnabled && pb.MessageOnJoin != "" {
		welcomeAction := GenericChannelAction{
			GenericChannelActionWithoutPayload: GenericChannelActionWithoutPayload{
				ChannelID:   playbookRun.ChannelID,
				Enabled:     true,
				ActionType:  ActionTypeWelcomeMessage,
				TriggerType: TriggerTypeNewMemberJoins,
			},
			Payload: WelcomeMessagePayload{
				Message: pb.MessageOnJoin,
			},
		}

		if _, err := s.actionService.Create(welcomeAction); err != nil {
			s.logger.Errorf(errors.Wrapf(err, "unable to create welcome action for new run in channel %q", playbookRun.ChannelID).Error())
		}
	}

	if pb != nil && pb.CategorizeChannelEnabled && pb.CategoryName != "" {
		categorizeChannelAction := GenericChannelAction{
			GenericChannelActionWithoutPayload: GenericChannelActionWithoutPayload{
				ChannelID:   playbookRun.ChannelID,
				Enabled:     true,
				ActionType:  ActionTypeCategorizeChannel,
				TriggerType: TriggerTypeNewMemberJoins,
			},
			Payload: CategorizeChannelPayload{
				CategoryName: pb.CategoryName,
			},
		}

		if _, err := s.actionService.Create(categorizeChannelAction); err != nil {
			s.logger.Errorf(errors.Wrapf(err, "unable to create welcome action for new run in channel %q", playbookRun.ChannelID).Error())
		}
	}

	now := model.GetMillis()
	playbookRun.CreateAt = now
	playbookRun.LastStatusUpdateAt = now
	playbookRun.CurrentStatus = StatusInProgress

	// Start with a blank playbook with one empty checklist if one isn't provided
	if playbookRun.PlaybookID == "" {
		playbookRun.Checklists = []Checklist{
			{
				Title: "Checklist",
				Items: []ChecklistItem{},
			},
		}
	}

	playbookRun, err = s.store.CreatePlaybookRun(playbookRun)
	if err != nil {
		return nil, errors.Wrap(err, "failed to create playbook run")
	}

	s.telemetry.CreatePlaybookRun(playbookRun, userID, public)
	s.metricsService.IncrementRunsCreatedCount(1)

	// Add users to channel after creating playbook run so that all automations trigger.
	err = s.addPlaybookRunUsers(playbookRun, channel)
	if err != nil {
		return nil, errors.Wrap(err, "failed to add users to playbook run channel")
	}

	invitedUserIDs := playbookRun.InvitedUserIDs

	for _, groupID := range playbookRun.InvitedGroupIDs {
		var group *model.Group
		group, err = s.pluginAPI.Group.Get(groupID)
		if err != nil {
			s.pluginAPI.Log.Warn("failed to query group", "group_id", groupID)
			continue
		}

		if !group.AllowReference {
			s.pluginAPI.Log.Warn("group that does not allow references", "group_id", groupID)
			continue
		}

		perPage := 1000
		for page := 0; ; page++ {
			var users []*model.User
			users, err = s.pluginAPI.Group.GetMemberUsers(groupID, page, perPage)
			if err != nil {
				s.pluginAPI.Log.Warn("failed to query group", "group_id", groupID, "err", err)
				break
			}
			for _, user := range users {
				invitedUserIDs = append(invitedUserIDs, user.Id)
			}

			if len(users) < perPage {
				break
			}
		}
	}

	usersFailedToInvite := []string{}
	for _, userID := range invitedUserIDs {
		// Check if the user is a member of the team to which the playbook run belongs.
		_, err = s.pluginAPI.Team.GetMember(playbookRun.TeamID, userID)
		if err != nil {
			usersFailedToInvite = append(usersFailedToInvite, userID)
			continue
		}

		_, err = s.pluginAPI.Channel.AddUser(playbookRun.ChannelID, userID, s.configService.GetConfiguration().BotUserID)
		if err != nil {
			usersFailedToInvite = append(usersFailedToInvite, userID)
			continue
		}
	}

	if len(usersFailedToInvite) != 0 {
		usernames := make([]string, 0, len(usersFailedToInvite))
		numDeletedUsers := 0
		for _, userID := range usersFailedToInvite {
			user, userErr := s.pluginAPI.User.Get(userID)
			if userErr != nil {
				// User does not exist anymore
				numDeletedUsers++
				continue
			}

			usernames = append(usernames, "@"+user.Username)
		}

		deletedUsersMsg := ""
		if numDeletedUsers > 0 {
			deletedUsersMsg = fmt.Sprintf(" %d users from the original list have been deleted since the creation of the playbook.", numDeletedUsers)
		}

		if _, err = s.poster.PostMessage(channel.Id, "Failed to invite the following users: %s. %s", strings.Join(usernames, ", "), deletedUsersMsg); err != nil {
			return nil, errors.Wrapf(err, "failed to post to channel")
		}
	}

	var reporter *model.User
	reporter, err = s.pluginAPI.User.Get(playbookRun.ReporterUserID)
	if err != nil {
		return nil, errors.Wrapf(err, "failed to resolve user %s", playbookRun.ReporterUserID)
	}

	// Do we send a DM to the new owner?
	if playbookRun.OwnerUserID != playbookRun.ReporterUserID {
		startMessage := fmt.Sprintf("You have been assigned ownership of the run: [%s](%s), reported by @%s.",
			playbookRun.Name, GetRunDetailsRelativeURL(playbookRun.ID), reporter.Username)

		if err = s.poster.DM(playbookRun.OwnerUserID, &model.Post{Message: startMessage}); err != nil {
			return nil, errors.Wrapf(err, "failed to send DM on CreatePlaybookRun")
		}
	}

	if pb != nil {
		var messageTemplate string
		messageTemplate, err = s.buildPlaybookRunCreationMessageTemplate(pb.Title, pb.ID, playbookRun, reporter)
		if err != nil {
			return nil, errors.Wrapf(err, "failed to build the playbook run creation message")
		}

		if playbookRun.StatusUpdateBroadcastChannelsEnabled {
			s.broadcastPlaybookRunMessageToChannels(playbookRun.BroadcastChannelIDs, &model.Post{Message: fmt.Sprintf(messageTemplate, "")}, creationMessage, playbookRun)
			s.telemetry.RunAction(playbookRun, userID, TriggerTypeStatusUpdatePosted, ActionTypeBroadcastChannels, len(playbookRun.BroadcastChannelIDs))
		}

		// dm to users who are auto-following the playbook
		telemetryString := fmt.Sprintf("?telem_action=follower_clicked_run_started_dm&telem_run_id=%s", playbookRun.ID)
		s.dmPostToAutoFollows(&model.Post{Message: fmt.Sprintf(messageTemplate, telemetryString)}, pb.ID, playbookRun.ID, userID)
	}

	event := &TimelineEvent{
		PlaybookRunID: playbookRun.ID,
		CreateAt:      playbookRun.CreateAt,
		EventAt:       playbookRun.CreateAt,
		EventType:     PlaybookRunCreated,
		SubjectUserID: playbookRun.ReporterUserID,
	}

	if _, err = s.store.CreateTimelineEvent(event); err != nil {
		return playbookRun, errors.Wrap(err, "failed to create timeline event")
	}
	playbookRun.TimelineEvents = append(playbookRun.TimelineEvents, *event)

	//auto-follow playbook run
	if pb != nil {
		autoFollows, err := s.playbookService.GetAutoFollows(pb.ID)
		if err != nil {
			return playbookRun, errors.Wrapf(err, "failed to get autoFollows of the playbook `%s`", pb.ID)
		}
		for _, autoFollow := range autoFollows {
			if err := s.Follow(playbookRun.ID, autoFollow); err != nil {
				s.pluginAPI.Log.Warn("failed to follow the playbook run",
					"playbookRunID", playbookRun.ID, "autoFollow", autoFollow, "error", err.Error())
			}
		}
	}

	if len(playbookRun.WebhookOnCreationURLs) != 0 {
		s.sendWebhooksOnCreation(*playbookRun)
	}

	if playbookRun.PostID == "" {
		return playbookRun, nil
	}

	// Post the content and link of the original post
	post, err := s.pluginAPI.Post.GetPost(playbookRun.PostID)
	if err != nil {
		return nil, errors.Wrapf(err, "failed to get original post")
	}

	postURL := fmt.Sprintf("/_redirect/pl/%s", playbookRun.PostID)
	postMessage := fmt.Sprintf("[Original Post](%s)\n > %s", postURL, post.Message)

	_, err = s.poster.PostMessage(channel.Id, postMessage)
	if err != nil {
		return nil, errors.Wrapf(err, "failed to post to channel")
	}

	return playbookRun, nil
}

// OpenCreatePlaybookRunDialog opens a interactive dialog to start a new playbook run.
func (s *PlaybookRunServiceImpl) OpenCreatePlaybookRunDialog(teamID, requesterID, triggerID, postID, clientID string, playbooks []Playbook, isMobileApp bool, promptPostID string) error {

	filteredPlaybooks := make([]Playbook, 0, len(playbooks))
	for _, playbook := range playbooks {
		if err := s.permissions.RunCreate(requesterID, playbook); err == nil {
			filteredPlaybooks = append(filteredPlaybooks, playbook)
		}
	}

	dialog, err := s.newPlaybookRunDialog(teamID, requesterID, postID, clientID, filteredPlaybooks, isMobileApp, promptPostID)
	if err != nil {
		return errors.Wrapf(err, "failed to create new playbook run dialog")
	}

	dialogRequest := model.OpenDialogRequest{
		URL: fmt.Sprintf("/plugins/%s/api/v0/runs/dialog",
			s.configService.GetManifest().Id),
		Dialog:    *dialog,
		TriggerId: triggerID,
	}

	if err := s.pluginAPI.Frontend.OpenInteractiveDialog(dialogRequest); err != nil {
		return errors.Wrapf(err, "failed to open new playbook run dialog")
	}

	return nil
}

func (s *PlaybookRunServiceImpl) OpenUpdateStatusDialog(playbookRunID, triggerID string) error {
	currentPlaybookRun, err := s.store.GetPlaybookRun(playbookRunID)
	if err != nil {
		return errors.Wrap(err, "failed to retrieve playbook run")
	}

	message := ""
	newestPostID := findNewestNonDeletedPostID(currentPlaybookRun.StatusPosts)
	if newestPostID != "" {
		var post *model.Post
		post, err = s.pluginAPI.Post.GetPost(newestPostID)
		if err != nil {
			return errors.Wrap(err, "failed to find newest post")
		}
		message = post.Message
	} else {
		message = currentPlaybookRun.ReminderMessageTemplate
	}

	dialog, err := s.newUpdatePlaybookRunDialog(currentPlaybookRun.Summary, message, len(currentPlaybookRun.BroadcastChannelIDs), currentPlaybookRun.PreviousReminder)
	if err != nil {
		return errors.Wrap(err, "failed to create update status dialog")
	}

	dialogRequest := model.OpenDialogRequest{
		URL: fmt.Sprintf("/plugins/%s/api/v0/runs/%s/update-status-dialog",
			s.configService.GetManifest().Id,
			playbookRunID),
		Dialog:    *dialog,
		TriggerId: triggerID,
	}

	if err := s.pluginAPI.Frontend.OpenInteractiveDialog(dialogRequest); err != nil {
		return errors.Wrap(err, "failed to open update status dialog")
	}

	return nil
}

func (s *PlaybookRunServiceImpl) OpenAddToTimelineDialog(requesterInfo RequesterInfo, postID, teamID, triggerID string) error {
	options := PlaybookRunFilterOptions{
		TeamID:        teamID,
		ParticipantID: requesterInfo.UserID,
		Sort:          SortByCreateAt,
		Direction:     DirectionDesc,
		Page:          0,
		PerPage:       PerPageDefault,
	}

	result, err := s.GetPlaybookRuns(requesterInfo, options)
	if err != nil {
		return errors.Wrap(err, "Error retrieving the playbook runs: %v")
	}

	dialog, err := s.newAddToTimelineDialog(result.Items, postID)
	if err != nil {
		return errors.Wrap(err, "failed to create add to timeline dialog")
	}

	dialogRequest := model.OpenDialogRequest{
		URL: fmt.Sprintf("/plugins/%s/api/v0/runs/add-to-timeline-dialog",
			s.configService.GetManifest().Id),
		Dialog:    *dialog,
		TriggerId: triggerID,
	}

	if err := s.pluginAPI.Frontend.OpenInteractiveDialog(dialogRequest); err != nil {
		return errors.Wrap(err, "failed to open update status dialog")
	}

	return nil
}

func (s *PlaybookRunServiceImpl) OpenAddChecklistItemDialog(triggerID, playbookRunID string, checklist int) error {
	dialog := &model.Dialog{
		Title: "Add new task",
		Elements: []model.DialogElement{
			{
				DisplayName: "Name",
				Name:        DialogFieldItemNameKey,
				Type:        "text",
				Default:     "",
			},
			{
				DisplayName: "Description",
				Name:        DialogFieldItemDescriptionKey,
				Type:        "textarea",
				Default:     "",
				Optional:    true,
				MaxLength:   checklistItemDescriptionCharLimit,
			},
		},
		SubmitLabel:    "Add task",
		NotifyOnCancel: false,
	}

	dialogRequest := model.OpenDialogRequest{
		URL: fmt.Sprintf("/plugins/%s/api/v0/runs/%s/checklists/%v/add-dialog",
			s.configService.GetManifest().Id, playbookRunID, checklist),
		Dialog:    *dialog,
		TriggerId: triggerID,
	}

	if err := s.pluginAPI.Frontend.OpenInteractiveDialog(dialogRequest); err != nil {
		return errors.Wrap(err, "failed to open update status dialog")
	}

	return nil
}

func (s *PlaybookRunServiceImpl) AddPostToTimeline(playbookRunID, userID, postID, summary string) error {
	post, err := s.pluginAPI.Post.GetPost(postID)
	if err != nil {
		return errors.Wrap(err, "failed to find post")
	}

	event := &TimelineEvent{
		PlaybookRunID: playbookRunID,
		CreateAt:      model.GetMillis(),
		DeleteAt:      0,
		EventAt:       post.CreateAt,
		EventType:     EventFromPost,
		Summary:       summary,
		Details:       "",
		PostID:        postID,
		SubjectUserID: post.UserId,
		CreatorUserID: userID,
	}

	if _, err = s.store.CreateTimelineEvent(event); err != nil {
		return errors.Wrap(err, "failed to create timeline event")
	}

	playbookRunModified, err := s.store.GetPlaybookRun(playbookRunID)
	if err != nil {
		return errors.Wrap(err, "failed to retrieve playbook run")
	}

	s.telemetry.AddPostToTimeline(playbookRunModified, userID)

	if err = s.sendPlaybookRunToClient(playbookRunID); err != nil {
		return errors.Wrap(err, "failed to send playbook run to client")
	}

	return nil
}

// RemoveTimelineEvent removes the timeline event (sets the DeleteAt to the current time).
func (s *PlaybookRunServiceImpl) RemoveTimelineEvent(playbookRunID, userID, eventID string) error {
	event, err := s.store.GetTimelineEvent(playbookRunID, eventID)
	if err != nil {
		return err
	}

	event.DeleteAt = model.GetMillis()
	if err = s.store.UpdateTimelineEvent(event); err != nil {
		return err
	}

	playbookRunModified, err := s.store.GetPlaybookRun(playbookRunID)
	if err != nil {
		return errors.Wrap(err, "failed to retrieve playbook run")
	}

	s.telemetry.RemoveTimelineEvent(playbookRunModified, userID)

	if err = s.sendPlaybookRunToClient(playbookRunID); err != nil {
		return errors.Wrap(err, "failed to send playbook run to client")
	}

	return nil
}

func (s *PlaybookRunServiceImpl) buildStatusUpdatePost(statusUpdate, playbookRunID, authorID string) (*model.Post, error) {
	playbookRun, err := s.store.GetPlaybookRun(playbookRunID)
	if err != nil {
		return nil, errors.Wrapf(err, "failed to retrieve playbook run for id '%s'", playbookRunID)
	}

	authorUser, err := s.pluginAPI.User.Get(authorID)
	if err != nil {
		return nil, errors.Wrapf(err, "error when trying to get the author user with ID '%s'", authorID)
	}

	numTasks := 0
	numTasksChecked := 0
	for _, checklist := range playbookRun.Checklists {
		numTasks += len(checklist.Items)
		for _, task := range checklist.Items {
			if task.State == ChecklistItemStateClosed {
				numTasksChecked++
			}
		}
	}

	return &model.Post{
		Message: statusUpdate,
		Type:    "custom_run_update",
		Props: map[string]interface{}{
			"numTasksChecked": numTasksChecked,
			"numTasks":        numTasks,
			"participantIds":  playbookRun.ParticipantIDs,
			"authorUsername":  authorUser.Username,
			"playbookRunId":   playbookRun.ID,
			"runName":         playbookRun.Name,
		},
	}, nil
}

// sendWebhooksOnUpdateStatus sends a POST request to the status update webhook URL.
// It blocks until a response is received.
func (s *PlaybookRunServiceImpl) sendWebhooksOnUpdateStatus(playbookRunID string, event *PlaybookRunWebhookEvent) {
	playbookRun, err := s.store.GetPlaybookRun(playbookRunID)
	if err != nil {
		s.pluginAPI.Log.Warn("cannot send webhook on update, not able to get playbookRun")
		return
	}

	siteURL := s.pluginAPI.Configuration.GetConfig().ServiceSettings.SiteURL
	if siteURL == nil {
		s.pluginAPI.Log.Warn("cannot send webhook on update, please set siteURL")
		return
	}

	team, err := s.pluginAPI.Team.Get(playbookRun.TeamID)
	if err != nil {
		s.pluginAPI.Log.Warn("cannot send webhook on update, not able to get playbookRun.TeamID")
		return
	}

	channel, err := s.pluginAPI.Channel.Get(playbookRun.ChannelID)
	if err != nil {
		s.pluginAPI.Log.Warn("cannot send webhook on update, not able to get playbookRun.TeamID")
		return
	}

	channelURL := getChannelURL(*siteURL, team.Name, channel.Name)

	detailsURL := getRunDetailsURL(*siteURL, playbookRun.ID)

	payload := PlaybookRunWebhookPayload{
		PlaybookRun: *playbookRun,
		ChannelURL:  channelURL,
		DetailsURL:  detailsURL,
		Event:       *event,
	}

	body, err := json.Marshal(payload)
	if err != nil {
		s.pluginAPI.Log.Warn("cannot send webhook on update, unable to marshal payload")
		return
	}

	triggerWebhooks(s, playbookRun.WebhookOnStatusUpdateURLs, body)
}

// UpdateStatus updates a playbook run's status.
func (s *PlaybookRunServiceImpl) UpdateStatus(playbookRunID, userID string, options StatusUpdateOptions) error {
	playbookRunToModify, err := s.store.GetPlaybookRun(playbookRunID)
	if err != nil {
		return errors.Wrap(err, "failed to retrieve playbook run")
	}

	originalPost, err := s.buildStatusUpdatePost(options.Message, playbookRunID, userID)
	if err != nil {
		return err
	}
	originalPost.ChannelId = playbookRunToModify.ChannelID

	channelPost := originalPost.Clone()
	if err = s.poster.Post(channelPost); err != nil {
		return errors.Wrap(err, "failed to post update status message")
	}

	// Add the status manually for the broadcasts
	playbookRunToModify.StatusPosts = append(playbookRunToModify.StatusPosts,
		StatusPost{
			ID:       channelPost.Id,
			CreateAt: channelPost.CreateAt,
			DeleteAt: channelPost.DeleteAt,
		})

	if err = s.store.UpdateStatus(&SQLStatusPost{
		PlaybookRunID: playbookRunID,
		PostID:        channelPost.Id,
	}); err != nil {
		return errors.Wrap(err, "failed to write status post to store. there is now inconsistent state")
	}

	if playbookRunToModify.StatusUpdateBroadcastChannelsEnabled {
		s.broadcastPlaybookRunMessageToChannels(playbookRunToModify.BroadcastChannelIDs, originalPost.Clone(), statusUpdateMessage, playbookRunToModify)
		s.telemetry.RunAction(playbookRunToModify, userID, TriggerTypeStatusUpdatePosted, ActionTypeBroadcastChannels, len(playbookRunToModify.BroadcastChannelIDs))
	}

	s.dmPostToRunFollowers(originalPost.Clone(), statusUpdateMessage, playbookRunID, userID)

	// Remove pending reminder (if any), even if current reminder was set to "none" (0 minutes)
	if err = s.SetNewReminder(playbookRunID, options.Reminder); err != nil {
		return errors.Wrapf(err, "failed to set new reminder")
	}

	event := &TimelineEvent{
		PlaybookRunID: playbookRunID,
		CreateAt:      channelPost.CreateAt,
		EventAt:       channelPost.CreateAt,
		EventType:     StatusUpdated,
		PostID:        channelPost.Id,
		SubjectUserID: userID,
	}

	if _, err = s.store.CreateTimelineEvent(event); err != nil {
		return errors.Wrap(err, "failed to create timeline event")
	}

	s.telemetry.UpdateStatus(playbookRunToModify, userID)

	if err = s.sendPlaybookRunToClient(playbookRunID); err != nil {
		return err
	}

	if playbookRunToModify.StatusUpdateBroadcastWebhooksEnabled {

		webhookEvent := PlaybookRunWebhookEvent{
			Type:    StatusUpdated,
			At:      channelPost.CreateAt,
			UserID:  userID,
			Payload: options,
		}

		s.sendWebhooksOnUpdateStatus(playbookRunID, &webhookEvent)
		s.telemetry.RunAction(playbookRunToModify, userID, TriggerTypeStatusUpdatePosted, ActionTypeBroadcastWebhooks, len(playbookRunToModify.WebhookOnStatusUpdateURLs))
	}

	return nil
}

func (s *PlaybookRunServiceImpl) OpenFinishPlaybookRunDialog(playbookRunID, triggerID string) error {
	currentPlaybookRun, err := s.store.GetPlaybookRun(playbookRunID)
	if err != nil {
		return errors.Wrap(err, "failed to retrieve playbook run")
	}

	numOutstanding := 0
	for _, c := range currentPlaybookRun.Checklists {
		for _, item := range c.Items {
			if item.State == ChecklistItemStateOpen || item.State == ChecklistItemStateInProgress {
				numOutstanding++
			}
		}
	}

	dialogRequest := model.OpenDialogRequest{
		URL: fmt.Sprintf("/plugins/%s/api/v0/runs/%s/finish-dialog",
			s.configService.GetManifest().Id,
			playbookRunID),
		Dialog:    *s.newFinishPlaybookRunDialog(numOutstanding),
		TriggerId: triggerID,
	}

	if err := s.pluginAPI.Frontend.OpenInteractiveDialog(dialogRequest); err != nil {
		return errors.Wrap(err, "failed to open finish run dialog")
	}

	return nil
}

func (s *PlaybookRunServiceImpl) buildRunFinishedMessage(playbookRun *PlaybookRun, userName string) string {
	telemetryString := fmt.Sprintf("?telem_action=follower_clicked_run_finished_dm&telem_run_id=%s", playbookRun.ID)
	announcementMsg := fmt.Sprintf(
		"### Run finished: [%s](%s%s)\n",
		playbookRun.Name,
		GetRunDetailsRelativeURL(playbookRun.ID),
		telemetryString,
	)
	announcementMsg += fmt.Sprintf(
		"@%s just marked [%s](%s%s) as finished. Visit the link above for more information.",
		userName,
		playbookRun.Name,
		GetRunDetailsRelativeURL(playbookRun.ID),
		telemetryString,
	)

	return announcementMsg
}

// FinishPlaybookRun changes a run's state to Finished. If run is already in Finished state, the call is a noop.
func (s *PlaybookRunServiceImpl) FinishPlaybookRun(playbookRunID, userID string) error {
	playbookRunToModify, err := s.store.GetPlaybookRun(playbookRunID)
	if err != nil {
		return errors.Wrap(err, "failed to retrieve playbook run")
	}

	if playbookRunToModify.CurrentStatus == StatusFinished {
		return nil
	}

	endAt := model.GetMillis()
	if err = s.store.FinishPlaybookRun(playbookRunID, endAt); err != nil {
		return err
	}

	user, err := s.pluginAPI.User.Get(userID)
	if err != nil {
		return errors.Wrapf(err, "failed to to resolve user %s", userID)
	}

	message := fmt.Sprintf("@%s marked this run as finished.", user.Username)
	postID := ""
	post, err := s.poster.PostMessage(playbookRunToModify.ChannelID, message)
	if err != nil {
		s.pluginAPI.Log.Warn("failed to post the status update to channel", "ChannelID", playbookRunToModify.ChannelID)
	} else {
		postID = post.Id
	}

	if playbookRunToModify.StatusUpdateBroadcastChannelsEnabled {
		s.broadcastPlaybookRunMessageToChannels(playbookRunToModify.BroadcastChannelIDs, &model.Post{Message: message}, finishMessage, playbookRunToModify)
		s.telemetry.RunAction(playbookRunToModify, userID, TriggerTypeStatusUpdatePosted, ActionTypeBroadcastChannels, len(playbookRunToModify.BroadcastChannelIDs))
	}

	runFinishedMessage := s.buildRunFinishedMessage(playbookRunToModify, user.Username)
	s.dmPostToRunFollowers(&model.Post{Message: runFinishedMessage}, finishMessage, playbookRunToModify.ID, userID)

	// Remove pending reminder (if any), even if current reminder was set to "none" (0 minutes)
	s.RemoveReminder(playbookRunID)

	err = s.resetReminderTimer(playbookRunID)
	if err != nil {
		s.pluginAPI.Log.Warn("failed to reset the reminder timer when updating status to Archived", "playbook ID", playbookRunToModify.ID, "error", err)
	}

	// We are resolving the playbook run. Send the reminder to fill out the retrospective
	// Also start the recurring reminder if enabled.
	if s.licenseChecker.RetrospectiveAllowed() {
		if playbookRunToModify.RetrospectiveEnabled && playbookRunToModify.RetrospectivePublishedAt == 0 {
			if err = s.postRetrospectiveReminder(playbookRunToModify, true); err != nil {
				return errors.Wrap(err, "couldn't post retrospective reminder")
			}
			s.scheduler.Cancel(RetrospectivePrefix + playbookRunID)
			if playbookRunToModify.RetrospectiveReminderIntervalSeconds != 0 {
				if err = s.SetReminder(RetrospectivePrefix+playbookRunID, time.Duration(playbookRunToModify.RetrospectiveReminderIntervalSeconds)*time.Second); err != nil {
					return errors.Wrap(err, "failed to set the retrospective reminder for playbook run")
				}
			}
		}
	}

	event := &TimelineEvent{
		PlaybookRunID: playbookRunID,
		CreateAt:      endAt,
		EventAt:       endAt,
		EventType:     RunFinished,
		PostID:        postID,
		SubjectUserID: userID,
	}

	if _, err = s.store.CreateTimelineEvent(event); err != nil {
		return errors.Wrap(err, "failed to create timeline event")
	}

	s.telemetry.FinishPlaybookRun(playbookRunToModify, userID)
	s.metricsService.IncrementRunsFinishedCount(1)

	if err = s.sendPlaybookRunToClient(playbookRunID); err != nil {
		return err
	}

	if playbookRunToModify.StatusUpdateBroadcastWebhooksEnabled {

		webhookEvent := PlaybookRunWebhookEvent{
			Type:   RunFinished,
			At:     endAt,
			UserID: userID,
		}

		s.sendWebhooksOnUpdateStatus(playbookRunID, &webhookEvent)
		s.telemetry.RunAction(playbookRunToModify, userID, TriggerTypeStatusUpdatePosted, ActionTypeBroadcastWebhooks, len(playbookRunToModify.WebhookOnStatusUpdateURLs))
	}

	return nil
}

// RestorePlaybookRun reverts a run from the Finished state. If run was not in Finished state, the call is a noop.
func (s *PlaybookRunServiceImpl) RestorePlaybookRun(playbookRunID, userID string) error {
	playbookRunToRestore, err := s.store.GetPlaybookRun(playbookRunID)
	if err != nil {
		return errors.Wrap(err, "failed to retrieve playbook run")
	}

	if playbookRunToRestore.CurrentStatus != StatusFinished {
		return nil
	}

	restoreAt := model.GetMillis()
	if err = s.store.RestorePlaybookRun(playbookRunID, restoreAt); err != nil {
		return err
	}

	user, err := s.pluginAPI.User.Get(userID)
	if err != nil {
		return errors.Wrapf(err, "failed to to resolve user %s", userID)
	}

	message := fmt.Sprintf("@%s changed this run's status from Finished to In Progress.", user.Username)
	postID := ""
	post, err := s.poster.PostMessage(playbookRunToRestore.ChannelID, message)
	if err != nil {
		s.pluginAPI.Log.Warn("failed to post the status update to channel", "ChannelID", playbookRunToRestore.ChannelID)
	} else {
		postID = post.Id
	}

	if playbookRunToRestore.StatusUpdateBroadcastChannelsEnabled {
		s.broadcastPlaybookRunMessageToChannels(playbookRunToRestore.BroadcastChannelIDs, &model.Post{Message: message}, restoreMessage, playbookRunToRestore)
		s.telemetry.RunAction(playbookRunToRestore, userID, TriggerTypeStatusUpdatePosted, ActionTypeBroadcastChannels, len(playbookRunToRestore.BroadcastChannelIDs))
	}

	event := &TimelineEvent{
		PlaybookRunID: playbookRunID,
		CreateAt:      restoreAt,
		EventAt:       restoreAt,
		EventType:     RunRestored,
		PostID:        postID,
		SubjectUserID: userID,
	}

	if _, err = s.store.CreateTimelineEvent(event); err != nil {
		return errors.Wrap(err, "failed to create timeline event")
	}

	s.telemetry.RestorePlaybookRun(playbookRunToRestore, userID)

	if err = s.sendPlaybookRunToClient(playbookRunID); err != nil {
		return err
	}

	if playbookRunToRestore.StatusUpdateBroadcastWebhooksEnabled {

		webhookEvent := PlaybookRunWebhookEvent{
			Type:   RunRestored,
			At:     restoreAt,
			UserID: userID,
		}

		s.sendWebhooksOnUpdateStatus(playbookRunID, &webhookEvent)
		s.telemetry.RunAction(playbookRunToRestore, userID, TriggerTypeStatusUpdatePosted, ActionTypeBroadcastWebhooks, len(playbookRunToRestore.WebhookOnStatusUpdateURLs))
	}

	return nil
}

// UpdateRunActions updates status update broadcast settings
func (s *PlaybookRunServiceImpl) UpdateRunActions(playbookRunID, userID string, settings RunAction) error {
	playbookRunToModify, err := s.store.GetPlaybookRun(playbookRunID)
	if err != nil {
		return err
	}

	playbookRunToModify.BroadcastChannelIDs = settings.BroadcastChannelIDs
	playbookRunToModify.StatusUpdateBroadcastChannelsEnabled = settings.StatusUpdateBroadcastChannelsEnabled
	playbookRunToModify.WebhookOnStatusUpdateURLs = settings.WebhookOnStatusUpdateURLs
	playbookRunToModify.StatusUpdateBroadcastWebhooksEnabled = settings.StatusUpdateBroadcastWebhooksEnabled

	if err = s.store.UpdatePlaybookRun(playbookRunToModify); err != nil {
		return errors.Wrapf(err, "failed to update playbook run")
	}

	s.telemetry.UpdateRunActions(playbookRunToModify, userID)
	s.poster.PublishWebsocketEventToChannel(playbookRunUpdatedWSEvent, playbookRunToModify, playbookRunToModify.ChannelID)

	return nil
}

func (s *PlaybookRunServiceImpl) postRetrospectiveReminder(playbookRun *PlaybookRun, isInitial bool) error {
	retrospectiveURL := getRunRetrospectiveURL("", playbookRun.ID)

	attachments := []*model.SlackAttachment{
		{
			Actions: []*model.PostAction{
				{
					Type: "button",
					Name: "No Retrospective",
					Integration: &model.PostActionIntegration{
						URL: fmt.Sprintf("/plugins/%s/api/v0/runs/%s/no-retrospective-button",
							s.configService.GetManifest().Id,
							playbookRun.ID),
					},
				},
			},
		},
	}

	customPostType := "custom_retro_rem"
	if isInitial {
		customPostType = "custom_retro_rem_first"
	}

	if _, err := s.poster.PostCustomMessageWithAttachments(playbookRun.ChannelID, customPostType, attachments, "@channel Reminder to [fill out the retrospective](%s).", retrospectiveURL); err != nil {
		return errors.Wrap(err, "failed to post retro reminder to channel")
	}

	return nil
}

// GetPlaybookRun gets a playbook run by ID. Returns error if it could not be found.
func (s *PlaybookRunServiceImpl) GetPlaybookRun(playbookRunID string) (*PlaybookRun, error) {
	return s.store.GetPlaybookRun(playbookRunID)
}

// GetPlaybookRunMetadata gets ancillary metadata about a playbook run.
func (s *PlaybookRunServiceImpl) GetPlaybookRunMetadata(playbookRunID string) (*Metadata, error) {
	playbookRun, err := s.GetPlaybookRun(playbookRunID)
	if err != nil {
		return nil, errors.Wrapf(err, "failed to retrieve playbook run '%s'", playbookRunID)
	}

	// Get main channel details
	channel, err := s.pluginAPI.Channel.Get(playbookRun.ChannelID)
	if err != nil {
		return nil, errors.Wrapf(err, "failed to retrieve channel id '%s'", playbookRun.ChannelID)
	}
	team, err := s.pluginAPI.Team.Get(channel.TeamId)
	if err != nil {
		return nil, errors.Wrapf(err, "failed to retrieve team id '%s'", channel.TeamId)
	}

	numParticipants, err := s.store.GetHistoricalPlaybookRunParticipantsCount(playbookRun.ChannelID)
	if err != nil {
		return nil, errors.Wrapf(err, "failed to get the count of playbook run members for channel id '%s'", playbookRun.ChannelID)
	}

	followers, err := s.GetFollowers(playbookRunID)
	if err != nil {
		return nil, errors.Wrapf(err, "failed to get followers of playbook run %s", playbookRunID)
	}

	return &Metadata{
		ChannelName:        channel.Name,
		ChannelDisplayName: channel.DisplayName,
		TeamName:           team.Name,
		TotalPosts:         channel.TotalMsgCount,
		NumParticipants:    numParticipants,
		Followers:          followers,
	}, nil
}

// GetPlaybookRunIDForChannel get the playbookRunID associated with this channel. Returns ErrNotFound
// if there is no playbook run associated with this channel.
func (s *PlaybookRunServiceImpl) GetPlaybookRunIDForChannel(channelID string) (string, error) {
	playbookRunID, err := s.store.GetPlaybookRunIDForChannel(channelID)
	if err != nil {
		return "", err
	}
	return playbookRunID, nil
}

// GetOwners returns all the owners of the playbook runs selected by options
func (s *PlaybookRunServiceImpl) GetOwners(requesterInfo RequesterInfo, options PlaybookRunFilterOptions) ([]OwnerInfo, error) {
	owners, err := s.store.GetOwners(requesterInfo, options)
	if err != nil {
		return nil, errors.Wrap(err, "can't get owners from the store")
	}
	return owners, nil
}

// IsOwner returns true if the userID is the owner for playbookRunID.
func (s *PlaybookRunServiceImpl) IsOwner(playbookRunID, userID string) bool {
	playbookRun, err := s.store.GetPlaybookRun(playbookRunID)
	if err != nil {
		return false
	}
	return playbookRun.OwnerUserID == userID
}

// ChangeOwner processes a request from userID to change the owner for playbookRunID
// to ownerID. Changing to the same ownerID is a no-op.
func (s *PlaybookRunServiceImpl) ChangeOwner(playbookRunID, userID, ownerID string) error {
	playbookRunToModify, err := s.store.GetPlaybookRun(playbookRunID)
	if err != nil {
		return err
	}

	if playbookRunToModify.OwnerUserID == ownerID {
		return nil
	}

	oldOwner, err := s.pluginAPI.User.Get(playbookRunToModify.OwnerUserID)
	if err != nil {
		return errors.Wrapf(err, "failed to to resolve user %s", playbookRunToModify.OwnerUserID)
	}
	newOwner, err := s.pluginAPI.User.Get(ownerID)
	if err != nil {
		return errors.Wrapf(err, "failed to to resolve user %s", ownerID)
	}
	subjectUser, err := s.pluginAPI.User.Get(userID)
	if err != nil {
		return errors.Wrapf(err, "failed to to resolve user %s", userID)
	}

	playbookRunToModify.OwnerUserID = ownerID
	if err = s.store.UpdatePlaybookRun(playbookRunToModify); err != nil {
		return errors.Wrapf(err, "failed to update playbook run")
	}

	// Do we send a DM to the new owner?
	if ownerID != userID {
		msg := fmt.Sprintf("@%s changed the owner for run: [%s](%s) from **@%s** to **@%s**",
			subjectUser.Username, playbookRunToModify.Name, GetRunDetailsRelativeURL(playbookRunToModify.ID),
			oldOwner.Username, newOwner.Username)
		if err = s.poster.DM(ownerID, &model.Post{Message: msg}); err != nil {
			return errors.Wrapf(err, "failed to send DM in ChangeOwner")
		}
	}

	eventTime := model.GetMillis()
	event := &TimelineEvent{
		PlaybookRunID: playbookRunID,
		CreateAt:      eventTime,
		EventAt:       eventTime,
		EventType:     OwnerChanged,
		Summary:       fmt.Sprintf("@%s to @%s", oldOwner.Username, newOwner.Username),
		SubjectUserID: userID,
	}

	if _, err = s.store.CreateTimelineEvent(event); err != nil {
		return errors.Wrap(err, "failed to create timeline event")
	}

	s.telemetry.ChangeOwner(playbookRunToModify, userID)

	if err = s.sendPlaybookRunToClient(playbookRunID); err != nil {
		return errors.Wrap(err, "failed to send playbook run to client")
	}

	return nil
}

// ModifyCheckedState checks or unchecks the specified checklist item. Idempotent, will not perform
// any action if the checklist item is already in the given checked state
func (s *PlaybookRunServiceImpl) ModifyCheckedState(playbookRunID, userID, newState string, checklistNumber, itemNumber int) error {
	playbookRunToModify, err := s.checklistItemParamsVerify(playbookRunID, userID, checklistNumber, itemNumber)
	if err != nil {
		return err
	}

	if !IsValidChecklistItemIndex(playbookRunToModify.Checklists, checklistNumber, itemNumber) {
		return errors.New("invalid checklist item indicies")
	}

	itemToCheck := playbookRunToModify.Checklists[checklistNumber].Items[itemNumber]
	if newState == itemToCheck.State {
		return nil
	}

	modifyMessage := fmt.Sprintf("checked off checklist item **%v**", stripmd.Strip(itemToCheck.Title))
	if newState == ChecklistItemStateOpen {
		modifyMessage = fmt.Sprintf("unchecked checklist item **%v**", stripmd.Strip(itemToCheck.Title))
	}
	if newState == ChecklistItemStateSkipped {
		modifyMessage = fmt.Sprintf("skipped checklist item **%v**", stripmd.Strip(itemToCheck.Title))
	}
	if itemToCheck.State == ChecklistItemStateSkipped && newState == ChecklistItemStateOpen {
		modifyMessage = fmt.Sprintf("restored checklist item **%v**", stripmd.Strip(itemToCheck.Title))
	}

	itemToCheck.State = newState
	itemToCheck.StateModified = model.GetMillis()
	playbookRunToModify.Checklists[checklistNumber].Items[itemNumber] = itemToCheck

	if err = s.store.UpdatePlaybookRun(playbookRunToModify); err != nil {
		return errors.Wrapf(err, "failed to update playbook run, is now in inconsistent state")
	}

	s.telemetry.ModifyCheckedState(playbookRunID, userID, itemToCheck, playbookRunToModify.OwnerUserID == userID)

	event := &TimelineEvent{
		PlaybookRunID: playbookRunID,
		CreateAt:      itemToCheck.StateModified,
		EventAt:       itemToCheck.StateModified,
		EventType:     TaskStateModified,
		Summary:       modifyMessage,
		SubjectUserID: userID,
	}

	if _, err = s.store.CreateTimelineEvent(event); err != nil {
		return errors.Wrap(err, "failed to create timeline event")
	}

	if err = s.sendPlaybookRunToClient(playbookRunID); err != nil {
		return errors.Wrap(err, "failed to send playbook run to client")
	}

	return nil
}

// ToggleCheckedState checks or unchecks the specified checklist item
func (s *PlaybookRunServiceImpl) ToggleCheckedState(playbookRunID, userID string, checklistNumber, itemNumber int) error {
	playbookRunToModify, err := s.checklistItemParamsVerify(playbookRunID, userID, checklistNumber, itemNumber)
	if err != nil {
		return err
	}

	if !IsValidChecklistItemIndex(playbookRunToModify.Checklists, checklistNumber, itemNumber) {
		return errors.New("invalid checklist item indices")
	}

	isOpen := playbookRunToModify.Checklists[checklistNumber].Items[itemNumber].State == ChecklistItemStateOpen
	newState := ChecklistItemStateOpen
	if isOpen {
		newState = ChecklistItemStateClosed
	}

	return s.ModifyCheckedState(playbookRunID, userID, newState, checklistNumber, itemNumber)
}

// SetAssignee sets the assignee for the specified checklist item
// Idempotent, will not perform any actions if the checklist item is already assigned to assigneeID
func (s *PlaybookRunServiceImpl) SetAssignee(playbookRunID, userID, assigneeID string, checklistNumber, itemNumber int) error {
	playbookRunToModify, err := s.checklistItemParamsVerify(playbookRunID, userID, checklistNumber, itemNumber)
	if err != nil {
		return err
	}

	if !IsValidChecklistItemIndex(playbookRunToModify.Checklists, checklistNumber, itemNumber) {
		return errors.New("invalid checklist item indices")
	}

	itemToCheck := playbookRunToModify.Checklists[checklistNumber].Items[itemNumber]
	if assigneeID == itemToCheck.AssigneeID {
		return nil
	}

	newAssigneeUserAtMention := noAssigneeName
	if assigneeID != "" {
		var newUser *model.User
		newUser, err = s.pluginAPI.User.Get(assigneeID)
		if err != nil {
			return errors.Wrapf(err, "failed to to resolve user %s", assigneeID)
		}
		newAssigneeUserAtMention = "@" + newUser.Username
	}

	oldAssigneeUserAtMention := noAssigneeName
	if itemToCheck.AssigneeID != "" {
		var oldUser *model.User
		oldUser, err = s.pluginAPI.User.Get(itemToCheck.AssigneeID)
		if err != nil {
			return errors.Wrapf(err, "failed to to resolve user %s", assigneeID)
		}
		oldAssigneeUserAtMention = "@" + oldUser.Username
	}

	itemToCheck.AssigneeID = assigneeID
	itemToCheck.AssigneeModified = model.GetMillis()
	playbookRunToModify.Checklists[checklistNumber].Items[itemNumber] = itemToCheck

	if err = s.store.UpdatePlaybookRun(playbookRunToModify); err != nil {
		return errors.Wrapf(err, "failed to update playbook run; it is now in an inconsistent state")
	}

	// Do we send a DM to the new assignee?
	if itemToCheck.AssigneeID != "" && itemToCheck.AssigneeID != userID {
		var subjectUser *model.User
		subjectUser, err = s.pluginAPI.User.Get(userID)
		if err != nil {
			return errors.Wrapf(err, "failed to to resolve user %s", assigneeID)
		}

		var channel *model.Channel
		channel, err = s.pluginAPI.Channel.Get(playbookRunToModify.ChannelID)
		if err != nil {
			return errors.Wrapf(err, "failed to get channel")
		}

		var team *model.Team
		team, err = s.pluginAPI.Team.Get(playbookRunToModify.TeamID)
		if err != nil {
			return errors.Wrapf(err, "failed to get team")
		}

		channelURL := fmt.Sprintf("[%s](/%s/channels/%s?telem_action=dm_assignedtask_clicked&telem_run_id=%s&forceRHSOpen)",
			channel.DisplayName, team.Name, channel.Name, playbookRunID)
		modifyMessage := fmt.Sprintf("@%s assigned you the task **%s** (previously assigned to %s) for the run: %s   #taskassigned",
			subjectUser.Username, stripmd.Strip(itemToCheck.Title), oldAssigneeUserAtMention, channelURL)

		if err = s.poster.DM(itemToCheck.AssigneeID, &model.Post{Message: modifyMessage}); err != nil {
			return errors.Wrapf(err, "failed to send DM in SetAssignee")
		}
	}

	s.telemetry.SetAssignee(playbookRunID, userID, itemToCheck)

	modifyMessage := fmt.Sprintf("changed assignee of checklist item **%s** from **%s** to **%s**",
		stripmd.Strip(itemToCheck.Title), oldAssigneeUserAtMention, newAssigneeUserAtMention)
	event := &TimelineEvent{
		PlaybookRunID: playbookRunID,
		CreateAt:      itemToCheck.AssigneeModified,
		EventAt:       itemToCheck.AssigneeModified,
		EventType:     AssigneeChanged,
		Summary:       modifyMessage,
		SubjectUserID: userID,
	}

	if _, err = s.store.CreateTimelineEvent(event); err != nil {
		return errors.Wrap(err, "failed to create timeline event")
	}

	if err = s.sendPlaybookRunToClient(playbookRunID); err != nil {
		return errors.Wrap(err, "failed to send playbook run to client")
	}

	return nil
}

// SetCommandToChecklistItem sets command to checklist item
func (s *PlaybookRunServiceImpl) SetCommandToChecklistItem(playbookRunID, userID string, checklistNumber, itemNumber int, newCommand string) error {
	playbookRunToModify, err := s.checklistItemParamsVerify(playbookRunID, userID, checklistNumber, itemNumber)
	if err != nil {
		return err
	}

	if !IsValidChecklistItemIndex(playbookRunToModify.Checklists, checklistNumber, itemNumber) {
		return errors.New("invalid checklist item indices")
	}

	playbookRunToModify.Checklists[checklistNumber].Items[itemNumber].Command = newCommand

	if err = s.store.UpdatePlaybookRun(playbookRunToModify); err != nil {
		return errors.Wrapf(err, "failed to update playbook run")
	}

	s.poster.PublishWebsocketEventToChannel(playbookRunUpdatedWSEvent, playbookRunToModify, playbookRunToModify.ChannelID)

	return nil
}

// SetDueDate sets absolute due date timestamp for the specified checklist item
func (s *PlaybookRunServiceImpl) SetDueDate(playbookRunID, userID string, duedate int64, checklistNumber, itemNumber int) error {
	playbookRunToModify, err := s.checklistItemParamsVerify(playbookRunID, userID, checklistNumber, itemNumber)
	if err != nil {
		return err
	}

	if !IsValidChecklistItemIndex(playbookRunToModify.Checklists, checklistNumber, itemNumber) {
		return errors.New("invalid checklist item indices")
	}

	itemToCheck := playbookRunToModify.Checklists[checklistNumber].Items[itemNumber]
	itemToCheck.DueDate = duedate
	playbookRunToModify.Checklists[checklistNumber].Items[itemNumber] = itemToCheck

	if err = s.store.UpdatePlaybookRun(playbookRunToModify); err != nil {
		return errors.Wrapf(err, "failed to update playbook run; it is now in an inconsistent state")
	}

	if err = s.sendPlaybookRunToClient(playbookRunID); err != nil {
		return errors.Wrap(err, "failed to send playbook run to client")
	}

	return nil
}

// RunChecklistItemSlashCommand executes the slash command associated with the specified checklist
// item.
func (s *PlaybookRunServiceImpl) RunChecklistItemSlashCommand(playbookRunID, userID string, checklistNumber, itemNumber int) (string, error) {
	playbookRun, err := s.checklistItemParamsVerify(playbookRunID, userID, checklistNumber, itemNumber)
	if err != nil {
		return "", err
	}

	if !IsValidChecklistItemIndex(playbookRun.Checklists, checklistNumber, itemNumber) {
		return "", errors.New("invalid checklist item indices")
	}

	itemToRun := playbookRun.Checklists[checklistNumber].Items[itemNumber]
	if strings.TrimSpace(itemToRun.Command) == "" {
		return "", errors.New("no slash command associated with this checklist item")
	}

	cmdResponse, err := s.pluginAPI.SlashCommand.Execute(&model.CommandArgs{
		Command:   itemToRun.Command,
		UserId:    userID,
		TeamId:    playbookRun.TeamID,
		ChannelId: playbookRun.ChannelID,
	})
	if err == pluginapi.ErrNotFound {
		trigger := strings.Fields(itemToRun.Command)[0]
		s.poster.EphemeralPost(userID, playbookRun.ChannelID, &model.Post{Message: fmt.Sprintf("Failed to find slash command **%s**", trigger)})

		return "", errors.Wrap(err, "failed to find slash command")
	} else if err != nil {
		s.poster.EphemeralPost(userID, playbookRun.ChannelID, &model.Post{Message: fmt.Sprintf("Failed to execute slash command **%s**", itemToRun.Command)})

		return "", errors.Wrap(err, "failed to run slash command")
	}

	// Record the last (successful) run time.
	playbookRun.Checklists[checklistNumber].Items[itemNumber].CommandLastRun = model.GetMillis()
	if err = s.store.UpdatePlaybookRun(playbookRun); err != nil {
		return "", errors.Wrapf(err, "failed to update playbook run recording run of slash command")
	}

	s.telemetry.RunTaskSlashCommand(playbookRunID, userID, itemToRun)

	eventTime := model.GetMillis()
	event := &TimelineEvent{
		PlaybookRunID: playbookRunID,
		CreateAt:      eventTime,
		EventAt:       eventTime,
		EventType:     RanSlashCommand,
		Summary:       fmt.Sprintf("ran the slash command: `%s`", itemToRun.Command),
		SubjectUserID: userID,
	}

	if _, err = s.store.CreateTimelineEvent(event); err != nil {
		return "", errors.Wrap(err, "failed to create timeline event")
	}

	if err = s.sendPlaybookRunToClient(playbookRunID); err != nil {
		return "", errors.Wrap(err, "failed to send playbook run to client")
	}

	return cmdResponse.TriggerId, nil
}

func (s *PlaybookRunServiceImpl) DuplicateChecklistItem(playbookRunID, userID string, checklistNumber, itemNumber int) error {
	playbookRunToModify, err := s.checklistParamsVerify(playbookRunID, userID, checklistNumber)
	if err != nil {
		return err
	}

	if !IsValidChecklistItemIndex(playbookRunToModify.Checklists, checklistNumber, itemNumber) {
		return errors.New("invalid checklist item indicies")
	}

	checklistItem := playbookRunToModify.Checklists[checklistNumber].Items[itemNumber]
	checklistItem.ID = ""

	playbookRunToModify.Checklists[checklistNumber].Items = append(playbookRunToModify.Checklists[checklistNumber].Items, checklistItem)

	if err = s.store.UpdatePlaybookRun(playbookRunToModify); err != nil {
		return errors.Wrapf(err, "failed to update playbook run")
	}

	s.poster.PublishWebsocketEventToChannel(playbookRunUpdatedWSEvent, playbookRunToModify, playbookRunToModify.ChannelID)
	s.telemetry.AddTask(playbookRunID, userID, checklistItem)

	return nil
}

// AddChecklist adds a checklist to the specified run
func (s *PlaybookRunServiceImpl) AddChecklist(playbookRunID, userID string, checklist Checklist) error {
	playbookRunToModify, err := s.store.GetPlaybookRun(playbookRunID)
	if err != nil {
		return errors.Wrapf(err, "failed to retrieve playbook run")
	}

	if !s.hasPermissionToModifyPlaybookRun(playbookRunToModify, userID) {
		return errors.New("user does not have permission to modify playbook run")
	}

	if !s.hasPermissionToModifyPlaybookRun(playbookRunToModify, userID) {
		return errors.New("user does not have permission to modify playbook run")
	}

	playbookRunToModify.Checklists = append(playbookRunToModify.Checklists, checklist)
	if err = s.store.UpdatePlaybookRun(playbookRunToModify); err != nil {
		return errors.Wrapf(err, "failed to update playbook run")
	}

	s.poster.PublishWebsocketEventToChannel(playbookRunUpdatedWSEvent, playbookRunToModify, playbookRunToModify.ChannelID)
	s.telemetry.AddChecklist(playbookRunID, userID, checklist)

	return nil
}

// DuplicateChecklist duplicates a checklist
func (s *PlaybookRunServiceImpl) DuplicateChecklist(playbookRunID, userID string, checklistNumber int) error {
	playbookRunToModify, err := s.checklistParamsVerify(playbookRunID, userID, checklistNumber)
	if err != nil {
		return err
	}

	duplicate := playbookRunToModify.Checklists[checklistNumber].Clone()
	playbookRunToModify.Checklists = append(playbookRunToModify.Checklists, duplicate)
	if err = s.store.UpdatePlaybookRun(playbookRunToModify); err != nil {
		return errors.Wrapf(err, "failed to update playbook run")
	}

	s.poster.PublishWebsocketEventToChannel(playbookRunUpdatedWSEvent, playbookRunToModify, playbookRunToModify.ChannelID)
	s.telemetry.AddChecklist(playbookRunID, userID, duplicate)

	return nil
}

// RemoveChecklist removes the specified checklist
func (s *PlaybookRunServiceImpl) RemoveChecklist(playbookRunID, userID string, checklistNumber int) error {
	playbookRunToModify, err := s.checklistParamsVerify(playbookRunID, userID, checklistNumber)
	if err != nil {
		return err
	}

	oldChecklist := playbookRunToModify.Checklists[checklistNumber]

	playbookRunToModify.Checklists = append(playbookRunToModify.Checklists[:checklistNumber], playbookRunToModify.Checklists[checklistNumber+1:]...)
	if err = s.store.UpdatePlaybookRun(playbookRunToModify); err != nil {
		return errors.Wrapf(err, "failed to update playbook run")
	}

	s.poster.PublishWebsocketEventToChannel(playbookRunUpdatedWSEvent, playbookRunToModify, playbookRunToModify.ChannelID)
	s.telemetry.RemoveChecklist(playbookRunID, userID, oldChecklist)

	return nil
}

// RenameChecklist adds a checklist to the specified run
func (s *PlaybookRunServiceImpl) RenameChecklist(playbookRunID, userID string, checklistNumber int, newTitle string) error {
	playbookRunToModify, err := s.checklistParamsVerify(playbookRunID, userID, checklistNumber)
	if err != nil {
		return err
	}

	playbookRunToModify.Checklists[checklistNumber].Title = newTitle
	if err = s.store.UpdatePlaybookRun(playbookRunToModify); err != nil {
		return errors.Wrapf(err, "failed to update playbook run")
	}

	s.poster.PublishWebsocketEventToChannel(playbookRunUpdatedWSEvent, playbookRunToModify, playbookRunToModify.ChannelID)
	s.telemetry.RenameChecklist(playbookRunID, userID, playbookRunToModify.Checklists[checklistNumber])

	return nil
}

// AddChecklistItem adds an item to the specified checklist
func (s *PlaybookRunServiceImpl) AddChecklistItem(playbookRunID, userID string, checklistNumber int, checklistItem ChecklistItem) error {
	playbookRunToModify, err := s.checklistParamsVerify(playbookRunID, userID, checklistNumber)
	if err != nil {
		return err
	}

	playbookRunToModify.Checklists[checklistNumber].Items = append(playbookRunToModify.Checklists[checklistNumber].Items, checklistItem)

	if err = s.store.UpdatePlaybookRun(playbookRunToModify); err != nil {
		return errors.Wrapf(err, "failed to update playbook run")
	}

	s.poster.PublishWebsocketEventToChannel(playbookRunUpdatedWSEvent, playbookRunToModify, playbookRunToModify.ChannelID)
	s.telemetry.AddTask(playbookRunID, userID, checklistItem)

	return nil
}

// RemoveChecklistItem removes the item at the given index from the given checklist
func (s *PlaybookRunServiceImpl) RemoveChecklistItem(playbookRunID, userID string, checklistNumber, itemNumber int) error {
	playbookRunToModify, err := s.checklistItemParamsVerify(playbookRunID, userID, checklistNumber, itemNumber)
	if err != nil {
		return err
	}

	checklistItem := playbookRunToModify.Checklists[checklistNumber].Items[itemNumber]
	playbookRunToModify.Checklists[checklistNumber].Items = append(
		playbookRunToModify.Checklists[checklistNumber].Items[:itemNumber],
		playbookRunToModify.Checklists[checklistNumber].Items[itemNumber+1:]...,
	)

	if err = s.store.UpdatePlaybookRun(playbookRunToModify); err != nil {
		return errors.Wrapf(err, "failed to update playbook run")
	}

	s.poster.PublishWebsocketEventToChannel(playbookRunUpdatedWSEvent, playbookRunToModify, playbookRunToModify.ChannelID)
	s.telemetry.RemoveTask(playbookRunID, userID, checklistItem)

	return nil
}

// SkipChecklist skips the checklist
func (s *PlaybookRunServiceImpl) SkipChecklist(playbookRunID, userID string, checklistNumber int) error {
	playbookRunToModify, err := s.checklistParamsVerify(playbookRunID, userID, checklistNumber)
	if err != nil {
		return err
	}

	for itemNumber := 0; itemNumber < len(playbookRunToModify.Checklists[checklistNumber].Items); itemNumber++ {
		playbookRunToModify.Checklists[checklistNumber].Items[itemNumber].LastSkipped = model.GetMillis()
		playbookRunToModify.Checklists[checklistNumber].Items[itemNumber].State = ChecklistItemStateSkipped
	}

	checklist := playbookRunToModify.Checklists[checklistNumber]

	if err = s.store.UpdatePlaybookRun(playbookRunToModify); err != nil {
		return errors.Wrapf(err, "failed to update playbook run")
	}

	s.poster.PublishWebsocketEventToChannel(playbookRunUpdatedWSEvent, playbookRunToModify, playbookRunToModify.ChannelID)
	s.telemetry.SkipChecklist(playbookRunID, userID, checklist)

	return nil
}

// RestoreChecklist restores the skipped checklist
func (s *PlaybookRunServiceImpl) RestoreChecklist(playbookRunID, userID string, checklistNumber int) error {
	playbookRunToModify, err := s.checklistParamsVerify(playbookRunID, userID, checklistNumber)
	if err != nil {
		return err
	}

	for itemNumber := 0; itemNumber < len(playbookRunToModify.Checklists[checklistNumber].Items); itemNumber++ {
		playbookRunToModify.Checklists[checklistNumber].Items[itemNumber].State = ChecklistItemStateOpen
	}

	checklist := playbookRunToModify.Checklists[checklistNumber]

	if err = s.store.UpdatePlaybookRun(playbookRunToModify); err != nil {
		return errors.Wrapf(err, "failed to update playbook run")
	}

	s.poster.PublishWebsocketEventToChannel(playbookRunUpdatedWSEvent, playbookRunToModify, playbookRunToModify.ChannelID)
	s.telemetry.RestoreChecklist(playbookRunID, userID, checklist)

	return nil
}

// SkipChecklistItem skips the item at the given index from the given checklist
func (s *PlaybookRunServiceImpl) SkipChecklistItem(playbookRunID, userID string, checklistNumber, itemNumber int) error {
	playbookRunToModify, err := s.checklistItemParamsVerify(playbookRunID, userID, checklistNumber, itemNumber)
	if err != nil {
		return err
	}

	playbookRunToModify.Checklists[checklistNumber].Items[itemNumber].LastSkipped = model.GetMillis()
	playbookRunToModify.Checklists[checklistNumber].Items[itemNumber].State = ChecklistItemStateSkipped

	checklistItem := playbookRunToModify.Checklists[checklistNumber].Items[itemNumber]

	if err = s.store.UpdatePlaybookRun(playbookRunToModify); err != nil {
		return errors.Wrapf(err, "failed to update playbook run")
	}

	s.poster.PublishWebsocketEventToChannel(playbookRunUpdatedWSEvent, playbookRunToModify, playbookRunToModify.ChannelID)
	s.telemetry.SkipTask(playbookRunID, userID, checklistItem)

	return nil
}

// RestoreChecklistItem restores the item at the given index from the given checklist
func (s *PlaybookRunServiceImpl) RestoreChecklistItem(playbookRunID, userID string, checklistNumber, itemNumber int) error {
	playbookRunToModify, err := s.checklistItemParamsVerify(playbookRunID, userID, checklistNumber, itemNumber)
	if err != nil {
		return err
	}

	playbookRunToModify.Checklists[checklistNumber].Items[itemNumber].State = ChecklistItemStateOpen

	checklistItem := playbookRunToModify.Checklists[checklistNumber].Items[itemNumber]

	if err = s.store.UpdatePlaybookRun(playbookRunToModify); err != nil {
		return errors.Wrapf(err, "failed to update playbook run")
	}

	s.poster.PublishWebsocketEventToChannel(playbookRunUpdatedWSEvent, playbookRunToModify, playbookRunToModify.ChannelID)
	s.telemetry.RestoreTask(playbookRunID, userID, checklistItem)

	return nil
}

// EditChecklistItem changes the title of a specified checklist item
func (s *PlaybookRunServiceImpl) EditChecklistItem(playbookRunID, userID string, checklistNumber, itemNumber int, newTitle, newCommand, newDescription string) error {
	playbookRunToModify, err := s.checklistItemParamsVerify(playbookRunID, userID, checklistNumber, itemNumber)
	if err != nil {
		return err
	}
	playbookRunToModify.Checklists[checklistNumber].Items[itemNumber].Title = newTitle
	playbookRunToModify.Checklists[checklistNumber].Items[itemNumber].Command = newCommand
	playbookRunToModify.Checklists[checklistNumber].Items[itemNumber].Description = newDescription

	checklistItem := playbookRunToModify.Checklists[checklistNumber].Items[itemNumber]

	if err = s.store.UpdatePlaybookRun(playbookRunToModify); err != nil {
		return errors.Wrapf(err, "failed to update playbook run")
	}

	s.poster.PublishWebsocketEventToChannel(playbookRunUpdatedWSEvent, playbookRunToModify, playbookRunToModify.ChannelID)
	s.telemetry.RenameTask(playbookRunID, userID, checklistItem)

	return nil
}

// MoveChecklist moves a checklist to a new location
func (s *PlaybookRunServiceImpl) MoveChecklist(playbookRunID, userID string, sourceChecklistIdx, destChecklistIdx int) error {
	playbookRunToModify, err := s.checklistParamsVerify(playbookRunID, userID, sourceChecklistIdx)
	if err != nil {
		return err
	}

	if destChecklistIdx < 0 || destChecklistIdx >= len(playbookRunToModify.Checklists) {
		return errors.New("invalid destChecklist")
	}

	// Get checklist to move
	checklistMoved := playbookRunToModify.Checklists[sourceChecklistIdx]

	// Delete checklist to move
	copy(playbookRunToModify.Checklists[sourceChecklistIdx:], playbookRunToModify.Checklists[sourceChecklistIdx+1:])
	playbookRunToModify.Checklists[len(playbookRunToModify.Checklists)-1] = Checklist{}

	// Insert checklist in new location
	copy(playbookRunToModify.Checklists[destChecklistIdx+1:], playbookRunToModify.Checklists[destChecklistIdx:])
	playbookRunToModify.Checklists[destChecklistIdx] = checklistMoved

	if err = s.store.UpdatePlaybookRun(playbookRunToModify); err != nil {
		return errors.Wrapf(err, "failed to update playbook run")
	}

	s.poster.PublishWebsocketEventToChannel(playbookRunUpdatedWSEvent, playbookRunToModify, playbookRunToModify.ChannelID)
	s.telemetry.MoveChecklist(playbookRunID, userID, checklistMoved)

	return nil
}

// MoveChecklistItem moves a checklist item to a new location
func (s *PlaybookRunServiceImpl) MoveChecklistItem(playbookRunID, userID string, sourceChecklistIdx, sourceItemIdx, destChecklistIdx, destItemIdx int) error {
	playbookRunToModify, err := s.checklistItemParamsVerify(playbookRunID, userID, sourceChecklistIdx, sourceItemIdx)
	if err != nil {
		return err
	}

	if destChecklistIdx < 0 || destChecklistIdx >= len(playbookRunToModify.Checklists) {
		return errors.New("invalid destChecklist")
	}

	lenDestItems := len(playbookRunToModify.Checklists[destChecklistIdx].Items)
	if (destItemIdx < 0) || (sourceChecklistIdx == destChecklistIdx && destItemIdx >= lenDestItems) || (destItemIdx > lenDestItems) {
		return errors.New("invalid destItem")
	}

	// Moved item
	sourceChecklist := playbookRunToModify.Checklists[sourceChecklistIdx].Items
	itemMoved := sourceChecklist[sourceItemIdx]

	// Delete item to move
	sourceChecklist = append(sourceChecklist[:sourceItemIdx], sourceChecklist[sourceItemIdx+1:]...)

	// Insert item in new location
	destChecklist := playbookRunToModify.Checklists[destChecklistIdx].Items
	if sourceChecklistIdx == destChecklistIdx {
		destChecklist = sourceChecklist
	}

	destChecklist = append(destChecklist, ChecklistItem{})
	copy(destChecklist[destItemIdx+1:], destChecklist[destItemIdx:])
	destChecklist[destItemIdx] = itemMoved

	// Update the playbookRunToModify checklists. If the source and destination indices
	// are the same, we only need to update the checklist to its final state (destChecklist)
	if sourceChecklistIdx == destChecklistIdx {
		playbookRunToModify.Checklists[sourceChecklistIdx].Items = destChecklist
	} else {
		playbookRunToModify.Checklists[sourceChecklistIdx].Items = sourceChecklist
		playbookRunToModify.Checklists[destChecklistIdx].Items = destChecklist
	}

	if err = s.store.UpdatePlaybookRun(playbookRunToModify); err != nil {
		return errors.Wrapf(err, "failed to update playbook run")
	}

	s.poster.PublishWebsocketEventToChannel(playbookRunUpdatedWSEvent, playbookRunToModify, playbookRunToModify.ChannelID)
	s.telemetry.MoveTask(playbookRunID, userID, itemMoved)

	return nil
}

// GetChecklistAutocomplete returns the list of checklist items for playbookRunID to be used in autocomplete
func (s *PlaybookRunServiceImpl) GetChecklistAutocomplete(playbookRunID string) ([]model.AutocompleteListItem, error) {
	playbookRun, err := s.store.GetPlaybookRun(playbookRunID)
	if err != nil {
		return nil, errors.Wrapf(err, "failed to retrieve playbook run")
	}

	ret := make([]model.AutocompleteListItem, 0)

	for i, checklist := range playbookRun.Checklists {
		ret = append(ret, model.AutocompleteListItem{
			Item: fmt.Sprintf("%d", i),
			Hint: fmt.Sprintf("\"%s\"", stripmd.Strip(checklist.Title)),
		})
	}

	return ret, nil
}

// GetChecklistAutocomplete returns the list of checklist items for playbookRunID to be used in autocomplete
func (s *PlaybookRunServiceImpl) GetChecklistItemAutocomplete(playbookRunID string) ([]model.AutocompleteListItem, error) {
	playbookRun, err := s.store.GetPlaybookRun(playbookRunID)
	if err != nil {
		return nil, errors.Wrapf(err, "failed to retrieve playbook run")
	}

	ret := make([]model.AutocompleteListItem, 0)

	for i, checklist := range playbookRun.Checklists {
		for j, item := range checklist.Items {
			ret = append(ret, model.AutocompleteListItem{
				Item: fmt.Sprintf("%d %d", i, j),
				Hint: fmt.Sprintf("\"%s\"", stripmd.Strip(item.Title)),
			})
		}
	}

	return ret, nil
}

// buildTodoDigestMessage
// gathers the list of assigned tasks, participating runs, and overdue updates and builds a combined message with them
func (s *PlaybookRunServiceImpl) buildTodoDigestMessage(userID string, force bool) (*model.Post, error) {
	runsOverdue, err := s.GetOverdueUpdateRuns(userID)
	if err != nil {
		return nil, err
	}

	user, err := s.pluginAPI.User.Get(userID)
	if err != nil {
		return nil, err
	}
	part1 := buildRunsOverdueMessage(runsOverdue, user.Locale)

	runsAssigned, err := s.GetRunsWithAssignedTasks(userID)
	if err != nil {
		return nil, err
	}

	// get user timezone
	timezone, err := timeutils.GetUserTimezone(user)
	if err != nil {
		return nil, err
	}

	part2 := buildAssignedTaskMessageSummary(runsAssigned, user.Locale, timezone, !force)

	if force {
		runsInProgress, err := s.GetParticipatingRuns(userID)
		if err != nil {
			return nil, err
		}
		part3 := buildRunsInProgressMessage(runsInProgress, user.Locale)

		return &model.Post{Message: part1 + part2 + part3}, nil
	}

	// !force, so only return sections that have information.
	var message string
	if len(runsOverdue) != 0 {
		message += part1
	}
	if len(runsAssigned) != 0 {
		message += part2
	}
	if message == "" {
		return nil, nil
	}

	return &model.Post{Message: message}, nil
}

// EphemeralPostTodoDigestToUser
// builds todo digest message and sends an ephemeral post to userID, channelID. Use force = true to send post even if there are no items.
func (s *PlaybookRunServiceImpl) EphemeralPostTodoDigestToUser(userID string, channelID string, force bool) error {
	todoDigestMessage, err := s.buildTodoDigestMessage(userID, force)
	if err != nil {
		return err
	}

	if todoDigestMessage != nil {
		s.poster.EphemeralPost(userID, channelID, todoDigestMessage)
		return nil
	}

	return nil
}

// DMTodoDigestToUser
// DMs the message to userID. Use force = true to DM even if there are no items.
func (s *PlaybookRunServiceImpl) DMTodoDigestToUser(userID string, force bool) error {
	todoDigestMessage, err := s.buildTodoDigestMessage(userID, force)
	if err != nil {
		return err
	}

	if todoDigestMessage != nil {
		return s.poster.DM(userID, todoDigestMessage)
	}

	return nil
}

// GetRunsWithAssignedTasks returns the list of runs that have tasks assigned to userID
func (s *PlaybookRunServiceImpl) GetRunsWithAssignedTasks(userID string) ([]AssignedRun, error) {
	return s.store.GetRunsWithAssignedTasks(userID)
}

// GetParticipatingRuns returns the list of active runs with userID as a participant
func (s *PlaybookRunServiceImpl) GetParticipatingRuns(userID string) ([]RunLink, error) {
	return s.store.GetParticipatingRuns(userID)
}

// GetOverdueUpdateRuns returns the list of userID's runs that have overdue updates
func (s *PlaybookRunServiceImpl) GetOverdueUpdateRuns(userID string) ([]RunLink, error) {
	return s.store.GetOverdueUpdateRuns(userID)
}

func (s *PlaybookRunServiceImpl) checklistParamsVerify(playbookRunID, userID string, checklistNumber int) (*PlaybookRun, error) {
	playbookRunToModify, err := s.store.GetPlaybookRun(playbookRunID)
	if err != nil {
		return nil, errors.Wrapf(err, "failed to retrieve playbook run")
	}

	if !s.hasPermissionToModifyPlaybookRun(playbookRunToModify, userID) {
		return nil, errors.New("user does not have permission to modify playbook run")
	}

	if checklistNumber < 0 || checklistNumber >= len(playbookRunToModify.Checklists) {
		return nil, errors.New("invalid checklist number")
	}

	return playbookRunToModify, nil
}

func (s *PlaybookRunServiceImpl) checklistItemParamsVerify(playbookRunID, userID string, checklistNumber, itemNumber int) (*PlaybookRun, error) {
	playbookRunToModify, err := s.checklistParamsVerify(playbookRunID, userID, checklistNumber)
	if err != nil {
		return nil, err
	}

	if itemNumber < 0 || itemNumber >= len(playbookRunToModify.Checklists[checklistNumber].Items) {
		return nil, errors.New("invalid item number")
	}

	return playbookRunToModify, nil
}

// NukeDB removes all playbook run related data.
func (s *PlaybookRunServiceImpl) NukeDB() error {
	return s.store.NukeDB()
}

// ChangeCreationDate changes the creation date of the playbook run.
func (s *PlaybookRunServiceImpl) ChangeCreationDate(playbookRunID string, creationTimestamp time.Time) error {
	return s.store.ChangeCreationDate(playbookRunID, creationTimestamp)
}

// UserHasJoinedChannel is called when userID has joined channelID. If actorID is not blank, userID
// was invited by actorID.
func (s *PlaybookRunServiceImpl) UserHasJoinedChannel(userID, channelID, actorID string) {
	playbookRunID, err := s.store.GetPlaybookRunIDForChannel(channelID)
	if err != nil {
		// This is not a playbook run channel
		return
	}

	user, err := s.pluginAPI.User.Get(userID)
	if err != nil {
		s.logger.Errorf("failed to resolve user for userID '%s'; error: %s", userID, err.Error())
		return
	}

	channel, err := s.pluginAPI.Channel.Get(channelID)
	if err != nil {
		s.logger.Errorf("failed to resolve channel for channelID '%s'; error: %s", channelID, err.Error())
		return
	}

<<<<<<< HEAD
	_ = s.addChannelJoinTimelineEvent(user, channel, actorID, playbookRunID, userID)
=======
	if err := s.addChannelJoinTimelineEvent(user, channel, actorID, playbookRunID, userID); err != nil {
		s.logger.Errorf("%w", err)
	}
>>>>>>> b763ab83

	if !user.IsBot {
		if err := s.Follow(playbookRunID, user.Id); err != nil {
			s.logger.Errorf("user `%s` was not able to follow the run `%s`; error: %s", user.Id, playbookRunID, err.Error())
		}
	}

	// Automaticly participate if you join the channel
	// To be removed when separating members and participants is complete.
	if err := s.AddParticipants(playbookRunID, []string{user.Id}); err != nil {
<<<<<<< HEAD
		s.logger.Errorf("failed to add participant that joined channel for run '%s', user '%s'; error: %s", playbookRunID, user.Id, err.Error())
	}

	if err := s.Follow(playbookRunID, user.Id); err != nil {
		s.logger.Errorf("failed to make participant to follow the run '%s', user '%s'; error: %s", playbookRunID, user.Id, err.Error())
	}

	if err := s.sendPlaybookRunToClient(playbookRunID); err != nil {
		s.logger.Errorf("failed to to send run '%s' through ws, user '%s'; error: %s", playbookRunID, user.Id, err.Error())
	}
=======
		s.logger.Errorf("faied to add participant that joined channel for run '%s', user '%s'; error: %s", playbookRunID, user.Id, err.Error())
	}

	_ = s.sendPlaybookRunToClient(playbookRunID)
>>>>>>> b763ab83
}

func (s *PlaybookRunServiceImpl) addChannelJoinTimelineEvent(user *model.User, channel *model.Channel, actorID string, playbookRunID string, userID string) error {
	title := fmt.Sprintf("@%s joined the channel", user.Username)

	summary := fmt.Sprintf("@%s joined ~%s", user.Username, channel.Name)
	if actorID != "" {
		actor, err := s.pluginAPI.User.Get(actorID)
		if err != nil {
<<<<<<< HEAD
			s.logger.Errorf("failed to resolve user for userID '%s'; error: %s", actorID, err.Error())
			return err
=======
			return errors.Wrapf(err, "failed to resolve user for userID '%s'", actorID)
>>>>>>> b763ab83
		}

		summary = fmt.Sprintf("@%s added @%s to ~%s", actor.Username, user.Username, channel.Name)
	}
	now := model.GetMillis()
	event := &TimelineEvent{
		PlaybookRunID: playbookRunID,
		CreateAt:      now,
		EventAt:       now,
		EventType:     UserJoinedLeft,
		Summary:       summary,
		Details:       fmt.Sprintf(`{"action": "joined", "title": "%s"}`, title),
		SubjectUserID: userID,
		CreatorUserID: actorID,
	}

	if _, err := s.store.CreateTimelineEvent(event); err != nil {
<<<<<<< HEAD
		s.logger.Errorf("failed to create timeline event; error: %s", err.Error())
		return err
	}
=======
		return errors.Wrap(err, "failed to create timeline event")
	}

>>>>>>> b763ab83
	return nil
}

func (s *PlaybookRunServiceImpl) UpdateDescription(playbookRunID, description string) error {
	playbookRun, err := s.store.GetPlaybookRun(playbookRunID)
	if err != nil {
		return errors.Wrap(err, "unable to get playbook run")
	}

	playbookRun.Summary = description
	playbookRun.SummaryModifiedAt = model.GetMillis()
	if err = s.store.UpdatePlaybookRun(playbookRun); err != nil {
		return errors.Wrap(err, "failed to update playbook run")
	}

	s.poster.PublishWebsocketEventToChannel(playbookRunUpdatedWSEvent, playbookRun, playbookRun.ChannelID)

	return nil
}

// UserHasLeftChannel is called when userID has left channelID. If actorID is not blank, userID
// was removed from the channel by actorID.
func (s *PlaybookRunServiceImpl) UserHasLeftChannel(userID, channelID, actorID string) {
	playbookRunID, err := s.store.GetPlaybookRunIDForChannel(channelID)
	if err != nil {
		// This is not a playbook run channel
		return
	}

	user, err := s.pluginAPI.User.Get(userID)
	if err != nil {
		s.logger.Errorf("failed to resolve user for userID '%s'; error: %s", userID, err.Error())
		return
	}

	channel, err := s.pluginAPI.Channel.Get(channelID)
	if err != nil {
		s.logger.Errorf("failed to resolve channel for channelID '%s'; error: %s", channelID, err.Error())
		return
	}

<<<<<<< HEAD
	_ = s.addChannelLeaveTimelineEvent(user, channel, actorID, playbookRunID, userID)

	// Automaticly leave if you leave the channel
=======
	if err := s.addChannelLeaveTimelineEvent(user, channel, actorID, playbookRunID, userID); err != nil {
		s.logger.Errorf("%w", err)
	}

	// Automatically leave run if you leave the channel
>>>>>>> b763ab83
	// To be removed when separating members and participants is complete.
	if err := s.RemoveParticipants(playbookRunID, []string{user.Id}); err != nil {
		s.logger.Errorf("faied to remove participant that left channel for run '%s', user '%s'; error: %s", playbookRunID, user.Id, err.Error())
	}

<<<<<<< HEAD
	if err := s.Unfollow(playbookRunID, user.Id); err != nil {
		s.logger.Errorf("failed to make participant to unfollow the run '%s', user '%s'; error: %s", playbookRunID, user.Id, err.Error())
	}

	if err := s.sendPlaybookRunToClient(playbookRunID); err != nil {
		s.logger.Errorf("failed to send the run '%s' through ws, user '%s'; error: %s", playbookRunID, user.Id, err.Error())
	}
=======
	_ = s.sendPlaybookRunToClient(playbookRunID)
>>>>>>> b763ab83
}

func (s *PlaybookRunServiceImpl) addChannelLeaveTimelineEvent(user *model.User, channel *model.Channel, actorID string, playbookRunID string, userID string) error {
	title := fmt.Sprintf("@%s left the channel", user.Username)

	summary := fmt.Sprintf("@%s left ~%s", user.Username, channel.Name)
	if actorID != "" {
		actor, err := s.pluginAPI.User.Get(actorID)
		if err != nil {
<<<<<<< HEAD
			s.logger.Errorf("failed to resolve user for userID '%s'; error: %s", actorID, err.Error())
			return err
=======
			return errors.Wrapf(err, "failed to resolve user for userID '%s'", actorID)
>>>>>>> b763ab83
		}

		summary = fmt.Sprintf("@%s removed @%s from ~%s", actor.Username, user.Username, channel.Name)
	}
	now := model.GetMillis()
	event := &TimelineEvent{
		PlaybookRunID: playbookRunID,
		CreateAt:      now,
		EventAt:       now,
		EventType:     UserJoinedLeft,
		Summary:       summary,
		Details:       fmt.Sprintf(`{"action": "left", "title": "%s"}`, title),
		SubjectUserID: userID,
		CreatorUserID: actorID,
	}

	if _, err := s.store.CreateTimelineEvent(event); err != nil {
<<<<<<< HEAD
		s.logger.Errorf("failed to create timeline event; error: %s", err.Error())
=======
		return errors.Wrap(err, "failed to create timeline event")
>>>>>>> b763ab83
	}
	return nil
}

func (s *PlaybookRunServiceImpl) hasPermissionToModifyPlaybookRun(playbookRun *PlaybookRun, userID string) bool {
	// PlaybookRun main channel membership is required to modify playbook run
	return s.pluginAPI.User.HasPermissionToChannel(userID, playbookRun.ChannelID, model.PermissionReadChannel)
}

func (s *PlaybookRunServiceImpl) createPlaybookRunChannel(playbookRun *PlaybookRun, header string, public bool) (*model.Channel, error) {
	channelType := model.ChannelTypePrivate
	if public {
		channelType = model.ChannelTypeOpen
	}

	channel := &model.Channel{
		TeamId:      playbookRun.TeamID,
		Type:        channelType,
		DisplayName: playbookRun.Name,
		Name:        cleanChannelName(playbookRun.Name),
		Header:      header,
	}

	if channel.Name == "" {
		channel.Name = model.NewId()
	}

	// Prefer the channel name the user chose. But if it already exists, add some random bits
	// and try exactly once more.
	err := s.pluginAPI.Channel.Create(channel)
	if err != nil {
		if appErr, ok := err.(*model.AppError); ok {
			// Let the user correct display name errors:
			if appErr.Id == "model.channel.is_valid.display_name.app_error" ||
				appErr.Id == "model.channel.is_valid.1_or_more.app_error" {
				return nil, ErrChannelDisplayNameInvalid
			}

			// We can fix channel Name errors:
			if appErr.Id == "store.sql_channel.save_channel.exists.app_error" {
				channel.Name = addRandomBits(channel.Name)
				err = s.pluginAPI.Channel.Create(channel)
			}
		}

		if err != nil {
			return nil, errors.Wrapf(err, "failed to create channel")
		}
	}

	return channel, nil
}

func (s *PlaybookRunServiceImpl) addPlaybookRunUsers(playbookRun *PlaybookRun, channel *model.Channel) error {
	if _, err := s.pluginAPI.Team.CreateMember(channel.TeamId, s.configService.GetConfiguration().BotUserID); err != nil {
		return errors.Wrapf(err, "failed to add bot to the team")
	}

	if _, err := s.pluginAPI.Channel.AddMember(channel.Id, s.configService.GetConfiguration().BotUserID); err != nil {
		return errors.Wrapf(err, "failed to add bot to the channel")
	}

	if _, err := s.pluginAPI.Channel.AddUser(channel.Id, playbookRun.ReporterUserID, s.configService.GetConfiguration().BotUserID); err != nil {
		return errors.Wrapf(err, "failed to add reporter to the channel")
	}

	if playbookRun.OwnerUserID != playbookRun.ReporterUserID {
		if _, err := s.pluginAPI.Channel.AddUser(channel.Id, playbookRun.OwnerUserID, s.configService.GetConfiguration().BotUserID); err != nil {
			return errors.Wrapf(err, "failed to add owner to channel")
		}
	}

	if _, err := s.pluginAPI.Channel.UpdateChannelMemberRoles(channel.Id, playbookRun.OwnerUserID, fmt.Sprintf("%s %s", model.ChannelAdminRoleId, model.ChannelUserRoleId)); err != nil {
		s.pluginAPI.Log.Warn("failed to promote owner to admin", "ChannelID", channel.Id, "OwnerUserID", playbookRun.OwnerUserID, "err", err.Error())
	}

	return nil
}

func (s *PlaybookRunServiceImpl) newFinishPlaybookRunDialog(outstanding int) *model.Dialog {
	message := "Are you sure you want to finish the run?"
	if outstanding == 1 {
		message = "There is **1 outstanding task**. Are you sure you want to finish the run?"
	} else if outstanding > 1 {
		message = "There are **" + strconv.Itoa(outstanding) + " outstanding tasks**. Are you sure you want to finish the run?"
	}

	return &model.Dialog{
		Title:            "Confirm finish run",
		IntroductionText: message,
		SubmitLabel:      "Finish run",
		NotifyOnCancel:   false,
	}
}

func (s *PlaybookRunServiceImpl) newPlaybookRunDialog(teamID, ownerID, postID, clientID string, playbooks []Playbook, isMobileApp bool, promptPostID string) (*model.Dialog, error) {
	user, err := s.pluginAPI.User.Get(ownerID)
	if err != nil {
		return nil, errors.Wrapf(err, "failed to fetch owner user")
	}

	state, err := json.Marshal(DialogState{
		PostID:       postID,
		ClientID:     clientID,
		PromptPostID: promptPostID,
	})
	if err != nil {
		return nil, errors.Wrapf(err, "failed to marshal DialogState")
	}

	var options []*model.PostActionOptions
	for _, playbook := range playbooks {
		options = append(options, &model.PostActionOptions{
			Text:  playbook.Title,
			Value: playbook.ID,
		})
	}

	newPlaybookMarkdown := ""
	if !isMobileApp {
		url := getPlaybooksNewRelativeURL()
		newPlaybookMarkdown = fmt.Sprintf("[Click here](%s) to create your own playbook.", url)
	}

	introText := fmt.Sprintf("**Owner:** %v\n\n%s", getUserDisplayName(user), newPlaybookMarkdown)

	defaultPlaybookID := ""
	defaultChannelNameTemplate := ""
	if len(playbooks) == 1 {
		defaultPlaybookID = playbooks[0].ID
		defaultChannelNameTemplate = playbooks[0].ChannelNameTemplate
	}

	return &model.Dialog{
		Title:            "Run playbook",
		IntroductionText: introText,
		Elements: []model.DialogElement{
			{
				DisplayName: "Playbook",
				Name:        DialogFieldPlaybookIDKey,
				Type:        "select",
				Options:     options,
				Default:     defaultPlaybookID,
			},
			{
				DisplayName: "Run name",
				Name:        DialogFieldNameKey,
				Type:        "text",
				MinLength:   1,
				MaxLength:   64,
				Default:     defaultChannelNameTemplate,
			},
		},
		SubmitLabel:    "Start run",
		NotifyOnCancel: false,
		State:          string(state),
	}, nil
}

func (s *PlaybookRunServiceImpl) newUpdatePlaybookRunDialog(description, message string, broadcastChannelNum int, reminderTimer time.Duration) (*model.Dialog, error) {
	introductionText := "Provide an update to the stakeholders."

	if broadcastChannelNum > 0 {
		plural := ""
		if broadcastChannelNum > 1 {
			plural = "s"
		}

		introductionText += fmt.Sprintf(" This post will be broadcasted to %d channel%s.", broadcastChannelNum, plural)
	}

	reminderOptions := []*model.PostActionOptions{
		{
			Text:  "15min",
			Value: "900",
		},
		{
			Text:  "30min",
			Value: "1800",
		},
		{
			Text:  "60min",
			Value: "3600",
		},
		{
			Text:  "4hr",
			Value: "14400",
		},
		{
			Text:  "24hr",
			Value: "86400",
		},
		{
			Text:  "1Week",
			Value: "604800",
		},
	}

	if s.configService.IsConfiguredForDevelopmentAndTesting() {
		reminderOptions = append(reminderOptions, nil)
		copy(reminderOptions[2:], reminderOptions[1:])
		reminderOptions[1] = &model.PostActionOptions{
			Text:  "10sec",
			Value: "10",
		}
	}

	return &model.Dialog{
		Title:            "Status update",
		IntroductionText: introductionText,
		Elements: []model.DialogElement{
			{
				DisplayName: "Change since last update",
				Name:        DialogFieldMessageKey,
				Type:        "textarea",
				Default:     message,
			},
			{
				DisplayName: "Reminder for next update",
				Name:        DialogFieldReminderInSecondsKey,
				Type:        "select",
				Options:     reminderOptions,
				Optional:    true,
				Default:     fmt.Sprintf("%d", reminderTimer/time.Second),
			},
			{
				DisplayName: "Finish run",
				Name:        DialogFieldFinishRun,
				Placeholder: "Also mark the run as finished",
				Type:        "bool",
				Optional:    true,
			},
		},
		SubmitLabel:    "Update status",
		NotifyOnCancel: false,
	}, nil
}

func (s *PlaybookRunServiceImpl) newAddToTimelineDialog(playbookRuns []PlaybookRun, postID string) (*model.Dialog, error) {
	var options []*model.PostActionOptions
	for _, i := range playbookRuns {
		options = append(options, &model.PostActionOptions{
			Text:  i.Name,
			Value: i.ID,
		})
	}

	state, err := json.Marshal(DialogStateAddToTimeline{
		PostID: postID,
	})
	if err != nil {
		return nil, errors.Wrapf(err, "failed to marshal DialogState")
	}

	post, err := s.pluginAPI.Post.GetPost(postID)
	if err != nil {
		return nil, errors.Wrapf(err, "failed to marshal DialogState")
	}
	defaultSummary := ""
	if len(post.Message) > 0 {
		end := min(40, len(post.Message))
		defaultSummary = post.Message[:end]
		if len(post.Message) > end {
			defaultSummary += "..."
		}
	}

	defaultPlaybookRunID, err := s.GetPlaybookRunIDForChannel(post.ChannelId)
	if err != nil && !errors.Is(err, ErrNotFound) {
		return nil, errors.Wrapf(err, "failed to get playbookRunID for channel")
	}

	return &model.Dialog{
		Title: "Add to run timeline",
		Elements: []model.DialogElement{
			{
				DisplayName: "Playbook Run",
				Name:        DialogFieldPlaybookRunKey,
				Type:        "select",
				Options:     options,
				Default:     defaultPlaybookRunID,
			},
			{
				DisplayName: "Summary",
				Name:        DialogFieldSummary,
				Type:        "text",
				MaxLength:   64,
				Placeholder: "Short summary shown in the timeline",
				Default:     defaultSummary,
				HelpText:    "Max 64 chars",
			},
		},
		SubmitLabel:    "Add to run timeline",
		NotifyOnCancel: false,
		State:          string(state),
	}, nil
}

func (s *PlaybookRunServiceImpl) sendPlaybookRunToClient(playbookRunID string) error {
	playbookRunToSend, err := s.store.GetPlaybookRun(playbookRunID)
	if err != nil {
		return errors.Wrap(err, "failed to retrieve playbook run")
	}

	s.poster.PublishWebsocketEventToChannel(playbookRunUpdatedWSEvent, playbookRunToSend, playbookRunToSend.ChannelID)

	return nil
}

func (s *PlaybookRunServiceImpl) UpdateRetrospective(playbookRunID, updaterID string, newRetrospective RetrospectiveUpdate) error {
	playbookRunToModify, err := s.store.GetPlaybookRun(playbookRunID)
	if err != nil {
		return errors.Wrap(err, "failed to retrieve playbook run")
	}

	playbookRunToModify.Retrospective = newRetrospective.Text
	playbookRunToModify.MetricsData = newRetrospective.Metrics

	if err = s.store.UpdatePlaybookRun(playbookRunToModify); err != nil {
		return errors.Wrap(err, "failed to update playbook run")
	}

	s.poster.PublishWebsocketEventToChannel(playbookRunUpdatedWSEvent, playbookRunToModify, playbookRunToModify.ChannelID)
	s.telemetry.UpdateRetrospective(playbookRunToModify, updaterID)

	return nil
}

func (s *PlaybookRunServiceImpl) PublishRetrospective(playbookRunID, publisherID string, retrospective RetrospectiveUpdate) error {
	playbookRunToPublish, err := s.store.GetPlaybookRun(playbookRunID)
	if err != nil {
		return errors.Wrap(err, "failed to retrieve playbook run")
	}

	now := model.GetMillis()

	// Update the text to keep syncronized
	playbookRunToPublish.Retrospective = retrospective.Text
	playbookRunToPublish.MetricsData = retrospective.Metrics
	playbookRunToPublish.RetrospectivePublishedAt = now
	playbookRunToPublish.RetrospectiveWasCanceled = false
	if err = s.store.UpdatePlaybookRun(playbookRunToPublish); err != nil {
		return errors.Wrap(err, "failed to update playbook run")
	}

	publisherUser, err := s.pluginAPI.User.Get(publisherID)
	if err != nil {
		return errors.Wrap(err, "failed to get publisher user")
	}

	retrospectiveURL := getRunRetrospectiveURL("", playbookRunToPublish.ID)
	post, err := s.buildRetrospectivePost(playbookRunToPublish, publisherUser, retrospectiveURL)
	if err != nil {
		return err
	}

	if err = s.poster.Post(post); err != nil {
		return errors.Wrap(err, "failed to post to channel")
	}

	telemetryString := fmt.Sprintf("?telem_action=follower_clicked_retrospective_dm&telem_run_id=%s", playbookRunToPublish.ID)
	retrospectivePublishedMessage := fmt.Sprintf("@%s published the retrospective report for [%s](%s%s).\n%s", publisherUser.Username, playbookRunToPublish.Name, retrospectiveURL, telemetryString, retrospective.Text)
	s.dmPostToRunFollowers(&model.Post{Message: retrospectivePublishedMessage}, retroMessage, playbookRunToPublish.ID, publisherID)

	event := &TimelineEvent{
		PlaybookRunID: playbookRunID,
		CreateAt:      now,
		EventAt:       now,
		EventType:     PublishedRetrospective,
		SubjectUserID: publisherID,
	}

	if _, err = s.store.CreateTimelineEvent(event); err != nil {
		return errors.Wrap(err, "failed to create timeline event")
	}

	if err := s.sendPlaybookRunToClient(playbookRunID); err != nil {
		s.logger.Errorf("failed send websocket event; error: %s", err.Error())
	}
	s.telemetry.PublishRetrospective(playbookRunToPublish, publisherID)

	return nil
}

func (s *PlaybookRunServiceImpl) buildRetrospectivePost(playbookRunToPublish *PlaybookRun, publisherUser *model.User, retrospectiveURL string) (*model.Post, error) {
	props := map[string]interface{}{
		"metricsData":       "null",
		"metricsConfigs":    "null",
		"retrospectiveText": playbookRunToPublish.Retrospective,
	}

	// If run has metrics data, get playbooks metrics configs and include them in custom post
	if len(playbookRunToPublish.MetricsData) > 0 {
		playbook, err := s.playbookService.Get(playbookRunToPublish.PlaybookID)
		if err != nil {
			return nil, errors.Wrap(err, "failed to get playbook")
		}

		metricsConfigs, err := json.Marshal(playbook.Metrics)
		if err != nil {
			s.pluginAPI.Log.Warn("cannot post retro, unable to marshal metrics configs")
			return nil, err
		}

		metricsData, err := json.Marshal(playbookRunToPublish.MetricsData)
		if err != nil {
			s.pluginAPI.Log.Warn("cannot post retro, unable to marshal metrics data")
			return nil, err
		}
		props["metricsData"] = string(metricsData)
		props["metricsConfigs"] = string(metricsConfigs)
	}

	return &model.Post{
		Message:   fmt.Sprintf("@channel Retrospective has been published by @%s\n[See the full retrospective](%s)\n", publisherUser.Username, retrospectiveURL),
		Type:      "custom_retro",
		ChannelId: playbookRunToPublish.ChannelID,
		Props:     props,
	}, nil
}

func (s *PlaybookRunServiceImpl) CancelRetrospective(playbookRunID, cancelerID string) error {
	playbookRunToCancel, err := s.store.GetPlaybookRun(playbookRunID)
	if err != nil {
		return errors.Wrap(err, "failed to retrieve playbook run")
	}

	now := model.GetMillis()

	// Update the text to keep syncronized
	playbookRunToCancel.Retrospective = "No retrospective for this run."
	playbookRunToCancel.RetrospectivePublishedAt = now
	playbookRunToCancel.RetrospectiveWasCanceled = true
	if err = s.store.UpdatePlaybookRun(playbookRunToCancel); err != nil {
		return errors.Wrap(err, "failed to update playbook run")
	}

	cancelerUser, err := s.pluginAPI.User.Get(cancelerID)
	if err != nil {
		return errors.Wrap(err, "failed to get canceler user")
	}

	if _, err = s.poster.PostMessage(playbookRunToCancel.ChannelID, "@channel Retrospective has been canceled by @%s\n", cancelerUser.Username); err != nil {
		return errors.Wrap(err, "failed to post to channel")
	}

	event := &TimelineEvent{
		PlaybookRunID: playbookRunID,
		CreateAt:      now,
		EventAt:       now,
		EventType:     CanceledRetrospective,
		SubjectUserID: cancelerID,
	}

	if _, err = s.store.CreateTimelineEvent(event); err != nil {
		return errors.Wrap(err, "failed to create timeline event")
	}

	if err := s.sendPlaybookRunToClient(playbookRunID); err != nil {
		s.logger.Errorf("failed send websocket event; error: %s", err.Error())
	}

	return nil
}

// RequestUpdate posts a status update request message in the run's channel
func (s *PlaybookRunServiceImpl) RequestUpdate(playbookRunID, requesterID string) error {
	playbookRun, err := s.store.GetPlaybookRun(playbookRunID)
	if err != nil {
		return errors.Wrap(err, "failed to retrieve playbook run")
	}

	requesterUser, err := s.pluginAPI.User.Get(requesterID)
	if err != nil {
		return errors.Wrap(err, "failed to get requester user")
	}

	T := i18n.GetUserTranslations(requesterUser.Locale)
	data := map[string]interface{}{
		"Name": requesterUser.Username,
	}

	post, err := s.poster.PostMessage(playbookRun.ChannelID, T("app.user.run.request_update", data))
	if err != nil {
		return errors.Wrap(err, "failed to post to channel")
	}

	// create timeline event
	event := &TimelineEvent{
		PlaybookRunID: playbookRunID,
		CreateAt:      post.CreateAt,
		EventAt:       post.CreateAt,
		EventType:     StatusUpdateRequested,
		PostID:        post.Id,
		SubjectUserID: requesterID,
		CreatorUserID: requesterID,
		Summary:       fmt.Sprintf("@%s requested a status update", requesterUser.Username),
	}

	if _, err = s.store.CreateTimelineEvent(event); err != nil {
		return errors.Wrap(err, "failed to create timeline event")
	}

	// send updated run through websocket
	if err := s.sendPlaybookRunToClient(playbookRunID); err != nil {
		s.logger.Errorf("failed send websocket event; error: %s", err.Error())
	}

	return nil
}

// RequestUpdate posts a status update request message in the run's channel
func (s *PlaybookRunServiceImpl) RequestGetInvolved(playbookRunID, requesterID string) error {
	playbookRun, err := s.store.GetPlaybookRun(playbookRunID)
	if err != nil {
		return errors.Wrap(err, "failed to retrieve playbook run")
	}

	requesterUser, err := s.pluginAPI.User.Get(requesterID)
	if err != nil {
		return errors.Wrap(err, "failed to get requester user")
	}

	// TODO: must be changed to check run participant
	// Check if user is already a member of the channel
	member, err := s.pluginAPI.Channel.GetMember(playbookRun.ChannelID, requesterID)
	if err == nil && member != nil {
		return errors.New("user is already involved")
	}

	T := i18n.GetUserTranslations(requesterUser.Locale)
	data := map[string]interface{}{
		"Name": requesterUser.Username,
	}
	if _, err = s.poster.PostMessage(playbookRun.ChannelID, T("app.user.run.request_get_involved", data)); err != nil {
		return errors.Wrap(err, "failed to post to channel")
	}

	return nil
}

// Leave removes user from the run's participants
func (s *PlaybookRunServiceImpl) RemoveParticipants(playbookRunID string, userIDs []string) error {
	playbookRun, err := s.store.GetPlaybookRun(playbookRunID)
	if err != nil {
		return errors.Wrap(err, "failed to retrieve playbook run")
	}

	// Check if any user is the owner
	for _, userID := range userIDs {
		if playbookRun.OwnerUserID == userID {
			return errors.New("owner user can't leave the run")
		}
<<<<<<< HEAD
	}

	if err := s.store.RemoveParticipants(playbookRunID, userIDs); err != nil {
		return errors.Wrapf(err, "users `%+v` failed to remove participation in run `%s`", userIDs, playbookRunID)
	}

	for _, userID := range userIDs {
		s.leaveActions(playbookRun, userID)
	}

=======
	}

	if err := s.store.RemoveParticipants(playbookRunID, userIDs); err != nil {
		return errors.Wrapf(err, "users `%+v` failed to remove participation in run `%s`", userIDs, playbookRunID)
	}

	for _, userID := range userIDs {
		s.leaveActions(playbookRun, userID)
	}

>>>>>>> b763ab83
	return nil
}

func (s *PlaybookRunServiceImpl) leaveActions(playbookRun *PlaybookRun, userID string) {
	// Don't do anything if the user not a channel member
	member, _ := s.pluginAPI.Channel.GetMember(playbookRun.ChannelID, userID)
	if member == nil {
		return
	}

	// To be added to the UI as an optional action
	if err := s.api.DeleteChannelMember(playbookRun.ChannelID, userID); err != nil {
		s.logger.Errorf("failed to remove user from linked channel, userID '%s'; error: %s", userID, err.Error())
	}
}

func (s *PlaybookRunServiceImpl) AddParticipants(playbookRunID string, userIDs []string) error {
	if err := s.store.AddParticipants(playbookRunID, userIDs); err != nil {
		return errors.Wrapf(err, "users `%+v` failed to participate the run `%s`", userIDs, playbookRunID)
	}

	playbookRun, err := s.store.GetPlaybookRun(playbookRunID)
	if err != nil {
		return errors.Wrap(err, "failed to retrieve playbook run")
	}

	for _, userID := range userIDs {
		s.participateActions(playbookRun, userID)
	}

	return nil
}

func (s *PlaybookRunServiceImpl) participateActions(playbookRun *PlaybookRun, userID string) {
	// Don't do anything if the user is a channel member
	member, _ := s.pluginAPI.Channel.GetMember(playbookRun.ChannelID, userID)
	if member != nil {
		return
	}

	// To be added to the UI as an optional action
	if _, err := s.api.AddChannelMember(playbookRun.ChannelID, userID); err != nil {
		s.logger.Errorf("failed to add user to linked channel, userID '%s'; error: %s", userID, err.Error())
	}
}

func (s *PlaybookRunServiceImpl) postMessageToThreadAndSaveRootID(playbookRunID, channelID string, post *model.Post) error {
	channelIDsToRootIDs, err := s.store.GetBroadcastChannelIDsToRootIDs(playbookRunID)
	if err != nil {
		return errors.Wrapf(err, "error when trying to retrieve ChannelIDsToRootIDs map for playbookRunId '%s'", playbookRunID)
	}

	err = s.poster.PostMessageToThread(channelIDsToRootIDs[channelID], post)
	if err != nil {
		return errors.Wrapf(err, "failed to PostMessageToThread for channelID '%s'", channelID)
	}

	newRootID := post.RootId
	if newRootID == "" {
		newRootID = post.Id
	}

	if newRootID != channelIDsToRootIDs[channelID] {
		channelIDsToRootIDs[channelID] = newRootID
		if err = s.store.SetBroadcastChannelIDsToRootID(playbookRunID, channelIDsToRootIDs); err != nil {
			return errors.Wrapf(err, "failed to SetBroadcastChannelIDsToRootID for playbookID '%s'", playbookRunID)
		}
	}

	return nil
}

// Follow method lets user follow a specific playbook run
func (s *PlaybookRunServiceImpl) Follow(playbookRunID, userID string) error {
	if err := s.store.Follow(playbookRunID, userID); err != nil {
		return errors.Wrapf(err, "user `%s` failed to follow the run `%s`", userID, playbookRunID)
	}

	playbookRun, err := s.store.GetPlaybookRun(playbookRunID)
	if err != nil {
		return errors.Wrap(err, "failed to retrieve playbook run")
	}
	s.telemetry.Follow(playbookRun, userID)

	return nil
}

// UnFollow method lets user unfollow a specific playbook run
func (s *PlaybookRunServiceImpl) Unfollow(playbookRunID, userID string) error {
	if err := s.store.Unfollow(playbookRunID, userID); err != nil {
		return errors.Wrapf(err, "user `%s` failed to unfollow the run `%s`", userID, playbookRunID)
	}

	playbookRun, err := s.store.GetPlaybookRun(playbookRunID)
	if err != nil {
		return errors.Wrap(err, "failed to retrieve playbook run")
	}
	s.telemetry.Unfollow(playbookRun, userID)

	return nil
}

// GetFollowers returns list of followers for a specific playbook run
func (s *PlaybookRunServiceImpl) GetFollowers(playbookRunID string) ([]string, error) {
	var followers []string
	var err error
	if followers, err = s.store.GetFollowers(playbookRunID); err != nil {
		return nil, errors.Wrapf(err, "failed to get followers for the run `%s`", playbookRunID)
	}

	return followers, nil
}

func getUserDisplayName(user *model.User) string {
	if user == nil {
		return ""
	}

	if user.FirstName != "" && user.LastName != "" {
		return fmt.Sprintf("%s %s", user.FirstName, user.LastName)
	}

	return fmt.Sprintf("@%s", user.Username)
}

func cleanChannelName(channelName string) string {
	// Lower case only
	channelName = strings.ToLower(channelName)
	// Trim spaces
	channelName = strings.TrimSpace(channelName)
	// Change all dashes to whitespace, remove everything that's not a word or whitespace, all space becomes dashes
	channelName = strings.ReplaceAll(channelName, "-", " ")
	channelName = allNonSpaceNonWordRegex.ReplaceAllString(channelName, "")
	channelName = strings.ReplaceAll(channelName, " ", "-")
	// Remove all leading and trailing dashes
	channelName = strings.Trim(channelName, "-")

	return channelName
}

func addRandomBits(name string) string {
	// Fix too long names (we're adding 5 chars):
	if len(name) > 59 {
		name = name[:59]
	}
	randBits := model.NewId()
	return fmt.Sprintf("%s-%s", name, randBits[:4])
}

func findNewestNonDeletedStatusPost(posts []StatusPost) *StatusPost {
	var newest *StatusPost
	for i, p := range posts {
		if p.DeleteAt == 0 && (newest == nil || p.CreateAt > newest.CreateAt) {
			newest = &posts[i]
		}
	}
	return newest
}

func findNewestNonDeletedPostID(posts []StatusPost) string {
	newest := findNewestNonDeletedStatusPost(posts)
	if newest == nil {
		return ""
	}

	return newest.ID
}

func min(a, b int) int {
	if a < b {
		return a
	}
	return b
}

// Helper function to Trigger webhooks
func triggerWebhooks(s *PlaybookRunServiceImpl, webhooks []string, body []byte) {
	for i := range webhooks {
		url := webhooks[i]

		go func() {
			req, err := http.NewRequest("POST", url, bytes.NewReader(body))

			if err != nil {
				s.pluginAPI.Log.Warn("failed to create a POST request to webhook URL", "webhook URL", url, "error", err.Error())
				return
			}

			req.Header.Set("Content-Type", "application/json")

			resp, err := s.httpClient.Do(req)
			if err != nil {
				s.pluginAPI.Log.Warn("failed to send a POST request to webhook URL", "webhook URL", url, "error", err.Error())
				return
			}

			defer resp.Body.Close()

			if resp.StatusCode < 200 || resp.StatusCode > 299 {
				err := errors.Errorf("response code is %d; expected a status code in the 2xx range", resp.StatusCode)
				s.pluginAPI.Log.Warn("failed to finish a POST request to webhook URL", "webhook URL", url, "error", err.Error())
			}
		}()
	}

}

func buildAssignedTaskMessageSummary(runs []AssignedRun, locale string, timezone *time.Location, onlyDueUntilToday bool) string {
	var msg strings.Builder

	T := i18n.GetUserTranslations(locale)
	total := 0
	for _, run := range runs {
		total += len(run.Tasks)
	}

	msg.WriteString("##### ")
	msg.WriteString(T("app.user.digest.tasks.heading"))
	msg.WriteString("\n")

	if total == 0 {
		msg.WriteString(T("app.user.digest.tasks.zero_assigned"))
		msg.WriteString("\n")
		return msg.String()
	}

	var tasksNoDueDate, tasksDoAfterToday int
	currentTime := timeutils.GetTimeForMillis(model.GetMillis()).In(timezone)
	yesterday := currentTime.Add(-24 * time.Hour)

	var runsInfo strings.Builder
	for _, run := range runs {
		var tasksInfo strings.Builder

		for _, task := range run.Tasks {
			// no due date
			if task.ChecklistItem.DueDate == 0 {
				tasksInfo.WriteString(fmt.Sprintf("  - [ ] %s: %s\n", task.ChecklistTitle, task.Title))
				tasksNoDueDate++
				continue
			}
			dueTime := time.Unix(task.ChecklistItem.DueDate/1000, 0).In(timezone)
			// due today
			if timeutils.IsSameDay(dueTime, currentTime) {
				tasksInfo.WriteString(fmt.Sprintf("  - [ ] %s: %s **`%s`**\n", task.ChecklistTitle, task.Title, T("app.user.digest.tasks.due_today")))
				continue
			}
			// due yesterday
			if timeutils.IsSameDay(dueTime, yesterday) {
				tasksInfo.WriteString(fmt.Sprintf("  - [ ] %s: %s **`%s`**\n", task.ChecklistTitle, task.Title, T("app.user.digest.tasks.due_yesterday")))
				continue
			}
			// due before yesterday
			if dueTime.Before(currentTime) {
				days := timeutils.GetDaysDiff(dueTime, currentTime)
				tasksInfo.WriteString(fmt.Sprintf("  - [ ] %s: %s **`%s`**\n", task.ChecklistTitle, task.Title, T("app.user.digest.tasks.due_x_days_ago", days)))
				continue
			}
			// due after today
			if !onlyDueUntilToday {
				days := timeutils.GetDaysDiff(currentTime, dueTime)
				tasksInfo.WriteString(fmt.Sprintf("  - [ ] %s: %s `%s`\n", task.ChecklistTitle, task.Title, T("app.user.digest.tasks.due_in_x_days", days)))
			}
			tasksDoAfterToday++
		}

		// omit run's title if tasks info is empty
		if tasksInfo.String() != "" {
			runsInfo.WriteString(fmt.Sprintf("[%s](/%s/channels/%s?telem_action=todo_assignedtask_clicked&telem_run_id=%s&forceRHSOpen)\n",
				run.ChannelDisplayName, run.TeamName, run.ChannelName, run.PlaybookRunID))
			runsInfo.WriteString(tasksInfo.String())
		}
	}

	// if there are only tasks that are due after today and we need to show only tasks due now, skip a message
	if onlyDueUntilToday && tasksDoAfterToday == total {
		return ""
	}

	// add title
	if onlyDueUntilToday {
		msg.WriteString(T("app.user.digest.tasks.num_assigned_due_until_today", total-tasksDoAfterToday))
	} else {
		msg.WriteString(T("app.user.digest.tasks.num_assigned", total))
	}

	// add info about tasks
	msg.WriteString("\n\n")
	msg.WriteString(runsInfo.String())

	// add summary info for tasks without a due date or due date after today
	if tasksDoAfterToday > 0 && onlyDueUntilToday {
		msg.WriteString(":information_source: ")
		msg.WriteString(T("app.user.digest.tasks.due_after_today", tasksDoAfterToday))
		msg.WriteString(" ")
		msg.WriteString(T("app.user.digest.tasks.all_tasks_command"))
	}
	return msg.String()
}

func buildRunsInProgressMessage(runs []RunLink, locale string) string {
	T := i18n.GetUserTranslations(locale)
	total := len(runs)

	msg := "\n"

	msg += "##### " + T("app.user.digest.runs_in_progress.heading") + "\n"
	if total == 0 {
		return msg + T("app.user.digest.runs_in_progress.zero_in_progress") + "\n"
	}

	msg += T("app.user.digest.runs_in_progress.num_in_progress", total) + "\n"

	for _, run := range runs {
		msg += fmt.Sprintf("- [%s](/%s/channels/%s?telem_action=todo_runsinprogress_clicked&telem_run_id=%s&forceRHSOpen)\n",
			run.ChannelDisplayName, run.TeamName, run.ChannelName, run.PlaybookRunID)
	}

	return msg
}

func buildRunsOverdueMessage(runs []RunLink, locale string) string {
	T := i18n.GetUserTranslations(locale)
	total := len(runs)
	msg := "\n"
	msg += "##### " + T("app.user.digest.overdue_status_updates.heading") + "\n"
	if total == 0 {
		return msg + T("app.user.digest.overdue_status_updates.zero_overdue") + "\n"
	}

	msg += T("app.user.digest.overdue_status_updates.num_overdue", total) + "\n"

	for _, run := range runs {
		msg += fmt.Sprintf("- [%s](/%s/channels/%s?telem_action=todo_overduestatus_clicked&telem_run_id=%s&forceRHSOpen)\n",
			run.ChannelDisplayName, run.TeamName, run.ChannelName, run.PlaybookRunID)
	}

	return msg
}

type messageType string

const (
	creationMessage            messageType = "creation"
	finishMessage              messageType = "finish"
	overdueStatusUpdateMessage messageType = "overdue status update"
	restoreMessage             messageType = "restore"
	retroMessage               messageType = "retrospective"
	statusUpdateMessage        messageType = "status update"
)

// broadcasting to channels
func (s *PlaybookRunServiceImpl) broadcastPlaybookRunMessageToChannels(channelIDs []string, post *model.Post, mType messageType, playbookRun *PlaybookRun) {
	for _, broadcastChannelID := range channelIDs {
		post.Id = "" // Reset the ID so we avoid cloning the whole object
		if err := s.broadcastPlaybookRunMessage(broadcastChannelID, post, mType, playbookRun); err != nil {
			s.pluginAPI.Log.Warn(fmt.Sprintf("failed to broadcast run %s to channel", mType), "error", err.Error())

			if _, err = s.poster.PostMessage(playbookRun.ChannelID, fmt.Sprintf("Failed to broadcast run %s to the configured channel.", mType)); err != nil {
				s.pluginAPI.Log.Warn("failed to post failure message to the channel", "channelID", playbookRun.ChannelID, "error", err.Error())
			}
		}
	}
}

func (s *PlaybookRunServiceImpl) broadcastPlaybookRunMessage(broadcastChannelID string, post *model.Post, mType messageType, playbookRun *PlaybookRun) error {
	post.ChannelId = broadcastChannelID
	if err := IsChannelActiveInTeam(post.ChannelId, playbookRun.TeamID, s.pluginAPI); err != nil {
		return errors.Wrap(err, "announcement channel is not active")
	}

	if err := s.postMessageToThreadAndSaveRootID(playbookRun.ID, post.ChannelId, post); err != nil {
		return errors.Wrapf(err, "error posting '%s' message, for playbook '%s', to channelID '%s'", mType, playbookRun.ID, post.ChannelId)
	}

	return nil
}

// dm to users who follow

func (s *PlaybookRunServiceImpl) dmPostToRunFollowers(post *model.Post, mType messageType, playbookRunID, authorID string) {
	followers, err := s.GetFollowers(playbookRunID)
	if err != nil {
		s.pluginAPI.Log.Warn(fmt.Sprintf("failed to broadcast run %s to run followers", mType))
		return
	}

	s.dmPostToUsersWithPermission(followers, post, playbookRunID, authorID)
}

func (s *PlaybookRunServiceImpl) dmPostToAutoFollows(post *model.Post, playbookID, playbookRunID, authorID string) {
	autoFollows, err := s.playbookService.GetAutoFollows(playbookID)
	if err != nil {
		s.pluginAPI.Log.Warn("failed to broadcast run creation to auto-follows for the playbook", "PlaybookID", playbookID, "error", err)
		return
	}

	s.dmPostToUsersWithPermission(autoFollows, post, playbookRunID, authorID)
}

func (s *PlaybookRunServiceImpl) dmPostToUsersWithPermission(users []string, post *model.Post, playbookRunID, authorID string) {
	for _, user := range users {
		// Do not send update to the author
		if user == authorID {
			continue
		}

		// Check for access permissions
		if err := s.permissions.RunView(user, playbookRunID); err != nil {
			continue
		}

		post.Id = "" // Reset the ID so we avoid cloning the whole object
		post.RootId = ""
		if err := s.poster.DM(user, post); err != nil {
			s.pluginAPI.Log.Warn("failed to broadcast post to the user",
				"user", user, "error", err.Error())
		}
	}
}<|MERGE_RESOLUTION|>--- conflicted
+++ resolved
@@ -2098,13 +2098,9 @@
 		return
 	}
 
-<<<<<<< HEAD
-	_ = s.addChannelJoinTimelineEvent(user, channel, actorID, playbookRunID, userID)
-=======
 	if err := s.addChannelJoinTimelineEvent(user, channel, actorID, playbookRunID, userID); err != nil {
 		s.logger.Errorf("%w", err)
 	}
->>>>>>> b763ab83
 
 	if !user.IsBot {
 		if err := s.Follow(playbookRunID, user.Id); err != nil {
@@ -2115,23 +2111,12 @@
 	// Automaticly participate if you join the channel
 	// To be removed when separating members and participants is complete.
 	if err := s.AddParticipants(playbookRunID, []string{user.Id}); err != nil {
-<<<<<<< HEAD
 		s.logger.Errorf("failed to add participant that joined channel for run '%s', user '%s'; error: %s", playbookRunID, user.Id, err.Error())
-	}
-
-	if err := s.Follow(playbookRunID, user.Id); err != nil {
-		s.logger.Errorf("failed to make participant to follow the run '%s', user '%s'; error: %s", playbookRunID, user.Id, err.Error())
 	}
 
 	if err := s.sendPlaybookRunToClient(playbookRunID); err != nil {
 		s.logger.Errorf("failed to to send run '%s' through ws, user '%s'; error: %s", playbookRunID, user.Id, err.Error())
 	}
-=======
-		s.logger.Errorf("faied to add participant that joined channel for run '%s', user '%s'; error: %s", playbookRunID, user.Id, err.Error())
-	}
-
-	_ = s.sendPlaybookRunToClient(playbookRunID)
->>>>>>> b763ab83
 }
 
 func (s *PlaybookRunServiceImpl) addChannelJoinTimelineEvent(user *model.User, channel *model.Channel, actorID string, playbookRunID string, userID string) error {
@@ -2141,12 +2126,7 @@
 	if actorID != "" {
 		actor, err := s.pluginAPI.User.Get(actorID)
 		if err != nil {
-<<<<<<< HEAD
-			s.logger.Errorf("failed to resolve user for userID '%s'; error: %s", actorID, err.Error())
-			return err
-=======
 			return errors.Wrapf(err, "failed to resolve user for userID '%s'", actorID)
->>>>>>> b763ab83
 		}
 
 		summary = fmt.Sprintf("@%s added @%s to ~%s", actor.Username, user.Username, channel.Name)
@@ -2164,15 +2144,9 @@
 	}
 
 	if _, err := s.store.CreateTimelineEvent(event); err != nil {
-<<<<<<< HEAD
-		s.logger.Errorf("failed to create timeline event; error: %s", err.Error())
-		return err
-	}
-=======
 		return errors.Wrap(err, "failed to create timeline event")
 	}
 
->>>>>>> b763ab83
 	return nil
 }
 
@@ -2214,23 +2188,16 @@
 		return
 	}
 
-<<<<<<< HEAD
-	_ = s.addChannelLeaveTimelineEvent(user, channel, actorID, playbookRunID, userID)
-
-	// Automaticly leave if you leave the channel
-=======
 	if err := s.addChannelLeaveTimelineEvent(user, channel, actorID, playbookRunID, userID); err != nil {
 		s.logger.Errorf("%w", err)
 	}
 
 	// Automatically leave run if you leave the channel
->>>>>>> b763ab83
 	// To be removed when separating members and participants is complete.
 	if err := s.RemoveParticipants(playbookRunID, []string{user.Id}); err != nil {
 		s.logger.Errorf("faied to remove participant that left channel for run '%s', user '%s'; error: %s", playbookRunID, user.Id, err.Error())
 	}
 
-<<<<<<< HEAD
 	if err := s.Unfollow(playbookRunID, user.Id); err != nil {
 		s.logger.Errorf("failed to make participant to unfollow the run '%s', user '%s'; error: %s", playbookRunID, user.Id, err.Error())
 	}
@@ -2238,9 +2205,6 @@
 	if err := s.sendPlaybookRunToClient(playbookRunID); err != nil {
 		s.logger.Errorf("failed to send the run '%s' through ws, user '%s'; error: %s", playbookRunID, user.Id, err.Error())
 	}
-=======
-	_ = s.sendPlaybookRunToClient(playbookRunID)
->>>>>>> b763ab83
 }
 
 func (s *PlaybookRunServiceImpl) addChannelLeaveTimelineEvent(user *model.User, channel *model.Channel, actorID string, playbookRunID string, userID string) error {
@@ -2250,12 +2214,7 @@
 	if actorID != "" {
 		actor, err := s.pluginAPI.User.Get(actorID)
 		if err != nil {
-<<<<<<< HEAD
-			s.logger.Errorf("failed to resolve user for userID '%s'; error: %s", actorID, err.Error())
-			return err
-=======
 			return errors.Wrapf(err, "failed to resolve user for userID '%s'", actorID)
->>>>>>> b763ab83
 		}
 
 		summary = fmt.Sprintf("@%s removed @%s from ~%s", actor.Username, user.Username, channel.Name)
@@ -2273,11 +2232,7 @@
 	}
 
 	if _, err := s.store.CreateTimelineEvent(event); err != nil {
-<<<<<<< HEAD
-		s.logger.Errorf("failed to create timeline event; error: %s", err.Error())
-=======
 		return errors.Wrap(err, "failed to create timeline event")
->>>>>>> b763ab83
 	}
 	return nil
 }
@@ -2831,7 +2786,6 @@
 		if playbookRun.OwnerUserID == userID {
 			return errors.New("owner user can't leave the run")
 		}
-<<<<<<< HEAD
 	}
 
 	if err := s.store.RemoveParticipants(playbookRunID, userIDs); err != nil {
@@ -2842,18 +2796,6 @@
 		s.leaveActions(playbookRun, userID)
 	}
 
-=======
-	}
-
-	if err := s.store.RemoveParticipants(playbookRunID, userIDs); err != nil {
-		return errors.Wrapf(err, "users `%+v` failed to remove participation in run `%s`", userIDs, playbookRunID)
-	}
-
-	for _, userID := range userIDs {
-		s.leaveActions(playbookRun, userID)
-	}
-
->>>>>>> b763ab83
 	return nil
 }
 
