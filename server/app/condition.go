// Copyright (c) 2020-present Mattermost, Inc. All Rights Reserved.
// See LICENSE.txt for license information.

package app

import (
	"encoding/json"
	"fmt"
	"slices"
	"strings"

	"github.com/mattermost/mattermost/server/public/model"
	"github.com/pkg/errors"
)

const (
	MaxConditionDepth        = 1    // Maximum nesting depth allowed for and/or conditions
	MaxConditionsPerPlaybook = 1000 // Maximum number of conditions per playbook
	CurrentConditionVersion  = 1    // Current version of condition expressions
)

// ConditionExpression interface for version-aware condition expressions
type ConditionExpression interface {
	Evaluate(propertyFields []PropertyField, propertyValues []PropertyValue) bool
	Sanitize()
	Validate(propertyFields []PropertyField) error
	ExtractPropertyIDs() (fieldIDs []string, optionsIDs []string)
	ToString(propertyFields []PropertyField) string
	Auditable() map[string]any
	SwapPropertyIDs(propertyMappings *PropertyCopyResult) error
}

type ConditionExprV1 struct {
	And []ConditionExprV1 `json:"and,omitempty"`
	Or  []ConditionExprV1 `json:"or,omitempty"`

	Is    *ComparisonCondition `json:"is,omitempty"`
	IsNot *ComparisonCondition `json:"isNot,omitempty"`
}

type ComparisonCondition struct {
	FieldID string          `json:"field_id"`
	Value   json.RawMessage `json:"value"`
}

// Evaluate checks if the condition matches the given property fields and values
func (c *ConditionExprV1) Evaluate(propertyFields []PropertyField, propertyValues []PropertyValue) bool {
	// fieldID -> PropertyField
	fieldMap := make(map[string]PropertyField)
	for _, field := range propertyFields {
		fieldMap[field.ID] = field
	}

	// fieldID -> PropertyValue
	valueMap := make(map[string]PropertyValue)
	for _, value := range propertyValues {
		valueMap[value.FieldID] = value
	}

	return c.evaluate(fieldMap, valueMap)
}

// Validate ensures the condition is structurally valid and references valid field options
func (c *ConditionExprV1) Validate(propertyFields []PropertyField) error {
	return c.validate(0, propertyFields)
}

// Sanitize trims whitespace from condition values
func (c *ConditionExprV1) Sanitize() {
	if c.And != nil {
		for i := range c.And {
			c.And[i].Sanitize()
		}
	}

	if c.Or != nil {
		for i := range c.Or {
			c.Or[i].Sanitize()
		}
	}

	if c.Is != nil {
		c.Is.Sanitize()
	}

	if c.IsNot != nil {
		c.IsNot.Sanitize()
	}
}

func (c *ConditionExprV1) evaluate(fieldMap map[string]PropertyField, valueMap map[string]PropertyValue) bool {
	if c.And != nil {
		for _, condition := range c.And {
			if !condition.evaluate(fieldMap, valueMap) {
				return false
			}
		}
		return true
	}

	if c.Or != nil {
		for _, condition := range c.Or {
			if condition.evaluate(fieldMap, valueMap) {
				return true
			}
		}
		return false
	}

	if c.Is != nil {
		field, fieldExists := fieldMap[c.Is.FieldID]
		if !fieldExists {
			return false
		}

		// Missing values are treated as empty and handled by is()
		value := valueMap[c.Is.FieldID]
		return is(field, value, c.Is.Value)
	}

	if c.IsNot != nil {
		field, fieldExists := fieldMap[c.IsNot.FieldID]
		if !fieldExists {
			return true
		}

		// Missing values are treated as empty and handled by isNot()
		value := valueMap[c.IsNot.FieldID]
		return isNot(field, value, c.IsNot.Value)
	}

	return true
}

func (c *ConditionExprV1) validate(currentDepth int, propertyFields []PropertyField) error {
	conditionCount := 0

	if c.And != nil {
		conditionCount++
		if len(c.And) == 0 {
			return errors.New("and condition must have at least one nested condition")
		}
		if currentDepth >= MaxConditionDepth {
			return fmt.Errorf("condition nesting depth exceeds maximum allowed (%d)", MaxConditionDepth)
		}
		for _, condition := range c.And {
			if err := condition.validate(currentDepth+1, propertyFields); err != nil {
				return err
			}
		}
	}

	if c.Or != nil {
		conditionCount++
		if len(c.Or) == 0 {
			return errors.New("or condition must have at least one nested condition")
		}
		if currentDepth >= MaxConditionDepth {
			return fmt.Errorf("condition nesting depth exceeds maximum allowed (%d)", MaxConditionDepth)
		}
		for _, condition := range c.Or {
			if err := condition.validate(currentDepth+1, propertyFields); err != nil {
				return err
			}
		}
	}

	if c.Is != nil {
		conditionCount++
		if err := c.Is.Validate(propertyFields); err != nil {
			return err
		}
	}

	if c.IsNot != nil {
		conditionCount++
		if err := c.IsNot.Validate(propertyFields); err != nil {
			return err
		}
	}

	if conditionCount == 0 {
		return errors.New("condition must have at least one operation (and, or, is, isNot)")
	}

	if conditionCount > 1 {
		return errors.New("condition can only have one operation (and, or, is, isNot)")
	}

	return nil
}

// Validate ensures the comparison condition has valid field references and option values
func (cc *ComparisonCondition) Validate(propertyFields []PropertyField) error {
	if cc.FieldID == "" {
		return errors.New("field_id cannot be empty")
	}

	// Find the field to validate against
	for _, field := range propertyFields {
		if field.ID == cc.FieldID {
			return cc.validateValueForFieldType(field)
		}
	}

	return nil
}

// Sanitize trims whitespace from the comparison value
func (cc *ComparisonCondition) Sanitize() {
	var stringValue string
	if err := json.Unmarshal(cc.Value, &stringValue); err == nil {
		trimmed := strings.TrimSpace(stringValue)
		sanitized, _ := json.Marshal(trimmed)
		cc.Value = sanitized
	}
}

// Auditable returns a map representation of the comparison condition for audit purposes
func (cc *ComparisonCondition) Auditable() map[string]any {
	return map[string]any{
		"field_id": cc.FieldID,
		"value":    cc.Value,
	}
}

func (cc *ComparisonCondition) validateValueForFieldType(field PropertyField) error {
	switch field.Type {
	case model.PropertyFieldTypeText:
		var stringValue string
		if err := json.Unmarshal(cc.Value, &stringValue); err != nil {
			return errors.New("text field condition value must be a string")
		}
		return nil

	case model.PropertyFieldTypeSelect:
		var arrayValue []string
		if err := json.Unmarshal(cc.Value, &arrayValue); err != nil {
			return errors.New("select field condition value must be an array")
		}
		if len(arrayValue) == 0 {
			return errors.New("select field condition value array cannot be empty")
		}

		if len(field.Attrs.Options) == 0 {
			return errors.New("condition value does not match any valid option for select field")
		}

		validOptionIDs := make(map[string]bool)
		for _, option := range field.Attrs.Options {
			validOptionIDs[option.GetID()] = true
		}

		for _, value := range arrayValue {
			if !validOptionIDs[value] {
				return errors.New("condition value does not match any valid option for select field")
			}
		}

		return nil

	case model.PropertyFieldTypeMultiselect:
		var arrayValue []string
		if err := json.Unmarshal(cc.Value, &arrayValue); err != nil {
			return errors.New("multiselect field condition value must be an array")
		}
		if len(arrayValue) == 0 {
			return errors.New("multiselect field condition value array cannot be empty")
		}

		if len(field.Attrs.Options) == 0 {
			return errors.New("condition value does not match any valid option for multiselect field")
		}

		validOptionIDs := make(map[string]bool)
		for _, option := range field.Attrs.Options {
			validOptionIDs[option.GetID()] = true
		}

		for _, value := range arrayValue {
			if !validOptionIDs[value] {
				return errors.New("condition value does not match any valid option for multiselect field")
			}
		}

		return nil

	default:
		return errors.New("unsupported field type for condition")
	}
}

// is checks if a property value matches the condition value based on the field type.
// For text fields: condition value is a string, performs case-insensitive comparison using strings.EqualFold.
// For select fields: condition value is an array, checks if the property value is any of the condition values.
// For multiselect fields: condition value is an array, checks if any condition value is in the property array.
func is(propertyField PropertyField, propertyValue PropertyValue, conditionValue json.RawMessage) bool {
	if propertyValue.Value == nil {
		return false
	}

	switch propertyField.Type {
	case model.PropertyFieldTypeText:
		var conditionString string
		if err := json.Unmarshal(conditionValue, &conditionString); err != nil {
			return false
		}

		var propertyString string
		if err := json.Unmarshal(propertyValue.Value, &propertyString); err != nil {
			return false
		}

		return strings.EqualFold(propertyString, conditionString)

	case model.PropertyFieldTypeSelect:
		var conditionArray []string
		if err := json.Unmarshal(conditionValue, &conditionArray); err != nil {
			return false
		}

		var propertyString string
		if err := json.Unmarshal(propertyValue.Value, &propertyString); err != nil {
			return false
		}

		return slices.Contains(conditionArray, propertyString)

	case model.PropertyFieldTypeMultiselect:
		var conditionArray []string
		if err := json.Unmarshal(conditionValue, &conditionArray); err != nil {
			return false
		}

		var propertyArray []string
		if err := json.Unmarshal(propertyValue.Value, &propertyArray); err != nil {
			return false
		}

		for _, conditionItem := range conditionArray {
			if slices.Contains(propertyArray, conditionItem) {
				return true
			}
		}
		return false

	default:
		return false
	}
}

// isNot checks if a property value does NOT match any of the condition values based on the field type.
// It returns the logical negation of the is function result.
func isNot(propertyField PropertyField, propertyValue PropertyValue, conditionValue json.RawMessage) bool {
	return !is(propertyField, propertyValue, conditionValue)
}

// ToString returns a human-readable string representation of the condition
func (c *ConditionExprV1) ToString(propertyFields []PropertyField) string {
	fieldMap := make(map[string]PropertyField)
	for _, field := range propertyFields {
		fieldMap[field.ID] = field
	}

	return c.toString(fieldMap, false)
}

// ExtractPropertyIDs returns all field IDs and options IDs used in this condition
func (c *ConditionExprV1) ExtractPropertyIDs() (fieldIDs []string, optionsIDs []string) {
	fieldIDSet := make(map[string]struct{})
	optionsIDSet := make(map[string]struct{})

	c.extractIDs(fieldIDSet, optionsIDSet)

	// Convert sets to slices
	for fieldID := range fieldIDSet {
		fieldIDs = append(fieldIDs, fieldID)
	}
	for optionsID := range optionsIDSet {
		optionsIDs = append(optionsIDs, optionsID)
	}

	return fieldIDs, optionsIDs
}

// Auditable returns a map representation of the condition expression for audit purposes
func (c *ConditionExprV1) Auditable() map[string]any {
	result := make(map[string]any)

	if c.And != nil {
		andConditions := make([]map[string]any, len(c.And))
		for i, condition := range c.And {
			andConditions[i] = condition.Auditable()
		}
		result["and"] = andConditions
	}

	if c.Or != nil {
		orConditions := make([]map[string]any, len(c.Or))
		for i, condition := range c.Or {
			orConditions[i] = condition.Auditable()
		}
		result["or"] = orConditions
	}

	if c.Is != nil {
		result["is"] = c.Is.Auditable()
	}

	if c.IsNot != nil {
		result["isNot"] = c.IsNot.Auditable()
	}

	return result
}

// SwapPropertyIDs translates field IDs in the condition expression
func (c *ConditionExprV1) SwapPropertyIDs(propertyMappings *PropertyCopyResult) error {
	// Handle And conditions
	for i := range c.And {
		if err := c.And[i].SwapPropertyIDs(propertyMappings); err != nil {
			return err
		}
	}

	// Handle Or conditions
	for i := range c.Or {
		if err := c.Or[i].SwapPropertyIDs(propertyMappings); err != nil {
			return err
		}
	}

	// Handle Is conditions
	if c.Is != nil {
		if err := c.Is.SwapPropertyIDs(propertyMappings); err != nil {
			return err
		}
	}

	// Handle IsNot conditions
	if c.IsNot != nil {
		if err := c.IsNot.SwapPropertyIDs(propertyMappings); err != nil {
			return err
		}
	}

	return nil
}

// extractIDs recursively extracts field and option IDs
func (c *ConditionExprV1) extractIDs(fieldIDSet map[string]struct{}, optionsIDSet map[string]struct{}) {
	if c.And != nil {
		for _, condition := range c.And {
			condition.extractIDs(fieldIDSet, optionsIDSet)
		}
	}

	if c.Or != nil {
		for _, condition := range c.Or {
			condition.extractIDs(fieldIDSet, optionsIDSet)
		}
	}

	if c.Is != nil {
		fieldIDSet[c.Is.FieldID] = struct{}{}
		c.Is.extractOptionsIDs(optionsIDSet)
	}

	if c.IsNot != nil {
		fieldIDSet[c.IsNot.FieldID] = struct{}{}
		c.IsNot.extractOptionsIDs(optionsIDSet)
	}
}

// SwapPropertyIDs translates field and option IDs in the comparison condition
func (cc *ComparisonCondition) SwapPropertyIDs(propertyMappings *PropertyCopyResult) error {
	// Find the new field ID
	newFieldID, exists := propertyMappings.FieldMappings[cc.FieldID]
	if !exists {
		return errors.Errorf("no field mapping found for field ID %s", cc.FieldID)
	}

	// Find the corresponding PropertyField to check its type
	var targetField *PropertyField
	for _, field := range propertyMappings.CopiedFields {
		if field.ID == newFieldID {
			targetField = &field
			break
		}
	}

	if targetField == nil {
		return errors.Errorf("could not find copied field info for new field ID %s", newFieldID)
	}

	// Update the field ID
	cc.FieldID = newFieldID

	// For select/multiselect fields, translate option IDs in the value
	switch targetField.Type {
	case model.PropertyFieldTypeSelect, model.PropertyFieldTypeMultiselect:
		var arrayValue []string
		if err := json.Unmarshal(cc.Value, &arrayValue); err == nil {
			// Successfully unmarshaled as array, translate option IDs
			translatedValues := make([]string, len(arrayValue))
			for i, optionID := range arrayValue {
				if newOptionID, exists := propertyMappings.OptionMappings[optionID]; exists {
					translatedValues[i] = newOptionID
				} else {
					// If no mapping exists, keep the original value
					translatedValues[i] = optionID
				}
			}

			// Marshal back to JSON
			newValue, err := json.Marshal(translatedValues)
			if err != nil {
				return errors.Wrap(err, "failed to marshal translated option values")
			}
			cc.Value = newValue
		}
	default:
		// For text and other field types, no option translation needed
	}

	return nil
}

// extractOptionsIDs extracts option IDs from a comparison condition
func (cc *ComparisonCondition) extractOptionsIDs(optionsIDSet map[string]struct{}) {
	var arrayValue []string
	if err := json.Unmarshal(cc.Value, &arrayValue); err == nil {
		// Successfully unmarshaled as array (select/multiselect fields)
		for _, optionID := range arrayValue {
			optionsIDSet[optionID] = struct{}{}
		}
	}
}

func (c *ConditionExprV1) toString(fieldMap map[string]PropertyField, needsParens bool) string {
	if c.And != nil {
		var parts []string
		for _, condition := range c.And {
			parts = append(parts, condition.toString(fieldMap, true))
		}
		if len(parts) == 1 {
			return parts[0]
		}
		result := strings.Join(parts, " AND ")
		if needsParens {
			return "(" + result + ")"
		}
		return result
	}

	if c.Or != nil {
		var parts []string
		for _, condition := range c.Or {
			parts = append(parts, condition.toString(fieldMap, true))
		}
		if len(parts) == 1 {
			return parts[0]
		}
		result := strings.Join(parts, " OR ")
		if needsParens {
			return "(" + result + ")"
		}
		return result
	}

	if c.Is != nil {
		return c.Is.toString(fieldMap, false)
	}

	if c.IsNot != nil {
		return c.IsNot.toString(fieldMap, true)
	}

	return ""
}

func (cc *ComparisonCondition) toString(fieldMap map[string]PropertyField, isNot bool) string {
	field, exists := fieldMap[cc.FieldID]
	var fieldName string
	if exists && field.Name != "" {
		fieldName = field.Name
	} else {
		fieldName = cc.FieldID
	}

	operator := "is"
	if isNot {
		operator = "is not"
	}

	valueStr := cc.formatValue(field, exists)
	return fmt.Sprintf("%s %s %s", fieldName, operator, valueStr)
}

func (cc *ComparisonCondition) formatValue(field PropertyField, fieldExists bool) string {
	if !fieldExists {
		return cc.formatUnknownFieldValue()
	}

	switch field.Type {
	case model.PropertyFieldTypeText:
		return cc.formatTextValue()
	case model.PropertyFieldTypeSelect:
		return cc.formatSelectValue(field)
	case model.PropertyFieldTypeMultiselect:
		return cc.formatMultiselectValue(field)
	}

	return ""
}

func (cc *ComparisonCondition) formatTextValue() string {
	var stringValue string
	if err := json.Unmarshal(cc.Value, &stringValue); err == nil {
		return stringValue
	}
	return string(cc.Value)
}

func (cc *ComparisonCondition) formatSelectValue(field PropertyField) string {
	var arrayValue []string
	if err := json.Unmarshal(cc.Value, &arrayValue); err != nil {
		return string(cc.Value)
	}

	optionMap := make(map[string]string)
	for _, option := range field.Attrs.Options {
		optionMap[option.GetID()] = option.GetName()
	}

	var displayValues []string
	for _, value := range arrayValue {
		if name, ok := optionMap[value]; ok {
			displayValues = append(displayValues, name)
		} else {
			displayValues = append(displayValues, value)
		}
	}

	if len(displayValues) == 1 {
		return displayValues[0]
	}
	return "[" + strings.Join(displayValues, ",") + "]"
}

func (cc *ComparisonCondition) formatMultiselectValue(field PropertyField) string {
	var arrayValue []string
	if err := json.Unmarshal(cc.Value, &arrayValue); err != nil {
		return string(cc.Value)
	}

	optionMap := make(map[string]string)
	for _, option := range field.Attrs.Options {
		optionMap[option.GetID()] = option.GetName()
	}

	var displayValues []string
	for _, value := range arrayValue {
		if name, ok := optionMap[value]; ok {
			displayValues = append(displayValues, name)
		} else {
			displayValues = append(displayValues, value)
		}
	}

	if len(displayValues) == 1 {
		return displayValues[0]
	}
	return "[" + strings.Join(displayValues, ",") + "]"
}

func (cc *ComparisonCondition) formatUnknownFieldValue() string {
	var stringValue string
	if err := json.Unmarshal(cc.Value, &stringValue); err == nil {
		return stringValue
	}

	var arrayValue []string
	if err := json.Unmarshal(cc.Value, &arrayValue); err == nil {
		if len(arrayValue) == 1 {
			return arrayValue[0]
		}
		return "[" + strings.Join(arrayValue, ",") + "]"
	}

	return string(cc.Value)
}

// Condition represents a condition in the public API
type Condition struct {
	ID            string              `json:"id"`
	ConditionExpr ConditionExpression `json:"condition_expr"`
	Version       int                 `json:"version"`
	PlaybookID    string              `json:"playbook_id"`
	RunID         string              `json:"run_id,omitempty"`
	CreateAt      int64               `json:"create_at"`
	UpdateAt      int64               `json:"update_at"`
	DeleteAt      int64               `json:"delete_at"`
}

// IsValid validates a condition
func (c *Condition) IsValid(isCreation bool, propertyFields []PropertyField) error {
	if isCreation && c.ID != "" {
		return errors.New("condition ID should not be specified for creation")
	}

	if !isCreation && c.ID == "" {
		return errors.New("condition ID is required for updates")
	}

	if c.PlaybookID == "" {
		return errors.New("playbook ID is required")
	}

	// Run conditions are read-only - cannot be created, updated, or deleted via API
	if c.RunID != "" {
		if isCreation {
			return errors.New("run conditions cannot be created directly")
		} else {
			return errors.New("run conditions cannot be modified")
		}
	}

	// Validate the condition expression is not nil
	if c.ConditionExpr == nil {
		return errors.New("condition expression is required")
	}

	// Validate the condition expression structure
	if err := c.ConditionExpr.Validate(propertyFields); err != nil {
		return fmt.Errorf("invalid condition expression: %w", err)
	}

	return nil
}

func (c *Condition) Sanitize() {
	c.ConditionExpr.Sanitize()
}

// Auditable returns a map representation of the condition for audit purposes
func (c *Condition) Auditable() map[string]any {
	return map[string]any{
		"id":             c.ID,
		"version":        c.Version,
		"playbook_id":    c.PlaybookID,
		"run_id":         c.RunID,
		"create_at":      c.CreateAt,
		"update_at":      c.UpdateAt,
		"delete_at":      c.DeleteAt,
		"condition_expr": c.ConditionExpr.Auditable(),
	}
}

// GetConditionsResults contains the results of the GetConditions call
type GetConditionsResults struct {
	TotalCount int         `json:"total_count"`
	PageCount  int         `json:"page_count"`
	HasMore    bool        `json:"has_more"`
	Items      []Condition `json:"items"`
}

// ConditionService provides methods for managing stored conditions
type ConditionService interface {
	// Playbooks: RW
	GetPlaybookConditions(userID, playbookID string, page, perPage int) (*GetConditionsResults, error)
	GetPlaybookCondition(userID, playbookID, conditionID string) (*Condition, error)
	CreatePlaybookCondition(userID string, condition Condition, teamID string) (*Condition, error)
	UpdatePlaybookCondition(userID string, condition Condition, teamID string) (*Condition, error)
	DeletePlaybookCondition(userID, playbookID, conditionID string, teamID string) error

	// Runs: RO
	GetRunConditions(userID, playbookID, runID string, page, perPage int) (*GetConditionsResults, error)

	// Copy conditions from playbook to run with field ID mappings, returns old condition ID to new condition mapping
	CopyPlaybookConditionsToRun(playbookID, runID string, propertyMappings *PropertyCopyResult) (map[string]*Condition, error)

	// Evaluate conditions for a run when a property field changes
	EvaluateConditionsOnValueChanged(playbookRun *PlaybookRun, changedFieldID string) (*ConditionEvaluationResult, error)

	// Evaluate all conditions for a run (typically called on run creation)
	EvaluateAllConditionsForRun(playbookRun *PlaybookRun) (*ConditionEvaluationResult, error)
}

// ConditionStore defines database operations for stored conditions
type ConditionStore interface {
	CreateCondition(playbookID string, condition Condition) (*Condition, error)
	GetCondition(playbookID, conditionID string) (*Condition, error) // Internal use only for Update/Delete
	UpdateCondition(playbookID string, condition Condition) (*Condition, error)
	DeleteCondition(playbookID, conditionID string) error
	GetPlaybookConditions(playbookID string, page, perPage int) ([]Condition, error)
	GetRunConditions(playbookID, runID string, page, perPage int) ([]Condition, error)
	GetPlaybookConditionCount(playbookID string) (int, error)
	GetRunConditionCount(playbookID, runID string) (int, error)
<<<<<<< HEAD
	CountConditionsUsingPropertyField(playbookID, propertyFieldID string) (int, error)
	CountConditionsUsingPropertyOptions(playbookID string, propertyOptionIDs []string) (map[string]int, error)
=======
	GetConditionsByRunAndFieldID(runID, fieldID string) ([]Condition, error)
}

type ConditionAction string

const (
	ConditionActionNone                 ConditionAction = ""
	ConditionActionHidden               ConditionAction = "hidden"
	ConditionActionShownBecauseModified ConditionAction = "shown_because_modified"
)

// ChecklistConditionChanges represents condition changes for a single checklist
type ChecklistConditionChanges struct {
	Added      int
	Hidden     int
	hasChanges bool
}

// ConditionEvaluationResult represents the result of evaluating conditions for a run
type ConditionEvaluationResult struct {
	// Changes per checklist, keyed by checklist title
	ChecklistChanges map[string]*ChecklistConditionChanges
}

// AnythingChanged returns true if any conditions resulted in visibility changes
func (r *ConditionEvaluationResult) AnythingChanged() bool {
	for _, changes := range r.ChecklistChanges {
		if changes.hasChanges {
			return true
		}
	}
	return false
}

// AnythingAdded returns true if any tasks were shown/added to checklists
func (r *ConditionEvaluationResult) AnythingAdded() bool {
	for _, changes := range r.ChecklistChanges {
		if changes.Added > 0 {
			return true
		}
	}
	return false
>>>>>>> 8436cb3a
}<|MERGE_RESOLUTION|>--- conflicted
+++ resolved
@@ -797,10 +797,8 @@
 	GetRunConditions(playbookID, runID string, page, perPage int) ([]Condition, error)
 	GetPlaybookConditionCount(playbookID string) (int, error)
 	GetRunConditionCount(playbookID, runID string) (int, error)
-<<<<<<< HEAD
 	CountConditionsUsingPropertyField(playbookID, propertyFieldID string) (int, error)
 	CountConditionsUsingPropertyOptions(playbookID string, propertyOptionIDs []string) (map[string]int, error)
-=======
 	GetConditionsByRunAndFieldID(runID, fieldID string) ([]Condition, error)
 }
 
@@ -843,5 +841,4 @@
 		}
 	}
 	return false
->>>>>>> 8436cb3a
 }