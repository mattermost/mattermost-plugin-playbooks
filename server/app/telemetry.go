--- conflicted
+++ resolved
@@ -55,19 +55,15 @@
 type TelemetryPage int
 
 const (
-<<<<<<< HEAD
-	telemetryRunStatusUpdate TelemetryPage = "run_status_update"
-	telemetryRunDetails      TelemetryPage = "run_details"
-	telemetryTaskInbox       TelemetryPage = "task_inbox"
-=======
 	telemetryRunStatusUpdate TelemetryPage = iota
 	telemetryRunDetails
->>>>>>> 1a729310
+	telemetryTaskInbox
 )
 
 var pageTypes = [...]string{
 	telemetryRunStatusUpdate: "run_status_update",
 	telemetryRunDetails:      "run_details",
+	telemetryTaskInbox:       "task_inbox",
 }
 
 // String creates the string version of the Telemetrypage
@@ -78,25 +74,12 @@
 // NewTelemetryPage creates an instance of TelemetryPage from a string.
 // It's useful to validate that the arbitrary string has a equivalent constant
 // for what pages we want to track (and avoid typos).
-<<<<<<< HEAD
-func NewTelemetryPage(name string) (TelemetryPage, error) {
-	switch name {
-	case string(telemetryRunStatusUpdate):
-		return telemetryRunStatusUpdate, nil
-	case string(telemetryRunDetails):
-		return telemetryRunDetails, nil
-	case string(telemetryTaskInbox):
-		return telemetryTaskInbox, nil
-	default:
-		return "", fmt.Errorf("unknown value '%s' for type TelemetryPage", name)
-=======
 func NewTelemetryPage(name string) (*TelemetryPage, error) {
 	for i, ct := range pageTypes {
 		if ct == name {
 			tp := TelemetryPage(i)
 			return &tp, nil
 		}
->>>>>>> 1a729310
 	}
 	return nil, fmt.Errorf("unknown page type: %s", name)
 }
