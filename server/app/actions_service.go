package app

import (
	"fmt"
	"strings"
	"sync"
	"time"

	"github.com/mattermost/mattermost-plugin-playbooks/server/bot"
	"github.com/mattermost/mattermost-plugin-playbooks/server/config"
	"github.com/mattermost/mattermost-plugin-playbooks/server/playbooks"
	"github.com/mattermost/mattermost-server/v6/model"
	"github.com/mitchellh/mapstructure"
	"github.com/pkg/errors"
	"github.com/sirupsen/logrus"
)

type PlaybookGetter interface {
	Get(id string) (Playbook, error)
}

type channelActionServiceImpl struct {
	poster                bot.Poster
	configService         config.Service
	store                 ChannelActionStore
	api                   playbooks.ServicesAPI
	playbookGetter        PlaybookGetter
	keywordsThreadIgnorer KeywordsThreadIgnorer
	telemetry             ChannelActionTelemetry
}

func NewChannelActionsService(api playbooks.ServicesAPI, poster bot.Poster, configService config.Service, store ChannelActionStore, playbookGetter PlaybookGetter, keywordsThreadIgnorer KeywordsThreadIgnorer, telemetry ChannelActionTelemetry) ChannelActionService {
	return &channelActionServiceImpl{
		poster:                poster,
		configService:         configService,
		store:                 store,
		api:                   api,
		playbookGetter:        playbookGetter,
		keywordsThreadIgnorer: keywordsThreadIgnorer,
		telemetry:             telemetry,
	}
}

// setViewedChannelForEveryMember mark channelID as viewed for all its existing members
func (a *channelActionServiceImpl) setViewedChannelForEveryMember(channelID string) error {
	// TODO: this is a magic number, we should load test this function to find a
	// good threshold to share the workload between the goroutines
	perPage := 200

	page := 0
	var wg sync.WaitGroup
	var goroutineErr error

	for {
		members, err := a.api.GetChannelMembers(channelID, page, perPage)
		if err != nil {
			return fmt.Errorf("unable to retrieve members of channel with ID %q", channelID)
		}

		if len(members) == 0 {
			break
		}

		wg.Add(1)
		go func() {
			defer wg.Done()

			userIDs := make([]string, 0, len(members))
			for _, member := range members {
				userIDs = append(userIDs, member.UserId)
			}

			if err := a.store.SetMultipleViewedChannel(userIDs, channelID); err != nil {
				// We don't care whether multiple goroutines assign this value, as we're
				// only interested in knowing if there was at least one error
				goroutineErr = errors.Wrapf(err, "unable to mark channel with ID %q as viewed for users %v", channelID, userIDs)
			}
		}()

		page++
	}

	wg.Wait()

	return goroutineErr
}

func (a *channelActionServiceImpl) Create(action GenericChannelAction) (string, error) {
	actions, err := a.store.GetChannelActions(action.ChannelID, GetChannelActionOptions{
		ActionType:  action.ActionType,
		TriggerType: action.TriggerType,
	})
	if err != nil {
		return "", err
	}

	if len(actions) > 0 {
		return "", fmt.Errorf("only one action of action type %q and trigger type %q is allowed", string(action.ActionType), string(action.TriggerType))
	}

	if action.ActionType == ActionTypeWelcomeMessage && action.Enabled {
		if err := a.setViewedChannelForEveryMember(action.ChannelID); err != nil {
			return "", err
		}
	}

	return a.store.Create(action)
}

func (a *channelActionServiceImpl) Get(id string) (GenericChannelAction, error) {
	return a.store.Get(id)
}

func (a *channelActionServiceImpl) GetChannelActions(channelID string, options GetChannelActionOptions) ([]GenericChannelAction, error) {
	return a.store.GetChannelActions(channelID, options)
}

func (a *channelActionServiceImpl) Validate(action GenericChannelAction) error {
	// Validate the trigger type and action types
	switch action.TriggerType {
	case TriggerTypeNewMemberJoins:
		switch action.ActionType {
		case ActionTypeWelcomeMessage:
			break
		case ActionTypeCategorizeChannel:
			break
		default:
			return fmt.Errorf("action type %q is not valid for trigger type %q", action.ActionType, action.TriggerType)
		}
	case TriggerTypeKeywordsPosted:
		if action.ActionType != ActionTypePromptRunPlaybook {
			return fmt.Errorf("action type %q is not valid for trigger type %q", action.ActionType, action.TriggerType)
		}
	default:
		return fmt.Errorf("trigger type %q not recognized", action.TriggerType)
	}

	// Validate the payload depending on the action type
	switch action.ActionType {
	case ActionTypeWelcomeMessage:
		var payload WelcomeMessagePayload
		if err := mapstructure.Decode(action.Payload, &payload); err != nil {
			return fmt.Errorf("unable to decode payload from action")
		}
	case ActionTypePromptRunPlaybook:
		var payload PromptRunPlaybookFromKeywordsPayload
		if err := mapstructure.Decode(action.Payload, &payload); err != nil {
			return fmt.Errorf("unable to decode payload from action")
		}
		if err := checkValidPromptRunPlaybookFromKeywordsPayload(payload); err != nil {
			return err
		}
	case ActionTypeCategorizeChannel:
		var payload CategorizeChannelPayload
		if err := mapstructure.Decode(action.Payload, &payload); err != nil {
			return fmt.Errorf("unable to decode payload from action")
		}

	default:
		return fmt.Errorf("action type %q not recognized", action.ActionType)
	}

	return nil
}

func checkValidPromptRunPlaybookFromKeywordsPayload(payload PromptRunPlaybookFromKeywordsPayload) error {
	for _, keyword := range payload.Keywords {
		if keyword == "" {
			return fmt.Errorf("payload field 'keywords' must contain only non-empty keywords")
		}
	}

	if payload.PlaybookID != "" && !model.IsValidId(payload.PlaybookID) {
		return fmt.Errorf("payload field 'playbook_id' must be a valid ID")
	}

	return nil
}

func (a *channelActionServiceImpl) Update(action GenericChannelAction, userID string) error {
	oldAction, err := a.Get(action.ID)
	if err != nil {
		return fmt.Errorf("unable to retrieve existing action with ID %q", action.ID)
	}

	if action.ActionType == ActionTypeWelcomeMessage && !oldAction.Enabled && action.Enabled {
		if err := a.setViewedChannelForEveryMember(action.ChannelID); err != nil {
			return err
		}
	}

	if err := a.store.Update(action); err != nil {
		return err
	}

	a.telemetry.UpdateChannelAction(action, userID)

	return nil
}

// UserHasJoinedChannel is called when userID has joined channelID. If actorID is not blank, userID
// was invited by actorID.
func (a *channelActionServiceImpl) UserHasJoinedChannel(userID, channelID, actorID string) {
	user, err := a.api.GetUserByID(userID)
	if err != nil {
		logrus.WithError(err).Errorf("failed to resolve user for userID '%s'", userID)
		return
	}

	channel, err := a.api.GetChannelByID(channelID)
	if err != nil {
		logrus.WithError(err).Errorf("failed to resolve channel for channelID '%s'", channelID)
		return
	}

	if user.IsBot {
		return
	}

	actions, err := a.GetChannelActions(channelID, GetChannelActionOptions{
		ActionType:  ActionTypeCategorizeChannel,
		TriggerType: TriggerTypeNewMemberJoins,
	})
	if err != nil {
		logrus.WithError(err).Errorf("failed to get the channel actions for channelID %q", channelID)
		return
	}

	if len(actions) > 1 {
		logrus.WithFields(logrus.Fields{
			"action_type":  ActionTypeCategorizeChannel,
			"trigger_type": TriggerTypeNewMemberJoins,
			"num_actions":  len(actions),
		}).Errorf("expected only one action to be retrived")
	}

	if len(actions) != 1 {
		return
	}

	action := actions[0]
	if !action.Enabled {
		return
	}

	var payload CategorizeChannelPayload
	if err := mapstructure.Decode(action.Payload, &payload); err != nil {
		logrus.WithError(err).Error("unable to decode payload of CategorizeChannelPayload")
		return
	}

	if payload.CategoryName != "" {
		// Update sidebar category in the go-routine not to block the UserHasJoinedChannel hook
		go func() {
			// Wait for 5 seconds(a magic number) for the webapp to get the `user_added` event,
			// finish channel categorization and update it's state in redux.
			// Currently there is no way to detect when webapp finishes the job.
			// After that we can update the categories safely.
			// Technically if user starts multiple runs simultaneously we will still get the race condition
			// on category update. Since that's not realistic at the moment we are not adding the
			// distributed lock here.
			time.Sleep(5 * time.Second)

			err = a.createOrUpdatePlaybookRunSidebarCategory(userID, channelID, channel.TeamId, payload.CategoryName)
			if err != nil {
				logrus.WithError(err).Error("failed to categorize channel")
			}

			a.telemetry.RunChannelAction(action, userID)
		}()
	}
}

// createOrUpdatePlaybookRunSidebarCategory creates or updates a "Playbook Runs" sidebar category if
// it does not already exist and adds the channel within the sidebar category
func (a *channelActionServiceImpl) createOrUpdatePlaybookRunSidebarCategory(userID, channelID, teamID, categoryName string) error {
	sidebar, err := a.api.GetChannelSidebarCategories(userID, teamID)
	if err != nil {
		return err
	}

	var categoryID string
	for _, category := range sidebar.Categories {
		if strings.EqualFold(category.DisplayName, categoryName) {
			categoryID = category.Id
			if !sliceContains(category.Channels, channelID) {
				category.Channels = append(category.Channels, channelID)
			}
			break
		}
	}

	if categoryID == "" {
		_, err = a.api.CreateChannelSidebarCategory(userID, teamID, &model.SidebarCategoryWithChannels{
			SidebarCategory: model.SidebarCategory{
				UserId:      userID,
				TeamId:      teamID,
				DisplayName: categoryName,
				Muted:       false,
			},
			Channels: []string{channelID},
		})
		if err != nil {
			return err
		}

		return nil
	}

	// remove channel from previous category
	for _, category := range sidebar.Categories {
		if strings.EqualFold(category.DisplayName, categoryName) {
			continue
		}
		for i, channel := range category.Channels {
			if channel == channelID {
				category.Channels = append(category.Channels[:i], category.Channels[i+1:]...)
				break
			}
		}
	}

	_, err = a.api.UpdateChannelSidebarCategories(userID, teamID, sidebar.Categories)
	if err != nil {
		return err
	}

	return nil
}

func sliceContains(strs []string, target string) bool {
	for _, s := range strs {
		if s == target {
			return true
		}
	}
	return false
}

// CheckAndSendMessageOnJoin checks if userID has viewed channelID and sends
// playbookRun.MessageOnJoin if it exists. Returns true if the message was sent.
func (a *channelActionServiceImpl) CheckAndSendMessageOnJoin(userID, channelID string) bool {
	hasViewed := a.store.HasViewedChannel(userID, channelID)

	if hasViewed {
		return true
	}

	actions, err := a.store.GetChannelActions(channelID, GetChannelActionOptions{
		TriggerType: TriggerTypeNewMemberJoins,
	})
	if err != nil {
		logrus.WithError(err).WithFields(logrus.Fields{
			"channel_id":   channelID,
			"trigger_type": TriggerTypeNewMemberJoins,
		}).Error("failed to resolve actions")
		return false
	}

	if err = a.store.SetViewedChannel(userID, channelID); err != nil {
		// If duplicate entry, userID has viewed channelID. If not a duplicate, assume they haven't.
		return errors.Is(err, ErrDuplicateEntry)
	}

	// Look for the ActionTypeWelcomeMessage action
	for _, action := range actions {
		if action.ActionType == ActionTypeWelcomeMessage {
			var payload WelcomeMessagePayload
			if err := mapstructure.Decode(action.Payload, &payload); err != nil {
				logrus.WithError(err).WithField("action_type", action.ActionType).Error("payload of action is not valid")
			}

			// Run the action
			a.poster.SystemEphemeralPost(userID, channelID, &model.Post{
				Message: payload.Message,
			})

			a.telemetry.RunChannelAction(action, userID)
		}
	}

	return true
}

func (a *channelActionServiceImpl) MessageHasBeenPosted(post *model.Post) {
	if post.IsSystemMessage() || a.keywordsThreadIgnorer.IsIgnored(post.RootId, post.UserId) || a.poster.IsFromPoster(post) {
		return
	}

	actions, err := a.GetChannelActions(post.ChannelId, GetChannelActionOptions{
		TriggerType: TriggerTypeKeywordsPosted,
		ActionType:  ActionTypePromptRunPlaybook,
	})
	if err != nil {
		logrus.WithError(err).WithFields(logrus.Fields{
			"channel_id":   post.ChannelId,
			"trigger_type": TriggerTypeKeywordsPosted,
		}).Error("unable to retrieve channel actions")
		return
	}

	// Finish early if there are no actions to prompt running a playbook
	if len(actions) == 0 {
		return
	}

<<<<<<< HEAD
	session, err := a.api.GetSession(sessionID)
	if err != nil {
		logrus.WithError(err).WithField("session_id", sessionID).Error("can't get session")
		return
	}

=======
>>>>>>> bcd3ac10
	triggeredPlaybooksMap := make(map[string]Playbook)
	presentTriggers := []string{}
	for _, action := range actions {
		if !action.Enabled {
			continue
		}

		var payload PromptRunPlaybookFromKeywordsPayload
		if err := mapstructure.Decode(action.Payload, &payload); err != nil {
			logrus.WithError(err).WithFields(logrus.Fields{
				"payload":     payload,
				"actionType":  action.ActionType,
				"triggerType": action.TriggerType,
			}).Error("unable to decode payload from action")
			continue
		}

		if len(payload.Keywords) == 0 || payload.PlaybookID == "" {
			continue
		}

		suggestedPlaybook, err := a.playbookGetter.Get(payload.PlaybookID)
		if err != nil {
			logrus.WithError(err).WithField("playbook_id", payload.PlaybookID).Error("unable to get playbook to run action")
			continue
		}

		triggers := payload.Keywords
		actionExecuted := false
		for _, trigger := range triggers {
			if strings.Contains(post.Message, trigger) || containsAttachments(post.Attachments(), trigger) {
				triggeredPlaybooksMap[payload.PlaybookID] = suggestedPlaybook
				presentTriggers = append(presentTriggers, trigger)
				actionExecuted = true
			}
		}

		if actionExecuted {
			a.telemetry.RunChannelAction(action, post.UserId)
		}
	}

	if len(triggeredPlaybooksMap) == 0 {
		return
	}

	triggeredPlaybooks := []Playbook{}
	for _, playbook := range triggeredPlaybooksMap {
		triggeredPlaybooks = append(triggeredPlaybooks, playbook)
	}

	message := getPlaybookSuggestionsMessage(triggeredPlaybooks, presentTriggers)
	attachment := getPlaybookSuggestionsSlackAttachment(triggeredPlaybooks, post.Id, a.configService.GetManifest().Id)

	rootID := post.RootId
	if rootID == "" {
		rootID = post.Id
	}

	newPost := &model.Post{
		Message:   message,
		ChannelId: post.ChannelId,
	}
	model.ParseSlackAttachment(newPost, []*model.SlackAttachment{attachment})
	if err := a.poster.PostMessageToThread(rootID, newPost); err != nil {
		logrus.WithError(err).Error("unable to post message with suggestions to run playbooks")
	}
}

func getPlaybookSuggestionsMessage(suggestedPlaybooks []Playbook, triggers []string) string {
	message := ""
	triggerMessage := ""
	if len(triggers) == 1 {
		triggerMessage = fmt.Sprintf("`%s` is a trigger", triggers[0])
	} else {
		triggerMessage = fmt.Sprintf("`%s` are triggers", strings.Join(triggers, "`, `"))
	}

	if len(suggestedPlaybooks) == 1 {
		playbookURL := fmt.Sprintf("[%s](%s)", suggestedPlaybooks[0].Title, GetPlaybookDetailsRelativeURL(suggestedPlaybooks[0].ID))
		message = fmt.Sprintf("%s for the %s playbook, would you like to run it?", triggerMessage, playbookURL)
	} else {
		message = fmt.Sprintf("%s for the multiple playbooks, would you like to run one of them?", triggerMessage)
	}

	return message
}

func getPlaybookSuggestionsSlackAttachment(playbooks []Playbook, postID string, pluginID string) *model.SlackAttachment {
	ignoreButton := &model.PostAction{
		Id:   "ignoreKeywordsButton",
		Name: "No, ignore thread",
		Type: model.PostActionTypeButton,
		Integration: &model.PostActionIntegration{
			URL: fmt.Sprintf("/plugins/%s/api/v0/signal/keywords/ignore-thread", pluginID),
			Context: map[string]interface{}{
				"postID": postID,
			},
		},
	}

	if len(playbooks) == 1 {
		yesButton := &model.PostAction{
			Id:   "runPlaybookButton",
			Name: "Yes, run playbook",
			Type: model.PostActionTypeButton,
			Integration: &model.PostActionIntegration{
				URL: fmt.Sprintf("/plugins/%s/api/v0/signal/keywords/run-playbook", pluginID),
				Context: map[string]interface{}{
					"postID":          postID,
					"selected_option": playbooks[0].ID,
				},
			},
			Style: "primary",
		}

		attachment := &model.SlackAttachment{
			Actions: []*model.PostAction{yesButton, ignoreButton},
			Text:    "Open Channel Actions in the channel header to view and edit keywords.",
		}
		return attachment
	}

	options := []*model.PostActionOptions{}
	for _, playbook := range playbooks {
		option := &model.PostActionOptions{
			Value: playbook.ID,
			Text:  playbook.Title,
		}
		options = append(options, option)
	}
	playbookChooser := &model.PostAction{
		Id:   "playbookChooser",
		Name: "Select a playbook to run",
		Type: model.PostActionTypeSelect,
		Integration: &model.PostActionIntegration{
			URL: fmt.Sprintf("/plugins/%s/api/v0/signal/keywords/run-playbook", pluginID),
			Context: map[string]interface{}{
				"postID": postID,
			},
		},
		Options: options,
		Style:   "primary",
	}

	attachment := &model.SlackAttachment{
		Actions: []*model.PostAction{playbookChooser, ignoreButton},
	}
	return attachment
}

func containsAttachments(attachments []*model.SlackAttachment, trigger string) bool {
	// Check PreText, Title, Text and Footer SlackAttachments fields for trigger.
	for _, attachment := range attachments {
		switch {
		case strings.Contains(attachment.Pretext, trigger):
			return true
		case strings.Contains(attachment.Title, trigger):
			return true
		case strings.Contains(attachment.Text, trigger):
			return true
		case strings.Contains(attachment.Footer, trigger):
			return true
		default:
			continue
		}
	}
	return false
}<|MERGE_RESOLUTION|>--- conflicted
+++ resolved
@@ -404,15 +404,6 @@
 		return
 	}
 
-<<<<<<< HEAD
-	session, err := a.api.GetSession(sessionID)
-	if err != nil {
-		logrus.WithError(err).WithField("session_id", sessionID).Error("can't get session")
-		return
-	}
-
-=======
->>>>>>> bcd3ac10
 	triggeredPlaybooksMap := make(map[string]Playbook)
 	presentTriggers := []string{}
 	for _, action := range actions {
