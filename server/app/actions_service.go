package app

import (
	"fmt"
	"strings"
	"sync"

	pluginapi "github.com/mattermost/mattermost-plugin-api"
	"github.com/mattermost/mattermost-plugin-playbooks/server/bot"
	"github.com/mattermost/mattermost-plugin-playbooks/server/config"
	"github.com/mattermost/mattermost-server/v6/model"
	"github.com/mitchellh/mapstructure"
	"github.com/pkg/errors"
)

type PlaybookGetter interface {
	Get(id string) (Playbook, error)
}

type channelActionServiceImpl struct {
<<<<<<< HEAD
	logger                bot.Logger
	poster                bot.Poster
	configService         config.Service
	store                 ChannelActionStore
	api                   *pluginapi.Client
	playbookGetter        PlaybookGetter
	keywordsThreadIgnorer KeywordsThreadIgnorer
}

func NewChannelActionsService(api *pluginapi.Client, logger bot.Logger, poster bot.Poster, configService config.Service, store ChannelActionStore, playbookGetter PlaybookGetter, keywordsThreadIgnorer KeywordsThreadIgnorer) ChannelActionService {
	return &channelActionServiceImpl{
		logger:                logger,
		poster:                poster,
		configService:         configService,
		store:                 store,
		api:                   api,
		playbookGetter:        playbookGetter,
		keywordsThreadIgnorer: keywordsThreadIgnorer,
=======
	logger    bot.Logger
	poster    bot.Poster
	store     ChannelActionStore
	api       *pluginapi.Client
	telemetry ChannelActionTelemetry
}

func NewChannelActionsService(api *pluginapi.Client, logger bot.Logger, poster bot.Poster, store ChannelActionStore, telemetry ChannelActionTelemetry) ChannelActionService {
	return &channelActionServiceImpl{
		logger:    logger,
		poster:    poster,
		store:     store,
		api:       api,
		telemetry: telemetry,
>>>>>>> d5d84df7
	}
}

// setViewedChannelForEveryMember mark channelID as viewed for all its existing members
func (a *channelActionServiceImpl) setViewedChannelForEveryMember(channelID string) error {
	// TODO: this is a magic number, we should load test this function to find a
	// good threshold to share the workload between the goroutines
	perPage := 200

	page := 0
	var wg sync.WaitGroup
	var goroutineErr error

	for {
		members, err := a.api.Channel.ListMembers(channelID, page, perPage)
		if err != nil {
			return fmt.Errorf("unable to retrieve members of channel with ID %q", channelID)
		}

		if len(members) == 0 {
			break
		}

		wg.Add(1)
		go func() {
			defer wg.Done()

			userIDs := make([]string, 0, len(members))
			for _, member := range members {
				userIDs = append(userIDs, member.UserId)
			}

			if err := a.store.SetMultipleViewedChannel(userIDs, channelID); err != nil {
				// We don't care whether multiple goroutines assign this value, as we're
				// only interested in knowing if there was at least one error
				goroutineErr = errors.Wrapf(err, "unable to mark channel with ID %q as viewed for users %v", channelID, userIDs)
			}
		}()

		page++
	}

	wg.Wait()

	return goroutineErr
}

func (a *channelActionServiceImpl) Create(action GenericChannelAction) (string, error) {
	if action.ActionType == ActionTypeWelcomeMessage && action.Enabled {
		if err := a.setViewedChannelForEveryMember(action.ChannelID); err != nil {
			return "", err
		}
	}

	return a.store.Create(action)
}

func (a *channelActionServiceImpl) Get(id string) (GenericChannelAction, error) {
	return a.store.Get(id)
}

func (a *channelActionServiceImpl) GetChannelActions(channelID string, options GetChannelActionOptions) ([]GenericChannelAction, error) {
	return a.store.GetChannelActions(channelID, options)
}

func (a *channelActionServiceImpl) Validate(action GenericChannelAction) error {
	// Validate the trigger type and action types
	switch action.TriggerType {
	case TriggerTypeNewMemberJoins:
		if action.ActionType != ActionTypeWelcomeMessage {
			return fmt.Errorf("action type %q is not valid for trigger type %q", action.ActionType, action.TriggerType)
		}
	case TriggerTypeKeywordsPosted:
		if action.ActionType != ActionTypePromptRunPlaybook {
			return fmt.Errorf("action type %q is not valid for trigger type %q", action.ActionType, action.TriggerType)
		}
	default:
		return fmt.Errorf("trigger type %q not recognized", action.TriggerType)
	}

	// Validate the payload depending on the action type
	switch action.ActionType {
	case ActionTypeWelcomeMessage:
		var payload WelcomeMessagePayload
		if err := mapstructure.Decode(action.Payload, &payload); err != nil {
			return fmt.Errorf("unable to decode payload from action")
		}
		if err := checkValidWelcomeMessagePayload(payload); err != nil {
			return err
		}
	case ActionTypePromptRunPlaybook:
		var payload PromptRunPlaybookFromKeywordsPayload
		if err := mapstructure.Decode(action.Payload, &payload); err != nil {
			return fmt.Errorf("unable to decode payload from action")
		}
		if err := checkValidPromptRunPlaybookFromKeywordsPayload(payload); err != nil {
			return err
		}

	default:
		return fmt.Errorf("action type %q not recognized", action.ActionType)
	}

	return nil
}

func checkValidWelcomeMessagePayload(payload WelcomeMessagePayload) error {
	if payload.Message == "" {
		return fmt.Errorf("payload field 'message' must be non-empty")
	}

	return nil
}

func checkValidPromptRunPlaybookFromKeywordsPayload(payload PromptRunPlaybookFromKeywordsPayload) error {
	if len(payload.Keywords) == 0 {
		return fmt.Errorf("payload field 'keywords' must contain at least one keyword")
	}

	for _, keyword := range payload.Keywords {
		if keyword == "" {
			return fmt.Errorf("payload field 'keywords' must contain only non-empty keywords")
		}
	}

	if !model.IsValidId(payload.PlaybookID) {
		return fmt.Errorf("payload field 'playbook_id' must be a valid ID")
	}

	return nil
}

func (a *channelActionServiceImpl) Update(action GenericChannelAction) error {
	oldAction, err := a.Get(action.ID)
	if err != nil {
		return fmt.Errorf("unable to retrieve existing action with ID %q", action.ID)
	}

	if action.ActionType == ActionTypeWelcomeMessage && !oldAction.Enabled && action.Enabled {
		if err := a.setViewedChannelForEveryMember(action.ChannelID); err != nil {
			return err
		}
	}

	return a.store.Update(action)
}

// CheckAndSendMessageOnJoin checks if userID has viewed channelID and sends
// playbookRun.MessageOnJoin if it exists. Returns true if the message was sent.
func (a *channelActionServiceImpl) CheckAndSendMessageOnJoin(userID, channelID string) bool {
	hasViewed := a.store.HasViewedChannel(userID, channelID)

	if hasViewed {
		return true
	}

	actions, err := a.store.GetChannelActions(channelID, GetChannelActionOptions{
		TriggerType: TriggerTypeNewMemberJoins,
	})
	if err != nil {
		a.logger.Errorf("failed to resolve actions for channelID %q and trigger type %q; error: %q", channelID, TriggerTypeNewMemberJoins, err.Error())
		return false
	}

	if err = a.store.SetViewedChannel(userID, channelID); err != nil {
		// If duplicate entry, userID has viewed channelID. If not a duplicate, assume they haven't.
		return errors.Is(err, ErrDuplicateEntry)
	}

	// Look for the ActionTypeWelcomeMessage action
	for _, action := range actions {
		if action.ActionType == ActionTypeWelcomeMessage {
			var payload WelcomeMessagePayload
			if err := mapstructure.Decode(action.Payload, &payload); err != nil {
				a.logger.Errorf("payload of action of type %q is not valid", action.ActionType)
			}

			// Run the action
			a.poster.SystemEphemeralPost(userID, channelID, &model.Post{
				Message: payload.Message,
			})

			a.telemetry.RunChannelAction(action, userID)
		}
	}

	return true
}

func (a *channelActionServiceImpl) MessageHasBeenPosted(sessionID string, post *model.Post) {
	if post.IsSystemMessage() || a.keywordsThreadIgnorer.IsIgnored(post.RootId, post.UserId) || a.poster.IsFromPoster(post) {
		return
	}

	actions, err := a.GetChannelActions(post.ChannelId, GetChannelActionOptions{
		TriggerType: TriggerTypeKeywordsPosted,
		ActionType:  ActionTypePromptRunPlaybook,
	})
	if err != nil {
		a.api.Log.Error("unable to retrieve channel actions", "channelID", post.ChannelId, "triggerType", TriggerTypeKeywordsPosted)
		return
	}

	// Finish early if there are no actions to prompt running a playbook
	if len(actions) == 0 {
		return
	}

	session, err := a.api.Session.Get(sessionID)
	if err != nil {
		a.api.Log.Error("can't get session", "sessionID", sessionID, "err", err.Error())
		return
	}

	triggeredPlaybooksMap := make(map[string]Playbook)
	presentTriggers := []string{}
	for _, action := range actions {
		var payload PromptRunPlaybookFromKeywordsPayload
		if err := mapstructure.Decode(action.Payload, &payload); err != nil {
			a.api.Log.Error("unable to decode payload from action", "payload", payload, "actionType", action.ActionType, "triggerType", action.TriggerType)
			continue
		}

		suggestedPlaybook, err := a.playbookGetter.Get(payload.PlaybookID)
		if err != nil {
			a.api.Log.Error("unable to get playbook to run action", "playbookID", payload.PlaybookID)
			continue
		}

		triggers := payload.Keywords
		for _, trigger := range triggers {
			if strings.Contains(post.Message, trigger) {
				triggeredPlaybooksMap[payload.PlaybookID] = suggestedPlaybook
				presentTriggers = append(presentTriggers, trigger)
			}
		}
	}

	if len(triggeredPlaybooksMap) == 0 {
		return
	}

	triggeredPlaybooks := []Playbook{}
	for _, playbook := range triggeredPlaybooksMap {
		triggeredPlaybooks = append(triggeredPlaybooks, playbook)
	}

	message := getPlaybookSuggestionsMessage(triggeredPlaybooks, presentTriggers)
	attachment := getPlaybookSuggestionsSlackAttachment(triggeredPlaybooks, post.Id, session.IsMobileApp(), a.configService.GetManifest().Id)

	rootID := post.RootId
	if rootID == "" {
		rootID = post.Id
	}

	newPost := &model.Post{
		Message:   message,
		ChannelId: post.ChannelId,
	}
	model.ParseSlackAttachment(newPost, []*model.SlackAttachment{attachment})
	if err := a.poster.PostMessageToThread(rootID, newPost); err != nil {
		a.api.Log.Error("unable to post message with suggestions to run playbooks", "error", err)
	}
}

func getPlaybookSuggestionsMessage(suggestedPlaybooks []Playbook, triggers []string) string {
	message := ""
	triggerMessage := ""
	if len(triggers) == 1 {
		triggerMessage = fmt.Sprintf("`%s` is a trigger", triggers[0])
	} else {
		triggerMessage = fmt.Sprintf("`%s` are triggers", strings.Join(triggers, "`, `"))
	}

	if len(suggestedPlaybooks) == 1 {
		playbookURL := fmt.Sprintf("[%s](%s)", suggestedPlaybooks[0].Title, getPlaybookDetailsRelativeURL(suggestedPlaybooks[0].ID))
		message = fmt.Sprintf("%s for the %s playbook, would you like to run it?", triggerMessage, playbookURL)
	} else {
		message = fmt.Sprintf("%s for the multiple playbooks, would you like to run one of them?", triggerMessage)
	}

	return message
}

func getPlaybookSuggestionsSlackAttachment(playbooks []Playbook, postID string, isMobile bool, pluginID string) *model.SlackAttachment {
	ignoreButton := &model.PostAction{
		Id:   "ignoreKeywordsButton",
		Name: "No, ignore thread",
		Type: model.PostActionTypeButton,
		Integration: &model.PostActionIntegration{
			URL: fmt.Sprintf("/plugins/%s/api/v0/signal/keywords/ignore-thread", pluginID),
			Context: map[string]interface{}{
				"postID": postID,
			},
		},
	}

	if len(playbooks) == 1 {
		yesButton := &model.PostAction{
			Id:   "runPlaybookButton",
			Name: "Yes, run playbook",
			Type: model.PostActionTypeButton,
			Integration: &model.PostActionIntegration{
				URL: fmt.Sprintf("/plugins/%s/api/v0/signal/keywords/run-playbook", pluginID),
				Context: map[string]interface{}{
					"postID":          postID,
					"selected_option": playbooks[0].ID,
					"isMobile":        isMobile,
				},
			},
			Style: "primary",
		}

		attachment := &model.SlackAttachment{
			Actions: []*model.PostAction{yesButton, ignoreButton},
		}
		return attachment
	}

	options := []*model.PostActionOptions{}
	for _, playbook := range playbooks {
		option := &model.PostActionOptions{
			Value: playbook.ID,
			Text:  playbook.Title,
		}
		options = append(options, option)
	}
	playbookChooser := &model.PostAction{
		Id:   "playbookChooser",
		Name: "Select a playbook to run",
		Type: model.PostActionTypeSelect,
		Integration: &model.PostActionIntegration{
			URL: fmt.Sprintf("/plugins/%s/api/v0/signal/keywords/run-playbook", pluginID),
			Context: map[string]interface{}{
				"isMobile": isMobile,
				"postID":   postID,
			},
		},
		Options: options,
		Style:   "primary",
	}

	attachment := &model.SlackAttachment{
		Actions: []*model.PostAction{playbookChooser, ignoreButton},
	}
	return attachment
}<|MERGE_RESOLUTION|>--- conflicted
+++ resolved
@@ -18,7 +18,6 @@
 }
 
 type channelActionServiceImpl struct {
-<<<<<<< HEAD
 	logger                bot.Logger
 	poster                bot.Poster
 	configService         config.Service
@@ -26,9 +25,10 @@
 	api                   *pluginapi.Client
 	playbookGetter        PlaybookGetter
 	keywordsThreadIgnorer KeywordsThreadIgnorer
-}
-
-func NewChannelActionsService(api *pluginapi.Client, logger bot.Logger, poster bot.Poster, configService config.Service, store ChannelActionStore, playbookGetter PlaybookGetter, keywordsThreadIgnorer KeywordsThreadIgnorer) ChannelActionService {
+	telemetry             ChannelActionTelemetry
+}
+
+func NewChannelActionsService(api *pluginapi.Client, logger bot.Logger, poster bot.Poster, configService config.Service, store ChannelActionStore, playbookGetter PlaybookGetter, keywordsThreadIgnorer KeywordsThreadIgnorer, telemetry ChannelActionTelemetry) ChannelActionService {
 	return &channelActionServiceImpl{
 		logger:                logger,
 		poster:                poster,
@@ -37,22 +37,7 @@
 		api:                   api,
 		playbookGetter:        playbookGetter,
 		keywordsThreadIgnorer: keywordsThreadIgnorer,
-=======
-	logger    bot.Logger
-	poster    bot.Poster
-	store     ChannelActionStore
-	api       *pluginapi.Client
-	telemetry ChannelActionTelemetry
-}
-
-func NewChannelActionsService(api *pluginapi.Client, logger bot.Logger, poster bot.Poster, store ChannelActionStore, telemetry ChannelActionTelemetry) ChannelActionService {
-	return &channelActionServiceImpl{
-		logger:    logger,
-		poster:    poster,
-		store:     store,
-		api:       api,
-		telemetry: telemetry,
->>>>>>> d5d84df7
+		telemetry:             telemetry,
 	}
 }
 
