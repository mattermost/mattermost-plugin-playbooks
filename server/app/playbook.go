package app

import (
	"encoding/json"
	"strings"

	"github.com/mattermost/mattermost-server/v6/model"
	"github.com/pkg/errors"
)

// Playbook represents a desired business outcome, from which playbook runs are started to solve
// a specific instance.
// The tag export supports the export/import feature. If the field makes sense for export, the value should be
// the JSON name of the item in the export format. If the field should not be exported the value should be "-".
// Fields should be exported if they are not server specific like InvitedUserIDs or are tracking metadata like CreateAt.
type Playbook struct {
	ID                                   string                 `json:"id" export:"-"`
	Title                                string                 `json:"title" export:"title"`
	Description                          string                 `json:"description" export:"description"`
	Public                               bool                   `json:"public" export:"-"`
	TeamID                               string                 `json:"team_id" export:"-"`
	CreatePublicPlaybookRun              bool                   `json:"create_public_playbook_run" export:"-"`
	CreateAt                             int64                  `json:"create_at" export:"-"`
	UpdateAt                             int64                  `json:"update_at" export:"-"`
	DeleteAt                             int64                  `json:"delete_at" export:"-"`
	NumStages                            int64                  `json:"num_stages" export:"-"`
	NumSteps                             int64                  `json:"num_steps" export:"-"`
	NumRuns                              int64                  `json:"num_runs" export:"-"`
	NumActions                           int64                  `json:"num_actions" export:"-"`
	LastRunAt                            int64                  `json:"last_run_at" export:"-"`
	Checklists                           []Checklist            `json:"checklists" export:"-"`
	Members                              []PlaybookMember       `json:"members" export:"-"`
	ReminderMessageTemplate              string                 `json:"reminder_message_template" export:"reminder_message_template"`
	ReminderTimerDefaultSeconds          int64                  `json:"reminder_timer_default_seconds" export:"reminder_timer_default_seconds"`
	StatusUpdateEnabled                  bool                   `json:"status_update_enabled" export:"status_update_enabled"`
	InvitedUserIDs                       []string               `json:"invited_user_ids" export:"-"`
	InvitedGroupIDs                      []string               `json:"invited_group_ids" export:"-"`
	InviteUsersEnabled                   bool                   `json:"invite_users_enabled" export:"-"`
	DefaultOwnerID                       string                 `json:"default_owner_id" export:"-"`
	DefaultOwnerEnabled                  bool                   `json:"default_owner_enabled" export:"-"`
	BroadcastChannelIDs                  []string               `json:"broadcast_channel_ids" export:"-"`
	BroadcastEnabled                     bool                   `json:"broadcast_enabled" export:"-"`
	WebhookOnCreationURLs                []string               `json:"webhook_on_creation_urls" export:"-"`
	WebhookOnCreationEnabled             bool                   `json:"webhook_on_creation_enabled" export:"-"`
	MessageOnJoin                        string                 `json:"message_on_join" export:"message_on_join"`
	MessageOnJoinEnabled                 bool                   `json:"message_on_join_enabled" export:"message_on_join_enabled"`
	RetrospectiveReminderIntervalSeconds int64                  `json:"retrospective_reminder_interval_seconds" export:"retrospective_reminder_interval_seconds"`
	RetrospectiveTemplate                string                 `json:"retrospective_template" export:"retrospective_template"`
	RetrospectiveEnabled                 bool                   `json:"retrospective_enabled" export:"retrospective_enabled"`
	WebhookOnStatusUpdateURLs            []string               `json:"webhook_on_status_update_urls" export:"-"`
	WebhookOnStatusUpdateEnabled         bool                   `json:"webhook_on_status_update_enabled" export:"-"`
	SignalAnyKeywords                    []string               `json:"signal_any_keywords" export:"signal_any_keywords"`
	SignalAnyKeywordsEnabled             bool                   `json:"signal_any_keywords_enabled" export:"signal_any_keywords_enabled"`
	CategorizeChannelEnabled             bool                   `json:"categorize_channel_enabled" export:"categorize_channel_enabled"`
	CategoryName                         string                 `json:"category_name" export:"category_name"`
	RunSummaryTemplateEnabled            bool                   `json:"run_summary_template_enabled" export:"run_summary_template_enabled"`
	RunSummaryTemplate                   string                 `json:"run_summary_template" export:"run_summary_template"`
	ChannelNameTemplate                  string                 `json:"channel_name_template" export:"channel_name_template"`
	DefaultPlaybookAdminRole             string                 `json:"default_playbook_admin_role" export:"-"`
	DefaultPlaybookMemberRole            string                 `json:"default_playbook_member_role" export:"-"`
	DefaultRunAdminRole                  string                 `json:"default_run_admin_role" export:"-"`
	DefaultRunMemberRole                 string                 `json:"default_run_member_role" export:"-"`
	Metrics                              []PlaybookMetricConfig `json:"metrics" export:"-"`
}

const (
	PlaybookRoleMember = "playbook_member"
	PlaybookRoleAdmin  = "playbook_admin"
)

const (
	MetricTypeDuration = "metric_duration"
	MetricTypeCurrency = "metric_currency"
	MetricTypeInteger  = "metric_integer"
)

const MaxMetricsPerPlaybook = 4

type PlaybookMember struct {
	UserID      string   `json:"user_id"`
	Roles       []string `json:"roles"`
	SchemeRoles []string `json:"scheme_roles"`
}

<<<<<<< HEAD
type PlaybookMetricConfig struct {
	ID          string `json:"id"`
	PlaybookID  string `json:"playbook_id"`
	Title       string `json:"title"`
	Description string `json:"description"`
	Type        string `json:"type"`
	Target      int64  `json:"Target"`
=======
func (pm PlaybookMember) Clone() PlaybookMember {
	newPlaybookMember := pm
	if len(pm.Roles) != 0 {
		newPlaybookMember.Roles = append([]string(nil), pm.Roles...)
	}
	if len(pm.SchemeRoles) != 0 {
		newPlaybookMember.SchemeRoles = append([]string(nil), pm.SchemeRoles...)
	}
	return newPlaybookMember
>>>>>>> f0ee7d8c
}

func (p Playbook) Clone() Playbook {
	newPlaybook := p
	var newChecklists []Checklist
	for _, c := range p.Checklists {
		newChecklists = append(newChecklists, c.Clone())
	}
	newPlaybook.Checklists = newChecklists
<<<<<<< HEAD
	newPlaybook.Members = append([]PlaybookMember(nil), p.Members...)
	newPlaybook.Metrics = append([]PlaybookMetricConfig(nil), p.Metrics...)
=======
	var newMembers []PlaybookMember
	for _, m := range p.Members {
		newMembers = append(newMembers, m.Clone())
	}
	newPlaybook.Members = newMembers
>>>>>>> f0ee7d8c
	if len(p.InvitedUserIDs) != 0 {
		newPlaybook.InvitedUserIDs = append([]string(nil), p.InvitedUserIDs...)
	}
	if len(p.InvitedGroupIDs) != 0 {
		newPlaybook.InvitedGroupIDs = append([]string(nil), p.InvitedGroupIDs...)
	}
	if len(p.SignalAnyKeywords) != 0 {
		newPlaybook.SignalAnyKeywords = append([]string(nil), p.SignalAnyKeywords...)
	}
	if len(p.BroadcastChannelIDs) != 0 {
		newPlaybook.BroadcastChannelIDs = append([]string(nil), p.BroadcastChannelIDs...)
	}
	if len(p.WebhookOnCreationURLs) != 0 {
		newPlaybook.WebhookOnCreationURLs = append([]string(nil), p.WebhookOnCreationURLs...)
	}
	if len(p.WebhookOnStatusUpdateURLs) != 0 {
		newPlaybook.WebhookOnStatusUpdateURLs = append([]string(nil), p.WebhookOnStatusUpdateURLs...)
	}
	return newPlaybook
}

func (p Playbook) MarshalJSON() ([]byte, error) {
	type Alias Playbook

	old := Alias(p.Clone())
	// replace nils with empty slices for the frontend
	if old.Checklists == nil {
		old.Checklists = []Checklist{}
	}
	for j, cl := range old.Checklists {
		if cl.Items == nil {
			old.Checklists[j].Items = []ChecklistItem{}
		}
	}
	if old.Members == nil {
		old.Members = []PlaybookMember{}
	}
	if old.Metrics == nil {
		old.Metrics = []PlaybookMetricConfig{}
	}
	if old.InvitedUserIDs == nil {
		old.InvitedUserIDs = []string{}
	}
	if old.InvitedGroupIDs == nil {
		old.InvitedGroupIDs = []string{}
	}
	if old.SignalAnyKeywords == nil {
		old.SignalAnyKeywords = []string{}
	}
	if old.BroadcastChannelIDs == nil {
		old.BroadcastChannelIDs = []string{}
	}
	if old.WebhookOnCreationURLs == nil {
		old.WebhookOnCreationURLs = []string{}
	}
	if old.WebhookOnStatusUpdateURLs == nil {
		old.WebhookOnStatusUpdateURLs = []string{}
	}

	return json.Marshal(old)
}

// Checklist represents a checklist in a playbook.
type Checklist struct {
	// ID is the identifier of the checklist.
	ID string `json:"id" export:"-"`

	// Title is the name of the checklist.
	Title string `json:"title" export:"title"`

	// Items is an array of all the items in the checklist.
	Items []ChecklistItem `json:"items" export:"-"`
}

func (c Checklist) Clone() Checklist {
	newChecklist := c
	newChecklist.Items = append([]ChecklistItem(nil), c.Items...)
	return newChecklist
}

// ChecklistItem represents an item in a checklist.
type ChecklistItem struct {
	// ID is the identifier of the checklist item.
	ID string `json:"id" export:"-"`

	// Title is the content of the checklist item.
	Title string `json:"title" export:"title"`

	// State is the state of the checklist item: "closed" if it's checked, "skipped" if it has
	// been skipped, the empty string otherwise.
	State string `json:"state" export:"-"`

	// StateModified is the timestamp, in milliseconds since epoch, of the last time the item's
	// state was modified. 0 if it was never modified.
	StateModified int64 `json:"state_modified" export:"-"`

	// AssigneeID is the identifier of the user to whom this item is assigned.
	AssigneeID string `json:"assignee_id" export:"-"`

	// AssigneeModified is the timestamp, in milliseconds since epoch, of the last time the item's
	// assignee was modified. 0 if it was never modified.
	AssigneeModified int64 `json:"assignee_modified" export:"-"`

	// Command, if not empty, is the slash command that can be run as part of this item.
	Command string `json:"command" export:"command"`

	// CommandLastRun is the timestamp, in milliseconds since epoch, of the last time the item's
	// slash command was run. 0 if it was never run.
	CommandLastRun int64 `json:"command_last_run" export:"-"`

	// Description is a string with the markdown content of the long description of the item.
	Description string `json:"description" export:"description"`

	// LastSkipped is the timestamp, in milliseconds since epoch, of the last time the item
	// was skipped. 0 if it was never skipped.
	LastSkipped int64 `json:"delete_at" export:"-"`
}

type GetPlaybooksResults struct {
	TotalCount int        `json:"total_count"`
	PageCount  int        `json:"page_count"`
	HasMore    bool       `json:"has_more"`
	Items      []Playbook `json:"items"`
}

// MarshalJSON customizes the JSON marshalling for GetPlaybooksResults by rendering a nil Items as
// an empty slice instead.
func (r GetPlaybooksResults) MarshalJSON() ([]byte, error) {
	type Alias GetPlaybooksResults

	if r.Items == nil {
		r.Items = []Playbook{}
	}

	aux := &struct {
		*Alias
	}{
		Alias: (*Alias)(&r),
	}

	return json.Marshal(aux)
}

// PlaybookService is the playbook service for managing playbooks
// userID is the user initiating the event.
type PlaybookService interface {
	// Get retrieves a playbook. Returns ErrNotFound if not found.
	Get(id string) (Playbook, error)

	// Create creates a new playbook
	Create(playbook Playbook, userID string) (string, error)

	// GetPlaybooks retrieves all playbooks
	GetPlaybooks() ([]Playbook, error)

	// GetPlaybooksForTeam retrieves all playbooks on the specified team given the provided options
	GetPlaybooksForTeam(requesterInfo RequesterInfo, teamID string, opts PlaybookFilterOptions) (GetPlaybooksResults, error)

	// GetSuggestedPlaybooks returns suggested playbooks and triggers for the user message
	GetSuggestedPlaybooks(teamID, userID, message string) ([]*CachedPlaybook, []string)

	// Update updates a playbook
	Update(playbook Playbook, userID string) error

	// Archive archives a playbook
	Archive(playbook Playbook, userID string) error

	// MessageHasBeenPosted suggests playbooks to the user if triggered
	MessageHasBeenPosted(sessionID string, post *model.Post)

	// Restores an archived playbook
	Restore(playbook Playbook, userID string) error

	// AutoFollow method lets user auto-follow all runs of a specific playbook
	AutoFollow(playbookID, userID string) error

	// AutoUnfollow method lets user to not auto-follow the newly created playbook runs
	AutoUnfollow(playbookID, userID string) error

	// GetAutoFollows returns list of users who auto-follows a playbook
	GetAutoFollows(playbookID string) ([]string, error)

	// IsAutoFollowing returns weather user is auto-following a playbook
	IsAutoFollowing(playbookID, userID string) (bool, error)

	// Duplicate duplicates a playbook
	Duplicate(playbook Playbook, userID string) (string, error)
}

// PlaybookStore is an interface for storing playbooks
type PlaybookStore interface {
	// Get retrieves a playbook
	Get(id string) (Playbook, error)

	// Create creates a new playbook
	Create(playbook Playbook) (string, error)

	// GetPlaybooks retrieves all playbooks
	GetPlaybooks() ([]Playbook, error)

	// GetPlaybooksForTeam retrieves all playbooks on the specified team
	GetPlaybooksForTeam(requesterInfo RequesterInfo, teamID string, opts PlaybookFilterOptions) (GetPlaybooksResults, error)

	// GetPlaybooksWithKeywords retrieves all playbooks with keywords enabled
	GetPlaybooksWithKeywords(opts PlaybookFilterOptions) ([]Playbook, error)

	// GetTimeLastUpdated retrieves time last playbook was updated at.
	// Passed argument determins whether to include playbooks with
	// SignalAnyKeywordsEnabled flag or not.
	GetTimeLastUpdated(onlyPlaybooksWithKeywordsEnabled bool) (int64, error)

	// GetPlaybookIDsForUser retrieves playbooks user can access
	GetPlaybookIDsForUser(userID, teamID string) ([]string, error)

	// Update updates a playbook
	Update(playbook Playbook) error

	// Archive archives a playbook
	Archive(id string) error

	// Restore restores a deleted playbook
	Restore(id string) error

	// AutoFollow method lets user auto-follow all runs of a specific playbook
	AutoFollow(playbookID, userID string) error

	// AutoUnfollow method lets user to not auto-follow the newly created playbook runs
	AutoUnfollow(playbookID, userID string) error

	// GetAutoFollows returns list of users who auto-follows a playbook
	GetAutoFollows(playbookID string) ([]string, error)

	// IsAutoFollowing returns weather user is auto-following a playbook
	IsAutoFollowing(playbookID, userID string) (bool, error)
}

// PlaybookTelemetry defines the methods that the Playbook service needs from the RudderTelemetry.
// userID is the user initiating the event.
type PlaybookTelemetry interface {
	// CreatePlaybook tracks the creation of a playbook.
	CreatePlaybook(playbook Playbook, userID string)

	// UpdatePlaybook tracks the update of a playbook.
	UpdatePlaybook(playbook Playbook, userID string)

	// DeletePlaybook tracks the deletion of a playbook.
	DeletePlaybook(playbook Playbook, userID string)

	// RestorePlaybook tracks the restoration of a playbook.
	RestorePlaybook(playbook Playbook, userID string)

	// FrontendTelemetryForPlaybook tracks an event originating from the frontend
	FrontendTelemetryForPlaybook(playbook Playbook, userID, action string)

	// FrontendTelemetryForPlaybookTemplate tracks an event originating from the frontend
	FrontendTelemetryForPlaybookTemplate(templateName string, userID, action string)

	// AutoFollowPlaybook tracks the auto-follow of a playbook.
	AutoFollowPlaybook(playbook Playbook, userID string)

	// AutoUnfollowPlaybook tracks the auto-unfollow of a playbook.
	AutoUnfollowPlaybook(playbook Playbook, userID string)
}

const (
	ChecklistItemStateOpen       = ""
	ChecklistItemStateInProgress = "in_progress"
	ChecklistItemStateClosed     = "closed"
	ChecklistItemStateSkipped    = "skipped"
)

func IsValidChecklistItemState(state string) bool {
	return state == ChecklistItemStateClosed ||
		state == ChecklistItemStateInProgress ||
		state == ChecklistItemStateOpen ||
		state == ChecklistItemStateSkipped
}

func IsValidChecklistItemIndex(checklists []Checklist, checklistNum, itemNum int) bool {
	return checklists != nil && checklistNum >= 0 && itemNum >= 0 && checklistNum < len(checklists) && itemNum < len(checklists[checklistNum].Items)
}

// PlaybookFilterOptions specifies the parameters when getting playbooks.
type PlaybookFilterOptions struct {
	Sort       SortField
	Direction  SortDirection
	SearchTerm string

	// Pagination options.
	Page    int
	PerPage int
}

// Clone duplicates the given options.
func (o *PlaybookFilterOptions) Clone() PlaybookFilterOptions {
	return *o
}

// Validate returns a new, validated filter options or returns an error if invalid.
func (o PlaybookFilterOptions) Validate() (PlaybookFilterOptions, error) {
	options := o.Clone()

	if options.PerPage <= 0 {
		options.PerPage = PerPageDefault
	}

	options.Sort = SortField(strings.ToLower(string(options.Sort)))
	switch options.Sort {
	case SortByID:
	case SortByTitle:
	case SortByStages:
	case SortBySteps:
	case "": // default
		options.Sort = SortByID
	default:
		return PlaybookFilterOptions{}, errors.Errorf("unsupported sort '%s'", options.Sort)
	}

	options.Direction = SortDirection(strings.ToUpper(string(options.Direction)))
	switch options.Direction {
	case DirectionAsc:
	case DirectionDesc:
	case "": //default
		options.Direction = DirectionAsc
	default:
		return PlaybookFilterOptions{}, errors.Errorf("unsupported direction '%s'", options.Direction)
	}

	return options, nil
}<|MERGE_RESOLUTION|>--- conflicted
+++ resolved
@@ -82,7 +82,6 @@
 	SchemeRoles []string `json:"scheme_roles"`
 }
 
-<<<<<<< HEAD
 type PlaybookMetricConfig struct {
 	ID          string `json:"id"`
 	PlaybookID  string `json:"playbook_id"`
@@ -90,7 +89,8 @@
 	Description string `json:"description"`
 	Type        string `json:"type"`
 	Target      int64  `json:"Target"`
-=======
+}
+
 func (pm PlaybookMember) Clone() PlaybookMember {
 	newPlaybookMember := pm
 	if len(pm.Roles) != 0 {
@@ -100,7 +100,6 @@
 		newPlaybookMember.SchemeRoles = append([]string(nil), pm.SchemeRoles...)
 	}
 	return newPlaybookMember
->>>>>>> f0ee7d8c
 }
 
 func (p Playbook) Clone() Playbook {
@@ -110,16 +109,12 @@
 		newChecklists = append(newChecklists, c.Clone())
 	}
 	newPlaybook.Checklists = newChecklists
-<<<<<<< HEAD
-	newPlaybook.Members = append([]PlaybookMember(nil), p.Members...)
 	newPlaybook.Metrics = append([]PlaybookMetricConfig(nil), p.Metrics...)
-=======
 	var newMembers []PlaybookMember
 	for _, m := range p.Members {
 		newMembers = append(newMembers, m.Clone())
 	}
 	newPlaybook.Members = newMembers
->>>>>>> f0ee7d8c
 	if len(p.InvitedUserIDs) != 0 {
 		newPlaybook.InvitedUserIDs = append([]string(nil), p.InvitedUserIDs...)
 	}
