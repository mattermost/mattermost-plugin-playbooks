--- conflicted
+++ resolved
@@ -348,15 +348,9 @@
 
 	// GetAutoFollows returns list of users who auto-follows a playbook
 	GetAutoFollows(playbookID string) ([]string, error)
-<<<<<<< HEAD
-
-	// IsAutoFollowing returns weather user is auto-following a playbook
-	IsAutoFollowing(playbookID, userID string) (bool, error)
 
 	// GetPlaybooksActiveTotal returns number of active playbooks
 	GetPlaybooksActiveTotal() (int64, error)
-=======
->>>>>>> e6eb45da
 }
 
 // PlaybookTelemetry defines the methods that the Playbook service needs from the RudderTelemetry.
