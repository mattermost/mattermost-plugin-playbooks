package app

import (
	"encoding/json"
	"strings"

	"github.com/mattermost/mattermost-server/v6/model"
	"github.com/pkg/errors"
)

// Playbook represents a desired business outcome, from which playbook runs are started to solve
// a specific instance.
type Playbook struct {
<<<<<<< HEAD
	ID                                   string      `json:"id"`
	Title                                string      `json:"title"`
	Description                          string      `json:"description"`
	TeamID                               string      `json:"team_id"`
	CreatePublicPlaybookRun              bool        `json:"create_public_playbook_run"`
	CreateAt                             int64       `json:"create_at"`
	UpdateAt                             int64       `json:"update_at"`
	DeleteAt                             int64       `json:"delete_at"`
	NumStages                            int64       `json:"num_stages"`
	NumSteps                             int64       `json:"num_steps"`
	NumRuns                              int64       `json:"num_runs"`
	NumActions                           int64       `json:"num_actions"`
	LastRunAt                            int64       `json:"last_run_at"`
	Checklists                           []Checklist `json:"checklists"`
	MemberIDs                            []string    `json:"member_ids"`
	ReminderMessageTemplate              string      `json:"reminder_message_template"`
	ReminderTimerDefaultSeconds          int64       `json:"reminder_timer_default_seconds"`
	StatusUpdateEnabled                  bool        `json:"status_update_enabled"`
	InvitedUserIDs                       []string    `json:"invited_user_ids"`
	InvitedGroupIDs                      []string    `json:"invited_group_ids"`
	InviteUsersEnabled                   bool        `json:"invite_users_enabled"`
	DefaultOwnerID                       string      `json:"default_owner_id"`
	DefaultOwnerEnabled                  bool        `json:"default_owner_enabled"`
	BroadcastChannelIDs                  []string    `json:"broadcast_channel_ids"`
	BroadcastEnabled                     bool        `json:"broadcast_enabled"`
	WebhookOnCreationURLs                []string    `json:"webhook_on_creation_urls"`
	WebhookOnCreationEnabled             bool        `json:"webhook_on_creation_enabled"`
	MessageOnJoin                        string      `json:"message_on_join"`
	MessageOnJoinEnabled                 bool        `json:"message_on_join_enabled"`
	RetrospectiveReminderIntervalSeconds int64       `json:"retrospective_reminder_interval_seconds"`
	RetrospectiveTemplate                string      `json:"retrospective_template"`
	RetrospectiveEnabled                 bool        `json:"retrospective_enabled"`
	WebhookOnStatusUpdateURLs            []string    `json:"webhook_on_status_update_urls"`
	WebhookOnStatusUpdateEnabled         bool        `json:"webhook_on_status_update_enabled"`
	SignalAnyKeywords                    []string    `json:"signal_any_keywords"`
	SignalAnyKeywordsEnabled             bool        `json:"signal_any_keywords_enabled"`
	CategorizeChannelEnabled             bool        `json:"categorize_channel_enabled"`
	CategoryName                         string      `json:"category_name"`
	RunSummaryTemplateEnabled            bool        `json:"run_summary_template_enabled"`
	RunSummaryTemplate                   string      `json:"run_summary_template"`
	ChannelNameTemplate                  string      `json:"channel_name_template"`
=======
	ID                                   string           `json:"id"`
	Title                                string           `json:"title"`
	Description                          string           `json:"description"`
	Public                               bool             `json:"public"`
	TeamID                               string           `json:"team_id"`
	CreatePublicPlaybookRun              bool             `json:"create_public_playbook_run"`
	CreateAt                             int64            `json:"create_at"`
	UpdateAt                             int64            `json:"update_at"`
	DeleteAt                             int64            `json:"delete_at"`
	NumStages                            int64            `json:"num_stages"`
	NumSteps                             int64            `json:"num_steps"`
	NumRuns                              int64            `json:"num_runs"`
	NumActions                           int64            `json:"num_actions"`
	LastRunAt                            int64            `json:"last_run_at"`
	Checklists                           []Checklist      `json:"checklists"`
	Members                              []PlaybookMember `json:"members"`
	ReminderMessageTemplate              string           `json:"reminder_message_template"`
	ReminderTimerDefaultSeconds          int64            `json:"reminder_timer_default_seconds"`
	StatusUpdateEnabled                  bool             `json:"status_update_enabled"`
	InvitedUserIDs                       []string         `json:"invited_user_ids"`
	InvitedGroupIDs                      []string         `json:"invited_group_ids"`
	InviteUsersEnabled                   bool             `json:"invite_users_enabled"`
	DefaultOwnerID                       string           `json:"default_owner_id"`
	DefaultOwnerEnabled                  bool             `json:"default_owner_enabled"`
	BroadcastChannelIDs                  []string         `json:"broadcast_channel_ids"`
	BroadcastEnabled                     bool             `json:"broadcast_enabled"`
	WebhookOnCreationURLs                []string         `json:"webhook_on_creation_urls"`
	WebhookOnCreationEnabled             bool             `json:"webhook_on_creation_enabled"`
	MessageOnJoin                        string           `json:"message_on_join"`
	MessageOnJoinEnabled                 bool             `json:"message_on_join_enabled"`
	RetrospectiveReminderIntervalSeconds int64            `json:"retrospective_reminder_interval_seconds"`
	RetrospectiveTemplate                string           `json:"retrospective_template"`
	RetrospectiveEnabled                 bool             `json:"retrospective_enabled"`
	WebhookOnStatusUpdateURLs            []string         `json:"webhook_on_status_update_urls"`
	WebhookOnStatusUpdateEnabled         bool             `json:"webhook_on_status_update_enabled"`
	SignalAnyKeywords                    []string         `json:"signal_any_keywords"`
	SignalAnyKeywordsEnabled             bool             `json:"signal_any_keywords_enabled"`
	CategorizeChannelEnabled             bool             `json:"categorize_channel_enabled"`
	CategoryName                         string           `json:"category_name"`
	RunSummaryTemplate                   string           `json:"run_summary_template"`
	ChannelNameTemplate                  string           `json:"channel_name_template"`
	DefaultPlaybookAdminRole             string           `json:"default_playbook_admin_role"`
	DefaultPlaybookMemberRole            string           `json:"default_playbook_member_role"`
	DefaultRunAdminRole                  string           `json:"default_run_admin_role"`
	DefaultRunMemberRole                 string           `json:"default_run_member_role"`
}

const (
	PlaybookRoleMember = "playbook_member"
	PlaybookRoleAdmin  = "playbook_admin"
)

type PlaybookMember struct {
	UserID      string   `json:"user_id"`
	Roles       []string `json:"roles"`
	SchemeRoles []string `json:"scheme_roles"`
>>>>>>> 43aa3a57
}

func (p Playbook) Clone() Playbook {
	newPlaybook := p
	var newChecklists []Checklist
	for _, c := range p.Checklists {
		newChecklists = append(newChecklists, c.Clone())
	}
	newPlaybook.Checklists = newChecklists
	newPlaybook.Members = append([]PlaybookMember(nil), p.Members...)
	if len(p.InvitedUserIDs) != 0 {
		newPlaybook.InvitedUserIDs = append([]string(nil), p.InvitedUserIDs...)
	}
	if len(p.InvitedGroupIDs) != 0 {
		newPlaybook.InvitedGroupIDs = append([]string(nil), p.InvitedGroupIDs...)
	}
	if len(p.SignalAnyKeywords) != 0 {
		newPlaybook.SignalAnyKeywords = append([]string(nil), p.SignalAnyKeywords...)
	}
	if len(p.BroadcastChannelIDs) != 0 {
		newPlaybook.BroadcastChannelIDs = append([]string(nil), p.BroadcastChannelIDs...)
	}
	if len(p.WebhookOnCreationURLs) != 0 {
		newPlaybook.WebhookOnCreationURLs = append([]string(nil), p.WebhookOnCreationURLs...)
	}
	if len(p.WebhookOnStatusUpdateURLs) != 0 {
		newPlaybook.WebhookOnStatusUpdateURLs = append([]string(nil), p.WebhookOnStatusUpdateURLs...)
	}
	return newPlaybook
}

func (p Playbook) MarshalJSON() ([]byte, error) {
	type Alias Playbook

	old := Alias(p.Clone())
	// replace nils with empty slices for the frontend
	if old.Checklists == nil {
		old.Checklists = []Checklist{}
	}
	for j, cl := range old.Checklists {
		if cl.Items == nil {
			old.Checklists[j].Items = []ChecklistItem{}
		}
	}
	if old.Members == nil {
		old.Members = []PlaybookMember{}
	}
	if old.InvitedUserIDs == nil {
		old.InvitedUserIDs = []string{}
	}
	if old.InvitedGroupIDs == nil {
		old.InvitedGroupIDs = []string{}
	}
	if old.SignalAnyKeywords == nil {
		old.SignalAnyKeywords = []string{}
	}
	if old.BroadcastChannelIDs == nil {
		old.BroadcastChannelIDs = []string{}
	}
	if old.WebhookOnCreationURLs == nil {
		old.WebhookOnCreationURLs = []string{}
	}
	if old.WebhookOnStatusUpdateURLs == nil {
		old.WebhookOnStatusUpdateURLs = []string{}
	}

	return json.Marshal(old)
}

// Checklist represents a checklist in a playbook.
type Checklist struct {
	// ID is the identifier of the checklist.
	ID string `json:"id"`

	// Title is the name of the checklist.
	Title string `json:"title"`

	// Items is an array of all the items in the checklist.
	Items []ChecklistItem `json:"items"`
}

func (c Checklist) Clone() Checklist {
	newChecklist := c
	newChecklist.Items = append([]ChecklistItem(nil), c.Items...)
	return newChecklist
}

// ChecklistItem represents an item in a checklist.
type ChecklistItem struct {
	// ID is the identifier of the checklist item.
	ID string `json:"id"`

	// Title is the content of the checklist item.
	Title string `json:"title"`

	// State is the state of the checklist item: "closed" if it's checked, "skipped" if it has
	// been skipped, the empty string otherwise.
	State string `json:"state"`

	// StateModified is the timestamp, in milliseconds since epoch, of the last time the item's
	// state was modified. 0 if it was never modified.
	StateModified int64 `json:"state_modified"`

	// AssigneeID is the identifier of the user to whom this item is assigned.
	AssigneeID string `json:"assignee_id"`

	// AssigneeModified is the timestamp, in milliseconds since epoch, of the last time the item's
	// assignee was modified. 0 if it was never modified.
	AssigneeModified int64 `json:"assignee_modified"`

	// Command, if not empty, is the slash command that can be run as part of this item.
	Command string `json:"command"`

	// CommandLastRun is the timestamp, in milliseconds since epoch, of the last time the item's
	// slash command was run. 0 if it was never run.
	CommandLastRun int64 `json:"command_last_run"`

	// Description is a string with the markdown content of the long description of the item.
	Description string `json:"description"`

	// LastSkipped is the timestamp, in milliseconds since epoch, of the last time the item
	// was skipped. 0 if it was never skipped.
	LastSkipped int64 `json:"delete_at"`
}

type GetPlaybooksResults struct {
	TotalCount int        `json:"total_count"`
	PageCount  int        `json:"page_count"`
	HasMore    bool       `json:"has_more"`
	Items      []Playbook `json:"items"`
}

// MarshalJSON customizes the JSON marshalling for GetPlaybooksResults by rendering a nil Items as
// an empty slice instead.
func (r GetPlaybooksResults) MarshalJSON() ([]byte, error) {
	type Alias GetPlaybooksResults

	if r.Items == nil {
		r.Items = []Playbook{}
	}

	aux := &struct {
		*Alias
	}{
		Alias: (*Alias)(&r),
	}

	return json.Marshal(aux)
}

// PlaybookService is the playbook service for managing playbooks
// userID is the user initiating the event.
type PlaybookService interface {
	// Get retrieves a playbook. Returns ErrNotFound if not found.
	Get(id string) (Playbook, error)

	// Create creates a new playbook
	Create(playbook Playbook, userID string) (string, error)

	// GetPlaybooks retrieves all playbooks
	GetPlaybooks() ([]Playbook, error)

	// GetPlaybooksForTeam retrieves all playbooks on the specified team given the provided options
	GetPlaybooksForTeam(requesterInfo RequesterInfo, teamID string, opts PlaybookFilterOptions) (GetPlaybooksResults, error)

	// GetNumPlaybooksForTeam retrieves the number of playbooks in a given team
	GetNumPlaybooksForTeam(teamID string) (int, error)

	// GetSuggestedPlaybooks returns suggested playbooks and triggers for the user message
	GetSuggestedPlaybooks(teamID, userID, message string) ([]*CachedPlaybook, []string)

	// Update updates a playbook
	Update(playbook Playbook, userID string) error

	// Archive archives a playbook
	Archive(playbook Playbook, userID string) error

	// MessageHasBeenPosted suggests playbooks to the user if triggered
	MessageHasBeenPosted(sessionID string, post *model.Post)

	// Restores an archived playbook
	Restore(playbook Playbook, userID string) error

	// AutoFollow method lets user auto-follow all runs of a specific playbook
	AutoFollow(playbookID, userID string) error

	// AutoUnfollow method lets user to not auto-follow the newly created playbook runs
	AutoUnfollow(playbookID, userID string) error

	// GetAutoFollows returns list of users who auto-follows a playbook
	GetAutoFollows(playbookID string) ([]string, error)

	// IsAutoFollowing returns weather user is auto-following a playbook
	IsAutoFollowing(playbookID, userID string) (bool, error)
}

// PlaybookStore is an interface for storing playbooks
type PlaybookStore interface {
	// Get retrieves a playbook
	Get(id string) (Playbook, error)

	// Create creates a new playbook
	Create(playbook Playbook) (string, error)
	// GetPlaybooks retrieves all playbooks
	GetPlaybooks() ([]Playbook, error)

	// GetPlaybooksForTeam retrieves all playbooks on the specified team
	GetPlaybooksForTeam(requesterInfo RequesterInfo, teamID string, opts PlaybookFilterOptions) (GetPlaybooksResults, error)

	// GetNumPlaybooksForTeam retrieves the number of playbooks in a given team
	GetNumPlaybooksForTeam(teamID string) (int, error)

	// GetPlaybooksWithKeywords retrieves all playbooks with keywords enabled
	GetPlaybooksWithKeywords(opts PlaybookFilterOptions) ([]Playbook, error)

	// GetTimeLastUpdated retrieves time last playbook was updated at.
	// Passed argument determins whether to include playbooks with
	// SignalAnyKeywordsEnabled flag or not.
	GetTimeLastUpdated(onlyPlaybooksWithKeywordsEnabled bool) (int64, error)

	// GetPlaybookIDsForUser retrieves playbooks user can access
	GetPlaybookIDsForUser(userID, teamID string) ([]string, error)

	// Update updates a playbook
	Update(playbook Playbook) error

	// Archive archives a playbook
	Archive(id string) error

	// Restore restores a deleted playbook
	Restore(id string) error

	// AutoFollow method lets user auto-follow all runs of a specific playbook
	AutoFollow(playbookID, userID string) error

	// AutoUnfollow method lets user to not auto-follow the newly created playbook runs
	AutoUnfollow(playbookID, userID string) error

	// GetAutoFollows returns list of users who auto-follows a playbook
	GetAutoFollows(playbookID string) ([]string, error)

	// IsAutoFollowing returns weather user is auto-following a playbook
	IsAutoFollowing(playbookID, userID string) (bool, error)
}

// PlaybookTelemetry defines the methods that the Playbook service needs from the RudderTelemetry.
// userID is the user initiating the event.
type PlaybookTelemetry interface {
	// CreatePlaybook tracks the creation of a playbook.
	CreatePlaybook(playbook Playbook, userID string)

	// UpdatePlaybook tracks the update of a playbook.
	UpdatePlaybook(playbook Playbook, userID string)

	// DeletePlaybook tracks the deletion of a playbook.
	DeletePlaybook(playbook Playbook, userID string)

	// RestorePlaybook tracks the restoration of a playbook.
	RestorePlaybook(playbook Playbook, userID string)

	// FrontendTelemetryForPlaybook tracks an event originating from the frontend
	FrontendTelemetryForPlaybook(playbook Playbook, userID, action string)

	// FrontendTelemetryForPlaybookTemplate tracks an event originating from the frontend
	FrontendTelemetryForPlaybookTemplate(templateName string, userID, action string)

	// AutoFollowPlaybook tracks the auto-follow of a playbook.
	AutoFollowPlaybook(playbook Playbook, userID string)

	// AutoUnfollowPlaybook tracks the auto-unfollow of a playbook.
	AutoUnfollowPlaybook(playbook Playbook, userID string)
}

const (
	ChecklistItemStateOpen       = ""
	ChecklistItemStateInProgress = "in_progress"
	ChecklistItemStateClosed     = "closed"
	CheckListItemStateSkipped    = "skipped"
)

func IsValidChecklistItemState(state string) bool {
	return state == ChecklistItemStateClosed ||
		state == ChecklistItemStateInProgress ||
		state == ChecklistItemStateOpen ||
		state == CheckListItemStateSkipped
}

func IsValidChecklistItemIndex(checklists []Checklist, checklistNum, itemNum int) bool {
	return checklists != nil && checklistNum >= 0 && itemNum >= 0 && checklistNum < len(checklists) && itemNum < len(checklists[checklistNum].Items)
}

// PlaybookFilterOptions specifies the parameters when getting playbooks.
type PlaybookFilterOptions struct {
	Sort       SortField
	Direction  SortDirection
	SearchTerm string

	// Pagination options.
	Page    int
	PerPage int
}

// Clone duplicates the given options.
func (o *PlaybookFilterOptions) Clone() PlaybookFilterOptions {
	return *o
}

// Validate returns a new, validated filter options or returns an error if invalid.
func (o PlaybookFilterOptions) Validate() (PlaybookFilterOptions, error) {
	options := o.Clone()

	if options.PerPage <= 0 {
		options.PerPage = PerPageDefault
	}

	options.Sort = SortField(strings.ToLower(string(options.Sort)))
	switch options.Sort {
	case SortByID:
	case SortByTitle:
	case SortByStages:
	case SortBySteps:
	case "": // default
		options.Sort = SortByID
	default:
		return PlaybookFilterOptions{}, errors.Errorf("unsupported sort '%s'", options.Sort)
	}

	options.Direction = SortDirection(strings.ToUpper(string(options.Direction)))
	switch options.Direction {
	case DirectionAsc:
	case DirectionDesc:
	case "": //default
		options.Direction = DirectionAsc
	default:
		return PlaybookFilterOptions{}, errors.Errorf("unsupported direction '%s'", options.Direction)
	}

	return options, nil
}<|MERGE_RESOLUTION|>--- conflicted
+++ resolved
@@ -11,49 +11,6 @@
 // Playbook represents a desired business outcome, from which playbook runs are started to solve
 // a specific instance.
 type Playbook struct {
-<<<<<<< HEAD
-	ID                                   string      `json:"id"`
-	Title                                string      `json:"title"`
-	Description                          string      `json:"description"`
-	TeamID                               string      `json:"team_id"`
-	CreatePublicPlaybookRun              bool        `json:"create_public_playbook_run"`
-	CreateAt                             int64       `json:"create_at"`
-	UpdateAt                             int64       `json:"update_at"`
-	DeleteAt                             int64       `json:"delete_at"`
-	NumStages                            int64       `json:"num_stages"`
-	NumSteps                             int64       `json:"num_steps"`
-	NumRuns                              int64       `json:"num_runs"`
-	NumActions                           int64       `json:"num_actions"`
-	LastRunAt                            int64       `json:"last_run_at"`
-	Checklists                           []Checklist `json:"checklists"`
-	MemberIDs                            []string    `json:"member_ids"`
-	ReminderMessageTemplate              string      `json:"reminder_message_template"`
-	ReminderTimerDefaultSeconds          int64       `json:"reminder_timer_default_seconds"`
-	StatusUpdateEnabled                  bool        `json:"status_update_enabled"`
-	InvitedUserIDs                       []string    `json:"invited_user_ids"`
-	InvitedGroupIDs                      []string    `json:"invited_group_ids"`
-	InviteUsersEnabled                   bool        `json:"invite_users_enabled"`
-	DefaultOwnerID                       string      `json:"default_owner_id"`
-	DefaultOwnerEnabled                  bool        `json:"default_owner_enabled"`
-	BroadcastChannelIDs                  []string    `json:"broadcast_channel_ids"`
-	BroadcastEnabled                     bool        `json:"broadcast_enabled"`
-	WebhookOnCreationURLs                []string    `json:"webhook_on_creation_urls"`
-	WebhookOnCreationEnabled             bool        `json:"webhook_on_creation_enabled"`
-	MessageOnJoin                        string      `json:"message_on_join"`
-	MessageOnJoinEnabled                 bool        `json:"message_on_join_enabled"`
-	RetrospectiveReminderIntervalSeconds int64       `json:"retrospective_reminder_interval_seconds"`
-	RetrospectiveTemplate                string      `json:"retrospective_template"`
-	RetrospectiveEnabled                 bool        `json:"retrospective_enabled"`
-	WebhookOnStatusUpdateURLs            []string    `json:"webhook_on_status_update_urls"`
-	WebhookOnStatusUpdateEnabled         bool        `json:"webhook_on_status_update_enabled"`
-	SignalAnyKeywords                    []string    `json:"signal_any_keywords"`
-	SignalAnyKeywordsEnabled             bool        `json:"signal_any_keywords_enabled"`
-	CategorizeChannelEnabled             bool        `json:"categorize_channel_enabled"`
-	CategoryName                         string      `json:"category_name"`
-	RunSummaryTemplateEnabled            bool        `json:"run_summary_template_enabled"`
-	RunSummaryTemplate                   string      `json:"run_summary_template"`
-	ChannelNameTemplate                  string      `json:"channel_name_template"`
-=======
 	ID                                   string           `json:"id"`
 	Title                                string           `json:"title"`
 	Description                          string           `json:"description"`
@@ -93,6 +50,7 @@
 	SignalAnyKeywordsEnabled             bool             `json:"signal_any_keywords_enabled"`
 	CategorizeChannelEnabled             bool             `json:"categorize_channel_enabled"`
 	CategoryName                         string           `json:"category_name"`
+	RunSummaryTemplateEnabled            bool        `json:"run_summary_template_enabled"`
 	RunSummaryTemplate                   string           `json:"run_summary_template"`
 	ChannelNameTemplate                  string           `json:"channel_name_template"`
 	DefaultPlaybookAdminRole             string           `json:"default_playbook_admin_role"`
@@ -110,7 +68,6 @@
 	UserID      string   `json:"user_id"`
 	Roles       []string `json:"roles"`
 	SchemeRoles []string `json:"scheme_roles"`
->>>>>>> 43aa3a57
 }
 
 func (p Playbook) Clone() Playbook {
