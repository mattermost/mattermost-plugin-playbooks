package app

import (
	"encoding/json"
	"strings"

	"github.com/mattermost/mattermost-server/v6/model"
	"github.com/pkg/errors"
)

// Playbook represents a desired business outcome, from which playbook runs are started to solve
// a specific instance.
// The tag export supports the export/import feature. If the field makes sense for export, the value should be
// the JSON name of the item in the export format. If the field should not be exported the value should be "-".
// Fields should be exported if they are not server specific like InvitedUserIDs or are tracking metadata like CreateAt.
type Playbook struct {
<<<<<<< HEAD
	ID                                   string           `json:"id"`
	Title                                string           `json:"title"`
	Description                          string           `json:"description"`
	Public                               bool             `json:"public"`
	TeamID                               string           `json:"team_id"`
	CreatePublicPlaybookRun              bool             `json:"create_public_playbook_run"`
	CreateAt                             int64            `json:"create_at"`
	UpdateAt                             int64            `json:"update_at"`
	DeleteAt                             int64            `json:"delete_at"`
	NumStages                            int64            `json:"num_stages"`
	NumSteps                             int64            `json:"num_steps"`
	NumRuns                              int64            `json:"num_runs"`
	NumActions                           int64            `json:"num_actions"`
	LastRunAt                            int64            `json:"last_run_at"`
	Checklists                           []Checklist      `json:"checklists"`
	Members                              []PlaybookMember `json:"members"`
	ReminderMessageTemplate              string           `json:"reminder_message_template"`
	ReminderTimerDefaultSeconds          int64            `json:"reminder_timer_default_seconds"`
	StatusUpdateEnabled                  bool             `json:"status_update_enabled"`
	InvitedUserIDs                       []string         `json:"invited_user_ids"`
	InvitedGroupIDs                      []string         `json:"invited_group_ids"`
	InviteUsersEnabled                   bool             `json:"invite_users_enabled"`
	DefaultOwnerID                       string           `json:"default_owner_id"`
	DefaultOwnerEnabled                  bool             `json:"default_owner_enabled"`
	BroadcastChannelIDs                  []string         `json:"broadcast_channel_ids"`
	BroadcastEnabled                     bool             `json:"broadcast_enabled"`
	WebhookOnCreationURLs                []string         `json:"webhook_on_creation_urls"`
	WebhookOnCreationEnabled             bool             `json:"webhook_on_creation_enabled"`
	MessageOnJoin                        string           `json:"message_on_join"`
	MessageOnJoinEnabled                 bool             `json:"message_on_join_enabled"`
	RetrospectiveReminderIntervalSeconds int64            `json:"retrospective_reminder_interval_seconds"`
	RetrospectiveTemplate                string           `json:"retrospective_template"`
	RetrospectiveEnabled                 bool             `json:"retrospective_enabled"`
	WebhookOnStatusUpdateURLs            []string         `json:"webhook_on_status_update_urls"`
	WebhookOnStatusUpdateEnabled         bool             `json:"webhook_on_status_update_enabled"`
	SignalAnyKeywords                    []string         `json:"signal_any_keywords"`
	SignalAnyKeywordsEnabled             bool             `json:"signal_any_keywords_enabled"`
	CategorizeChannelEnabled             bool             `json:"categorize_channel_enabled"`
	CategoryName                         string           `json:"category_name"`
	RunSummaryTemplateEnabled            bool             `json:"run_summary_template_enabled"`
	RunSummaryTemplate                   string           `json:"run_summary_template"`
	ChannelNameTemplate                  string           `json:"channel_name_template"`
	DefaultPlaybookAdminRole             string           `json:"default_playbook_admin_role"`
	DefaultPlaybookMemberRole            string           `json:"default_playbook_member_role"`
	DefaultRunAdminRole                  string           `json:"default_run_admin_role"`
	DefaultRunMemberRole                 string           `json:"default_run_member_role"`
	Metrics                              []PlaybookMetric `json:"metrics"`
=======
	ID                                   string           `json:"id" export:"-"`
	Title                                string           `json:"title" export:"title"`
	Description                          string           `json:"description" export:"description"`
	Public                               bool             `json:"public" export:"-"`
	TeamID                               string           `json:"team_id" export:"-"`
	CreatePublicPlaybookRun              bool             `json:"create_public_playbook_run" export:"-"`
	CreateAt                             int64            `json:"create_at" export:"-"`
	UpdateAt                             int64            `json:"update_at" export:"-"`
	DeleteAt                             int64            `json:"delete_at" export:"-"`
	NumStages                            int64            `json:"num_stages" export:"-"`
	NumSteps                             int64            `json:"num_steps" export:"-"`
	NumRuns                              int64            `json:"num_runs" export:"-"`
	NumActions                           int64            `json:"num_actions" export:"-"`
	LastRunAt                            int64            `json:"last_run_at" export:"-"`
	Checklists                           []Checklist      `json:"checklists" export:"-"`
	Members                              []PlaybookMember `json:"members" export:"-"`
	ReminderMessageTemplate              string           `json:"reminder_message_template" export:"reminder_message_template"`
	ReminderTimerDefaultSeconds          int64            `json:"reminder_timer_default_seconds" export:"reminder_timer_default_seconds"`
	StatusUpdateEnabled                  bool             `json:"status_update_enabled" export:"status_update_enabled"`
	InvitedUserIDs                       []string         `json:"invited_user_ids" export:"-"`
	InvitedGroupIDs                      []string         `json:"invited_group_ids" export:"-"`
	InviteUsersEnabled                   bool             `json:"invite_users_enabled" export:"-"`
	DefaultOwnerID                       string           `json:"default_owner_id" export:"-"`
	DefaultOwnerEnabled                  bool             `json:"default_owner_enabled" export:"-"`
	BroadcastChannelIDs                  []string         `json:"broadcast_channel_ids" export:"-"`
	BroadcastEnabled                     bool             `json:"broadcast_enabled" export:"-"`
	WebhookOnCreationURLs                []string         `json:"webhook_on_creation_urls" export:"-"`
	WebhookOnCreationEnabled             bool             `json:"webhook_on_creation_enabled" export:"-"`
	MessageOnJoin                        string           `json:"message_on_join" export:"message_on_join"`
	MessageOnJoinEnabled                 bool             `json:"message_on_join_enabled" export:"message_on_join_enabled"`
	RetrospectiveReminderIntervalSeconds int64            `json:"retrospective_reminder_interval_seconds" export:"retrospective_reminder_interval_seconds"`
	RetrospectiveTemplate                string           `json:"retrospective_template" export:"retrospective_template"`
	RetrospectiveEnabled                 bool             `json:"retrospective_enabled" export:"retrospective_enabled"`
	WebhookOnStatusUpdateURLs            []string         `json:"webhook_on_status_update_urls" export:"-"`
	WebhookOnStatusUpdateEnabled         bool             `json:"webhook_on_status_update_enabled" export:"-"`
	SignalAnyKeywords                    []string         `json:"signal_any_keywords" export:"signal_any_keywords"`
	SignalAnyKeywordsEnabled             bool             `json:"signal_any_keywords_enabled" export:"signal_any_keywords_enabled"`
	CategorizeChannelEnabled             bool             `json:"categorize_channel_enabled" export:"categorize_channel_enabled"`
	CategoryName                         string           `json:"category_name" export:"category_name"`
	RunSummaryTemplateEnabled            bool             `json:"run_summary_template_enabled" export:"run_summary_template_enabled"`
	RunSummaryTemplate                   string           `json:"run_summary_template" export:"run_summary_template"`
	ChannelNameTemplate                  string           `json:"channel_name_template" export:"channel_name_template"`
	DefaultPlaybookAdminRole             string           `json:"default_playbook_admin_role" export:"-"`
	DefaultPlaybookMemberRole            string           `json:"default_playbook_member_role" export:"-"`
	DefaultRunAdminRole                  string           `json:"default_run_admin_role" export:"-"`
	DefaultRunMemberRole                 string           `json:"default_run_member_role" export:"-"`
>>>>>>> f9489a39
}

const (
	PlaybookRoleMember = "playbook_member"
	PlaybookRoleAdmin  = "playbook_admin"
)

const (
	MetricTypeDuration = "metric_duration"
	MetricTypeCurrency = "metric_currency"
	MetricTypeInteger  = "metric_integer"
)

const MaxMetricsPerPlaybook = 4

type PlaybookMember struct {
	UserID      string   `json:"user_id"`
	Roles       []string `json:"roles"`
	SchemeRoles []string `json:"scheme_roles"`
}

type PlaybookMetric struct {
	ID          string `json:"id"`
	PlaybookID  string `json:"playbook_id"`
	Title       string `json:"title"`
	Description string `json:"description"`
	Type        string `json:"type"`
	Target      int64  `json:"Target"`
}

func (p Playbook) Clone() Playbook {
	newPlaybook := p
	var newChecklists []Checklist
	for _, c := range p.Checklists {
		newChecklists = append(newChecklists, c.Clone())
	}
	newPlaybook.Checklists = newChecklists
	newPlaybook.Members = append([]PlaybookMember(nil), p.Members...)
	newPlaybook.Metrics = append([]PlaybookMetric(nil), p.Metrics...)
	if len(p.InvitedUserIDs) != 0 {
		newPlaybook.InvitedUserIDs = append([]string(nil), p.InvitedUserIDs...)
	}
	if len(p.InvitedGroupIDs) != 0 {
		newPlaybook.InvitedGroupIDs = append([]string(nil), p.InvitedGroupIDs...)
	}
	if len(p.SignalAnyKeywords) != 0 {
		newPlaybook.SignalAnyKeywords = append([]string(nil), p.SignalAnyKeywords...)
	}
	if len(p.BroadcastChannelIDs) != 0 {
		newPlaybook.BroadcastChannelIDs = append([]string(nil), p.BroadcastChannelIDs...)
	}
	if len(p.WebhookOnCreationURLs) != 0 {
		newPlaybook.WebhookOnCreationURLs = append([]string(nil), p.WebhookOnCreationURLs...)
	}
	if len(p.WebhookOnStatusUpdateURLs) != 0 {
		newPlaybook.WebhookOnStatusUpdateURLs = append([]string(nil), p.WebhookOnStatusUpdateURLs...)
	}
	return newPlaybook
}

func (p Playbook) MarshalJSON() ([]byte, error) {
	type Alias Playbook

	old := Alias(p.Clone())
	// replace nils with empty slices for the frontend
	if old.Checklists == nil {
		old.Checklists = []Checklist{}
	}
	for j, cl := range old.Checklists {
		if cl.Items == nil {
			old.Checklists[j].Items = []ChecklistItem{}
		}
	}
	if old.Members == nil {
		old.Members = []PlaybookMember{}
	}
	if old.Metrics == nil {
		old.Metrics = []PlaybookMetric{}
	}
	if old.InvitedUserIDs == nil {
		old.InvitedUserIDs = []string{}
	}
	if old.InvitedGroupIDs == nil {
		old.InvitedGroupIDs = []string{}
	}
	if old.SignalAnyKeywords == nil {
		old.SignalAnyKeywords = []string{}
	}
	if old.BroadcastChannelIDs == nil {
		old.BroadcastChannelIDs = []string{}
	}
	if old.WebhookOnCreationURLs == nil {
		old.WebhookOnCreationURLs = []string{}
	}
	if old.WebhookOnStatusUpdateURLs == nil {
		old.WebhookOnStatusUpdateURLs = []string{}
	}

	return json.Marshal(old)
}

// Checklist represents a checklist in a playbook.
type Checklist struct {
	// ID is the identifier of the checklist.
	ID string `json:"id" export:"-"`

	// Title is the name of the checklist.
	Title string `json:"title" export:"title"`

	// Items is an array of all the items in the checklist.
	Items []ChecklistItem `json:"items" export:"-"`
}

func (c Checklist) Clone() Checklist {
	newChecklist := c
	newChecklist.Items = append([]ChecklistItem(nil), c.Items...)
	return newChecklist
}

// ChecklistItem represents an item in a checklist.
type ChecklistItem struct {
	// ID is the identifier of the checklist item.
	ID string `json:"id" export:"-"`

	// Title is the content of the checklist item.
	Title string `json:"title" export:"title"`

	// State is the state of the checklist item: "closed" if it's checked, "skipped" if it has
	// been skipped, the empty string otherwise.
	State string `json:"state" export:"-"`

	// StateModified is the timestamp, in milliseconds since epoch, of the last time the item's
	// state was modified. 0 if it was never modified.
	StateModified int64 `json:"state_modified" export:"-"`

	// AssigneeID is the identifier of the user to whom this item is assigned.
	AssigneeID string `json:"assignee_id" export:"-"`

	// AssigneeModified is the timestamp, in milliseconds since epoch, of the last time the item's
	// assignee was modified. 0 if it was never modified.
	AssigneeModified int64 `json:"assignee_modified" export:"-"`

	// Command, if not empty, is the slash command that can be run as part of this item.
	Command string `json:"command" export:"command"`

	// CommandLastRun is the timestamp, in milliseconds since epoch, of the last time the item's
	// slash command was run. 0 if it was never run.
	CommandLastRun int64 `json:"command_last_run" export:"-"`

	// Description is a string with the markdown content of the long description of the item.
	Description string `json:"description" export:"description"`

	// LastSkipped is the timestamp, in milliseconds since epoch, of the last time the item
	// was skipped. 0 if it was never skipped.
	LastSkipped int64 `json:"delete_at" export:"-"`
}

type GetPlaybooksResults struct {
	TotalCount int        `json:"total_count"`
	PageCount  int        `json:"page_count"`
	HasMore    bool       `json:"has_more"`
	Items      []Playbook `json:"items"`
}

// MarshalJSON customizes the JSON marshalling for GetPlaybooksResults by rendering a nil Items as
// an empty slice instead.
func (r GetPlaybooksResults) MarshalJSON() ([]byte, error) {
	type Alias GetPlaybooksResults

	if r.Items == nil {
		r.Items = []Playbook{}
	}

	aux := &struct {
		*Alias
	}{
		Alias: (*Alias)(&r),
	}

	return json.Marshal(aux)
}

// PlaybookService is the playbook service for managing playbooks
// userID is the user initiating the event.
type PlaybookService interface {
	// Get retrieves a playbook. Returns ErrNotFound if not found.
	Get(id string) (Playbook, error)

	// Create creates a new playbook
	Create(playbook Playbook, userID string) (string, error)

	// GetPlaybooks retrieves all playbooks
	GetPlaybooks() ([]Playbook, error)

	// GetPlaybooksForTeam retrieves all playbooks on the specified team given the provided options
	GetPlaybooksForTeam(requesterInfo RequesterInfo, teamID string, opts PlaybookFilterOptions) (GetPlaybooksResults, error)

	// GetSuggestedPlaybooks returns suggested playbooks and triggers for the user message
	GetSuggestedPlaybooks(teamID, userID, message string) ([]*CachedPlaybook, []string)

	// Update updates a playbook
	Update(playbook Playbook, userID string) error

	// Archive archives a playbook
	Archive(playbook Playbook, userID string) error

	// MessageHasBeenPosted suggests playbooks to the user if triggered
	MessageHasBeenPosted(sessionID string, post *model.Post)

	// Restores an archived playbook
	Restore(playbook Playbook, userID string) error

	// AutoFollow method lets user auto-follow all runs of a specific playbook
	AutoFollow(playbookID, userID string) error

	// AutoUnfollow method lets user to not auto-follow the newly created playbook runs
	AutoUnfollow(playbookID, userID string) error

	// GetAutoFollows returns list of users who auto-follows a playbook
	GetAutoFollows(playbookID string) ([]string, error)

	// IsAutoFollowing returns weather user is auto-following a playbook
	IsAutoFollowing(playbookID, userID string) (bool, error)
}

// PlaybookStore is an interface for storing playbooks
type PlaybookStore interface {
	// Get retrieves a playbook
	Get(id string) (Playbook, error)

	// Create creates a new playbook
	Create(playbook Playbook) (string, error)

	// GetPlaybooks retrieves all playbooks
	GetPlaybooks() ([]Playbook, error)

	// GetPlaybooksForTeam retrieves all playbooks on the specified team
	GetPlaybooksForTeam(requesterInfo RequesterInfo, teamID string, opts PlaybookFilterOptions) (GetPlaybooksResults, error)

	// GetPlaybooksWithKeywords retrieves all playbooks with keywords enabled
	GetPlaybooksWithKeywords(opts PlaybookFilterOptions) ([]Playbook, error)

	// GetTimeLastUpdated retrieves time last playbook was updated at.
	// Passed argument determins whether to include playbooks with
	// SignalAnyKeywordsEnabled flag or not.
	GetTimeLastUpdated(onlyPlaybooksWithKeywordsEnabled bool) (int64, error)

	// GetPlaybookIDsForUser retrieves playbooks user can access
	GetPlaybookIDsForUser(userID, teamID string) ([]string, error)

	// Update updates a playbook
	Update(playbook Playbook) error

	// Archive archives a playbook
	Archive(id string) error

	// Restore restores a deleted playbook
	Restore(id string) error

	// AutoFollow method lets user auto-follow all runs of a specific playbook
	AutoFollow(playbookID, userID string) error

	// AutoUnfollow method lets user to not auto-follow the newly created playbook runs
	AutoUnfollow(playbookID, userID string) error

	// GetAutoFollows returns list of users who auto-follows a playbook
	GetAutoFollows(playbookID string) ([]string, error)

	// IsAutoFollowing returns weather user is auto-following a playbook
	IsAutoFollowing(playbookID, userID string) (bool, error)
}

// PlaybookTelemetry defines the methods that the Playbook service needs from the RudderTelemetry.
// userID is the user initiating the event.
type PlaybookTelemetry interface {
	// CreatePlaybook tracks the creation of a playbook.
	CreatePlaybook(playbook Playbook, userID string)

	// UpdatePlaybook tracks the update of a playbook.
	UpdatePlaybook(playbook Playbook, userID string)

	// DeletePlaybook tracks the deletion of a playbook.
	DeletePlaybook(playbook Playbook, userID string)

	// RestorePlaybook tracks the restoration of a playbook.
	RestorePlaybook(playbook Playbook, userID string)

	// FrontendTelemetryForPlaybook tracks an event originating from the frontend
	FrontendTelemetryForPlaybook(playbook Playbook, userID, action string)

	// FrontendTelemetryForPlaybookTemplate tracks an event originating from the frontend
	FrontendTelemetryForPlaybookTemplate(templateName string, userID, action string)

	// AutoFollowPlaybook tracks the auto-follow of a playbook.
	AutoFollowPlaybook(playbook Playbook, userID string)

	// AutoUnfollowPlaybook tracks the auto-unfollow of a playbook.
	AutoUnfollowPlaybook(playbook Playbook, userID string)
}

const (
	ChecklistItemStateOpen       = ""
	ChecklistItemStateInProgress = "in_progress"
	ChecklistItemStateClosed     = "closed"
	ChecklistItemStateSkipped    = "skipped"
)

func IsValidChecklistItemState(state string) bool {
	return state == ChecklistItemStateClosed ||
		state == ChecklistItemStateInProgress ||
		state == ChecklistItemStateOpen ||
		state == ChecklistItemStateSkipped
}

func IsValidChecklistItemIndex(checklists []Checklist, checklistNum, itemNum int) bool {
	return checklists != nil && checklistNum >= 0 && itemNum >= 0 && checklistNum < len(checklists) && itemNum < len(checklists[checklistNum].Items)
}

// PlaybookFilterOptions specifies the parameters when getting playbooks.
type PlaybookFilterOptions struct {
	Sort       SortField
	Direction  SortDirection
	SearchTerm string

	// Pagination options.
	Page    int
	PerPage int
}

// Clone duplicates the given options.
func (o *PlaybookFilterOptions) Clone() PlaybookFilterOptions {
	return *o
}

// Validate returns a new, validated filter options or returns an error if invalid.
func (o PlaybookFilterOptions) Validate() (PlaybookFilterOptions, error) {
	options := o.Clone()

	if options.PerPage <= 0 {
		options.PerPage = PerPageDefault
	}

	options.Sort = SortField(strings.ToLower(string(options.Sort)))
	switch options.Sort {
	case SortByID:
	case SortByTitle:
	case SortByStages:
	case SortBySteps:
	case "": // default
		options.Sort = SortByID
	default:
		return PlaybookFilterOptions{}, errors.Errorf("unsupported sort '%s'", options.Sort)
	}

	options.Direction = SortDirection(strings.ToUpper(string(options.Direction)))
	switch options.Direction {
	case DirectionAsc:
	case DirectionDesc:
	case "": //default
		options.Direction = DirectionAsc
	default:
		return PlaybookFilterOptions{}, errors.Errorf("unsupported direction '%s'", options.Direction)
	}

	return options, nil
}<|MERGE_RESOLUTION|>--- conflicted
+++ resolved
@@ -14,55 +14,6 @@
 // the JSON name of the item in the export format. If the field should not be exported the value should be "-".
 // Fields should be exported if they are not server specific like InvitedUserIDs or are tracking metadata like CreateAt.
 type Playbook struct {
-<<<<<<< HEAD
-	ID                                   string           `json:"id"`
-	Title                                string           `json:"title"`
-	Description                          string           `json:"description"`
-	Public                               bool             `json:"public"`
-	TeamID                               string           `json:"team_id"`
-	CreatePublicPlaybookRun              bool             `json:"create_public_playbook_run"`
-	CreateAt                             int64            `json:"create_at"`
-	UpdateAt                             int64            `json:"update_at"`
-	DeleteAt                             int64            `json:"delete_at"`
-	NumStages                            int64            `json:"num_stages"`
-	NumSteps                             int64            `json:"num_steps"`
-	NumRuns                              int64            `json:"num_runs"`
-	NumActions                           int64            `json:"num_actions"`
-	LastRunAt                            int64            `json:"last_run_at"`
-	Checklists                           []Checklist      `json:"checklists"`
-	Members                              []PlaybookMember `json:"members"`
-	ReminderMessageTemplate              string           `json:"reminder_message_template"`
-	ReminderTimerDefaultSeconds          int64            `json:"reminder_timer_default_seconds"`
-	StatusUpdateEnabled                  bool             `json:"status_update_enabled"`
-	InvitedUserIDs                       []string         `json:"invited_user_ids"`
-	InvitedGroupIDs                      []string         `json:"invited_group_ids"`
-	InviteUsersEnabled                   bool             `json:"invite_users_enabled"`
-	DefaultOwnerID                       string           `json:"default_owner_id"`
-	DefaultOwnerEnabled                  bool             `json:"default_owner_enabled"`
-	BroadcastChannelIDs                  []string         `json:"broadcast_channel_ids"`
-	BroadcastEnabled                     bool             `json:"broadcast_enabled"`
-	WebhookOnCreationURLs                []string         `json:"webhook_on_creation_urls"`
-	WebhookOnCreationEnabled             bool             `json:"webhook_on_creation_enabled"`
-	MessageOnJoin                        string           `json:"message_on_join"`
-	MessageOnJoinEnabled                 bool             `json:"message_on_join_enabled"`
-	RetrospectiveReminderIntervalSeconds int64            `json:"retrospective_reminder_interval_seconds"`
-	RetrospectiveTemplate                string           `json:"retrospective_template"`
-	RetrospectiveEnabled                 bool             `json:"retrospective_enabled"`
-	WebhookOnStatusUpdateURLs            []string         `json:"webhook_on_status_update_urls"`
-	WebhookOnStatusUpdateEnabled         bool             `json:"webhook_on_status_update_enabled"`
-	SignalAnyKeywords                    []string         `json:"signal_any_keywords"`
-	SignalAnyKeywordsEnabled             bool             `json:"signal_any_keywords_enabled"`
-	CategorizeChannelEnabled             bool             `json:"categorize_channel_enabled"`
-	CategoryName                         string           `json:"category_name"`
-	RunSummaryTemplateEnabled            bool             `json:"run_summary_template_enabled"`
-	RunSummaryTemplate                   string           `json:"run_summary_template"`
-	ChannelNameTemplate                  string           `json:"channel_name_template"`
-	DefaultPlaybookAdminRole             string           `json:"default_playbook_admin_role"`
-	DefaultPlaybookMemberRole            string           `json:"default_playbook_member_role"`
-	DefaultRunAdminRole                  string           `json:"default_run_admin_role"`
-	DefaultRunMemberRole                 string           `json:"default_run_member_role"`
-	Metrics                              []PlaybookMetric `json:"metrics"`
-=======
 	ID                                   string           `json:"id" export:"-"`
 	Title                                string           `json:"title" export:"title"`
 	Description                          string           `json:"description" export:"description"`
@@ -109,7 +60,7 @@
 	DefaultPlaybookMemberRole            string           `json:"default_playbook_member_role" export:"-"`
 	DefaultRunAdminRole                  string           `json:"default_run_admin_role" export:"-"`
 	DefaultRunMemberRole                 string           `json:"default_run_member_role" export:"-"`
->>>>>>> f9489a39
+	Metrics                              []PlaybookMetric `json:"metrics"`
 }
 
 const (
