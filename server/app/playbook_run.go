--- conflicted
+++ resolved
@@ -743,19 +743,11 @@
 	// RequestGetInvolved posts a join request message in the run's channel
 	RequestGetInvolved(playbookRunID, requesterID string) error
 
-<<<<<<< HEAD
-	// AddRunParticipants add users to the run's participants&followers list
-	AddRunParticipants(playbookRunID string, userIDs []string) error
-
-	// RemoveRunParticipant removes user from the run's participants&followers list
-	RemoveRunParticipant(playbookRunID, userID string) error
-=======
 	// RemoveParticipants removes user from the run's participants
 	RemoveParticipants(playbookRunID string, userIDs []string) error
 
 	// AddParticipants adds a user to the participants list
 	AddParticipants(playbookRunID string, userIDs []string) error
->>>>>>> 9f8326cc
 }
 
 // PlaybookRunStore defines the methods the PlaybookRunServiceImpl needs from the interfaceStore.
