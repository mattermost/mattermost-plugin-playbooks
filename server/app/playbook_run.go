--- conflicted
+++ resolved
@@ -535,19 +535,17 @@
 	// GetOverdueUpdateRuns returns the list of userID's runs that have overdue updates
 	GetOverdueUpdateRuns(userID string) ([]RunLink, error)
 
-<<<<<<< HEAD
+	// Follow method lets user follow a specific playbook run
+	Follow(playbookRunID, userID string) error
+
+	// UnFollow method lets user unfollow a specific playbook run
+	Unfollow(playbookRunID, userID string) error
+
+	// GetFollowers returns list of followers for a specific playbook run
+	GetFollowers(playbookRunID string) ([]string, error)
+
 	// RestorePlaybookRun reverts a run from the Finished state. If run was not in Finished state, the call is a noop.
 	RestorePlaybookRun(playbookRunID, userID string) error
-=======
-	// Follow method lets user follow a specific playbook run
-	Follow(playbookRunID, userID string) error
-
-	// UnFollow method lets user unfollow a specific playbook run
-	Unfollow(playbookRunID, userID string) error
-
-	// GetFollowers returns list of followers for a specific playbook run
-	GetFollowers(playbookRunID string) ([]string, error)
->>>>>>> 5e70b236
 }
 
 // PlaybookRunStore defines the methods the PlaybookRunServiceImpl needs from the interfaceStore.
