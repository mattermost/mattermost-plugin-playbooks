--- conflicted
+++ resolved
@@ -481,13 +481,11 @@
 	// Idempotent, will not perform any actions if the checklist item is already assigned to assigneeID
 	SetAssignee(playbookRunID, userID, assigneeID string, checklistNumber, itemNumber int) error
 
-<<<<<<< HEAD
 	// SetCommandToChecklistItem sets command to checklist item
 	SetCommandToChecklistItem(playbookRunID, userID string, checklistNumber, itemNumber int, newCommand string) error
-=======
+	
 	// SetDueDate sets absolute due date timestamp for the specified checklist item
 	SetDueDate(playbookRunID, userID string, duedate int64, checklistNumber, itemNumber int) error
->>>>>>> f6fc9b3e
 
 	// RunChecklistItemSlashCommand executes the slash command associated with the specified checklist item.
 	RunChecklistItemSlashCommand(playbookRunID, userID string, checklistNumber, itemNumber int) (string, error)
