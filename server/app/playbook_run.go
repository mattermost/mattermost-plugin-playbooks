package app

import (
	"encoding/json"
	"strings"
	"time"

	"gopkg.in/guregu/null.v4"

	"github.com/mattermost/mattermost-server/v6/model"
	"github.com/pkg/errors"

	"github.com/mattermost/mattermost-plugin-api/cluster"
)

const (
	StatusInProgress = "InProgress"
	StatusFinished   = "Finished"
)

const (
	RunRoleMember = "run_member"
	RunRoleAdmin  = "run_admin"
)

// PlaybookRun holds the detailed information of a playbook run.
//
// NOTE: When adding a column to the db, search for "When adding a PlaybookRun column" to see where
// that column needs to be added in the sqlstore code.
type PlaybookRun struct {
	// ID is the unique identifier of the playbook run.
	ID string `json:"id"`

	// Name is the name of the playbook run's channel.
	Name string `json:"name"`

	// Summary is a short string, in Markdown, describing what the run is.
	Summary string `json:"summary"`

	// OwnerUserID is the user identifier of the playbook run's owner.
	OwnerUserID string `json:"owner_user_id"`

	// ReporterUserID is the user identifier of the playbook run's reporter; i.e., the user that created the run.
	ReporterUserID string `json:"reporter_user_id"`

	// TeamID is the identifier of the team the playbook run lives in.
	TeamID string `json:"team_id"`

	// ChannelID is the identifier of the playbook run's channel.
	ChannelID string `json:"channel_id"`

	// CreateAt is the timestamp, in milliseconds since epoch, of when the playbook run was created.
	CreateAt int64 `json:"create_at"`

	// EndAt is the timestamp, in milliseconds since epoch, of when the playbook run was ended.
	// If 0, the run is still ongoing.
	EndAt int64 `json:"end_at"`

	// Deprecated: preserved for backwards compatibility with v1.2.
	DeleteAt int64 `json:"delete_at"`

	// Deprecated: preserved for backwards compatibility with v1.2.
	ActiveStage int `json:"active_stage"`

	// Deprecated: preserved for backwards compatibility with v1.2.
	ActiveStageTitle string `json:"active_stage_title"`

	// PostID, if not empty, is the identifier of the post from which this playbook run was originally created.
	PostID string `json:"post_id"`

	// PlaybookID is the identifier of the playbook from which this run was created.
	PlaybookID string `json:"playbook_id"`

	// Checklists is an array of the checklists in the run.
	Checklists []Checklist `json:"checklists"`

	// StatusPosts is an array of all the status updates posted in the run.
	StatusPosts []StatusPost `json:"status_posts"`

	// CurrentStatus is the current status of the playbook run.
	// It can be StatusInProgress ("InProgress") or StatusFinished ("Finished")
	CurrentStatus string `json:"current_status"`

	// LastStatusUpdateAt is the timestamp, in milliseconds since epoch, of the time the last
	// status update was posted.
	LastStatusUpdateAt int64 `json:"last_status_update_at"`

	// ReminderPostID, if not empty, is the identifier of the reminder posted to the channel to
	// update the status.
	ReminderPostID string `json:"reminder_post_id"`

	// PreviousReminder, if not empty, is the time.Duration (nanoseconds) at which the next
	// scheduled status update will be posted.
	PreviousReminder time.Duration `json:"previous_reminder"`

	// ReminderMessageTemplate, if not empty, is the template shown when updating the status of the
	// playbook run for the first time.
	ReminderMessageTemplate string `json:"reminder_message_template"`

	// ReminderTimerDefaultSeconds is the expected default interval, in seconds,
	// between every status update
	ReminderTimerDefaultSeconds int64 `json:"reminder_timer_default_seconds"`

	//Defines if status update functionality is enabled
	StatusUpdateEnabled bool `json:"status_update_enabled"`

	// InvitedUserIDs, if not empty, is an array containing the identifiers of the users that were
	// automatically invited to the playbook run when it was created.
	InvitedUserIDs []string `json:"invited_user_ids"`

	// InvitedGroupIDs, if not empty, is an array containing the identifiers of the user groups that
	// were automatically invited to the playbook run when it was created.
	InvitedGroupIDs []string `json:"invited_group_ids"`

	// TimelineEvents is an array of the events saved to the timeline of the playbook run.
	TimelineEvents []TimelineEvent `json:"timeline_events"`

	// DefaultOwnerID, if not empty, is the identifier of the user that was automatically assigned
	// as owner of the playbook run when it was created.
	DefaultOwnerID string `json:"default_owner_id"`

	// BroadcastChannelIDs is an array of the identifiers of the channels where the playbook run
	// creation and status updates are announced.
	BroadcastChannelIDs []string `json:"broadcast_channel_ids"`

	// WebhookOnCreationURLs, if not empty, is the URL to which a POST request is made with the whole
	// playbook run as payload when the run is created.
	WebhookOnCreationURLs []string `json:"webhook_on_creation_urls"`

	// WebhookOnStatusUpdateURLs, if not empty, is the URL to which a POST request is made with the
	// whole playbook run as payload every time the status of the playbook run is updated.
	WebhookOnStatusUpdateURLs []string `json:"webhook_on_status_update_urls"`

	// Retrospective is a string containing the currently saved retrospective.
	// If RetrospectivePublishedAt is different than 0, this is the final published retrospective.
	Retrospective string `json:"retrospective"`

	// RetrospectivePublishedAt is the timestamp, in milliseconds since epoch, of the last time a
	// retrospective was published. If 0, the retrospective has not been published yet.
	RetrospectivePublishedAt int64 `json:"retrospective_published_at"`

	// RetrospectiveWasCanceled is true if the retrospective was cancelled, false otherwise.
	RetrospectiveWasCanceled bool `json:"retrospective_was_canceled"`

	// RetrospectiveReminderIntervalSeconds is the interval, in seconds, between subsequent reminders
	// to fill the retrospective.
	RetrospectiveReminderIntervalSeconds int64 `json:"retrospective_reminder_interval_seconds"`

	// Defines if retrospective functionality is enabled
	RetrospectiveEnabled bool `json:"retrospective_enabled"`

	// MessageOnJoin, if not empty, is the message shown to every user that joins the channel of
	// the playbook run.
	MessageOnJoin string `json:"message_on_join"`

	// ParticipantIDs is an array of the identifiers of all the participants in the playbook run.
	// A participant is any member of the playbook run channel that isn't a bot.
	ParticipantIDs []string `json:"participant_ids"`

	// CategoryName, if not empty, is the name of the category where the run channel will live.
	CategoryName string `json:"category_name"`

	// Playbook run metric values
	MetricsData []RunMetricData `json:"metrics_data"`
}

func (i *PlaybookRun) Clone() *PlaybookRun {
	newPlaybookRun := *i
	var newChecklists []Checklist
	for _, c := range i.Checklists {
		newChecklists = append(newChecklists, c.Clone())
	}
	newPlaybookRun.Checklists = newChecklists

	newPlaybookRun.StatusPosts = append([]StatusPost(nil), i.StatusPosts...)
	newPlaybookRun.TimelineEvents = append([]TimelineEvent(nil), i.TimelineEvents...)
	newPlaybookRun.InvitedUserIDs = append([]string(nil), i.InvitedUserIDs...)
	newPlaybookRun.InvitedGroupIDs = append([]string(nil), i.InvitedGroupIDs...)
	newPlaybookRun.ParticipantIDs = append([]string(nil), i.ParticipantIDs...)
	newPlaybookRun.WebhookOnCreationURLs = append([]string(nil), i.WebhookOnCreationURLs...)
	newPlaybookRun.WebhookOnStatusUpdateURLs = append([]string(nil), i.WebhookOnStatusUpdateURLs...)
	newPlaybookRun.MetricsData = append([]RunMetricData(nil), i.MetricsData...)

	return &newPlaybookRun
}

func (i *PlaybookRun) MarshalJSON() ([]byte, error) {
	type Alias PlaybookRun

	old := (*Alias)(i.Clone())
	// replace nils with empty slices for the frontend
	if old.Checklists == nil {
		old.Checklists = []Checklist{}
	}
	for j, cl := range old.Checklists {
		if cl.Items == nil {
			old.Checklists[j].Items = []ChecklistItem{}
		}
	}
	if old.StatusPosts == nil {
		old.StatusPosts = []StatusPost{}
	}
	if old.InvitedUserIDs == nil {
		old.InvitedUserIDs = []string{}
	}
	if old.InvitedGroupIDs == nil {
		old.InvitedGroupIDs = []string{}
	}
	if old.TimelineEvents == nil {
		old.TimelineEvents = []TimelineEvent{}
	}
	if old.ParticipantIDs == nil {
		old.ParticipantIDs = []string{}
	}
	if old.BroadcastChannelIDs == nil {
		old.BroadcastChannelIDs = []string{}
	}
	if old.WebhookOnCreationURLs == nil {
		old.WebhookOnCreationURLs = []string{}
	}
	if old.WebhookOnStatusUpdateURLs == nil {
		old.WebhookOnStatusUpdateURLs = []string{}
	}
	if old.MetricsData == nil {
		old.MetricsData = []RunMetricData{}
	}

	return json.Marshal(old)
}

type StatusPost struct {
	// ID is the identifier of the post containing the status update.
	ID string `json:"id"`

	// CreateAt is the timestamp, in milliseconds since epoch, of the time this status update was
	// posted.
	CreateAt int64 `json:"create_at"`

	// DeleteAt is the timestamp, in milliseconds since epoch, of the time the post containing this
	// status update was deleted. 0 if it was never deleted.
	DeleteAt int64 `json:"delete_at"`
}

type UpdateOptions struct {
}

// StatusUpdateOptions encapsulates the fields that can be set when updating a playbook run's status
// NOTE: changes made to this should be reflected in the client package.
type StatusUpdateOptions struct {
	Message   string        `json:"message"`
	Reminder  time.Duration `json:"reminder"`
	FinishRun bool          `json:"finish_run"`
}

// Metadata tracks ancillary metadata about a playbook run.
type Metadata struct {
	ChannelName        string   `json:"channel_name"`
	ChannelDisplayName string   `json:"channel_display_name"`
	TeamName           string   `json:"team_name"`
	NumParticipants    int64    `json:"num_participants"`
	TotalPosts         int64    `json:"total_posts"`
	Followers          []string `json:"followers"`
}

type timelineEventType string

const (
	PlaybookRunCreated     timelineEventType = "incident_created"
	TaskStateModified      timelineEventType = "task_state_modified"
	StatusUpdated          timelineEventType = "status_updated"
	OwnerChanged           timelineEventType = "owner_changed"
	AssigneeChanged        timelineEventType = "assignee_changed"
	RanSlashCommand        timelineEventType = "ran_slash_command"
	EventFromPost          timelineEventType = "event_from_post"
	UserJoinedLeft         timelineEventType = "user_joined_left"
	PublishedRetrospective timelineEventType = "published_retrospective"
	CanceledRetrospective  timelineEventType = "canceled_retrospective"
	RunFinished            timelineEventType = "run_finished"
	RunRestored            timelineEventType = "run_restored"
)

type TimelineEvent struct {
	// ID is the identifier of this event.
	ID string `json:"id"`

	// PlaybookRunID is the identifier of the playbook run this event lives in.
	PlaybookRunID string `json:"playbook_run_id"`

	// CreateAt is the timestamp, in milliseconds since epoch, of the time this event was created.
	CreateAt int64 `json:"create_at"`

	// DeleteAt is the timestamp, in milliseconds since epoch, of the time this event was deleted.
	// 0 if it was never deleted.
	DeleteAt int64 `json:"delete_at"`

	// EventAt is the timestamp, in milliseconds since epoch, of the actual situation this event is
	// describing.
	EventAt int64 `json:"event_at"`

	// EventType is the type of this event. It can be "incident_created", "task_state_modified",
	// "status_updated", "owner_changed", "assignee_changed", "ran_slash_command",
	// "event_from_post", "user_joined_left", "published_retrospective", or "canceled_retrospective".
	EventType timelineEventType `json:"event_type"`

	// Summary is a short description of the event.
	Summary string `json:"summary"`

	// Details is the longer description of the event.
	Details string `json:"details"`

	// PostID, if not empty, is the identifier of the post announcing in the channel this event
	// happened. If the event is of type "event_from_post", this is the identifier of that post.
	PostID string `json:"post_id"`

	// SubjectUserID is the identifier of the user involved in the event. For example, if the event
	// is of type "owner_changed", this is the identifier of the new owner.
	SubjectUserID string `json:"subject_user_id"`

	// CreatorUserID is the identifier of the user that created the event.
	CreatorUserID string `json:"creator_user_id"`
}

// GetPlaybookRunsResults collects the results of the GetPlaybookRuns call: the list of PlaybookRuns matching
// the HeaderFilterOptions, and the TotalCount of the matching playbook runs before paging was applied.
type GetPlaybookRunsResults struct {
	TotalCount int           `json:"total_count"`
	PageCount  int           `json:"page_count"`
	HasMore    bool          `json:"has_more"`
	Items      []PlaybookRun `json:"items"`
}

type SQLStatusPost struct {
	PlaybookRunID string
	PostID        string
	EndAt         int64
}

type RunMetricData struct {
<<<<<<< HEAD
	MetricConfigID string `json:"metric_config_id"`
	Value          int64  `json:"value"`
=======
	MetricConfigID string
	Value          null.Int
>>>>>>> b585559e
}

type RetrospectiveUpdate struct {
	Text    string          `json:"retrospective"`
	Metrics []RunMetricData `json:"metrics"`
}

func (r GetPlaybookRunsResults) Clone() GetPlaybookRunsResults {
	newGetPlaybookRunsResults := r

	newGetPlaybookRunsResults.Items = make([]PlaybookRun, 0, len(r.Items))
	for _, i := range r.Items {
		newGetPlaybookRunsResults.Items = append(newGetPlaybookRunsResults.Items, *i.Clone())
	}

	return newGetPlaybookRunsResults
}

func (r GetPlaybookRunsResults) MarshalJSON() ([]byte, error) {
	type Alias GetPlaybookRunsResults

	old := Alias(r.Clone())

	// replace nils with empty slices for the frontend
	if old.Items == nil {
		old.Items = []PlaybookRun{}
	}

	return json.Marshal(old)
}

// OwnerInfo holds the summary information of a owner.
type OwnerInfo struct {
	UserID    string `json:"user_id"`
	Username  string `json:"username"`
	FirstName string `json:"first_name"`
	LastName  string `json:"last_name"`
	Nickname  string `json:"nickname"`
}

// DialogState holds the start playbook run interactive dialog's state as it appears in the client
// and is submitted back to the server.
type DialogState struct {
	PostID   string `json:"post_id"`
	ClientID string `json:"client_id"`
}

type DialogStateAddToTimeline struct {
	PostID string `json:"post_id"`
}

// RunLink represents the info needed to display and link to a run
type RunLink struct {
	PlaybookRunID      string
	TeamName           string
	ChannelName        string
	ChannelDisplayName string
}

// AssignedRun represents all the info needed to display a Run & ChecklistItem to a user
type AssignedRun struct {
	RunLink
	Tasks []AssignedTask
}

// AssignedTask represents a ChecklistItem + extra info needed to display to a user
type AssignedTask struct {
	// ID is the identifier of the containing checklist.
	ChecklistID string

	// Title is the name of the containing checklist.
	ChecklistTitle string

	ChecklistItem
}

// PlaybookRunService is the playbook run service interface.
type PlaybookRunService interface {
	// GetPlaybookRuns returns filtered playbook runs and the total count before paging.
	GetPlaybookRuns(requesterInfo RequesterInfo, options PlaybookRunFilterOptions) (*GetPlaybookRunsResults, error)

	// CreatePlaybookRun creates a new playbook run. userID is the user who initiated the CreatePlaybookRun.
	CreatePlaybookRun(playbookRun *PlaybookRun, playbook *Playbook, userID string, public bool) (*PlaybookRun, error)

	// OpenCreatePlaybookRunDialog opens an interactive dialog to start a new playbook run.
	OpenCreatePlaybookRunDialog(teamID, ownerID, triggerID, postID, clientID string, playbooks []Playbook, isMobileApp bool) error

	// OpenUpdateStatusDialog opens an interactive dialog so the user can update the playbook run's status.
	OpenUpdateStatusDialog(playbookRunID, triggerID string) error

	// OpenAddToTimelineDialog opens an interactive dialog so the user can add a post to the playbook run timeline.
	OpenAddToTimelineDialog(requesterInfo RequesterInfo, postID, teamID, triggerID string) error

	// OpenAddChecklistItemDialog opens an interactive dialog so the user can add a post to the playbook run timeline.
	OpenAddChecklistItemDialog(triggerID, playbookRunID string, checklist int) error

	// AddPostToTimeline adds an event based on a post to a playbook run's timeline.
	AddPostToTimeline(playbookRunID, userID, postID, summary string) error

	// RemoveTimelineEvent removes the timeline event (sets the DeleteAt to the current time).
	RemoveTimelineEvent(playbookRunID, userID, eventID string) error

	// UpdateStatus updates a playbook run's status.
	UpdateStatus(playbookRunID, userID string, options StatusUpdateOptions) error

	// OpenFinishPlaybookRunDialog opens the dialog to confirm the run should be finished.
	OpenFinishPlaybookRunDialog(playbookRunID, triggerID string) error

	// FinishPlaybookRun changes a run's state to Finished. If run is already in Finished state, the call is a noop.
	FinishPlaybookRun(playbookRunID, userID string) error

	// GetPlaybookRun gets a playbook run by ID. Returns error if it could not be found.
	GetPlaybookRun(playbookRunID string) (*PlaybookRun, error)

	// GetPlaybookRunMetadata gets ancillary metadata about a playbook run.
	GetPlaybookRunMetadata(playbookRunID string) (*Metadata, error)

	// GetPlaybookRunIDForChannel get the playbookRunID associated with this channel. Returns ErrNotFound
	// if there is no playbook run associated with this channel.
	GetPlaybookRunIDForChannel(channelID string) (string, error)

	// GetOwners returns all the owners of playbook runs selected
	GetOwners(requesterInfo RequesterInfo, options PlaybookRunFilterOptions) ([]OwnerInfo, error)

	// IsOwner returns true if the userID is the owner for playbookRunID.
	IsOwner(playbookRunID string, userID string) bool

	// ChangeOwner processes a request from userID to change the owner for playbookRunID
	// to ownerID. Changing to the same ownerID is a no-op.
	ChangeOwner(playbookRunID string, userID string, ownerID string) error

	// ModifyCheckedState modifies the state of the specified checklist item
	// Idempotent, will not perform any actions if the checklist item is already in the specified state
	ModifyCheckedState(playbookRunID, userID, newState string, checklistNumber int, itemNumber int) error

	// ToggleCheckedState checks or unchecks the specified checklist item
	ToggleCheckedState(playbookRunID, userID string, checklistNumber, itemNumber int) error

	// SetAssignee sets the assignee for the specified checklist item
	// Idempotent, will not perform any actions if the checklist item is already assigned to assigneeID
	SetAssignee(playbookRunID, userID, assigneeID string, checklistNumber, itemNumber int) error

	// RunChecklistItemSlashCommand executes the slash command associated with the specified checklist item.
	RunChecklistItemSlashCommand(playbookRunID, userID string, checklistNumber, itemNumber int) (string, error)

	// AddChecklistItem adds an item to the specified checklist
	AddChecklistItem(playbookRunID, userID string, checklistNumber int, checklistItem ChecklistItem) error

	// RemoveChecklistItem removes an item from the specified checklist
	RemoveChecklistItem(playbookRunID, userID string, checklistNumber int, itemNumber int) error

	// SkipChecklistItem removes an item from the specified checklist
	SkipChecklistItem(playbookRunID, userID string, checklistNumber int, itemNumber int) error

	// RestoreChecklistItem restores a skipped item from the specified checklist
	RestoreChecklistItem(playbookRunID, userID string, checklistNumber int, itemNumber int) error

	// EditChecklistItem changes the title, command and description of a specified checklist item.
	EditChecklistItem(playbookRunID, userID string, checklistNumber int, itemNumber int, newTitle, newCommand, newDescription string) error

	// MoveChecklistItem moves a checklist item from one position to another.
	MoveChecklist(playbookRunID, userID string, sourceChecklistIdx, destChecklistIdx int) error

	// MoveChecklistItem moves a checklist item from one position to another.
	MoveChecklistItem(playbookRunID, userID string, sourceChecklistIdx, sourceItemIdx, destChecklistIdx, destItemIdx int) error

	// GetChecklistItemAutocomplete returns the list of checklist items for playbookRunID to be used in autocomplete
	GetChecklistItemAutocomplete(playbookRunID string) ([]model.AutocompleteListItem, error)

	// GetChecklistAutocomplete returns the list of checklists for playbookRunID to be used in autocomplete
	GetChecklistAutocomplete(playbookRunID string) ([]model.AutocompleteListItem, error)

	// AddChecklist prepends a new checklist to the specified run
	AddChecklist(playbookRunID, userID string, checklist Checklist) error

	// RemoveChecklist removes the specified checklist.
	RemoveChecklist(playbookRunID, userID string, checklistNumber int) error

	// RenameChecklist renames the specified checklist
	RenameChecklist(playbookRunID, userID string, checklistNumber int, newTitle string) error

	// NukeDB removes all playbook run related data.
	NukeDB() error

	// SetReminder sets a reminder. After time.Now().Add(fromNow) in the future,
	// the owner will be reminded to update the playbook run's status.
	SetReminder(playbookRunID string, fromNow time.Duration) error

	// RemoveReminder removes the pending reminder for playbookRunID (if any).
	RemoveReminder(playbookRunID string)

	// HandleReminder is the handler for all reminder events.
	HandleReminder(key string)

	// SetNewReminder sets a new reminder for playbookRunID, removes any pending reminder, removes the
	// reminder post in the playbookRun's channel, and resets the PreviousReminder and
	// LastStatusUpdateAt (so the countdown timer to "update due" shows the correct time)
	SetNewReminder(playbookRunID string, newReminder time.Duration) error

	// ChangeCreationDate changes the creation date of the specified playbook run.
	ChangeCreationDate(playbookRunID string, creationTimestamp time.Time) error

	// UserHasJoinedChannel is called when userID has joined channelID. If actorID is not blank, userID
	// was invited by actorID.
	UserHasJoinedChannel(userID, channelID, actorID string)

	// UserHasLeftChannel is called when userID has left channelID. If actorID is not blank, userID
	// was removed from the channel by actorID.
	UserHasLeftChannel(userID, channelID, actorID string)

	// UpdateRetrospective updates the retrospective for the given playbook run.
	UpdateRetrospective(playbookRunID, userID string, retrospective RetrospectiveUpdate) error

	// PublishRetrospective publishes the retrospective.
	PublishRetrospective(playbookRunID, userID string, retrospective RetrospectiveUpdate) error

	// CancelRetrospective cancels the retrospective.
	CancelRetrospective(playbookRunID, userID string) error

	// CheckAndSendMessageOnJoin checks if userID has viewed channelID and sends
	// playbooRun.MessageOnJoin if it exists. Returns true if the message was sent.
	CheckAndSendMessageOnJoin(userID, playbookRunID, channelID string) bool

	// UpdateDescription updates the description of the specified playbook run.
	UpdateDescription(playbookRunID, description string) error

	// DMTodoDigestToUser gathers the list of assigned tasks, participating runs, and overdue updates,
	// and DMs the message to userID. Use force = true to DM even if there are no items.
	DMTodoDigestToUser(userID string, force bool) error

	// GetRunsWithAssignedTasks returns the list of runs that have tasks assigned to userID
	GetRunsWithAssignedTasks(userID string) ([]AssignedRun, error)

	// GetParticipatingRuns returns the list of active runs with userID as participant
	GetParticipatingRuns(userID string) ([]RunLink, error)

	// GetOverdueUpdateRuns returns the list of userID's runs that have overdue updates
	GetOverdueUpdateRuns(userID string) ([]RunLink, error)

	// Follow method lets user follow a specific playbook run
	Follow(playbookRunID, userID string) error

	// UnFollow method lets user unfollow a specific playbook run
	Unfollow(playbookRunID, userID string) error

	// GetFollowers returns list of followers for a specific playbook run
	GetFollowers(playbookRunID string) ([]string, error)

	// RestorePlaybookRun reverts a run from the Finished state. If run was not in Finished state, the call is a noop.
	RestorePlaybookRun(playbookRunID, userID string) error
}

// PlaybookRunStore defines the methods the PlaybookRunServiceImpl needs from the interfaceStore.
type PlaybookRunStore interface {
	// GetPlaybookRuns returns filtered playbook runs and the total count before paging.
	GetPlaybookRuns(requesterInfo RequesterInfo, options PlaybookRunFilterOptions) (*GetPlaybookRunsResults, error)

	// CreatePlaybookRun creates a new playbook run. If playbook run has an ID, that ID will be used.
	CreatePlaybookRun(playbookRun *PlaybookRun) (*PlaybookRun, error)

	// UpdatePlaybookRun updates a playbook run.
	UpdatePlaybookRun(playbookRun *PlaybookRun) error

	// UpdateStatus updates the status of a playbook run.
	UpdateStatus(statusPost *SQLStatusPost) error

	// FinishPlaybookRun finishes a run at endAt (in millis)
	FinishPlaybookRun(playbookRunID string, endAt int64) error

	// RestorePlaybookRun restores a run at restoreAt (in millis)
	RestorePlaybookRun(playbookRunID string, restoreAt int64) error

	// GetTimelineEvent returns the timeline event for playbookRunID by the timeline event ID.
	GetTimelineEvent(playbookRunID, eventID string) (*TimelineEvent, error)

	// CreateTimelineEvent inserts the timeline event into the DB and returns the new event ID
	CreateTimelineEvent(event *TimelineEvent) (*TimelineEvent, error)

	// UpdateTimelineEvent updates an existing timeline event
	UpdateTimelineEvent(event *TimelineEvent) error

	// GetPlaybookRun gets a playbook run by ID.
	GetPlaybookRun(playbookRunID string) (*PlaybookRun, error)

	// GetPlaybookRunByChannel gets a playbook run associated with the given channel id.
	GetPlaybookRunIDForChannel(channelID string) (string, error)

	// GetHistoricalPlaybookRunParticipantsCount returns the count of all participants of the
	// playbook run associated with the given channel id since the beginning of the
	// playbook run, excluding bots.
	GetHistoricalPlaybookRunParticipantsCount(channelID string) (int64, error)

	// GetOwners returns the owners of the playbook runs selected by options
	GetOwners(requesterInfo RequesterInfo, options PlaybookRunFilterOptions) ([]OwnerInfo, error)

	// NukeDB removes all playbook run related data.
	NukeDB() error

	// ChangeCreationDate changes the creation date of the specified playbook run.
	ChangeCreationDate(playbookRunID string, creationTimestamp time.Time) error

	// HasViewedChannel returns true if userID has viewed channelID
	HasViewedChannel(userID, channelID string) bool

	// SetViewedChannel records that userID has viewed channelID. NOTE: does not check if there is already a
	// record of that userID/channelID (i.e., will create duplicate rows)
	SetViewedChannel(userID, channelID string) error

	// GetBroadcastChannelIDsToRootIDs takes a playbookRunID and returns the mapping of
	// broadcastChannelID->rootID (to keep track of the status updates thread in each of the
	// playbook's broadcast channels).
	GetBroadcastChannelIDsToRootIDs(playbookRunID string) (map[string]string, error)

	// SetBroadcastChannelIDsToRootID sets the broadcastChannelID->rootID mappings for playbookRunID
	SetBroadcastChannelIDsToRootID(playbookRunID string, channelIDsToRootIDs map[string]string) error

	// GetRunsWithAssignedTasks returns the list of runs that have tasks assigned to userID
	GetRunsWithAssignedTasks(userID string) ([]AssignedRun, error)

	// GetParticipatingRuns returns the list of active runs with userID as a participant
	GetParticipatingRuns(userID string) ([]RunLink, error)

	// GetOverdueUpdateRuns returns the list of runs that userID is participating in that have overdue updates
	GetOverdueUpdateRuns(userID string) ([]RunLink, error)

	// Follow method lets user follow a specific playbook run
	Follow(playbookRunID, userID string) error

	// UnFollow method lets user unfollow a specific playbook run
	Unfollow(playbookRunID, userID string) error

	// GetFollowers returns list of followers for a specific playbook run
	GetFollowers(playbookRunID string) ([]string, error)
}

// PlaybookRunTelemetry defines the methods that the PlaybookRunServiceImpl needs from the RudderTelemetry.
// Unless otherwise noted, userID is the user initiating the event.
type PlaybookRunTelemetry interface {
	// CreatePlaybookRun tracks the creation of a new playbook run.
	CreatePlaybookRun(playbookRun *PlaybookRun, userID string, public bool)

	// FinishPlaybookRun tracks the end of a playbook run.
	FinishPlaybookRun(playbookRun *PlaybookRun, userID string)

	// RestorePlaybookRun tracks the restoration of a playbook run.
	RestorePlaybookRun(playbookRun *PlaybookRun, userID string)

	// RestartPlaybookRun tracks the restart of a playbook run.
	RestartPlaybookRun(playbookRun *PlaybookRun, userID string)

	// ChangeOwner tracks changes in owner.
	ChangeOwner(playbookRun *PlaybookRun, userID string)

	// UpdateStatus tracks when a playbook run's status has been updated
	UpdateStatus(playbookRun *PlaybookRun, userID string)

	// FrontendTelemetryForPlaybookRun tracks an event originating from the frontend
	FrontendTelemetryForPlaybookRun(playbookRun *PlaybookRun, userID, action string)

	// AddPostToTimeline tracks userID creating a timeline event from a post.
	AddPostToTimeline(playbookRun *PlaybookRun, userID string)

	// RemoveTimelineEvent tracks userID removing a timeline event.
	RemoveTimelineEvent(playbookRun *PlaybookRun, userID string)

	// ModifyCheckedState tracks the checking and unchecking of items.
	ModifyCheckedState(playbookRunID, userID string, task ChecklistItem, wasOwner bool)

	// SetAssignee tracks the changing of an assignee on an item.
	SetAssignee(playbookRunID, userID string, task ChecklistItem)

	// AddTask tracks the creation of a new checklist item.
	AddTask(playbookRunID, userID string, task ChecklistItem)

	// RemoveTask tracks the removal of a checklist item.
	RemoveTask(playbookRunID, userID string, task ChecklistItem)

	// SkipTask tracks the skipping of a checklist item.
	SkipTask(playbookRunID, userID string, task ChecklistItem)

	// RestoreTask tracks the restoring of a checklist item.
	RestoreTask(playbookRunID, userID string, task ChecklistItem)

	// RenameTask tracks the update of a checklist item.
	RenameTask(playbookRunID, userID string, task ChecklistItem)

	// MoveChecklist tracks the movement of a checklist
	MoveChecklist(playbookRunID, userID string, task Checklist)

	// MoveTask tracks the movement of a checklist item
	MoveTask(playbookRunID, userID string, task ChecklistItem)

	// RunTaskSlashCommand tracks the execution of a slash command attached to
	// a checklist item.
	RunTaskSlashCommand(playbookRunID, userID string, task ChecklistItem)

	// AddChecklsit tracks the creation of a new checklist.
	AddChecklist(playbookRunID, userID string, checklist Checklist)

	// RemoveChecklist tracks the removal of a checklist.
	RemoveChecklist(playbookRunID, userID string, checklist Checklist)

	// RenameChecklsit tracks the creation of a new checklist.
	RenameChecklist(playbookRunID, userID string, checklist Checklist)

	// UpdateRetrospective event
	UpdateRetrospective(playbookRun *PlaybookRun, userID string)

	// PublishRetrospective event
	PublishRetrospective(playbookRun *PlaybookRun, userID string)

	// Follow tracks userID following a playbook run.
	Follow(playbookRun *PlaybookRun, userID string)

	// Unfollow tracks userID following a playbook run.
	Unfollow(playbookRun *PlaybookRun, userID string)
}

type JobOnceScheduler interface {
	Start() error
	SetCallback(callback func(string)) error
	ListScheduledJobs() ([]cluster.JobOnceMetadata, error)
	ScheduleOnce(key string, runAt time.Time) (*cluster.JobOnce, error)
	Cancel(key string)
}

const PerPageDefault = 1000

// PlaybookRunFilterOptions specifies the optional parameters when getting playbook runs.
type PlaybookRunFilterOptions struct {
	// Gets all the headers with this TeamID.
	TeamID string `url:"team_id,omitempty"`

	// Pagination options.
	Page    int `url:"page,omitempty"`
	PerPage int `url:"per_page,omitempty"`

	// Sort sorts by this header field in json format (eg, "create_at", "end_at", "name", etc.);
	// defaults to "create_at".
	Sort SortField `url:"sort,omitempty"`

	// Direction orders by ascending or descending, defaulting to ascending.
	Direction SortDirection `url:"direction,omitempty"`

	// Statuses filters by all statuses in the list (inclusive)
	Statuses []string

	// OwnerID filters by owner's Mattermost user ID. Defaults to blank (no filter).
	OwnerID string `url:"owner_user_id,omitempty"`

	// ParticipantID filters playbook runs that have this member. Defaults to blank (no filter).
	ParticipantID string `url:"participant_id,omitempty"`

	// ParticipantOrFollowerID filters playbook runs that have this user as member or as follower. Defaults to blank (no filter).
	ParticipantOrFollowerID string `url:"participant_or_follower,omitempty"`

	// SearchTerm returns results of the search term and respecting the other header filter options.
	// The search term acts as a filter and respects the Sort and Direction fields (i.e., results are
	// not returned in relevance order).
	SearchTerm string `url:"search_term,omitempty"`

	// PlaybookID filters playbook runs that are derived from this playbook id.
	// Defaults to blank (no filter).
	PlaybookID string `url:"playbook_id,omitempty"`

	// ActiveGTE filters playbook runs that were active after (or equal) to the unix time given (in millis).
	// A value of 0 means the filter is ignored (which is the default).
	ActiveGTE int64 `url:"active_gte,omitempty"`

	// ActiveLT filters playbook runs that were active before the unix time given (in millis).
	// A value of 0 means the filter is ignored (which is the default).
	ActiveLT int64 `url:"active_lt,omitempty"`

	// StartedGTE filters playbook runs that were started after (or equal) to the unix time given (in millis).
	// A value of 0 means the filter is ignored (which is the default).
	StartedGTE int64 `url:"started_gte,omitempty"`

	// StartedLT filters playbook runs that were started before the unix time given (in millis).
	// A value of 0 means the filter is ignored (which is the default).
	StartedLT int64 `url:"started_lt,omitempty"`
}

// Clone duplicates the given options.
func (o *PlaybookRunFilterOptions) Clone() PlaybookRunFilterOptions {
	newPlaybookRunFilterOptions := *o
	if len(o.Statuses) > 0 {
		newPlaybookRunFilterOptions.Statuses = append([]string{}, o.Statuses...)
	}

	return newPlaybookRunFilterOptions
}

// Validate returns a new, validated filter options or returns an error if invalid.
func (o PlaybookRunFilterOptions) Validate() (PlaybookRunFilterOptions, error) {
	options := o.Clone()

	if options.PerPage <= 0 {
		options.PerPage = PerPageDefault
	}

	options.Sort = SortField(strings.ToLower(string(options.Sort)))
	switch options.Sort {
	case SortByCreateAt:
	case SortByID:
	case SortByName:
	case SortByOwnerUserID:
	case SortByTeamID:
	case SortByEndAt:
	case SortByStatus:
	case SortByLastStatusUpdateAt:
	case "": // default
		options.Sort = SortByCreateAt
	default:
		return PlaybookRunFilterOptions{}, errors.Errorf("unsupported sort '%s'", options.Sort)
	}

	options.Direction = SortDirection(strings.ToUpper(string(options.Direction)))
	switch options.Direction {
	case DirectionAsc:
	case DirectionDesc:
	case "": //default
		options.Direction = DirectionAsc
	default:
		return PlaybookRunFilterOptions{}, errors.Errorf("unsupported direction '%s'", options.Direction)
	}

	if options.TeamID != "" && !model.IsValidId(options.TeamID) {
		return PlaybookRunFilterOptions{}, errors.New("bad parameter 'team_id': must be 26 characters or blank")
	}

	if options.OwnerID != "" && !model.IsValidId(options.OwnerID) {
		return PlaybookRunFilterOptions{}, errors.New("bad parameter 'owner_id': must be 26 characters or blank")
	}

	if options.ParticipantID != "" && !model.IsValidId(options.ParticipantID) {
		return PlaybookRunFilterOptions{}, errors.New("bad parameter 'participant_id': must be 26 characters or blank")
	}

	if options.ParticipantOrFollowerID != "" && !model.IsValidId(options.ParticipantOrFollowerID) {
		return PlaybookRunFilterOptions{}, errors.New("bad parameter 'participant_or_follower_id': must be 26 characters or blank")
	}

	if options.PlaybookID != "" && !model.IsValidId(options.PlaybookID) {
		return PlaybookRunFilterOptions{}, errors.New("bad parameter 'playbook_id': must be 26 characters or blank")
	}

	if options.ActiveGTE < 0 {
		options.ActiveGTE = 0
	}
	if options.ActiveLT < 0 {
		options.ActiveLT = 0
	}
	if options.StartedGTE < 0 {
		options.StartedGTE = 0
	}
	if options.StartedLT < 0 {
		options.StartedLT = 0
	}

	for _, s := range options.Statuses {
		if !validStatus(s) {
			return PlaybookRunFilterOptions{}, errors.New("bad parameter in 'statuses': must be InProgress or Finished")
		}
	}

	return options, nil
}

func validStatus(status string) bool {
	return status == "" || status == StatusInProgress || status == StatusFinished
}<|MERGE_RESOLUTION|>--- conflicted
+++ resolved
@@ -336,13 +336,8 @@
 }
 
 type RunMetricData struct {
-<<<<<<< HEAD
-	MetricConfigID string `json:"metric_config_id"`
-	Value          int64  `json:"value"`
-=======
-	MetricConfigID string
-	Value          null.Int
->>>>>>> b585559e
+	MetricConfigID string   `json:"metric_config_id"`
+	Value          null.Int `json:"value"`
 }
 
 type RetrospectiveUpdate struct {
