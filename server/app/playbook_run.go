package app

import (
	"encoding/json"
	"strings"
	"time"

	"github.com/mattermost/mattermost-server/v5/model"
	"github.com/pkg/errors"

	"github.com/mattermost/mattermost-plugin-api/cluster"
)

const (
	StatusReported = "Reported"
	StatusActive   = "Active"
	StatusResolved = "Resolved"
	StatusArchived = "Archived"
)

// PlaybookRun holds the detailed information of an playbook run.
//
// NOTE: When adding a column to the db, search for "When adding an Playbook Run column" to see where
// that column needs to be added in the sqlstore code.
type PlaybookRun struct {
<<<<<<< HEAD
	ID                                   string          `json:"id"`
	Name                                 string          `json:"name"` // Retrieved from playbook run channel
	Description                          string          `json:"description"`
	OwnerUserID                          string          `json:"owner_user_id"`
	ReporterUserID                       string          `json:"reporter_user_id"`
	TeamID                               string          `json:"team_id"`
	ChannelID                            string          `json:"channel_id"`
	CreateAt                             int64           `json:"create_at"` // Retrieved from playbook run channel
	EndAt                                int64           `json:"end_at"`
	DeleteAt                             int64           `json:"delete_at"` // Retrieved from playbook run channel
	ActiveStage                          int             `json:"active_stage"`
	ActiveStageTitle                     string          `json:"active_stage_title"`
	PostID                               string          `json:"post_id"`
	PlaybookID                           string          `json:"playbook_id"`
	Checklists                           []Checklist     `json:"checklists"`
	StatusPosts                          []StatusPost    `json:"status_posts"`
	CurrentStatus                        string          `json:"current_status"`
	LastStatusUpdateAt                   int64           `json:"last_status_update_at"`
	ReminderPostID                       string          `json:"reminder_post_id"`
	PreviousReminder                     time.Duration   `json:"previous_reminder"`
	BroadcastChannelID                   string          `json:"broadcast_channel_id"`
	ReminderMessageTemplate              string          `json:"reminder_message_template"`
	InvitedUserIDs                       []string        `json:"invited_user_ids"`
	InvitedGroupIDs                      []string        `json:"invited_group_ids"`
	TimelineEvents                       []TimelineEvent `json:"timeline_events"`
	DefaultOwnerID                       string          `json:"default_owner_id"`
	AnnouncementChannelID                string          `json:"announcement_channel_id"`
	WebhookOnCreationURL                 string          `json:"webhook_on_creation_url"`
	WebhookOnStatusUpdateURL             string          `json:"webhook_on_status_update_url"`
	Retrospective                        string          `json:"retrospective"`
	RetrospectivePublishedAt             int64           `json:"retrospective_published_at"` // The last time a retrospective was published. 0 if never published.
	RetrospectiveWasCanceled             bool            `json:"retrospective_was_canceled"`
	RetrospectiveReminderIntervalSeconds int64           `json:"retrospective_reminder_interval_seconds"`
	MessageOnJoin                        string          `json:"message_on_join"`
	ExportChannelOnArchiveEnabled        bool            `json:"export_channel_on_archive_enabled"`
	ParticipantIDs                       []string        `json:"participant_ids"`
	CategoryName                         string          `json:"category_name"`
=======
	// ID is the unique identifier of the playbook run.
	ID string `json:"id"`

	// Name is the name of the playbook run's channel.
	Name string `json:"name"`

	// Description is a short string, in Markdown, describing what the run is.
	Description string `json:"description"`

	// OwnerUserID is the user identifier of the playbook run's owner.
	OwnerUserID string `json:"owner_user_id"`

	// ReporterUserID is the user identifier of the playbook run's reporter; i.e., the user that created the run.
	ReporterUserID string `json:"reporter_user_id"`

	// TeamID is the identifier of the team the playbook run lives in.
	TeamID string `json:"team_id"`

	// ChannelID is the identifier of the playbook run's channel.
	ChannelID string `json:"channel_id"`

	// CreateAt is the timestamp, in milliseconds since epoch, of when the playbook run was created.
	CreateAt int64 `json:"create_at"`

	// EndAt is the timestamp, in milliseconds since epoch, of when the playbook run was ended.
	// If 0, the run is still ongoing.
	EndAt int64 `json:"end_at"`

	// Deprecated: preserved for backwards compatibility with v1.2.
	DeleteAt int64 `json:"delete_at"`

	// Deprecated: preserved for backwards compatibility with v1.2.
	ActiveStage int `json:"active_stage"`

	// Deprecated: preserved for backwards compatibility with v1.2.
	ActiveStageTitle string `json:"active_stage_title"`

	// PostID, if not empty, is the identifier of the post from which this playbook run was originally created.
	PostID string `json:"post_id"`

	// PlaybookID is the identifier of the playbook from which this run was created.
	PlaybookID string `json:"playbook_id"`

	// Checklists is an array of the checklists in the run.
	Checklists []Checklist `json:"checklists"`

	// StatusPosts is an array of all the status updates posted in the run.
	StatusPosts []StatusPost `json:"status_posts"`

	// CurrentStatus is the current status of the playbook run.
	// It can be Reported, Active, Resolved or Archived.
	CurrentStatus string `json:"current_status"`

	// LastStatusUpdateAt is the timestamp, in milliseconds since epoch, of the time the last
	// status update was posted.
	LastStatusUpdateAt int64 `json:"last_status_update_at"`

	// ReminderPostID, if not empty, is the identifier of the reminder posted to the channel to
	// update the status.
	ReminderPostID string `json:"reminder_post_id"`

	// PreviousReminder, if not empty, is the time.Duration (nanoseconds) at which the next
	// scheduled status update will be posted.
	PreviousReminder time.Duration `json:"previous_reminder"`

	// BroadcastChannelID, if not empty, is the identifier of the channel to which all status
	// updates are broadcasted.
	BroadcastChannelID string `json:"broadcast_channel_id"`

	// ReminderMessageTemplate, ifnot empty, is the template shown when updating the status of the
	// playbook run for the first time.
	ReminderMessageTemplate string `json:"reminder_message_template"`

	// InvitedUserIDs, if not empty, is an array containing the identifiers of the users that were
	// automatically invited to the playbook run when it was created.
	InvitedUserIDs []string `json:"invited_user_ids"`

	// InvitedGroupIDs, if not empty, is an array containing the identifiers of the user groups that
	// were automatically invited to the playbook run when it was created.
	InvitedGroupIDs []string `json:"invited_group_ids"`

	// TimelineEvents is an array of the events saved to the timeline of the playbook run.
	TimelineEvents []TimelineEvent `json:"timeline_events"`

	// DefaultOwnerID, if not empty, is the identifier of the user that was automatically assigned
	// as owner of the playbook run when it was created.
	DefaultOwnerID string `json:"default_owner_id"`

	// AnnouncementChannelID, if not empty, is the identifier of the channel where the playbook run
	// creation was announced.
	AnnouncementChannelID string `json:"announcement_channel_id"`

	// WebhookOnCreationURL, if not empty, is the URL to which a POST request is made with the whole
	// playbook run as payload when the run is created.
	WebhookOnCreationURL string `json:"webhook_on_creation_url"`

	// WebhookOnStatusUpdateURL, if not empty, is the URL to which a POST request is made with the
	// whole playbook run as payload every time the status of the playbook run is updated.
	WebhookOnStatusUpdateURL string `json:"webhook_on_status_update_url"`

	// Retrospective is a string containing the currently saved retrospective.
	// If RetrospectivePublishedAt is different than 0, this is the final published retrospective.
	Retrospective string `json:"retrospective"`

	// RetrospectivePublishedAt is the timestamp, in milliseconds since epoch, of the last time a
	// retrospective was published. If 0, the retrospective has not been published yet.
	RetrospectivePublishedAt int64 `json:"retrospective_published_at"`

	// RetrospectiveWasCanceled is true if the retrospective was cancelled, false otherwise.
	RetrospectiveWasCanceled bool `json:"retrospective_was_canceled"`

	// RetrospectiveReminderIntervalSeconds is the interval, in seconds, between subsequent reminders
	// to fill the retrospective.
	RetrospectiveReminderIntervalSeconds int64 `json:"retrospective_reminder_interval_seconds"`

	// MessageOnJoin, if not empty, is the message shown to every user that joins the channel of
	// the playbook run.
	MessageOnJoin string `json:"message_on_join"`

	// ExportChannelOnArchiveEnabled is true if the channel is exported when the status is updated
	// to "Archived", false otherwise.
	ExportChannelOnArchiveEnabled bool `json:"export_channel_on_archive_enabled"`

	// ParticipantIDs is an array of the identifiers of all the participants in the playbook run.
	// A participant is any member of the playbook run channel that isn't a bot.
	ParticipantIDs []string `json:"participant_ids"`

	// CategorizeChannelEnabled is true if the channel is automatically categorized in the playbook
	// runs category for every user that joins the playbook run channel.
	CategorizeChannelEnabled bool `json:"categorize_channel_enabled"`
>>>>>>> 6ea55b81
}

func (i *PlaybookRun) Clone() *PlaybookRun {
	newPlaybookRun := *i
	var newChecklists []Checklist
	for _, c := range i.Checklists {
		newChecklists = append(newChecklists, c.Clone())
	}
	newPlaybookRun.Checklists = newChecklists

	newPlaybookRun.StatusPosts = append([]StatusPost(nil), i.StatusPosts...)
	newPlaybookRun.TimelineEvents = append([]TimelineEvent(nil), i.TimelineEvents...)
	newPlaybookRun.InvitedUserIDs = append([]string(nil), i.InvitedUserIDs...)
	newPlaybookRun.InvitedGroupIDs = append([]string(nil), i.InvitedGroupIDs...)
	newPlaybookRun.ParticipantIDs = append([]string(nil), i.ParticipantIDs...)

	return &newPlaybookRun
}

func (i *PlaybookRun) MarshalJSON() ([]byte, error) {
	type Alias PlaybookRun

	old := (*Alias)(i.Clone())
	// replace nils with empty slices for the frontend
	if old.Checklists == nil {
		old.Checklists = []Checklist{}
	}
	for j, cl := range old.Checklists {
		if cl.Items == nil {
			old.Checklists[j].Items = []ChecklistItem{}
		}
	}
	if old.StatusPosts == nil {
		old.StatusPosts = []StatusPost{}
	}
	if old.InvitedUserIDs == nil {
		old.InvitedUserIDs = []string{}
	}
	if old.InvitedGroupIDs == nil {
		old.InvitedGroupIDs = []string{}
	}
	if old.TimelineEvents == nil {
		old.TimelineEvents = []TimelineEvent{}
	}
	if old.ParticipantIDs == nil {
		old.ParticipantIDs = []string{}
	}

	return json.Marshal(old)
}

func (i *PlaybookRun) IsActive() bool {
	currentStatus := i.CurrentStatus
	return currentStatus != StatusResolved && currentStatus != StatusArchived
}

func (i *PlaybookRun) ResolvedAt() int64 {
	// Backwards compatibility for playbook runs with old status updates
	if len(i.StatusPosts) > 0 && i.StatusPosts[len(i.StatusPosts)-1].Status == "" {
		return i.EndAt
	}

	var resolvedPost *StatusPost
	for j := len(i.StatusPosts) - 1; j >= 0; j-- {
		if i.StatusPosts[j].DeleteAt != 0 {
			continue
		}
		if i.StatusPosts[j].Status != StatusResolved && i.StatusPosts[j].Status != StatusArchived {
			break
		}

		resolvedPost = &i.StatusPosts[j]
	}

	if resolvedPost == nil {
		return 0
	}

	return resolvedPost.CreateAt
}

type StatusPost struct {
	// ID is the identifier of the post containing the status update.
	ID string `json:"id"`

	// Status is the status of the playbook run after this update was posted.
	// It can be "Reported", "Active", "Resolved", or "Archived".
	Status string `json:"status"`

	// CreateAt is the timestamp, in milliseconds since epoch, of the time this status update was
	// posted.
	CreateAt int64 `json:"create_at"`

	// DeleteAt is the timestamp, in milliseconds since epoch, of the time the post containing this
	// status update was deleted. 0 if it was never deleted.
	DeleteAt int64 `json:"delete_at"`
}

type UpdateOptions struct {
}

// StatusUpdateOptions encapsulates the fields that can be set when updating an playbook run's status
// NOTE: changes made to this should be reflected in the client package.
type StatusUpdateOptions struct {
	Status   string        `json:"status"`
	Message  string        `json:"message"`
	Reminder time.Duration `json:"reminder"`
}

// Metadata tracks ancillary metadata about a playbook run.
type Metadata struct {
	ChannelName        string `json:"channel_name"`
	ChannelDisplayName string `json:"channel_display_name"`
	TeamName           string `json:"team_name"`
	NumMembers         int64  `json:"num_members"`
	TotalPosts         int64  `json:"total_posts"`
}

type timelineEventType string

const (
	PlaybookRunCreated     timelineEventType = "incident_created"
	TaskStateModified      timelineEventType = "task_state_modified"
	StatusUpdated          timelineEventType = "status_updated"
	OwnerChanged           timelineEventType = "owner_changed"
	AssigneeChanged        timelineEventType = "assignee_changed"
	RanSlashCommand        timelineEventType = "ran_slash_command"
	EventFromPost          timelineEventType = "event_from_post"
	UserJoinedLeft         timelineEventType = "user_joined_left"
	PublishedRetrospective timelineEventType = "published_retrospective"
	CanceledRetrospective  timelineEventType = "canceled_retrospective"
)

type TimelineEvent struct {
	// ID is the identifier of this event.
	ID string `json:"id"`

	// PlaybookRunID is the identifier of the playbook run this event lives in.
	PlaybookRunID string `json:"playbook_run_id"`

	// CreateAt is the timestamp, in milliseconds since epoch, of the time this event was created.
	CreateAt int64 `json:"create_at"`

	// DeleteAt is the timestamp, in milliseconds since epoch, of the time this event was deleted.
	// 0 if it was never deleted.
	DeleteAt int64 `json:"delete_at"`

	// EventAt is the timestamp, in milliseconds since epoch, of the actual situation this event is
	// describing.
	EventAt int64 `json:"event_at"`

	// EventType is the type of this event. It can be "incident_created", "task_state_modified",
	// "status_updated", "owner_changed", "assignee_changed", "ran_slash_command",
	// "event_from_post", "user_joined_left", "published_retrospective", or "canceled_retrospective".
	EventType timelineEventType `json:"event_type"`

	// Summary is a short description of the event.
	Summary string `json:"summary"`

	// Details is the longer description of the event.
	Details string `json:"details"`

	// PostID, if not empty, is the identifier of the post announcing in the channel this event
	// happened. If the event is of type "event_from_post", this is the identifier of that post.
	PostID string `json:"post_id"`

	// SubjectUserID is the identifier of the user involved in the event. For example, if the event
	// is of type "owner_changed", this is the identifier of the new owner.
	SubjectUserID string `json:"subject_user_id"`

	// CreatorUserID is the identifier of the user that created the event.
	CreatorUserID string `json:"creator_user_id"`
}

// GetPlaybookRunsResults collects the results of the GetPlaybookRuns call: the list of PlaybookRuns matching
// the HeaderFilterOptions, and the TotalCount of the matching playbook runs before paging was applied.
type GetPlaybookRunsResults struct {
	TotalCount int           `json:"total_count"`
	PageCount  int           `json:"page_count"`
	HasMore    bool          `json:"has_more"`
	Items      []PlaybookRun `json:"items"`
}

type SQLStatusPost struct {
	PlaybookRunID string
	PostID        string
	Status        string
	EndAt         int64
}

func (r GetPlaybookRunsResults) Clone() GetPlaybookRunsResults {
	newGetPlaybookRunsResults := r

	newGetPlaybookRunsResults.Items = make([]PlaybookRun, 0, len(r.Items))
	for _, i := range r.Items {
		newGetPlaybookRunsResults.Items = append(newGetPlaybookRunsResults.Items, *i.Clone())
	}

	return newGetPlaybookRunsResults
}

func (r GetPlaybookRunsResults) MarshalJSON() ([]byte, error) {
	type Alias GetPlaybookRunsResults

	old := Alias(r.Clone())

	// replace nils with empty slices for the frontend
	if old.Items == nil {
		old.Items = []PlaybookRun{}
	}

	return json.Marshal(old)
}

// OwnerInfo holds the summary information of a owner.
type OwnerInfo struct {
	UserID   string `json:"user_id"`
	Username string `json:"username"`
}

// DialogState holds the start playbook run interactive dialog's state as it appears in the client
// and is submitted back to the server.
type DialogState struct {
	PostID   string `json:"post_id"`
	ClientID string `json:"client_id"`
}

type DialogStateAddToTimeline struct {
	PostID string `json:"post_id"`
}

// PlaybookRunService is the playbook run service interface.
type PlaybookRunService interface {
	// GetPlaybookRuns returns filtered playbook runs and the total count before paging.
	GetPlaybookRuns(requesterInfo RequesterInfo, options PlaybookRunFilterOptions) (*GetPlaybookRunsResults, error)

	// CreatePlaybookRun creates a new playbook run. userID is the user who initiated the CreatePlaybookRun.
	CreatePlaybookRun(playbookRun *PlaybookRun, playbook *Playbook, userID string, public bool) (*PlaybookRun, error)

	// OpenCreatePlaybookRunDialog opens an interactive dialog to start a new playbook run.
	OpenCreatePlaybookRunDialog(teamID, ownerID, triggerID, postID, clientID string, playbooks []Playbook, isMobileApp bool) error

	// OpenUpdateStatusDialog opens an interactive dialog so the user can update the playbook run's status.
	OpenUpdateStatusDialog(playbookRunID, triggerID, defaultStatus string) error

	// OpenAddToTimelineDialog opens an interactive dialog so the user can add a post to the playbook run timeline.
	OpenAddToTimelineDialog(requesterInfo RequesterInfo, postID, teamID, triggerID string) error

	// OpenAddChecklistItemDialog opens an interactive dialog so the user can add a post to the playbook run timeline.
	OpenAddChecklistItemDialog(triggerID, playbookRunID string, checklist int) error

	// AddPostToTimeline adds an event based on a post to a playbook run's timeline.
	AddPostToTimeline(playbookRunID, userID, postID, summary string) error

	// RemoveTimelineEvent removes the timeline event (sets the DeleteAt to the current time).
	RemoveTimelineEvent(playbookRunID, userID, eventID string) error

	// UpdateStatus updates a playbook run's status.
	UpdateStatus(playbookRunID, userID string, options StatusUpdateOptions) error

	// GetPlaybookRun gets a playbook run by ID. Returns error if it could not be found.
	GetPlaybookRun(playbookRunID string) (*PlaybookRun, error)

	// GetPlaybookRunMetadata gets ancillary metadata about a playbook run.
	GetPlaybookRunMetadata(playbookRunID string) (*Metadata, error)

	// GetPlaybookRunIDForChannel get the playbookRunID associated with this channel. Returns ErrNotFound
	// if there is no playbook run associated with this channel.
	GetPlaybookRunIDForChannel(channelID string) (string, error)

	// GetOwners returns all the owners of playbook runs selected
	GetOwners(requesterInfo RequesterInfo, options PlaybookRunFilterOptions) ([]OwnerInfo, error)

	// IsOwner returns true if the userID is the owner for playbookRunID.
	IsOwner(playbookRunID string, userID string) bool

	// ChangeOwner processes a request from userID to change the owner for playbookRunID
	// to ownerID. Changing to the same ownerID is a no-op.
	ChangeOwner(playbookRunID string, userID string, ownerID string) error

	// ModifyCheckedState modifies the state of the specified checklist item
	// Idempotent, will not perform any actions if the checklist item is already in the specified state
	ModifyCheckedState(playbookRunID, userID, newState string, checklistNumber int, itemNumber int) error

	// ToggleCheckedState checks or unchecks the specified checklist item
	ToggleCheckedState(playbookRunID, userID string, checklistNumber, itemNumber int) error

	// SetAssignee sets the assignee for the specified checklist item
	// Idempotent, will not perform any actions if the checklist item is already assigned to assigneeID
	SetAssignee(playbookRunID, userID, assigneeID string, checklistNumber, itemNumber int) error

	// RunChecklistItemSlashCommand executes the slash command associated with the specified checklist item.
	RunChecklistItemSlashCommand(playbookRunID, userID string, checklistNumber, itemNumber int) (string, error)

	// AddChecklistItem adds an item to the specified checklist
	AddChecklistItem(playbookRunID, userID string, checklistNumber int, checklistItem ChecklistItem) error

	// RemoveChecklistItem removes an item from the specified checklist
	RemoveChecklistItem(playbookRunID, userID string, checklistNumber int, itemNumber int) error

	// EditChecklistItem changes the title, command and description of a specified checklist item.
	EditChecklistItem(playbookRunID, userID string, checklistNumber int, itemNumber int, newTitle, newCommand, newDescription string) error

	// MoveChecklistItem moves a checklist item from one position to anouther
	MoveChecklistItem(playbookRunID, userID string, checklistNumber int, itemNumber int, newLocation int) error

	// GetChecklistItemAutocomplete returns the list of checklist items for playbookRunID to be used in autocomplete
	GetChecklistItemAutocomplete(playbookRunID string) ([]model.AutocompleteListItem, error)

	// GetChecklistAutocomplete returns the list of checklists for playbookRunID to be used in autocomplete
	GetChecklistAutocomplete(playbookRunID string) ([]model.AutocompleteListItem, error)

	// NukeDB removes all playbook run related data.
	NukeDB() error

	// SetReminder sets a reminder. After timeInMinutes in the future, the owner will be
	// reminded to update the playbook run's status.
	SetReminder(playbookRunID string, timeInMinutes time.Duration) error

	// RemoveReminder removes the pending reminder for playbookRunID (if any).
	RemoveReminder(playbookRunID string)

	// HandleReminder is the handler for all reminder events.
	HandleReminder(key string)

	// RemoveReminderPost will remove the reminder in the playbook run channel (if any).
	RemoveReminderPost(playbookRunID string) error

	// ResetReminderTimer sets the previous reminder timer to 0.
	ResetReminderTimer(playbookRunID string) error

	// ChangeCreationDate changes the creation date of the specified playbook run.
	ChangeCreationDate(playbookRunID string, creationTimestamp time.Time) error

	// UserHasJoinedChannel is called when userID has joined channelID. If actorID is not blank, userID
	// was invited by actorID.
	UserHasJoinedChannel(userID, channelID, actorID string)

	// UserHasLeftChannel is called when userID has left channelID. If actorID is not blank, userID
	// was removed from the channel by actorID.
	UserHasLeftChannel(userID, channelID, actorID string)

	// UpdateRetrospective updates the retrospective for the given playbook run.
	UpdateRetrospective(playbookRunID, userID, newRetrospective string) error

	// PublishRetrospective publishes the retrospective.
	PublishRetrospective(playbookRunID, text, userID string) error

	// CancelRetrospective cancels the retrospective.
	CancelRetrospective(playbookRunID, userID string) error

	// CheckAndSendMessageOnJoin checks if userID has viewed channelID and sends
	// playbooRun.MessageOnJoin if it exists. Returns true if the message was sent.
	CheckAndSendMessageOnJoin(userID, playbookRunID, channelID string) bool

	// UpdateDescription updates the description of the specified playbook run.
	UpdateDescription(playbookRunID, description string) error
}

// PlaybookRunStore defines the methods the PlaybookRunServiceImpl needs from the interfaceStore.
type PlaybookRunStore interface {
	// GetPlaybookRuns returns filtered playbook runs and the total count before paging.
	GetPlaybookRuns(requesterInfo RequesterInfo, options PlaybookRunFilterOptions) (*GetPlaybookRunsResults, error)

	// CreatePlaybookRun creates a new playbook run. If playbook run has an ID, that ID will be used.
	CreatePlaybookRun(playbookRun *PlaybookRun) (*PlaybookRun, error)

	// UpdatePlaybookRun updates a playbook run.
	UpdatePlaybookRun(playbookRun *PlaybookRun) error

	// UpdateStatus updates the status of a playbook run.
	UpdateStatus(statusPost *SQLStatusPost) error

	// GetTimelineEvent returns the timeline event for playbookRunID by the timeline event ID.
	GetTimelineEvent(playbookRunID, eventID string) (*TimelineEvent, error)

	// CreateTimelineEvent inserts the timeline event into the DB and returns the new event ID
	CreateTimelineEvent(event *TimelineEvent) (*TimelineEvent, error)

	// UpdateTimelineEvent updates an existing timeline event
	UpdateTimelineEvent(event *TimelineEvent) error

	// GetPlaybookRun gets a playbook run by ID.
	GetPlaybookRun(playbookRunID string) (*PlaybookRun, error)

	// GetPlaybookRunByChannel gets a playbook run associated with the given channel id.
	GetPlaybookRunIDForChannel(channelID string) (string, error)

	// GetAllPlaybookRunMembersCount returns the count of all members of the
	// playbook run associated with the given channel id since the beginning of the
	// playbook run, excluding bots.
	GetAllPlaybookRunMembersCount(channelID string) (int64, error)

	// GetOwners returns the owners of the playbook runs selected by options
	GetOwners(requesterInfo RequesterInfo, options PlaybookRunFilterOptions) ([]OwnerInfo, error)

	// NukeDB removes all playbook run related data.
	NukeDB() error

	// ChangeCreationDate changes the creation date of the specified playbook run.
	ChangeCreationDate(playbookRunID string, creationTimestamp time.Time) error

	// HasViewedChannel returns true if userID has viewed channelID
	HasViewedChannel(userID, channelID string) bool

	// SetViewedChannel records that userID has viewed channelID. NOTE: does not check if there is already a
	// record of that userID/channelID (i.e., will create duplicate rows)
	SetViewedChannel(userID, channelID string) error
}

// PlaybookRunTelemetry defines the methods that the PlaybookRunServiceImpl needs from the RudderTelemetry.
// Unless otherwise noted, userID is the user initiating the event.
type PlaybookRunTelemetry interface {
	// CreatePlaybookRun tracks the creation of a new playbook run.
	CreatePlaybookRun(playbookRun *PlaybookRun, userID string, public bool)

	// EndPlaybookRun tracks the end of a playbook run.
	EndPlaybookRun(playbookRun *PlaybookRun, userID string)

	// RestartPlaybookRun tracks the restart of a playbook run.
	RestartPlaybookRun(playbookRun *PlaybookRun, userID string)

	// ChangeOwner tracks changes in owner.
	ChangeOwner(playbookRun *PlaybookRun, userID string)

	// UpdateStatus tracks when a playbook run's status has been updated
	UpdateStatus(playbookRun *PlaybookRun, userID string)

	// FrontendTelemetryForPlaybookRun tracks an event originating from the frontend
	FrontendTelemetryForPlaybookRun(playbookRun *PlaybookRun, userID, action string)

	// AddPostToTimeline tracks userID creating a timeline event from a post.
	AddPostToTimeline(playbookRun *PlaybookRun, userID string)

	// RemoveTimelineEvent tracks userID removing a timeline event.
	RemoveTimelineEvent(playbookRun *PlaybookRun, userID string)

	// ModifyCheckedState tracks the checking and unchecking of items.
	ModifyCheckedState(playbookRunID, userID string, task ChecklistItem, wasOwner bool)

	// SetAssignee tracks the changing of an assignee on an item.
	SetAssignee(playbookRunID, userID string, task ChecklistItem)

	// AddTask tracks the creation of a new checklist item.
	AddTask(playbookRunID, userID string, task ChecklistItem)

	// RemoveTask tracks the removal of a checklist item.
	RemoveTask(playbookRunID, userID string, task ChecklistItem)

	// RenameTask tracks the update of a checklist item.
	RenameTask(playbookRunID, userID string, task ChecklistItem)

	// MoveTask tracks the unchecking of checked item.
	MoveTask(playbookRunID, userID string, task ChecklistItem)

	// RunTaskSlashCommand tracks the execution of a slash command attached to
	// a checklist item.
	RunTaskSlashCommand(playbookRunID, userID string, task ChecklistItem)

	// UpdateRetrospective event
	UpdateRetrospective(playbookRun *PlaybookRun, userID string)

	// PublishRetrospective event
	PublishRetrospective(playbookRun *PlaybookRun, userID string)
}

type JobOnceScheduler interface {
	Start() error
	SetCallback(callback func(string)) error
	ListScheduledJobs() ([]cluster.JobOnceMetadata, error)
	ScheduleOnce(key string, runAt time.Time) (*cluster.JobOnce, error)
	Cancel(key string)
}

const PerPageDefault = 1000

// PlaybookRunFilterOptions specifies the optional parameters when getting playbook runs.
type PlaybookRunFilterOptions struct {
	// Gets all the headers with this TeamID.
	TeamID string `url:"team_id,omitempty"`

	// Pagination options.
	Page    int `url:"page,omitempty"`
	PerPage int `url:"per_page,omitempty"`

	// Sort sorts by this header field in json format (eg, "create_at", "end_at", "name", etc.);
	// defaults to "create_at".
	Sort SortField `url:"sort,omitempty"`

	// Direction orders by ascending or descending, defaulting to ascending.
	Direction SortDirection `url:"direction,omitempty"`

	// Status filters by current status
	Status string

	// Statuses filters by all statuses in the list (inclusive)
	Statuses []string

	// OwnerID filters by owner's Mattermost user ID. Defaults to blank (no filter).
	OwnerID string `url:"owner_user_id,omitempty"`

	// MemberID filters playbook runs that have this member. Defaults to blank (no filter).
	MemberID string `url:"member_id,omitempty"`

	// SearchTerm returns results of the search term and respecting the other header filter options.
	// The search term acts as a filter and respects the Sort and Direction fields (i.e., results are
	// not returned in relevance order).
	SearchTerm string `url:"search_term,omitempty"`

	// PlaybookID filters playbook runs that are derived from this playbook id.
	// Defaults to blank (no filter).
	PlaybookID string `url:"playbook_id,omitempty"`

	// ActiveGTE filters playbook runs that were active after (or equal) to the unix time given (in millis).
	// A value of 0 means the filter is ignored (which is the default).
	ActiveGTE int64 `url:"active_gte,omitempty"`

	// ActiveLT filters playbook runs that were active before the unix time given (in millis).
	// A value of 0 means the filter is ignored (which is the default).
	ActiveLT int64 `url:"active_lt,omitempty"`

	// StartedGTE filters playbook runs that were started after (or equal) to the unix time given (in millis).
	// A value of 0 means the filter is ignored (which is the default).
	StartedGTE int64 `url:"started_gte,omitempty"`

	// StartedLT filters playbook runs that were started before the unix time given (in millis).
	// A value of 0 means the filter is ignored (which is the default).
	StartedLT int64 `url:"started_lt,omitempty"`
}

// Clone duplicates the given options.
func (o *PlaybookRunFilterOptions) Clone() PlaybookRunFilterOptions {
	newPlaybookRunFilterOptions := *o
	newPlaybookRunFilterOptions.Statuses = append([]string{}, o.Statuses...)

	return newPlaybookRunFilterOptions
}

// Validate returns a new, validated filter options or returns an error if invalid.
func (o PlaybookRunFilterOptions) Validate() (PlaybookRunFilterOptions, error) {
	options := o.Clone()

	if options.PerPage <= 0 {
		options.PerPage = PerPageDefault
	}

	options.Sort = SortField(strings.ToLower(string(options.Sort)))
	switch options.Sort {
	case SortByCreateAt:
	case SortByID:
	case SortByName:
	case SortByOwnerUserID:
	case SortByTeamID:
	case SortByEndAt:
	case SortByStatus:
	case SortByLastStatusUpdateAt:
	case "": // default
		options.Sort = SortByCreateAt
	default:
		return PlaybookRunFilterOptions{}, errors.Errorf("unsupported sort '%s'", options.Sort)
	}

	options.Direction = SortDirection(strings.ToUpper(string(options.Direction)))
	switch options.Direction {
	case DirectionAsc:
	case DirectionDesc:
	case "": //default
		options.Direction = DirectionAsc
	default:
		return PlaybookRunFilterOptions{}, errors.Errorf("unsupported direction '%s'", options.Direction)
	}

	if options.TeamID != "" && !model.IsValidId(options.TeamID) {
		return PlaybookRunFilterOptions{}, errors.New("bad parameter 'team_id': must be 26 characters or blank")
	}

	if options.OwnerID != "" && !model.IsValidId(options.OwnerID) {
		return PlaybookRunFilterOptions{}, errors.New("bad parameter 'owner_id': must be 26 characters or blank")
	}

	if options.MemberID != "" && !model.IsValidId(options.MemberID) {
		return PlaybookRunFilterOptions{}, errors.New("bad parameter 'member_id': must be 26 characters or blank")
	}

	if options.PlaybookID != "" && !model.IsValidId(options.PlaybookID) {
		return PlaybookRunFilterOptions{}, errors.New("bad parameter 'playbook_id': must be 26 characters or blank")
	}

	if options.ActiveGTE < 0 {
		options.ActiveGTE = 0
	}
	if options.ActiveLT < 0 {
		options.ActiveLT = 0
	}
	if options.StartedGTE < 0 {
		options.StartedGTE = 0
	}
	if options.StartedLT < 0 {
		options.StartedLT = 0
	}

	return options, nil
}<|MERGE_RESOLUTION|>--- conflicted
+++ resolved
@@ -23,45 +23,6 @@
 // NOTE: When adding a column to the db, search for "When adding an Playbook Run column" to see where
 // that column needs to be added in the sqlstore code.
 type PlaybookRun struct {
-<<<<<<< HEAD
-	ID                                   string          `json:"id"`
-	Name                                 string          `json:"name"` // Retrieved from playbook run channel
-	Description                          string          `json:"description"`
-	OwnerUserID                          string          `json:"owner_user_id"`
-	ReporterUserID                       string          `json:"reporter_user_id"`
-	TeamID                               string          `json:"team_id"`
-	ChannelID                            string          `json:"channel_id"`
-	CreateAt                             int64           `json:"create_at"` // Retrieved from playbook run channel
-	EndAt                                int64           `json:"end_at"`
-	DeleteAt                             int64           `json:"delete_at"` // Retrieved from playbook run channel
-	ActiveStage                          int             `json:"active_stage"`
-	ActiveStageTitle                     string          `json:"active_stage_title"`
-	PostID                               string          `json:"post_id"`
-	PlaybookID                           string          `json:"playbook_id"`
-	Checklists                           []Checklist     `json:"checklists"`
-	StatusPosts                          []StatusPost    `json:"status_posts"`
-	CurrentStatus                        string          `json:"current_status"`
-	LastStatusUpdateAt                   int64           `json:"last_status_update_at"`
-	ReminderPostID                       string          `json:"reminder_post_id"`
-	PreviousReminder                     time.Duration   `json:"previous_reminder"`
-	BroadcastChannelID                   string          `json:"broadcast_channel_id"`
-	ReminderMessageTemplate              string          `json:"reminder_message_template"`
-	InvitedUserIDs                       []string        `json:"invited_user_ids"`
-	InvitedGroupIDs                      []string        `json:"invited_group_ids"`
-	TimelineEvents                       []TimelineEvent `json:"timeline_events"`
-	DefaultOwnerID                       string          `json:"default_owner_id"`
-	AnnouncementChannelID                string          `json:"announcement_channel_id"`
-	WebhookOnCreationURL                 string          `json:"webhook_on_creation_url"`
-	WebhookOnStatusUpdateURL             string          `json:"webhook_on_status_update_url"`
-	Retrospective                        string          `json:"retrospective"`
-	RetrospectivePublishedAt             int64           `json:"retrospective_published_at"` // The last time a retrospective was published. 0 if never published.
-	RetrospectiveWasCanceled             bool            `json:"retrospective_was_canceled"`
-	RetrospectiveReminderIntervalSeconds int64           `json:"retrospective_reminder_interval_seconds"`
-	MessageOnJoin                        string          `json:"message_on_join"`
-	ExportChannelOnArchiveEnabled        bool            `json:"export_channel_on_archive_enabled"`
-	ParticipantIDs                       []string        `json:"participant_ids"`
-	CategoryName                         string          `json:"category_name"`
-=======
 	// ID is the unique identifier of the playbook run.
 	ID string `json:"id"`
 
@@ -189,10 +150,8 @@
 	// A participant is any member of the playbook run channel that isn't a bot.
 	ParticipantIDs []string `json:"participant_ids"`
 
-	// CategorizeChannelEnabled is true if the channel is automatically categorized in the playbook
-	// runs category for every user that joins the playbook run channel.
-	CategorizeChannelEnabled bool `json:"categorize_channel_enabled"`
->>>>>>> 6ea55b81
+	// CategoryName, if not empty, is the name of the category where the run channel will live.
+	CategoryName string `json:"category_name"`
 }
 
 func (i *PlaybookRun) Clone() *PlaybookRun {
