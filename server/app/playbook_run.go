--- conflicted
+++ resolved
@@ -769,7 +769,6 @@
 	// AddParticipants adds users to the participants list
 	AddParticipants(playbookRunID string, userIDs []string, requesterUserID string) error
 
-<<<<<<< HEAD
 	// GetPlaybookRunIDsForUser returns run ids where user is a participant or is following
 	GetPlaybookRunIDsForUser(userID string) ([]string, error)
 
@@ -782,10 +781,9 @@
 
 	// GetStatusMetadataByIDs gets PlaybookRunIDs and TeamIDs from runs by statusIDs
 	GetStatusMetadataByIDs(statusIDs []string) ([]TopicMetadata, error)
-=======
+
 	// GraphqlUpdate taking a setmap for graphql
 	GraphqlUpdate(id string, setmap map[string]interface{}) error
->>>>>>> cb9994af
 }
 
 // PlaybookRunStore defines the methods the PlaybookRunServiceImpl needs from the interfaceStore.
