--- conflicted
+++ resolved
@@ -5,11 +5,6 @@
 	"strings"
 	"time"
 
-<<<<<<< HEAD
-	"gopkg.in/guregu/null.v4"
-
-=======
->>>>>>> 26ad9c2e
 	"github.com/pkg/errors"
 	"gopkg.in/guregu/null.v4"
 
