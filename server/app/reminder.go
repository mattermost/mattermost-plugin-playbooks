// Copyright (c) 2015-present Mattermost, Inc. All Rights Reserved.
// See LICENSE.txt for license information.

package app

import (
	"fmt"
	"strings"
	"time"

	"github.com/mattermost/mattermost-server/v6/model"
	"github.com/pkg/errors"
	"github.com/sirupsen/logrus"
)

const RetrospectivePrefix = "retro_"

// HandleReminder is the handler for all reminder events.
func (s *PlaybookRunServiceImpl) HandleReminder(key string) {
	if strings.HasPrefix(key, RetrospectivePrefix) {
		s.handleReminderToFillRetro(strings.TrimPrefix(key, RetrospectivePrefix))
	} else {
		s.handleStatusUpdateReminder(key)
	}
}

func (s *PlaybookRunServiceImpl) handleReminderToFillRetro(playbookRunID string) {
	logger := logrus.WithField("playbook_run_id", playbookRunID)

	playbookRunToRemind, err := s.GetPlaybookRun(playbookRunID)
	if err != nil {
		logger.WithError(err).Errorf("handleReminderToFillRetro failed to get playbook run")
		return
	}

	// In the meantime we did publish a retrospective, so no reminder.
	if playbookRunToRemind.RetrospectivePublishedAt != 0 {
		return
	}

	// If we are not in the finished state then don't remind
	if playbookRunToRemind.CurrentStatus != StatusFinished {
		return
	}

	if err = s.postRetrospectiveReminder(playbookRunToRemind, false); err != nil {
		logger.WithError(err).Errorf("couldn't post reminder")
		return
	}

	// Jobs can't be rescheduled within themselves with the same key. As a temporary workaround do it in a delayed goroutine
	go func() {
		time.Sleep(time.Second * 2)
		if err = s.SetReminder(RetrospectivePrefix+playbookRunID, time.Duration(playbookRunToRemind.RetrospectiveReminderIntervalSeconds)*time.Second); err != nil {
			logger.WithError(err).Errorf("failed to reocurr retrospective reminder")
			return
		}
	}()
}

func (s *PlaybookRunServiceImpl) handleStatusUpdateReminder(playbookRunID string) {
	logger := logrus.WithField("playbook_run_id", playbookRunID)

	playbookRunToModify, err := s.GetPlaybookRun(playbookRunID)
	if err != nil {
		logger.WithError(err).Error("HandleReminder failed to get playbook run")
		return
	}

	owner, err := s.pluginAPI.User.Get(playbookRunToModify.OwnerUserID)
	if err != nil {
		logger.WithError(err).WithField("user_id", playbookRunToModify.OwnerUserID).Error("HandleReminder failed to get owner")
		return
	}

	attachments := []*model.SlackAttachment{
		{
			Actions: []*model.PostAction{
				{
					Type: "button",
					Name: "Update status",
					Integration: &model.PostActionIntegration{
						URL: fmt.Sprintf("/plugins/%s/api/v0/runs/%s/reminder/button-update",
							s.configService.GetManifest().Id,
							playbookRunToModify.ID),
					},
				},
			},
		},
	}

	post := &model.Post{
		Message:   fmt.Sprintf("@%s, please provide a status update.", owner.Username),
		ChannelId: playbookRunToModify.ChannelID,
		Type:      "custom_update_status",
		Props: map[string]interface{}{
			"targetUsername": owner.Username,
		},
	}
	model.ParseSlackAttachment(post, attachments)

	if err := s.poster.PostMessageToThread("", post); err != nil {
		logger.WithError(err).Errorf("HandleReminder error posting reminder message")
		return
	}

	// broadcast to followers
	message, err := s.buildOverdueStatusUpdateMessage(playbookRunToModify, owner.Username)
	if err != nil {
		logger.WithError(err).Error("failed to build overdue status update message")
	} else {
		err = s.dmPostToRunFollowers(&model.Post{Message: message}, overdueStatusUpdateMessage, playbookRunToModify.ID, "")
		if err != nil {
			logger.WithError(err).Error("failed to dm post to run followers")
		}
	}

	playbookRunToModify.ReminderPostID = post.Id
<<<<<<< HEAD

	playbookRunToModify, err = s.store.UpdatePlaybookRun(playbookRunToModify)
	if err != nil {
		s.logger.Errorf(errors.Wrapf(err, "error updating with reminder post id, playbook run id: %s", playbookRunToModify.ID).Error())
=======
	if err = s.store.UpdatePlaybookRun(playbookRunToModify); err != nil {
		logger.WithError(err).Error("error updating with reminder post id")
>>>>>>> c6444141
	}
}

func (s *PlaybookRunServiceImpl) buildOverdueStatusUpdateMessage(playbookRun *PlaybookRun, ownerUserName string) (string, error) {
	channel, err := s.pluginAPI.Channel.Get(playbookRun.ChannelID)
	if err != nil {
		return "", errors.Wrapf(err, "can't get channel - %s", playbookRun.ChannelID)
	}

	team, err := s.pluginAPI.Team.Get(channel.TeamId)
	if err != nil {
		return "", errors.Wrapf(err, "can't get team - %s", channel.TeamId)
	}

	message := fmt.Sprintf("Status update is overdue for [%s](/%s/channels/%s?telem_action=todo_overduestatus_clicked&telem_run_id=%s&forceRHSOpen) (Owner: @%s)\n",
		channel.DisplayName, team.Name, channel.Name, playbookRun.ID, ownerUserName)

	return message, nil
}

// SetReminder sets a reminder. After timeInMinutes in the future, the owner will be
// reminded to update the playbook run's status.
func (s *PlaybookRunServiceImpl) SetReminder(playbookRunID string, fromNow time.Duration) error {
	if _, err := s.scheduler.ScheduleOnce(playbookRunID, time.Now().Add(fromNow)); err != nil {
		return errors.Wrap(err, "unable to schedule reminder")
	}

	return nil
}

// RemoveReminder removes the pending reminder for the given playbook run, if any.
func (s *PlaybookRunServiceImpl) RemoveReminder(playbookRunID string) {
	s.scheduler.Cancel(playbookRunID)
}

// resetReminderTimer sets the previous reminder timer to 0.
func (s *PlaybookRunServiceImpl) resetReminderTimer(playbookRunID string) error {
	playbookRunToModify, err := s.store.GetPlaybookRun(playbookRunID)
	if err != nil {
		return errors.Wrapf(err, "failed to retrieve playbook run")
	}

	playbookRunToModify.PreviousReminder = 0

	playbookRunToModify, err = s.store.UpdatePlaybookRun(playbookRunToModify)
	if err != nil {
		return errors.Wrapf(err, "failed to update playbook run after resetting reminder timer")
	}

	s.poster.PublishWebsocketEventToChannel(playbookRunUpdatedWSEvent, playbookRunToModify, playbookRunToModify.ChannelID)

	return nil
}

// ResetReminder creates a timeline event for a reminder being reset and then creates a new reminder
func (s *PlaybookRunServiceImpl) ResetReminder(playbookRunID string, newReminder time.Duration) error {
	playbookRunToModify, err := s.store.GetPlaybookRun(playbookRunID)
	if err != nil {
		return errors.Wrapf(err, "failed to retrieve playbook run")
	}

	eventTime := model.GetMillis()
	event := &TimelineEvent{
		PlaybookRunID: playbookRunToModify.ID,
		CreateAt:      eventTime,
		EventAt:       eventTime,
		EventType:     StatusUpdateSnoozed,
		SubjectUserID: playbookRunToModify.ReporterUserID,
	}

	if _, err := s.store.CreateTimelineEvent(event); err != nil {
		return errors.Wrapf(err, "failed to create timeline event after resetting reminder timer")
	}

	return s.SetNewReminder(playbookRunID, newReminder)
}

// SetNewReminder sets a new reminder for playbookRunID, removes any pending reminder, removes the
// reminder post in the playbookRun's channel, and resets the PreviousReminder and
// LastStatusUpdateAt (so the countdown timer to "update due" shows the correct time)
func (s *PlaybookRunServiceImpl) SetNewReminder(playbookRunID string, newReminder time.Duration) error {
	playbookRunToModify, err := s.store.GetPlaybookRun(playbookRunID)
	if err != nil {
		return errors.Wrapf(err, "failed to retrieve playbook run")
	}

	// Remove pending reminder (if any)
	s.RemoveReminder(playbookRunID)

	// Remove reminder post (if any)
	if playbookRunToModify.ReminderPostID != "" {
		if err = s.removePost(playbookRunToModify.ReminderPostID); err != nil {
			return err
		}
		playbookRunToModify.ReminderPostID = ""
	}

	playbookRunToModify.PreviousReminder = newReminder
	playbookRunToModify.LastStatusUpdateAt = model.GetMillis()

	playbookRunToModify, err = s.store.UpdatePlaybookRun(playbookRunToModify)
	if err != nil {
		return errors.Wrapf(err, "failed to update playbook run after resetting reminder timer")
	}

	if newReminder != 0 {
		if err = s.SetReminder(playbookRunID, newReminder); err != nil {
			return errors.Wrap(err, "failed to set the reminder for playbook run")
		}
	}

	s.poster.PublishWebsocketEventToChannel(playbookRunUpdatedWSEvent, playbookRunToModify, playbookRunToModify.ChannelID)

	return nil
}

func (s *PlaybookRunServiceImpl) removePost(postID string) error {
	post, err := s.pluginAPI.Post.GetPost(postID)
	if err != nil {
		return errors.Wrapf(err, "failed to retrieve reminder post")
	}

	if post.DeleteAt != 0 {
		return nil
	}

	if err = s.pluginAPI.Post.DeletePost(postID); err != nil {
		return errors.Wrapf(err, "failed to delete reminder post")
	}

	return nil
}<|MERGE_RESOLUTION|>--- conflicted
+++ resolved
@@ -116,15 +116,8 @@
 	}
 
 	playbookRunToModify.ReminderPostID = post.Id
-<<<<<<< HEAD
-
-	playbookRunToModify, err = s.store.UpdatePlaybookRun(playbookRunToModify)
-	if err != nil {
-		s.logger.Errorf(errors.Wrapf(err, "error updating with reminder post id, playbook run id: %s", playbookRunToModify.ID).Error())
-=======
-	if err = s.store.UpdatePlaybookRun(playbookRunToModify); err != nil {
+	if _, err = s.store.UpdatePlaybookRun(playbookRunToModify); err != nil {
 		logger.WithError(err).Error("error updating with reminder post id")
->>>>>>> c6444141
 	}
 }
 
