--- conflicted
+++ resolved
@@ -445,23 +445,6 @@
 	return p.PlaybookView(userID, run.PlaybookID)
 }
 
-<<<<<<< HEAD
-func (p *PermissionsService) RunUpdateStatus(userID string, playbookRun *PlaybookRun) error {
-	if !CanPostToChannel(userID, playbookRun.ChannelID, p.api) {
-		return errors.Wrapf(ErrNoPermissions, "user %s cannot post to playbook run channel %s", userID, playbookRun.ChannelID)
-	}
-
-	for _, channelID := range playbookRun.BroadcastChannelIDs {
-		if !CanPostToChannel(userID, channelID, p.api) {
-			return errors.Wrapf(ErrNoPermissions, "user %s cannot post to broadcast channel %s", userID, channelID)
-		}
-	}
-
-	return nil
-}
-
-=======
->>>>>>> bcd3ac10
 func (p *PermissionsService) ChannelActionCreate(userID, channelID string) error {
 	if IsSystemAdmin(userID, p.api) || CanManageChannelProperties(userID, channelID, p.api) {
 		return nil
