package app

import (
	"reflect"
	"strings"

	pluginapi "github.com/mattermost/mattermost-plugin-api"
	"github.com/mattermost/mattermost-plugin-playbooks/server/config"
	"github.com/mattermost/mattermost-server/v6/model"
	"github.com/pkg/errors"
	"github.com/sirupsen/logrus"
)

// ErrNoPermissions if the error is caused by the user not having permissions
var ErrNoPermissions = errors.New("does not have permissions")

// ErrLicensedFeature if the error is caused by the server not having the needed license for the feature
var ErrLicensedFeature = errors.New("not covered by current server license")

type LicenseChecker interface {
	PlaybookAllowed(isPlaybookPublic bool) bool
	RetrospectiveAllowed() bool
	TimelineAllowed() bool
	StatsAllowed() bool
	ChecklistItemDueDateAllowed() bool
}

type PermissionsService struct {
	playbookService PlaybookService
	runService      PlaybookRunService
	pluginAPI       *pluginapi.Client
	configService   config.Service
	licenseChecker  LicenseChecker
}

func NewPermissionsService(
	playbookService PlaybookService,
	runService PlaybookRunService,
	pluginAPI *pluginapi.Client,
	configService config.Service,
	licenseChecker LicenseChecker,
) *PermissionsService {
	return &PermissionsService{
		playbookService,
		runService,
		pluginAPI,
		configService,
		licenseChecker,
	}
}

func (p *PermissionsService) PlaybookIsPublic(playbook Playbook) bool {
	return playbook.Public
}

func (p *PermissionsService) getPlaybookRole(userID string, playbook Playbook) []string {
	if !p.canViewTeam(userID, playbook.TeamID) {
		return []string{}
	}

	for _, member := range playbook.Members {
		if member.UserID == userID {
			return member.SchemeRoles
		}
	}

	// Public playbooks
	if playbook.Public {
		if playbook.DefaultPlaybookMemberRole == "" {
			return []string{playbook.DefaultPlaybookMemberRole}
		}
		return []string{PlaybookRoleMember}
	}

	return []string{}
}

func (p *PermissionsService) hasPermissionsToPlaybook(userID string, playbook Playbook, permission *model.Permission) bool {
	// Check at playbook level
	if p.pluginAPI.User.RolesGrantPermission(p.getPlaybookRole(userID, playbook), permission.Id) {
		return true
	}

	// Cascade normally to higher level permissions
	return p.pluginAPI.User.HasPermissionToTeam(userID, playbook.TeamID, permission)
}

<<<<<<< HEAD
func (p *PermissionsService) HasPermissionsToRun(userID string, run *PlaybookRun, permission *model.Permission) bool {
	// Check at run level
	if p.pluginAPI.User.RolesGrantPermission(p.getRunRole(userID, run), permission.Id) {
		return true
	}

	// Cascade normally to higher level permissions
	return p.pluginAPI.User.HasPermissionToTeam(userID, run.TeamID, permission)
}

=======
>>>>>>> cb9994af
func (p *PermissionsService) canViewTeam(userID string, teamID string) bool {
	if teamID == "" || userID == "" {
		return false
	}

	return p.pluginAPI.User.HasPermissionToTeam(userID, teamID, model.PermissionViewTeam)
}

func (p *PermissionsService) PlaybookCreate(userID string, playbook Playbook) error {
	if !p.licenseChecker.PlaybookAllowed(p.PlaybookIsPublic(playbook)) {
		return errors.Wrapf(ErrLicensedFeature, "the playbook is not valid with the current license")
	}

	// Check the user has permissions over all broadcast channels
	for _, channelID := range playbook.BroadcastChannelIDs {
		if !p.pluginAPI.User.HasPermissionToChannel(userID, channelID, model.PermissionCreatePost) {
			return errors.Errorf("user `%s` does not have permission to create posts in channel `%s`", userID, channelID)
		}
	}

	// Check all invited users have permissions to the team.
	for _, userID := range playbook.InvitedUserIDs {
		if !p.pluginAPI.User.HasPermissionToTeam(userID, playbook.TeamID, model.PermissionViewTeam) {
			return errors.Errorf(
				"invited user `%s` does not have permission to playbook's team `%s`",
				userID,
				playbook.TeamID,
			)
		}
	}

	// Respect setting for not allowing mentions of a group.
	for _, groupID := range playbook.InvitedGroupIDs {
		group, err := p.pluginAPI.Group.Get(groupID)
		if err != nil {
			return errors.Wrap(err, "invalid group")
		}

		if !group.AllowReference {
			return errors.Errorf(
				"group `%s` does not allow references",
				groupID,
			)
		}
	}

	// Check general permissions
	permission := model.PermissionPrivatePlaybookCreate
	if p.PlaybookIsPublic(playbook) {
		permission = model.PermissionPublicPlaybookCreate
	}

	if p.pluginAPI.User.HasPermissionToTeam(userID, playbook.TeamID, permission) {
		return nil
	}

	return errors.Wrapf(ErrNoPermissions, "user `%s` does not have permission to create playbook", userID)
}

func (p *PermissionsService) PlaybookManageProperties(userID string, playbook Playbook) error {
	permission := model.PermissionPrivatePlaybookManageProperties
	if p.PlaybookIsPublic(playbook) {
		permission = model.PermissionPublicPlaybookManageProperties
	}

	if p.hasPermissionsToPlaybook(userID, playbook, permission) {
		return nil
	}

	return errors.Wrapf(ErrNoPermissions, "user `%s` does not have access to playbook `%s`", userID, playbook.ID)
}

// PlaybookodifyWithFixes checks both ManageProperties and ManageMembers permissions
// performs permissions checks that can be resolved though modification of the input.
// This function modifies the playbook argument.
func (p *PermissionsService) PlaybookModifyWithFixes(userID string, playbook *Playbook, oldPlaybook Playbook) error {
	// It is assumed that if you are calling this function there are properties changes
	// This means that you need the manage properties permission to manage members for now.
	if err := p.PlaybookManageProperties(userID, oldPlaybook); err != nil {
		return err
	}

	if err := p.NoAddedBroadcastChannelsWithoutPermission(userID, playbook.BroadcastChannelIDs, oldPlaybook.BroadcastChannelIDs); err != nil {
		return err
	}

	filteredUsers := p.FilterInvitedUserIDs(playbook.InvitedUserIDs, playbook.TeamID)
	playbook.InvitedUserIDs = filteredUsers

	filteredGroups := p.FilterInvitedGroupIDs(playbook.InvitedGroupIDs)
	playbook.InvitedGroupIDs = filteredGroups

	if playbook.DefaultOwnerID != "" {
		if !p.pluginAPI.User.HasPermissionToTeam(playbook.DefaultOwnerID, playbook.TeamID, model.PermissionViewTeam) {
			logrus.WithFields(logrus.Fields{
				"team_id": playbook.TeamID,
				"user_id": playbook.DefaultOwnerID,
			}).Warn("owner is not a member of the playbook's team, disabling default owner")
			playbook.DefaultOwnerID = ""
			playbook.DefaultOwnerEnabled = false
		}
	}

	// Check if we have changed members, if so check that permission.
	if !reflect.DeepEqual(oldPlaybook.Members, playbook.Members) {
		if err := p.PlaybookManageMembers(userID, oldPlaybook); err != nil {
			return errors.Wrap(err, "attempted to modify members without permissions")
		}

		oldMemberRoles := map[string]string{}
		for _, member := range oldPlaybook.Members {
			oldMemberRoles[member.UserID] = strings.Join(member.Roles, ",")
		}

		// Also need to check if roles changed. If so we need to check manage roles permission.
		for _, member := range playbook.Members {
			oldRoles, memberExisted := oldMemberRoles[member.UserID]
			userAddedAsMember := !memberExisted && len(member.Roles) == 1 && member.Roles[0] == PlaybookRoleMember
			rolesHaveNotChanged := memberExisted && strings.Join(member.Roles, ",") == oldRoles
			if !(userAddedAsMember || rolesHaveNotChanged) {
				if err := p.PlaybookManageRoles(userID, oldPlaybook); err != nil {
					return errors.Wrap(err, "attempted to modify members without permissions")
				}
				break
			}
		}
	}

	// Check if we have done a public conversion
	if oldPlaybook.Public != playbook.Public {
		if oldPlaybook.Public {
			if err := p.PlaybookMakePrivate(userID, oldPlaybook); err != nil {
				return errors.Wrap(err, "attempted to make playbook private without permissions")
			}
		} else {
			if err := p.PlaybookMakePublic(userID, oldPlaybook); err != nil {
				return errors.Wrap(err, "attempted to make playbook public without permissions")
			}
		}
	}

	if !p.licenseChecker.PlaybookAllowed(p.PlaybookIsPublic(*playbook)) {
		return errors.Wrapf(ErrLicensedFeature, "the playbook is not valid with the current license")
	}

	return nil
}

func (p *PermissionsService) FilterInvitedUserIDs(invitedUserIDs []string, teamID string) []string {
	filteredUsers := []string{}
	for _, userID := range invitedUserIDs {
		if !p.pluginAPI.User.HasPermissionToTeam(userID, teamID, model.PermissionViewTeam) {
			logrus.WithFields(logrus.Fields{
				"team_id": teamID,
				"user_id": userID,
			}).Warn("user does not have permissions to playbook's team, removing from automated invite list")
			continue
		}
		filteredUsers = append(filteredUsers, userID)
	}
	return filteredUsers
}

func (p *PermissionsService) FilterInvitedGroupIDs(invitedGroupIDs []string) []string {
	filteredGroups := []string{}
	for _, groupID := range invitedGroupIDs {
		var group *model.Group
		group, err := p.pluginAPI.Group.Get(groupID)
		if err != nil {
			logrus.WithField("group_id", groupID).Error("failed to query group")
			continue
		}

		if !group.AllowReference {
			logrus.WithField("group_id", groupID).Warn("group does not allow references, removing from automated invite list")
			continue
		}

		filteredGroups = append(filteredGroups, groupID)
	}
	return filteredGroups
}

func (p *PermissionsService) DeletePlaybook(userID string, playbook Playbook) error {
	return p.PlaybookManageProperties(userID, playbook)
}

func (p *PermissionsService) NoAddedBroadcastChannelsWithoutPermission(userID string, broadcastChannelIDs, oldBroadcastChannelIDs []string) error {
	oldChannelsSet := make(map[string]bool)
	for _, channelID := range oldBroadcastChannelIDs {
		oldChannelsSet[channelID] = true
	}

	for _, channelID := range broadcastChannelIDs {
		if !oldChannelsSet[channelID] &&
			!p.pluginAPI.User.HasPermissionToChannel(userID, channelID, model.PermissionCreatePost) {
			return errors.Wrapf(
				ErrNoPermissions,
				"user `%s` does not have permission to create posts in channel `%s`",
				userID,
				channelID,
			)
		}
	}

	return nil
}

func (p *PermissionsService) PlaybookManageMembers(userID string, playbook Playbook) error {
	permission := model.PermissionPrivatePlaybookManageMembers
	if p.PlaybookIsPublic(playbook) {
		permission = model.PermissionPublicPlaybookManageMembers
	}

	if p.hasPermissionsToPlaybook(userID, playbook, permission) {
		return nil
	}

	return errors.Wrapf(ErrNoPermissions, "user `%s` does not have permission to manage members for playbook `%s`", userID, playbook.ID)
}

func (p *PermissionsService) PlaybookManageRoles(userID string, playbook Playbook) error {
	permission := model.PermissionPrivatePlaybookManageRoles
	if p.PlaybookIsPublic(playbook) {
		permission = model.PermissionPublicPlaybookManageRoles
	}

	if p.hasPermissionsToPlaybook(userID, playbook, permission) {
		return nil
	}

	return errors.Wrapf(ErrNoPermissions, "user `%s` does not have permission to manage roles for playbook `%s`", userID, playbook.ID)
}

func (p *PermissionsService) PlaybookView(userID string, playbookID string) error {
	playbook, err := p.playbookService.Get(playbookID)
	if err != nil {
		return errors.Wrapf(err, "Unable to get playbook to determine permissions, playbook id `%s`", playbookID)
	}

	return p.PlaybookViewWithPlaybook(userID, playbook)
}

func (p *PermissionsService) PlaybookList(userID, teamID string) error {
	// Can list playbooks if you are on the team
	if p.canViewTeam(userID, teamID) {
		return nil
	}

	return errors.Wrapf(ErrNoPermissions, "user `%s` does not have permission to list playbooks for team `%s`", userID, teamID)
}

func (p *PermissionsService) PlaybookViewWithPlaybook(userID string, playbook Playbook) error {
	noAccessErr := errors.Wrapf(
		ErrNoPermissions,
		"user `%s` to access playbook `%s`",
		userID,
		playbook.ID,
	)

	// Playbooks are tied to teams. You must have permission to the team to have permission to the playbook.
	if !p.canViewTeam(userID, playbook.TeamID) {
		return errors.Wrapf(noAccessErr, "no playbook access; no team view permission for team `%s`", playbook.TeamID)
	}

	// If the playbook is public team access is enough to view
	if p.PlaybookIsPublic(playbook) {
		return nil
	}

	if p.hasPermissionsToPlaybook(userID, playbook, model.PermissionPrivatePlaybookView) {
		return nil
	}

	return noAccessErr
}

func (p *PermissionsService) PlaybookMakePrivate(userID string, playbook Playbook) error {
	if p.hasPermissionsToPlaybook(userID, playbook, model.PermissionPublicPlaybookMakePrivate) {
		return nil
	}

	return errors.Wrapf(ErrNoPermissions, "user `%s` does not have permission to make playbook `%s` private", userID, playbook.ID)
}

func (p *PermissionsService) PlaybookMakePublic(userID string, playbook Playbook) error {
	if p.hasPermissionsToPlaybook(userID, playbook, model.PermissionPrivatePlaybookMakePublic) {
		return nil
	}

	return errors.Wrapf(ErrNoPermissions, "user `%s` does not have permission to make playbook `%s` public", userID, playbook.ID)
}

func (p *PermissionsService) RunCreate(userID string, playbook Playbook) error {
	if p.hasPermissionsToPlaybook(userID, playbook, model.PermissionRunCreate) {
		return nil
	}

	return errors.Wrapf(ErrNoPermissions, "user `%s` does not have permission to run playbook `%s`", userID, playbook.ID)
}

func (p *PermissionsService) RunManageProperties(userID, runID string) error {
	run, err := p.runService.GetPlaybookRun(runID)
	if err != nil {
		return errors.Wrapf(err, "Unable to get run to determine permissions, run id `%s`", runID)
	}

<<<<<<< HEAD
	if p.HasPermissionsToRun(userID, run, model.PermissionRunManageProperties) {
=======
	if run.OwnerUserID == userID {
>>>>>>> cb9994af
		return nil
	}

	for _, participantID := range run.ParticipantIDs {
		if participantID == userID {
			return nil
		}
	}

	if IsSystemAdmin(userID, p.pluginAPI) {
		return nil
	}

	return errors.Wrapf(ErrNoPermissions, "user `%s` does not have permission to manage run `%s`", userID, runID)
}

func (p *PermissionsService) RunManagePropertiesByChannel(userID, channelID string) error {
	runID, err := p.runService.GetPlaybookRunIDForChannel(channelID)
	if err != nil {
		return errors.Wrapf(err, "Unable to get playbookRunID to determine permissions, channel id `%s`", channelID)
	}

	return p.RunManageProperties(userID, runID)
}

func (p *PermissionsService) RunView(userID, runID string) error {
	run, err := p.runService.GetPlaybookRun(runID)
	if err != nil {
		return errors.Wrapf(err, "Unable to get run to determine permissions, run id `%s`", runID)
	}

	// Has permission if is the owner of the run
	if run.OwnerUserID == userID {
		return nil
	}

	// Or if is a participant of the run
	for _, participantID := range run.ParticipantIDs {
		if participantID == userID {
			return nil
		}
	}

	// Or has view access to the playbook that created it
	return p.PlaybookView(userID, run.PlaybookID)
}

func (p *PermissionsService) RunViewByChannel(userID, channelID string) error {
	runID, err := p.runService.GetPlaybookRunIDForChannel(channelID)
	if err != nil {
		return errors.Wrapf(err, "Unable to get playbookRunID to determine permissions, channel id `%s`", channelID)
	}

	return p.RunView(userID, runID)
}

func (p *PermissionsService) ChannelActionCreate(userID, channelID string) error {
	if IsSystemAdmin(userID, p.pluginAPI) || CanManageChannelProperties(userID, channelID, p.pluginAPI) {
		return nil
	}

	return errors.Wrapf(ErrNoPermissions, "user `%s` does not have permission to create actions for channel `%s`", userID, channelID)
}

func (p *PermissionsService) ChannelActionView(userID, channelID string) error {
	if p.pluginAPI.User.HasPermissionToChannel(userID, channelID, model.PermissionReadChannel) {
		return nil
	}

	return errors.Wrapf(ErrNoPermissions, "user `%s` does not have permission to view actions for channel `%s`", userID, channelID)
}

func (p *PermissionsService) ChannelActionUpdate(userID, channelID string) error {
	if IsSystemAdmin(userID, p.pluginAPI) || CanManageChannelProperties(userID, channelID, p.pluginAPI) {
		return nil
	}

	return errors.Wrapf(ErrNoPermissions, "user `%s` does not have permission to update actions for channel `%s`", userID, channelID)
}

// IsSystemAdmin returns true if the userID is a system admin
func IsSystemAdmin(userID string, pluginAPI *pluginapi.Client) bool {
	return pluginAPI.User.HasPermissionTo(userID, model.PermissionManageSystem)
}

// CanManageChannelProperties returns true if the userID is allowed to manage the properties of channelID
func CanManageChannelProperties(userID, channelID string, pluginAPI *pluginapi.Client) bool {
	channel, err := pluginAPI.Channel.Get(channelID)
	if err != nil {
		return false
	}

	permission := model.PermissionManagePublicChannelProperties
	if channel.Type == model.ChannelTypePrivate {
		permission = model.PermissionManagePrivateChannelProperties
	}

	return pluginAPI.User.HasPermissionToChannel(userID, channelID, permission)
}

func CanPostToChannel(userID, channelID string, pluginAPI *pluginapi.Client) bool {
	return pluginAPI.User.HasPermissionToChannel(userID, channelID, model.PermissionCreatePost)
}

func IsMemberOfTeam(userID, teamID string, pluginAPI *pluginapi.Client) bool {
	teamMember, err := pluginAPI.Team.GetMember(teamID, userID)
	if err != nil {
		return false
	}

	return teamMember.DeleteAt == 0
}

// RequesterInfo holds the userID and teamID that this request is regarding, and permissions
// for the user making the request
type RequesterInfo struct {
	UserID  string
	TeamID  string
	IsAdmin bool
	IsGuest bool
}

// IsGuest returns true if the userID is a system guest
func IsGuest(userID string, pluginAPI *pluginapi.Client) (bool, error) {
	user, err := pluginAPI.User.Get(userID)
	if err != nil {
		return false, errors.Wrapf(err, "Unable to get user to determine permissions, user id `%s`", userID)
	}

	return user.IsGuest(), nil
}

func GetRequesterInfo(userID string, pluginAPI *pluginapi.Client) (RequesterInfo, error) {
	isAdmin := IsSystemAdmin(userID, pluginAPI)

	isGuest, err := IsGuest(userID, pluginAPI)
	if err != nil {
		return RequesterInfo{}, err
	}

	return RequesterInfo{
		UserID:  userID,
		IsAdmin: isAdmin,
		IsGuest: isGuest,
	}, nil
}<|MERGE_RESOLUTION|>--- conflicted
+++ resolved
@@ -85,7 +85,16 @@
 	return p.pluginAPI.User.HasPermissionToTeam(userID, playbook.TeamID, permission)
 }
 
-<<<<<<< HEAD
+func (p *PermissionsService) getRunRole(userID string, run *PlaybookRun) []string {
+	// For now, everyone with access to the channel is a run admin
+	if p.pluginAPI.User.HasPermissionToChannel(userID, run.ChannelID, model.PermissionReadChannel) {
+		return []string{RunRoleMember, RunRoleAdmin}
+	}
+
+	return []string{}
+}
+
+
 func (p *PermissionsService) HasPermissionsToRun(userID string, run *PlaybookRun, permission *model.Permission) bool {
 	// Check at run level
 	if p.pluginAPI.User.RolesGrantPermission(p.getRunRole(userID, run), permission.Id) {
@@ -96,8 +105,6 @@
 	return p.pluginAPI.User.HasPermissionToTeam(userID, run.TeamID, permission)
 }
 
-=======
->>>>>>> cb9994af
 func (p *PermissionsService) canViewTeam(userID string, teamID string) bool {
 	if teamID == "" || userID == "" {
 		return false
@@ -405,11 +412,7 @@
 		return errors.Wrapf(err, "Unable to get run to determine permissions, run id `%s`", runID)
 	}
 
-<<<<<<< HEAD
-	if p.HasPermissionsToRun(userID, run, model.PermissionRunManageProperties) {
-=======
 	if run.OwnerUserID == userID {
->>>>>>> cb9994af
 		return nil
 	}
 
