--- conflicted
+++ resolved
@@ -499,7 +499,6 @@
 		return errors.Wrap(err, "failed to run slash command")
 	}
 
-<<<<<<< HEAD
 	// Record the last (successful) run time.
 	incident.Checklists[checklistNumber].Items[itemNumber].CommandLastRun = model.GetMillis()
 	if err = s.store.UpdateIncident(incident); err != nil {
@@ -507,8 +506,6 @@
 	}
 
 	s.poster.PublishWebsocketEventToChannel(incidentUpdatedWSEvent, incident, incident.ChannelID)
-=======
->>>>>>> cffb6603
 	s.telemetry.RunChecklistItemSlashCommand(incidentID, userID)
 
 	return nil
