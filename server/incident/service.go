--- conflicted
+++ resolved
@@ -218,32 +218,47 @@
 	return incdnt.CommanderUserID == userID
 }
 
-<<<<<<< HEAD
 // ChangeCommander will change the commander for incidentID.
 func (s *ServiceImpl) ChangeCommander(incidentID string, commanderID string) error {
 	incidentToModify, err := s.store.GetIncident(incidentID)
-=======
+	if err != nil {
+		return err
+	}
+
+	oldCommander, err := s.pluginAPI.User.Get(incidentToModify.CommanderUserID)
+	if err != nil {
+		return fmt.Errorf("failed to to resolve user %s: %w", incidentToModify.CommanderUserID, err)
+	}
+	newCommander, err := s.pluginAPI.User.Get(commanderID)
+	if err != nil {
+		return fmt.Errorf("failed to to resolve user %s: %w", commanderID, err)
+	}
+
+	incidentToModify.CommanderUserID = commanderID
+	if err = s.store.UpdateIncident(incidentToModify); err != nil {
+		return fmt.Errorf("failed to update incident: %w", err)
+	}
+
+	s.poster.PublishWebsocketEventToTeam("incident_update", incidentToModify, incidentToModify.TeamID)
+
+	mainChannelID := incidentToModify.ChannelIDs[0]
+	modifyMessage := fmt.Sprintf("The incident commander was changed from @%s to @%s.",
+		oldCommander.Username, newCommander.Username)
+	if err := s.poster.PostMessage(mainChannelID, modifyMessage); err != nil {
+		return fmt.Errorf("failed to post change commander messsage: %w", err)
+	}
+
+	return nil
+}
+
 // ModifyCheckedState checks or unchecks the specified checklist item
 // Indeponant, will not perform any actions if the checklist item is already in the given checked state
 func (s *ServiceImpl) ModifyCheckedState(incidentID, userID string, newState bool, checklistNumber int, itemNumber int) error {
 	incidentToModify, err := s.checklistItemParamsVerify(incidentID, userID, checklistNumber, itemNumber)
->>>>>>> ade108d4
-	if err != nil {
-		return err
-	}
-
-<<<<<<< HEAD
-	oldCommander, err := s.pluginAPI.User.Get(incidentToModify.CommanderUserID)
-	if err != nil {
-		return fmt.Errorf("failed to to resolve user %s: %w", incidentToModify.CommanderUserID, err)
-	}
-	newCommander, err := s.pluginAPI.User.Get(commanderID)
-	if err != nil {
-		return fmt.Errorf("failed to to resolve user %s: %w", commanderID, err)
-	}
-
-	incidentToModify.CommanderUserID = commanderID
-=======
+	if err != nil {
+		return err
+	}
+
 	itemToCheck := incidentToModify.Playbook.Checklists[checklistNumber].Items[itemNumber]
 	if newState == itemToCheck.Checked {
 		return nil
@@ -303,7 +318,6 @@
 	itemRemoved := incidentToModify.Playbook.Checklists[checklistNumber].Items[itemNumber]
 	incidentToModify.Playbook.Checklists[checklistNumber].Items = append(incidentToModify.Playbook.Checklists[checklistNumber].Items[:itemNumber], incidentToModify.Playbook.Checklists[checklistNumber].Items[itemNumber+1:]...)
 
->>>>>>> ade108d4
 	if err = s.store.UpdateIncident(incidentToModify); err != nil {
 		return fmt.Errorf("failed to update incident: %w", err)
 	}
@@ -311,23 +325,14 @@
 	s.poster.PublishWebsocketEventToTeam("incident_update", incidentToModify, incidentToModify.TeamID)
 
 	mainChannelID := incidentToModify.ChannelIDs[0]
-<<<<<<< HEAD
-	modifyMessage := fmt.Sprintf("The incident commander was changed from @%s to @%s.",
-		oldCommander.Username, newCommander.Username)
-	if err := s.poster.PostMessage(mainChannelID, modifyMessage); err != nil {
-		return fmt.Errorf("failed to post change commander messsage: %w", err)
-=======
 	modifyMessage := fmt.Sprintf("removed item \"%v\" from checklist.", itemRemoved.Title)
 	if err := s.modificationMessage(userID, mainChannelID, modifyMessage); err != nil {
 		return err
->>>>>>> ade108d4
-	}
-
-	return nil
-}
-
-<<<<<<< HEAD
-=======
+	}
+
+	return nil
+}
+
 // RenameChecklistItem changes the title of a specified checklist item
 func (s *ServiceImpl) RenameChecklistItem(incidentID, userID string, checklistNumber int, itemNumber int, newTitle string) error {
 	incidentToModify, err := s.checklistItemParamsVerify(incidentID, userID, checklistNumber, itemNumber)
@@ -433,7 +438,6 @@
 	return incidentToModify, nil
 }
 
->>>>>>> ade108d4
 // NukeDB removes all incident related data.
 func (s *ServiceImpl) NukeDB() error {
 	return s.store.NukeDB()
