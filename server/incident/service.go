--- conflicted
+++ resolved
@@ -50,12 +50,8 @@
 	}
 }
 
-// GetIncidents returns filtered headers.
-<<<<<<< HEAD
+// GetIncidents returns filtered incidents.
 func (s *ServiceImpl) GetIncidents(options HeaderFilterOptions) ([]Incident, error) {
-=======
-func (s *ServiceImpl) GetIncidents(options FilterOptions) ([]Incident, error) {
->>>>>>> 4de88c53
 	return s.store.GetIncidents(options)
 }
 
