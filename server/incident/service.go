--- conflicted
+++ resolved
@@ -66,10 +66,6 @@
 
 	s.poster.PublishWebsocketEventToTeam("incident_update", incdnt, incdnt.TeamID)
 
-<<<<<<< HEAD
-	if err = s.poster.PostMessage(channel.Id, "%s", "An incident has occurred."); err != nil {
-		return nil, fmt.Errorf("failed to post to incident channel: %w", err)
-=======
 	user, err := s.pluginAPI.User.Get(incident.CommanderUserID)
 	if err != nil {
 		return nil, errors.Wrapf(err, "failed to to resolve user %s", incident.CommanderUserID)
@@ -77,7 +73,6 @@
 
 	if err = s.poster.PostMessage(channel.Id, "This incident has been started by @%s", user.Username); err != nil {
 		return nil, errors.Wrap(err, "failed to post to incident channel")
->>>>>>> 3bf0b8c9
 	}
 
 	if incdnt.PostID == "" {
@@ -100,13 +95,8 @@
 	return incdnt, nil
 }
 
-<<<<<<< HEAD
 // CreateIncidentDialog opens a interactive dialog to start a new incident.
-func (s *ServiceImpl) CreateIncidentDialog(commanderID string, triggerID string, postID string) error {
-=======
-// CreateIncidentDialog Opens a interactive dialog to start a new incident.
 func (s *ServiceImpl) CreateIncidentDialog(commanderID string, triggerID string, postID string, clientID string) error {
->>>>>>> 3bf0b8c9
 	dialog, err := s.newIncidentDialog(commanderID, postID)
 	if err != nil {
 		return fmt.Errorf("failed to create new incident dialog: %w", err)
