--- conflicted
+++ resolved
@@ -287,14 +287,11 @@
 		return err
 	}
 
-<<<<<<< HEAD
 	// Send modification message before the actual modification becuase we need the postID
 	// from the notification message.
-=======
 	s.poster.PublishWebsocketEventToTeam(incidentUpdatedWSEvent, incidentToModify, incidentToModify.TeamID)
 	s.telemetry.ModifyCheckedState(incidentID, userID, newState)
 
->>>>>>> d8c7ab75
 	mainChannelID := incidentToModify.ChannelIDs[0]
 	modifyMessage := fmt.Sprintf("checked off checklist item \"%v\"", itemToCheck.Title)
 	if !newState {
