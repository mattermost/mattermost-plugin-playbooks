--- conflicted
+++ resolved
@@ -103,14 +103,9 @@
 	}
 
 	dialogRequest := model.OpenDialogRequest{
-<<<<<<< HEAD
-		URL: fmt.Sprintf("/plugins/%s/api/v1/incidents/dialog",
-			s.configService.GetManifest().Id),
-=======
 		URL: fmt.Sprintf("/plugins/%s/api/v1/incidents/dialog?client_id=%s",
 			s.configService.GetManifest().Id,
 			clientID),
->>>>>>> acb81680
 		Dialog:    *dialog,
 		TriggerId: triggerID,
 	}
