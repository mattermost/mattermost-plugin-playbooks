package incident

import (
	"encoding/json"
	"time"

	"github.com/mattermost/mattermost-server/v5/model"
	"github.com/pkg/errors"

	"github.com/mattermost/mattermost-plugin-incident-management/server/playbook"
)

// NoActiveStage is the value of an incident's ActiveStage property when there are no stages.
const NoActiveStage = -1

// Incident holds the detailed information of an incident.
//
// NOTE: when adding a column to the db, search for "When adding an Incident column" to see where
// that column needs to be added in the sqlstore code.
type Incident struct {
	Header
	PostID         string               `json:"post_id"`
	PlaybookID     string               `json:"playbook_id"`
	Checklists     []playbook.Checklist `json:"checklists"`
	StatusPostIDs  []string             `json:"status_post_ids"`
	StatusPosts    []StatusPost         `json:"status_posts"`
	ReminderPostID string               `json:"reminder_post_id"`
}

func (i *Incident) Clone() *Incident {
	newIncident := *i
	var newChecklists []playbook.Checklist
	for _, c := range i.Checklists {
		newChecklists = append(newChecklists, c.Clone())
	}
	newIncident.Checklists = newChecklists

	var newStatusPostsIDs []string
	newStatusPostsIDs = append(newStatusPostsIDs, i.StatusPostIDs...)
	newIncident.StatusPostIDs = newStatusPostsIDs

	var newStatusPosts []StatusPost
	newStatusPosts = append(newStatusPosts, i.StatusPosts...)
	newIncident.StatusPosts = newStatusPosts

	return &newIncident
}

func (i *Incident) MarshalJSON() ([]byte, error) {
	type Alias Incident

	old := (*Alias)(i.Clone())
	// replace nils with empty slices for the frontend
	if old.Checklists == nil {
		old.Checklists = []playbook.Checklist{}
	}
	for j, cl := range old.Checklists {
		if cl.Items == nil {
			old.Checklists[j].Items = []playbook.ChecklistItem{}
		}
	}
	if old.StatusPostIDs == nil {
		old.StatusPostIDs = []string{}
	}
	if old.StatusPosts == nil {
		old.StatusPosts = []StatusPost{}
	}

	// Define consistent semantics for empty checklists and out-of-range active stages.
	if len(old.Checklists) == 0 {
		old.Header.ActiveStage = NoActiveStage
	} else if old.Header.ActiveStage < 0 || old.Header.ActiveStage >= len(old.Checklists) {
		old.Header.ActiveStage = 0
	}

	return json.Marshal(old)
}

// Header holds the summary information of an incident.
type Header struct {
	ID               string `json:"id"`
	Name             string `json:"name"`
	Description      string `json:"description"`
	IsActive         bool   `json:"is_active"`
	CommanderUserID  string `json:"commander_user_id"`
	TeamID           string `json:"team_id"`
	ChannelID        string `json:"channel_id"`
	CreateAt         int64  `json:"create_at"`
	EndAt            int64  `json:"end_at"`
	DeleteAt         int64  `json:"delete_at"`
	ActiveStage      int    `json:"active_stage"`
	ActiveStageTitle string `json:"active_stage_title"`
}

// StatusPost is information added to the incident when selecting from the db and sent to the
// client; it is not saved to the db.
type StatusPost struct {
	ID       string `json:"id"`
	CreateAt int64  `json:"create_at"`
	DeleteAt int64  `json:"delete_at"`
}

type UpdateOptions struct {
	ActiveStage *int `json:"active_stage"`
}

// StatusUpdateOptions encapsulates the fields that can be set when updating an incident's status
type StatusUpdateOptions struct {
	Message  string
	Reminder time.Duration
}

// Metadata tracks ancillary metadata about an incident.
type Metadata struct {
	ChannelName        string `json:"channel_name"`
	ChannelDisplayName string `json:"channel_display_name"`
	TeamName           string `json:"team_name"`
	NumMembers         int64  `json:"num_members"`
	TotalPosts         int64  `json:"total_posts"`
}

// GetIncidentsResults collects the results of the GetIncidents call: the list of Incidents matching
// the HeaderFilterOptions, and the TotalCount of the matching incidents before paging was applied.
type GetIncidentsResults struct {
	TotalCount int        `json:"total_count"`
	PageCount  int        `json:"page_count"`
	HasMore    bool       `json:"has_more"`
	Items      []Incident `json:"items"`
}

func (r GetIncidentsResults) Clone() GetIncidentsResults {
	newGetIncidentsResults := r

	newGetIncidentsResults.Items = make([]Incident, 0, len(r.Items))
	for _, i := range r.Items {
		newGetIncidentsResults.Items = append(newGetIncidentsResults.Items, *i.Clone())
	}

	return newGetIncidentsResults
}

func (r GetIncidentsResults) MarshalJSON() ([]byte, error) {
	type Alias GetIncidentsResults

	old := Alias(r.Clone())

	// replace nils with empty slices for the frontend
	if old.Items == nil {
		old.Items = []Incident{}
	}

	return json.Marshal(old)
}

// CommanderInfo holds the summary information of a commander.
type CommanderInfo struct {
	UserID   string `json:"user_id"`
	Username string `json:"username"`
}

// DialogState holds the start incident interactive dialog's state as it appears in the client
// and is submitted back to the server.
type DialogState struct {
	PostID   string `json:"post_id"`
	ClientID string `json:"client_id"`
}

// RequesterInfo holds the userID and teamID that this request is regarding, and permissions
// for the user making the request
type RequesterInfo struct {
	UserID          string
	UserIDtoIsAdmin map[string]bool
}

// ErrNotFound used to indicate entity not found.
var ErrNotFound = errors.New("not found")

// ErrChannelDisplayNameInvalid is used to indicate a channel name is too long.
var ErrChannelDisplayNameInvalid = errors.New("channel name is invalid or too long")

// ErrPermission is used to indicate a user does not have permissions
var ErrPermission = errors.New("permissions error")

// ErrIncidentNotActive is used to indicate trying to run a command on an incident that has ended.
var ErrIncidentNotActive = errors.New("incident not active")

// ErrIncidentActive is used to indicate trying to run a command on an incident that is active.
var ErrIncidentActive = errors.New("incident active")

// ErrMalformedIncident is used to indicate an incident is not valid
var ErrMalformedIncident = errors.New("incident active")

// Service is the incident/service interface.
type Service interface {
	// GetIncidents returns filtered incidents and the total count before paging.
	GetIncidents(requesterInfo RequesterInfo, options HeaderFilterOptions) (*GetIncidentsResults, error)

	// CreateIncident creates a new incident. userID is the user who initiated the CreateIncident.
	CreateIncident(incdnt *Incident, userID string, public bool) (*Incident, error)

	// OpenCreateIncidentDialog opens an interactive dialog to start a new incident.
	OpenCreateIncidentDialog(teamID, commanderID, triggerID, postID, clientID string, playbooks []playbook.Playbook, isMobileApp bool) error

	// EndIncident completes the incident with the given ID by the given user.
	EndIncident(incidentID string, userID string) error

	// RestartIncident restarts the incident with the given ID by the given user.
	RestartIncident(incidentID, userID string) error

	// OpenEndIncidentDialog opens a interactive dialog so the user can confirm an incident should
	// be ended.
	OpenEndIncidentDialog(incidentID, triggerID string) error

	// OpenUpdateStatusDialog opens an interactive dialog so the user can update the incident's status.
	OpenUpdateStatusDialog(incidentID, triggerID string) error

	// UpdateStatus updates an incident's status.
	UpdateStatus(incidentID, userID string, options StatusUpdateOptions) error

	// GetIncident gets an incident by ID. Returns error if it could not be found.
	GetIncident(incidentID string) (*Incident, error)

	// GetIncidentMetadata gets ancillary metadata about an incident.
	GetIncidentMetadata(incidentID string) (*Metadata, error)

	// GetIncidentIDForChannel get the incidentID associated with this channel. Returns ErrNotFound
	// if there is no incident associated with this channel.
	GetIncidentIDForChannel(channelID string) (string, error)

	// GetCommanders returns all the commanders of incidents selected
	GetCommanders(requesterInfo RequesterInfo, options HeaderFilterOptions) ([]CommanderInfo, error)

	// IsCommander returns true if the userID is the commander for incidentID.
	IsCommander(incidentID string, userID string) bool

	// ChangeCommander processes a request from userID to change the commander for incidentID
	// to commanderID. Changing to the same commanderID is a no-op.
	ChangeCommander(incidentID string, userID string, commanderID string) error

	// ModifyCheckedState modifies the state of the specified checklist item
	// Idempotent, will not perform any actions if the checklist item is already in the specified state
	ModifyCheckedState(incidentID, userID, newState string, checklistNumber int, itemNumber int) error

	// ToggleCheckedState checks or unchecks the specified checklist item
	ToggleCheckedState(incidentID, userID string, checklistNumber, itemNumber int) error

	// SetAssignee sets the assignee for the specified checklist item
	// Idempotent, will not perform any actions if the checklist item is already assigned to assigneeID
	SetAssignee(incidentID, userID, assigneeID string, checklistNumber, itemNumber int) error

	// RunChecklistItemSlashCommand executes the slash command associated with the specified checklist item.
	RunChecklistItemSlashCommand(incidentID, userID string, checklistNumber, itemNumber int) (string, error)

	// AddChecklistItem adds an item to the specified checklist
	AddChecklistItem(incidentID, userID string, checklistNumber int, checklistItem playbook.ChecklistItem) error

	// RemoveChecklistItem removes an item from the specified checklist
	RemoveChecklistItem(incidentID, userID string, checklistNumber int, itemNumber int) error

	// RenameChecklistItem changes the title of a specified checklist item
	RenameChecklistItem(incidentID, userID string, checklistNumber int, itemNumber int, newTitle, newCommand string) error

	// MoveChecklistItem moves a checklist item from one position to anouther
	MoveChecklistItem(incidentID, userID string, checklistNumber int, itemNumber int, newLocation int) error

	// GetChecklistAutocomplete returns the list of checklist items for incidentID to be used in autocomplete
	GetChecklistAutocomplete(incidentID string) ([]model.AutocompleteListItem, error)

	// ChangeActiveStage processes a request from userID to change the active
	// stage of incidentID to stageIdx.
	ChangeActiveStage(incidentID, userID string, stageIdx int) (*Incident, error)

	// OpenNextStageDialog opens an interactive dialog so the user can confirm
	// going to the next stage
	OpenNextStageDialog(incidentID string, nextStage int, triggerID string) error

	// NukeDB removes all incident related data.
	NukeDB() error

<<<<<<< HEAD
	// SetReminder sets a reminder. After timeInMinutes in the future, the commander will be
	// reminded to update the incident's status.
	SetReminder(incidentID string, timeInMinutes time.Duration) error

	// RemoveReminder removes the pending reminder for incidentID (if any).
	RemoveReminder(incidentID string)

	// HandleReminder is the handler for all reminder events.
	HandleReminder(key string)

	// RemoveReminderPost will remove the reminder in the incident channel (if any).
	RemoveReminderPost(incidentID string) error
=======
	// ChangeCreationDate changes the creation date of the specified incident.
	ChangeCreationDate(incidentID string, creationTimestamp time.Time) error
>>>>>>> bdd81e92
}

// Store defines the methods the ServiceImpl needs from the interfaceStore.
type Store interface {
	// GetIncidents returns filtered incidents and the total count before paging.
	GetIncidents(requesterInfo RequesterInfo, options HeaderFilterOptions) (*GetIncidentsResults, error)

	// CreateIncident creates a new incident.
	CreateIncident(incdnt *Incident) (*Incident, error)

	// UpdateIncident updates an incident.
	UpdateIncident(incdnt *Incident) error

	// GetIncident gets an incident by ID.
	GetIncident(incidentID string) (*Incident, error)

	// GetIncidentByChannel gets an incident associated with the given channel id.
	GetIncidentIDForChannel(channelID string) (string, error)

	// GetAllIncidentMembersCount returns the count of all members of the
	// incident associated with the given channel id since the beginning of the
	// incident, excluding bots.
	GetAllIncidentMembersCount(channelID string) (int64, error)

	// GetCommanders returns the commanders of the incidents selected by options
	GetCommanders(requesterInfo RequesterInfo, options HeaderFilterOptions) ([]CommanderInfo, error)

	// NukeDB removes all incident related data.
	NukeDB() error

	// ChangeCreationDate changes the creation date of the specified incident.
	ChangeCreationDate(incidentID string, creationTimestamp time.Time) error
}

// Telemetry defines the methods that the ServiceImpl needs from the RudderTelemetry.
// Unless otherwise noted, userID is the user initiating the event.
type Telemetry interface {
	// CreateIncident tracks the creation of a new incident.
	CreateIncident(incident *Incident, userID string, public bool)

	// EndIncident tracks the end of an incident.
	EndIncident(incident *Incident, userID string)

	// RestartIncident tracks the restart of an incident.
	RestartIncident(incident *Incident, userID string)

	// ChangeCommander tracks changes in commander.
	ChangeCommander(incident *Incident, userID string)

	// ChangeStage tracks changes in stage
	ChangeStage(incident *Incident, userID string)

	// UpdateStatus tracks when an incident's status has been updated
	UpdateStatus(incident *Incident, userID string)

	// ModifyCheckedState tracks the checking and unchecking of items.
	ModifyCheckedState(incidentID, userID, newState string, wasCommander, wasAssignee bool)

	// SetAssignee tracks the changing of an assignee on an item.
	SetAssignee(incidentID, userID string)

	// AddTask tracks the creation of a new checklist item.
	AddTask(incidentID, userID string)

	// RemoveTask tracks the removal of a checklist item.
	RemoveTask(incidentID, userID string)

	// RenameTask tracks the update of a checklist item.
	RenameTask(incidentID, userID string)

	// MoveTask tracks the unchecking of checked item.
	MoveTask(incidentID, userID string)

	// RunTaskSlashCommand tracks the execution of a slash command attached to
	// a checklist item.
	RunTaskSlashCommand(incidentID, userID string)
}<|MERGE_RESOLUTION|>--- conflicted
+++ resolved
@@ -277,7 +277,6 @@
 	// NukeDB removes all incident related data.
 	NukeDB() error
 
-<<<<<<< HEAD
 	// SetReminder sets a reminder. After timeInMinutes in the future, the commander will be
 	// reminded to update the incident's status.
 	SetReminder(incidentID string, timeInMinutes time.Duration) error
@@ -290,10 +289,9 @@
 
 	// RemoveReminderPost will remove the reminder in the incident channel (if any).
 	RemoveReminderPost(incidentID string) error
-=======
+
 	// ChangeCreationDate changes the creation date of the specified incident.
 	ChangeCreationDate(incidentID string, creationTimestamp time.Time) error
->>>>>>> bdd81e92
 }
 
 // Store defines the methods the ServiceImpl needs from the interfaceStore.
