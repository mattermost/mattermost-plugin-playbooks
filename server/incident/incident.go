package incident

import (
	"encoding/json"
	"time"

	"github.com/mattermost/mattermost-server/v5/model"
	"github.com/pkg/errors"

	"github.com/mattermost/mattermost-plugin-incident-collaboration/server/permissions"
	"github.com/mattermost/mattermost-plugin-incident-collaboration/server/playbook"

	"github.com/mattermost/mattermost-plugin-api/cluster"
)

const (
	StatusReported = "Reported"
	StatusActive   = "Active"
	StatusResolved = "Resolved"
	StatusArchived = "Archived"
)

// Incident holds the detailed information of an incident.
//
// NOTE: when adding a column to the db, search for "When adding an Incident column" to see where
// that column needs to be added in the sqlstore code.
type Incident struct {
<<<<<<< HEAD
	ID                       string               `json:"id"`
	Name                     string               `json:"name"` // Retrieved from incident channel
	Description              string               `json:"description"`
	CommanderUserID          string               `json:"commander_user_id"`
	ReporterUserID           string               `json:"reporter_user_id"`
	TeamID                   string               `json:"team_id"`
	ChannelID                string               `json:"channel_id"`
	CreateAt                 int64                `json:"create_at"` // Retrieved from incident channel
	EndAt                    int64                `json:"end_at"`
	DeleteAt                 int64                `json:"delete_at"` // Retrieved from incidet channel
	ActiveStage              int                  `json:"active_stage"`
	ActiveStageTitle         string               `json:"active_stage_title"`
	PostID                   string               `json:"post_id"`
	PlaybookID               string               `json:"playbook_id"`
	Checklists               []playbook.Checklist `json:"checklists"`
	StatusPosts              []StatusPost         `json:"status_posts"`
	CurrentStatus            string               `json:"current_status"`
	ReminderPostID           string               `json:"reminder_post_id"`
	PreviousReminder         time.Duration        `json:"previous_reminder"`
	BroadcastChannelID       string               `json:"broadcast_channel_id"`
	ReminderMessageTemplate  string               `json:"reminder_message_template"`
	InvitedUserIDs           []string             `json:"invited_user_ids"`
	InvitedGroupIDs          []string             `json:"invited_group_ids"`
	TimelineEvents           []TimelineEvent      `json:"timeline_events"`
	DefaultCommanderID       string               `json:"default_commander_id"`
	AnnouncementChannelID    string               `json:"announcement_channel_id"`
	WebhookOnCreationURL     string               `json:"webhook_on_creation_url"`
	WebhookOnStatusUpdateURL string               `json:"webhook_on_status_update_url"`
	Retrospective            string               `json:"retrospective"`
	RetrospectivePublishedAt int64                `json:"retrospective_published_at"` // The last time a retrospective was published. 0 if never published.
	MessageOnJoin            string               `json:"message_on_join"`
=======
	ID                                   string               `json:"id"`
	Name                                 string               `json:"name"` // Retrieved from incident channel
	Description                          string               `json:"description"`
	CommanderUserID                      string               `json:"commander_user_id"`
	ReporterUserID                       string               `json:"reporter_user_id"`
	TeamID                               string               `json:"team_id"`
	ChannelID                            string               `json:"channel_id"`
	CreateAt                             int64                `json:"create_at"` // Retrieved from incident channel
	EndAt                                int64                `json:"end_at"`
	DeleteAt                             int64                `json:"delete_at"` // Retrieved from incidet channel
	ActiveStage                          int                  `json:"active_stage"`
	ActiveStageTitle                     string               `json:"active_stage_title"`
	PostID                               string               `json:"post_id"`
	PlaybookID                           string               `json:"playbook_id"`
	Checklists                           []playbook.Checklist `json:"checklists"`
	StatusPosts                          []StatusPost         `json:"status_posts"`
	CurrentStatus                        string               `json:"current_status"`
	ReminderPostID                       string               `json:"reminder_post_id"`
	PreviousReminder                     time.Duration        `json:"previous_reminder"`
	BroadcastChannelID                   string               `json:"broadcast_channel_id"`
	ReminderMessageTemplate              string               `json:"reminder_message_template"`
	InvitedUserIDs                       []string             `json:"invited_user_ids"`
	InvitedGroupIDs                      []string             `json:"invited_group_ids"`
	TimelineEvents                       []TimelineEvent      `json:"timeline_events"`
	DefaultCommanderID                   string               `json:"default_commander_id"`
	AnnouncementChannelID                string               `json:"announcement_channel_id"`
	WebhookOnCreationURL                 string               `json:"webhook_on_creation_url"`
	Retrospective                        string               `json:"retrospective"`
	RetrospectivePublishedAt             int64                `json:"retrospective_published_at"` // The last time a retrospective was published. 0 if never published.
	RetrospectiveWasCanceled             bool                 `json:"retrospective_was_canceled"`
	RetrospectiveReminderIntervalSeconds int64                `json:"retrospective_reminder_interval_seconds"`
	MessageOnJoin                        string               `json:"message_on_join"`
>>>>>>> 764c556e
}

func (i *Incident) Clone() *Incident {
	newIncident := *i
	var newChecklists []playbook.Checklist
	for _, c := range i.Checklists {
		newChecklists = append(newChecklists, c.Clone())
	}
	newIncident.Checklists = newChecklists

	newIncident.StatusPosts = append([]StatusPost(nil), i.StatusPosts...)
	newIncident.TimelineEvents = append([]TimelineEvent(nil), i.TimelineEvents...)
	newIncident.InvitedUserIDs = append([]string(nil), i.InvitedUserIDs...)
	newIncident.InvitedGroupIDs = append([]string(nil), i.InvitedGroupIDs...)

	return &newIncident
}

func (i *Incident) MarshalJSON() ([]byte, error) {
	type Alias Incident

	old := (*Alias)(i.Clone())
	// replace nils with empty slices for the frontend
	if old.Checklists == nil {
		old.Checklists = []playbook.Checklist{}
	}
	for j, cl := range old.Checklists {
		if cl.Items == nil {
			old.Checklists[j].Items = []playbook.ChecklistItem{}
		}
	}
	if old.StatusPosts == nil {
		old.StatusPosts = []StatusPost{}
	}
	if old.InvitedUserIDs == nil {
		old.InvitedUserIDs = []string{}
	}
	if old.InvitedGroupIDs == nil {
		old.InvitedGroupIDs = []string{}
	}
	if old.TimelineEvents == nil {
		old.TimelineEvents = []TimelineEvent{}
	}

	return json.Marshal(old)
}

func (i *Incident) IsActive() bool {
	currentStatus := i.CurrentStatus
	return currentStatus != StatusResolved && currentStatus != StatusArchived
}

func (i *Incident) ResolvedAt() int64 {
	// Backwards compatibility for incidents with old status updates
	if len(i.StatusPosts) > 0 && i.StatusPosts[len(i.StatusPosts)-1].Status == "" {
		return i.EndAt
	}

	var resolvedPost *StatusPost
	for j := len(i.StatusPosts) - 1; j >= 0; j-- {
		if i.StatusPosts[j].DeleteAt != 0 {
			continue
		}
		if i.StatusPosts[j].Status != StatusResolved && i.StatusPosts[j].Status != StatusArchived {
			break
		}

		resolvedPost = &i.StatusPosts[j]
	}

	if resolvedPost == nil {
		return 0
	}

	return resolvedPost.CreateAt
}

type StatusPost struct {
	ID       string `json:"id"`
	Status   string `json:"status"`
	CreateAt int64  `json:"create_at"`
	DeleteAt int64  `json:"delete_at"`
}

type UpdateOptions struct {
}

// StatusUpdateOptions encapsulates the fields that can be set when updating an incident's status
// NOTE: changes made to this should be reflected in the client/incident StatusUpdateOptions struct
type StatusUpdateOptions struct {
	Status      string        `json:"status"`
	Description string        `json:"description"`
	Message     string        `json:"message"`
	Reminder    time.Duration `json:"reminder"`
}

// Metadata tracks ancillary metadata about an incident.
type Metadata struct {
	ChannelName        string `json:"channel_name"`
	ChannelDisplayName string `json:"channel_display_name"`
	TeamName           string `json:"team_name"`
	NumMembers         int64  `json:"num_members"`
	TotalPosts         int64  `json:"total_posts"`
}

type timelineEventType string

const (
	IncidentCreated        timelineEventType = "incident_created"
	TaskStateModified      timelineEventType = "task_state_modified"
	StatusUpdated          timelineEventType = "status_updated"
	CommanderChanged       timelineEventType = "commander_changed"
	AssigneeChanged        timelineEventType = "assignee_changed"
	RanSlashCommand        timelineEventType = "ran_slash_command"
	EventFromPost          timelineEventType = "event_from_post"
	UserJoinedLeft         timelineEventType = "user_joined_left"
	PublishedRetrospective timelineEventType = "published_retrospective"
	CanceledRetrospective  timelineEventType = "canceled_retrospective"
)

type TimelineEvent struct {
	ID            string            `json:"id"`
	IncidentID    string            `json:"incident_id"`
	CreateAt      int64             `json:"create_at"`
	DeleteAt      int64             `json:"delete_at"`
	EventAt       int64             `json:"event_at"`
	EventType     timelineEventType `json:"event_type"`
	Summary       string            `json:"summary"`
	Details       string            `json:"details"`
	PostID        string            `json:"post_id"`
	SubjectUserID string            `json:"subject_user_id"`
	CreatorUserID string            `json:"creator_user_id"`
}

// GetIncidentsResults collects the results of the GetIncidents call: the list of Incidents matching
// the HeaderFilterOptions, and the TotalCount of the matching incidents before paging was applied.
type GetIncidentsResults struct {
	TotalCount int        `json:"total_count"`
	PageCount  int        `json:"page_count"`
	HasMore    bool       `json:"has_more"`
	Items      []Incident `json:"items"`
}

type SQLStatusPost struct {
	IncidentID string
	PostID     string
	Status     string
	EndAt      int64
}

func (r GetIncidentsResults) Clone() GetIncidentsResults {
	newGetIncidentsResults := r

	newGetIncidentsResults.Items = make([]Incident, 0, len(r.Items))
	for _, i := range r.Items {
		newGetIncidentsResults.Items = append(newGetIncidentsResults.Items, *i.Clone())
	}

	return newGetIncidentsResults
}

func (r GetIncidentsResults) MarshalJSON() ([]byte, error) {
	type Alias GetIncidentsResults

	old := Alias(r.Clone())

	// replace nils with empty slices for the frontend
	if old.Items == nil {
		old.Items = []Incident{}
	}

	return json.Marshal(old)
}

// CommanderInfo holds the summary information of a commander.
type CommanderInfo struct {
	UserID   string `json:"user_id"`
	Username string `json:"username"`
}

// DialogState holds the start incident interactive dialog's state as it appears in the client
// and is submitted back to the server.
type DialogState struct {
	PostID   string `json:"post_id"`
	ClientID string `json:"client_id"`
}

type DialogStateAddToTimeline struct {
	PostID string `json:"post_id"`
}

// ErrNotFound used to indicate entity not found.
var ErrNotFound = errors.New("not found")

// ErrChannelDisplayNameInvalid is used to indicate a channel name is too long.
var ErrChannelDisplayNameInvalid = errors.New("channel name is invalid or too long")

// ErrPermission is used to indicate a user does not have permissions
var ErrPermission = errors.New("permissions error")

// ErrIncidentNotActive is used to indicate trying to run a command on an incident that has ended.
var ErrIncidentNotActive = errors.New("incident not active")

// ErrIncidentActive is used to indicate trying to run a command on an incident that is active.
var ErrIncidentActive = errors.New("incident active")

// ErrMalformedIncident is used to indicate an incident is not valid
var ErrMalformedIncident = errors.New("incident active")

// ErrDuplicateEntry indicates the db could not make an insert because the entry already existed.
var ErrDuplicateEntry = errors.New("duplicate entry")

// Service is the incident/service interface.
type Service interface {
	// GetIncidents returns filtered incidents and the total count before paging.
	GetIncidents(requesterInfo permissions.RequesterInfo, options FilterOptions) (*GetIncidentsResults, error)

	// CreateIncident creates a new incident. userID is the user who initiated the CreateIncident.
	CreateIncident(incdnt *Incident, playbook *playbook.Playbook, userID string, public bool) (*Incident, error)

	// OpenCreateIncidentDialog opens an interactive dialog to start a new incident.
	OpenCreateIncidentDialog(teamID, commanderID, triggerID, postID, clientID string, playbooks []playbook.Playbook, isMobileApp bool) error

	// OpenUpdateStatusDialog opens an interactive dialog so the user can update the incident's status.
	OpenUpdateStatusDialog(incidentID, triggerID string) error

	// OpenAddToTimelineDialog opens an interactive dialog so the user can add a post to the incident timeline.
	OpenAddToTimelineDialog(requesterInfo permissions.RequesterInfo, postID, teamID, triggerID string) error

	// OpenAddChecklistItemDialog opens an interactive dialog so the user can add a post to the incident timeline.
	OpenAddChecklistItemDialog(triggerID, incidentID string, checklist int) error

	// AddPostToTimeline adds an event based on a post to an incident's timeline.
	AddPostToTimeline(incidentID, userID, postID, summary string) error

	// RemoveTimelineEvent removes the timeline event (sets the DeleteAt to the current time).
	RemoveTimelineEvent(incidentID, userID, eventID string) error

	// UpdateStatus updates an incident's status.
	UpdateStatus(incidentID, userID string, options StatusUpdateOptions) error

	// GetIncident gets an incident by ID. Returns error if it could not be found.
	GetIncident(incidentID string) (*Incident, error)

	// GetIncidentMetadata gets ancillary metadata about an incident.
	GetIncidentMetadata(incidentID string) (*Metadata, error)

	// GetIncidentIDForChannel get the incidentID associated with this channel. Returns ErrNotFound
	// if there is no incident associated with this channel.
	GetIncidentIDForChannel(channelID string) (string, error)

	// GetCommanders returns all the commanders of incidents selected
	GetCommanders(requesterInfo permissions.RequesterInfo, options FilterOptions) ([]CommanderInfo, error)

	// IsCommander returns true if the userID is the commander for incidentID.
	IsCommander(incidentID string, userID string) bool

	// ChangeCommander processes a request from userID to change the commander for incidentID
	// to commanderID. Changing to the same commanderID is a no-op.
	ChangeCommander(incidentID string, userID string, commanderID string) error

	// ModifyCheckedState modifies the state of the specified checklist item
	// Idempotent, will not perform any actions if the checklist item is already in the specified state
	ModifyCheckedState(incidentID, userID, newState string, checklistNumber int, itemNumber int) error

	// ToggleCheckedState checks or unchecks the specified checklist item
	ToggleCheckedState(incidentID, userID string, checklistNumber, itemNumber int) error

	// SetAssignee sets the assignee for the specified checklist item
	// Idempotent, will not perform any actions if the checklist item is already assigned to assigneeID
	SetAssignee(incidentID, userID, assigneeID string, checklistNumber, itemNumber int) error

	// RunChecklistItemSlashCommand executes the slash command associated with the specified checklist item.
	RunChecklistItemSlashCommand(incidentID, userID string, checklistNumber, itemNumber int) (string, error)

	// AddChecklistItem adds an item to the specified checklist
	AddChecklistItem(incidentID, userID string, checklistNumber int, checklistItem playbook.ChecklistItem) error

	// RemoveChecklistItem removes an item from the specified checklist
	RemoveChecklistItem(incidentID, userID string, checklistNumber int, itemNumber int) error

	// EditChecklistItem changes the title, command and description of a specified checklist item.
	EditChecklistItem(incidentID, userID string, checklistNumber int, itemNumber int, newTitle, newCommand, newDescription string) error

	// MoveChecklistItem moves a checklist item from one position to anouther
	MoveChecklistItem(incidentID, userID string, checklistNumber int, itemNumber int, newLocation int) error

	// GetChecklistItemAutocomplete returns the list of checklist items for incidentID to be used in autocomplete
	GetChecklistItemAutocomplete(incidentID string) ([]model.AutocompleteListItem, error)

	// GetChecklistAutocomplete returns the list of checklists for incidentID to be used in autocomplete
	GetChecklistAutocomplete(incidentID string) ([]model.AutocompleteListItem, error)

	// NukeDB removes all incident related data.
	NukeDB() error

	// SetReminder sets a reminder. After timeInMinutes in the future, the commander will be
	// reminded to update the incident's status.
	SetReminder(incidentID string, timeInMinutes time.Duration) error

	// RemoveReminder removes the pending reminder for incidentID (if any).
	RemoveReminder(incidentID string)

	// HandleReminder is the handler for all reminder events.
	HandleReminder(key string)

	// RemoveReminderPost will remove the reminder in the incident channel (if any).
	RemoveReminderPost(incidentID string) error

	// ChangeCreationDate changes the creation date of the specified incident.
	ChangeCreationDate(incidentID string, creationTimestamp time.Time) error

	// UserHasJoinedChannel is called when userID has joined channelID. If actorID is not blank, userID
	// was invited by actorID.
	UserHasJoinedChannel(userID, channelID, actorID string)

	// UserHasLeftChannel is called when userID has left channelID. If actorID is not blank, userID
	// was removed from the channel by actorID.
	UserHasLeftChannel(userID, channelID, actorID string)

	// UpdateRetrospective updates the retrospective for the given incident.
	UpdateRetrospective(incidentID, userID, newRetrospective string) error

	// PublishRetrospective publishes the retrospective.
	PublishRetrospective(incidentID, text, userID string) error

	// CancelRetrospective cancels the retrospective.
	CancelRetrospective(incidentID, userID string) error

	// CheckAndSendMessageOnJoin checks if userID has viewed channelID and sends
	// theIncident.MessageOnJoin if it exists. Returns true if the message was sent.
	CheckAndSendMessageOnJoin(userID, incidentID, channelID string) bool
}

// Store defines the methods the ServiceImpl needs from the interfaceStore.
type Store interface {
	// GetIncidents returns filtered incidents and the total count before paging.
	GetIncidents(requesterInfo permissions.RequesterInfo, options FilterOptions) (*GetIncidentsResults, error)

	// CreateIncident creates a new incident. If incdnt has an ID, that ID will be used.
	CreateIncident(incdnt *Incident) (*Incident, error)

	// UpdateIncident updates an incident.
	UpdateIncident(incdnt *Incident) error

	// UpdateStatus updates the status of an incident.
	UpdateStatus(statusPost *SQLStatusPost) error

	// GetTimelineEvent returns the timeline event for incidentID by the timeline event ID.
	GetTimelineEvent(incidentID, eventID string) (*TimelineEvent, error)

	// CreateTimelineEvent inserts the timeline event into the DB and returns the new event ID
	CreateTimelineEvent(event *TimelineEvent) (*TimelineEvent, error)

	// UpdateTimelineEvent updates an existing timeline event
	UpdateTimelineEvent(event *TimelineEvent) error

	// GetIncident gets an incident by ID.
	GetIncident(incidentID string) (*Incident, error)

	// GetIncidentByChannel gets an incident associated with the given channel id.
	GetIncidentIDForChannel(channelID string) (string, error)

	// GetAllIncidentMembersCount returns the count of all members of the
	// incident associated with the given channel id since the beginning of the
	// incident, excluding bots.
	GetAllIncidentMembersCount(channelID string) (int64, error)

	// GetCommanders returns the commanders of the incidents selected by options
	GetCommanders(requesterInfo permissions.RequesterInfo, options FilterOptions) ([]CommanderInfo, error)

	// NukeDB removes all incident related data.
	NukeDB() error

	// ChangeCreationDate changes the creation date of the specified incident.
	ChangeCreationDate(incidentID string, creationTimestamp time.Time) error

	// HasViewedChannel returns true if userID has viewed channelID
	HasViewedChannel(userID, channelID string) bool

	// SetViewedChannel records that userID has viewed channelID. NOTE: does not check if there is already a
	// record of that userID/channelID (i.e., will create duplicate rows)
	SetViewedChannel(userID, channelID string) error
}

// Telemetry defines the methods that the ServiceImpl needs from the RudderTelemetry.
// Unless otherwise noted, userID is the user initiating the event.
type Telemetry interface {
	// CreateIncident tracks the creation of a new incident.
	CreateIncident(incident *Incident, userID string, public bool)

	// EndIncident tracks the end of an incident.
	EndIncident(incident *Incident, userID string)

	// RestartIncident tracks the restart of an incident.
	RestartIncident(incident *Incident, userID string)

	// ChangeCommander tracks changes in commander.
	ChangeCommander(incident *Incident, userID string)

	// UpdateStatus tracks when an incident's status has been updated
	UpdateStatus(incident *Incident, userID string)

	// FrontendTelemetryForIncident tracks an event originating from the frontend
	FrontendTelemetryForIncident(incdnt *Incident, userID, action string)

	// AddPostToTimeline tracks userID creating a timeline event from a post.
	AddPostToTimeline(incdnt *Incident, userID string)

	// RemoveTimelineEvent tracks userID removing a timeline event.
	RemoveTimelineEvent(incdnt *Incident, userID string)

	// ModifyCheckedState tracks the checking and unchecking of items.
	ModifyCheckedState(incidentID, userID string, task playbook.ChecklistItem, wasCommander bool)

	// SetAssignee tracks the changing of an assignee on an item.
	SetAssignee(incidentID, userID string, task playbook.ChecklistItem)

	// AddTask tracks the creation of a new checklist item.
	AddTask(incidentID, userID string, task playbook.ChecklistItem)

	// RemoveTask tracks the removal of a checklist item.
	RemoveTask(incidentID, userID string, task playbook.ChecklistItem)

	// RenameTask tracks the update of a checklist item.
	RenameTask(incidentID, userID string, task playbook.ChecklistItem)

	// MoveTask tracks the unchecking of checked item.
	MoveTask(incidentID, userID string, task playbook.ChecklistItem)

	// RunTaskSlashCommand tracks the execution of a slash command attached to
	// a checklist item.
	RunTaskSlashCommand(incidentID, userID string, task playbook.ChecklistItem)

	// UpdateRetrospective event
	UpdateRetrospective(incident *Incident, userID string)

	// PublishRetrospective event
	PublishRetrospective(incident *Incident, userID string)
}

type JobOnceScheduler interface {
	Start() error
	SetCallback(callback func(string)) error
	ListScheduledJobs() ([]cluster.JobOnceMetadata, error)
	ScheduleOnce(key string, runAt time.Time) (*cluster.JobOnce, error)
	Cancel(key string)
}<|MERGE_RESOLUTION|>--- conflicted
+++ resolved
@@ -25,39 +25,6 @@
 // NOTE: when adding a column to the db, search for "When adding an Incident column" to see where
 // that column needs to be added in the sqlstore code.
 type Incident struct {
-<<<<<<< HEAD
-	ID                       string               `json:"id"`
-	Name                     string               `json:"name"` // Retrieved from incident channel
-	Description              string               `json:"description"`
-	CommanderUserID          string               `json:"commander_user_id"`
-	ReporterUserID           string               `json:"reporter_user_id"`
-	TeamID                   string               `json:"team_id"`
-	ChannelID                string               `json:"channel_id"`
-	CreateAt                 int64                `json:"create_at"` // Retrieved from incident channel
-	EndAt                    int64                `json:"end_at"`
-	DeleteAt                 int64                `json:"delete_at"` // Retrieved from incidet channel
-	ActiveStage              int                  `json:"active_stage"`
-	ActiveStageTitle         string               `json:"active_stage_title"`
-	PostID                   string               `json:"post_id"`
-	PlaybookID               string               `json:"playbook_id"`
-	Checklists               []playbook.Checklist `json:"checklists"`
-	StatusPosts              []StatusPost         `json:"status_posts"`
-	CurrentStatus            string               `json:"current_status"`
-	ReminderPostID           string               `json:"reminder_post_id"`
-	PreviousReminder         time.Duration        `json:"previous_reminder"`
-	BroadcastChannelID       string               `json:"broadcast_channel_id"`
-	ReminderMessageTemplate  string               `json:"reminder_message_template"`
-	InvitedUserIDs           []string             `json:"invited_user_ids"`
-	InvitedGroupIDs          []string             `json:"invited_group_ids"`
-	TimelineEvents           []TimelineEvent      `json:"timeline_events"`
-	DefaultCommanderID       string               `json:"default_commander_id"`
-	AnnouncementChannelID    string               `json:"announcement_channel_id"`
-	WebhookOnCreationURL     string               `json:"webhook_on_creation_url"`
-	WebhookOnStatusUpdateURL string               `json:"webhook_on_status_update_url"`
-	Retrospective            string               `json:"retrospective"`
-	RetrospectivePublishedAt int64                `json:"retrospective_published_at"` // The last time a retrospective was published. 0 if never published.
-	MessageOnJoin            string               `json:"message_on_join"`
-=======
 	ID                                   string               `json:"id"`
 	Name                                 string               `json:"name"` // Retrieved from incident channel
 	Description                          string               `json:"description"`
@@ -85,12 +52,12 @@
 	DefaultCommanderID                   string               `json:"default_commander_id"`
 	AnnouncementChannelID                string               `json:"announcement_channel_id"`
 	WebhookOnCreationURL                 string               `json:"webhook_on_creation_url"`
+	WebhookOnStatusUpdateURL             string               `json:"webhook_on_status_update_url"`
 	Retrospective                        string               `json:"retrospective"`
 	RetrospectivePublishedAt             int64                `json:"retrospective_published_at"` // The last time a retrospective was published. 0 if never published.
 	RetrospectiveWasCanceled             bool                 `json:"retrospective_was_canceled"`
 	RetrospectiveReminderIntervalSeconds int64                `json:"retrospective_reminder_interval_seconds"`
 	MessageOnJoin                        string               `json:"message_on_join"`
->>>>>>> 764c556e
 }
 
 func (i *Incident) Clone() *Incident {
