package incident

import (
	"errors"

	"github.com/mattermost/mattermost-plugin-incident-response/server/playbook"
)

// Incident holds the detailed information of an incident.
type Incident struct {
	Header
	ChannelIDs []string           `json:"channel_ids"`
	PostID     string             `json:"post_id"`
	Playbook   *playbook.Playbook `json:"playbook"`
}

// Header holds the summary information of an incident.
type Header struct {
	ID              string `json:"id"`
	Name            string `json:"name"`
	IsActive        bool   `json:"is_active"`
	CommanderUserID string `json:"commander_user_id"`
	TeamID          string `json:"team_id"`
	CreatedAt       int64  `json:"created_at"`
	EndedAt         int64  `json:"ended_at"`
}

// DialogState holds the start incident interactive dialog's state as it appears in the client
// and is submitted back to the server.
type DialogState struct {
	PostID   string `json:"post_id"`
	ClientID string `json:"client_id"`
}

// ErrNotFound used to indicate entity not found.
var ErrNotFound = errors.New("not found")

// ErrChannelDisplayNameLong is used to indicate a channel name is too long.
var ErrChannelDisplayNameLong = errors.New("channel name is too long")

// ErrIncidentNotActive is used to indicate trying to run a command on an incident that has ended.
var ErrIncidentNotActive = errors.New("incident not active")

<<<<<<< HEAD
=======
// SortDirection is the type used to specify the ascending or descending order of returned results.
type SortDirection int

const (
	// Desc is descending order.
	Desc SortDirection = iota

	// Asc is ascending order.
	Asc
)

// SortField enumerates the available fields we can sort on.
type SortField int

const (
	// CreatedAt sorts by the "created_at" field. It is the default.
	CreatedAt SortField = iota

	// ID sorts by the "id" field.
	ID

	// Name sorts by the "name" field.
	Name

	// CommanderUserID sorts by the "commander_user_id" field.
	CommanderUserID

	// TeamID sorts by the "team_id" field.
	TeamID

	// EndedAt sorts by the "ended_at" field.
	EndedAt
)

// FilterOptions specifies the optional parameters when getting incidents.
type FilterOptions struct {
	// Gets all the headers with this TeamID.
	TeamID string

	// Pagination options.
	Page    int
	PerPage int

	// Sort sorts by this header field in json format (eg, "created_at", "ended_at", "name", etc.);
	// defaults to "created_at".
	Sort SortField

	// Order orders by Asc (ascending), or Desc (descending); defaults to desc.
	Order SortDirection
}

>>>>>>> bb3ef06f
// Service is the incident/service interface.
type Service interface {
	// GetHeaders returns filtered headers.
	GetIncidents(options FilterOptions) ([]Incident, error)

	// CreateIncident creates a new incident.
	CreateIncident(incdnt *Incident) (*Incident, error)

	// OpenCreateIncidentDialog opens an interactive dialog to start a new incident.
	OpenCreateIncidentDialog(commanderID, triggerID, postID, clientID string, playbooks []playbook.Playbook) error

	// EndIncident completes the incident with the given ID by the given user.
	EndIncident(incidentID string, userID string) error

	// OpenEndIncidentDialog opens a interactive dialog so the user can confirm an incident should
	// be ended.
	OpenEndIncidentDialog(incidentID string, triggerID string) error

	// GetIncident gets an incident by ID. Returns error if it could not be found.
	GetIncident(incidentID string) (*Incident, error)

	// GetIncidentIDForChannel get the incidentID associated with this channel. Returns an empty string
	// if there is no incident associated with this channel.
	GetIncidentIDForChannel(channelID string) string

	// IsCommander returns true if the userID is the commander for incidentID.
	IsCommander(incidentID string, userID string) bool

	// ChangeCommander processes a request from userID to change the commander for incidentID
	// to commanderID. Changing to the same commanderID is a no-op.
	ChangeCommander(incidentID string, userID string, commanderID string) error

	// ModifyCheckedState checks or unchecks the specified checklist item
	// Idempotent, will not perform any actions if the checklist item is already in the specified state
	ModifyCheckedState(incidentID, userID string, newState bool, checklistNumber int, itemNumber int) error

	// AddChecklistItem adds an item to the specified checklist
	AddChecklistItem(incidentID, userID string, checklistNumber int, checklistItem playbook.ChecklistItem) error

	// RemoveChecklistItem removes an item from the specified checklist
	RemoveChecklistItem(incidentID, userID string, checklistNumber int, itemNumber int) error

	// RenameChecklistItem changes the title of a specified checklist item
	RenameChecklistItem(incidentID, userID string, checklistNumber int, itemNumber int, newTitle string) error

	// MoveChecklistItem moves a checklist item from one position to anouther
	MoveChecklistItem(incidentID, userID string, checklistNumber int, itemNumber int, newLocation int) error

	// NukeDB removes all incident related data.
	NukeDB() error
}

// Store defines the methods the ServiceImpl needs from the interfaceStore.
type Store interface {
	// GetHeaders returns filtered incidents.
	GetIncidents(options FilterOptions) ([]Incident, error)

	// CreateIncident creates a new incident.
	CreateIncident(incdnt *Incident) (*Incident, error)

	// UpdateIncident updates an incident.
	UpdateIncident(incdnt *Incident) error

	// GetIncident gets an incident by ID.
	GetIncident(incidentID string) (*Incident, error)

	// GetIncidentByChannel gets an incident associated with the given channel id.
	GetIncidentIDForChannel(channelID string) (string, error)

	// NukeDB removes all incident related data.
	NukeDB() error
}

// Telemetry defines the methods that the ServiceImpl needs from the RudderTelemetry.
type Telemetry interface {
	// CreateIncidenttracks the creation of a new incident.
	CreateIncident(incident *Incident)

	// EndIncident tracks the end of an incident.
	EndIncident(incident *Incident)

	// ModifyCheckedState tracks the checking and unchecking of items by the user
	// identified by userID in the incident identified by incidentID.
	ModifyCheckedState(incidentID, userID string, newState bool)

	// AddChecklistItem tracks the creation of a new checklist item by the user
	// identified by userID in the incident identified by incidentID.
	AddChecklistItem(incidentID, userID string)

	// RemoveChecklistItem tracks the removal of a checklist item by the user
	// identified by userID in the incident identified by incidentID.
	RemoveChecklistItem(incidentID, userID string)

	// RenameChecklistItem tracks the update of a checklist item by the user
	// identified by userID in the incident identified by incidentID.
	RenameChecklistItem(incidentID, userID string)

	// MoveChecklistItem tracks the uncheking of checked item by the user
	// identified by userID in the incident identified by incidentID.
	MoveChecklistItem(incidentID, userID string)
}<|MERGE_RESOLUTION|>--- conflicted
+++ resolved
@@ -41,8 +41,6 @@
 // ErrIncidentNotActive is used to indicate trying to run a command on an incident that has ended.
 var ErrIncidentNotActive = errors.New("incident not active")
 
-<<<<<<< HEAD
-=======
 // SortDirection is the type used to specify the ascending or descending order of returned results.
 type SortDirection int
 
@@ -94,7 +92,6 @@
 	Order SortDirection
 }
 
->>>>>>> bb3ef06f
 // Service is the incident/service interface.
 type Service interface {
 	// GetHeaders returns filtered headers.
