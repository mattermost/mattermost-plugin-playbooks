package incident

import (
	"errors"

	"github.com/mattermost/mattermost-plugin-incident-response/server/playbook"
)

// Incident holds the detailed information of an incident.
type Incident struct {
	Header
	ChannelIDs []string          `json:"channel_ids"`
	PostID     string            `json:"post_id"`
	Playbook   playbook.Playbook `json:"playbook"`
}

// Header holds the summary information of an incident.
type Header struct {
	ID              string `json:"id"`
	Name            string `json:"name"`
	IsActive        bool   `json:"is_active"`
	CommanderUserID string `json:"commander_user_id"`
	TeamID          string `json:"team_id"`
	CreatedAt       int64  `json:"created_at"`
}

// DialogState holds the start incident interactive dialog's state as it appears in the client
// and is submitted back to the server.
type DialogState struct {
	PostID   string `json:"post_id"`
	ClientID string `json:"client_id"`
}

// ErrNotFound used to indicate entity not found.
var ErrNotFound = errors.New("not found")

// ErrChannelDisplayNameLong is used to indicate a channel name is too long
var ErrChannelDisplayNameLong = errors.New("channel name is too long")

// ErrIncidentNotActive is used to indicate trying to run a command on an incident that has ended.
var ErrIncidentNotActive = errors.New("incident not active")

// HeaderFilterOptions specifies the optional parameters when getting headers.
type HeaderFilterOptions struct {
	// Gets all the headers with this TeamID.
	TeamID string
}

// Service is the incident/service interface.
type Service interface {
	// GetHeaders returns filtered headers.
	GetHeaders(options HeaderFilterOptions) ([]Header, error)

	// CreateIncident creates a new incident.
	CreateIncident(incdnt *Incident) (*Incident, error)

	// OpenCreateIncidentDialog opens an interactive dialog to start a new incident.
	OpenCreateIncidentDialog(commanderID, triggerID, postID, clientID string) error

	// EndIncident completes the incident with the given ID by the given user.
	EndIncident(incidentID string, userID string) error

	// OpenEndIncidentDialog opens a interactive dialog so the user can confirm an incident should
	// be ended.
	OpenEndIncidentDialog(incidentID string, triggerID string) error

	// GetIncident gets an incident by ID. Returns error if it could not be found.
	GetIncident(incidentID string) (*Incident, error)

	// GetIncidentIDForChannel get the incidentID associated with this channel. Returns an empty string
	// if there is no incident associated with this channel.
	GetIncidentIDForChannel(channelID string) string

	// IsCommander returns true if the userID is the commander for incidentID.
	IsCommander(incidentID string, userID string) bool

<<<<<<< HEAD
	// ChangeCommander will change the commander for incidentID.
	ChangeCommander(incidentID string, commanderID string) error
=======
	// ModifyCheckedState checks or unchecks the specified checklist item
	// Idempotent, will not perform any actions if the checklist item is already in the specified state
	ModifyCheckedState(incidentID, userID string, newState bool, checklistNumber int, itemNumber int) error

	// AddChecklistItem adds an item to the specified checklist
	AddChecklistItem(incidentID, userID string, checklistNumber int, checklistItem playbook.ChecklistItem) error

	// RemoveChecklistItem removes an item from the specified checklist
	RemoveChecklistItem(incidentID, userID string, checklistNumber int, itemNumber int) error

	// RenameChecklistItem changes the title of a specified checklist item
	RenameChecklistItem(incidentID, userID string, checklistNumber int, itemNumber int, newTitle string) error

	// MoveChecklistItem moves a checklist item from one position to anouther
	MoveChecklistItem(incidentID, userID string, checklistNumber int, itemNumber int, newLocation int) error
>>>>>>> ade108d4

	// NukeDB removes all incident related data.
	NukeDB() error
}

// Store defines the methods the ServiceImpl needs from the interfaceStore.
type Store interface {
	// GetHeaders returns filtered headers.
	GetHeaders(options HeaderFilterOptions) ([]Header, error)

	// CreateIncident creates a new incident.
	CreateIncident(incdnt *Incident) (*Incident, error)

	// UpdateIncident updates an incident.
	UpdateIncident(incdnt *Incident) error

	// GetIncident gets an incident by ID.
	GetIncident(incidentID string) (*Incident, error)

	// GetIncidentByChannel gets an incident associated with the given channel id.
	GetIncidentIDForChannel(channelID string) (string, error)

	// NukeDB removes all incident related data.
	NukeDB() error
}

// Telemetry defines the methods that the ServiceImpl needs from the RudderTelemetry.
type Telemetry interface {
	// CreateIncidenttracks the creation of a new incident.
	CreateIncident(incident *Incident)

	// EndIncident tracks the end of an incident.
	EndIncident(incident *Incident)
}<|MERGE_RESOLUTION|>--- conflicted
+++ resolved
@@ -74,10 +74,9 @@
 	// IsCommander returns true if the userID is the commander for incidentID.
 	IsCommander(incidentID string, userID string) bool
 
-<<<<<<< HEAD
 	// ChangeCommander will change the commander for incidentID.
 	ChangeCommander(incidentID string, commanderID string) error
-=======
+
 	// ModifyCheckedState checks or unchecks the specified checklist item
 	// Idempotent, will not perform any actions if the checklist item is already in the specified state
 	ModifyCheckedState(incidentID, userID string, newState bool, checklistNumber int, itemNumber int) error
@@ -93,7 +92,6 @@
 
 	// MoveChecklistItem moves a checklist item from one position to anouther
 	MoveChecklistItem(incidentID, userID string, checklistNumber int, itemNumber int, newLocation int) error
->>>>>>> ade108d4
 
 	// NukeDB removes all incident related data.
 	NukeDB() error
