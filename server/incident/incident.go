package incident

import (
	"encoding/json"
	"time"

	"github.com/mattermost/mattermost-server/v5/model"
	"github.com/pkg/errors"

	"github.com/mattermost/mattermost-plugin-incident-management/server/playbook"
)

// NoActiveStage is the value of an incident's ActiveStage property when there are no stages.
const NoActiveStage = -1

// Incident holds the detailed information of an incident.
//
// NOTE: when adding a column to the db, search for "When adding an Incident column" to see where
// that column needs to be added in the sqlstore code.
type Incident struct {
	Header
<<<<<<< HEAD
	PostID             string               `json:"post_id"`
	PlaybookID         string               `json:"playbook_id"`
	Checklists         []playbook.Checklist `json:"checklists"`
	StatusPostsIDs     []string             `json:"status_posts_ids"`
	ReminderPostID     string               `json:"reminder_post_id"`
	BroadcastChannelID string               `json:"broadcast_channel_id"`
=======
	PostID         string               `json:"post_id"`
	PlaybookID     string               `json:"playbook_id"`
	Checklists     []playbook.Checklist `json:"checklists"`
	StatusPostIDs  []string             `json:"status_post_ids"`
	StatusPosts    []StatusPost         `json:"status_posts"`
	ReminderPostID string               `json:"reminder_post_id"`
>>>>>>> d11892ea
}

func (i *Incident) Clone() *Incident {
	newIncident := *i
	var newChecklists []playbook.Checklist
	for _, c := range i.Checklists {
		newChecklists = append(newChecklists, c.Clone())
	}
	newIncident.Checklists = newChecklists

	var newStatusPostsIDs []string
	newStatusPostsIDs = append(newStatusPostsIDs, i.StatusPostIDs...)
	newIncident.StatusPostIDs = newStatusPostsIDs

	var newStatusPosts []StatusPost
	newStatusPosts = append(newStatusPosts, i.StatusPosts...)
	newIncident.StatusPosts = newStatusPosts

	return &newIncident
}

func (i *Incident) MarshalJSON() ([]byte, error) {
	type Alias Incident

	old := (*Alias)(i.Clone())
	// replace nils with empty slices for the frontend
	if old.Checklists == nil {
		old.Checklists = []playbook.Checklist{}
	}
	for j, cl := range old.Checklists {
		if cl.Items == nil {
			old.Checklists[j].Items = []playbook.ChecklistItem{}
		}
	}
	if old.StatusPostIDs == nil {
		old.StatusPostIDs = []string{}
	}
	if old.StatusPosts == nil {
		old.StatusPosts = []StatusPost{}
	}

	// Define consistent semantics for empty checklists and out-of-range active stages.
	if len(old.Checklists) == 0 {
		old.Header.ActiveStage = NoActiveStage
	} else if old.Header.ActiveStage < 0 || old.Header.ActiveStage >= len(old.Checklists) {
		old.Header.ActiveStage = 0
	}

	return json.Marshal(old)
}

// Header holds the summary information of an incident.
type Header struct {
	ID               string `json:"id"`
	Name             string `json:"name"`
	Description      string `json:"description"`
	IsActive         bool   `json:"is_active"`
	CommanderUserID  string `json:"commander_user_id"`
	TeamID           string `json:"team_id"`
	ChannelID        string `json:"channel_id"`
	CreateAt         int64  `json:"create_at"`
	EndAt            int64  `json:"end_at"`
	DeleteAt         int64  `json:"delete_at"`
	ActiveStage      int    `json:"active_stage"`
	ActiveStageTitle string `json:"active_stage_title"`
}

// StatusPost is information added to the incident when selecting from the db and sent to the
// client; it is not saved to the db.
type StatusPost struct {
	ID       string `json:"id"`
	CreateAt int64  `json:"create_at"`
	DeleteAt int64  `json:"delete_at"`
}

type UpdateOptions struct {
	ActiveStage *int `json:"active_stage"`
}

// StatusUpdateOptions encapsulates the fields that can be set when updating an incident's status
type StatusUpdateOptions struct {
	Message  string
	Reminder time.Duration
}

// Metadata tracks ancillary metadata about an incident.
type Metadata struct {
	ChannelName        string `json:"channel_name"`
	ChannelDisplayName string `json:"channel_display_name"`
	TeamName           string `json:"team_name"`
	NumMembers         int64  `json:"num_members"`
	TotalPosts         int64  `json:"total_posts"`
}

// GetIncidentsResults collects the results of the GetIncidents call: the list of Incidents matching
// the HeaderFilterOptions, and the TotalCount of the matching incidents before paging was applied.
type GetIncidentsResults struct {
	TotalCount int        `json:"total_count"`
	PageCount  int        `json:"page_count"`
	HasMore    bool       `json:"has_more"`
	Items      []Incident `json:"items"`
}

func (r GetIncidentsResults) Clone() GetIncidentsResults {
	newGetIncidentsResults := r

	newGetIncidentsResults.Items = make([]Incident, 0, len(r.Items))
	for _, i := range r.Items {
		newGetIncidentsResults.Items = append(newGetIncidentsResults.Items, *i.Clone())
	}

	return newGetIncidentsResults
}

func (r GetIncidentsResults) MarshalJSON() ([]byte, error) {
	type Alias GetIncidentsResults

	old := Alias(r.Clone())

	// replace nils with empty slices for the frontend
	if old.Items == nil {
		old.Items = []Incident{}
	}

	return json.Marshal(old)
}

// CommanderInfo holds the summary information of a commander.
type CommanderInfo struct {
	UserID   string `json:"user_id"`
	Username string `json:"username"`
}

// DialogState holds the start incident interactive dialog's state as it appears in the client
// and is submitted back to the server.
type DialogState struct {
	PostID   string `json:"post_id"`
	ClientID string `json:"client_id"`
}

// RequesterInfo holds the userID and teamID that this request is regarding, and permissions
// for the user making the request
type RequesterInfo struct {
	UserID          string
	UserIDtoIsAdmin map[string]bool
}

// ErrNotFound used to indicate entity not found.
var ErrNotFound = errors.New("not found")

// ErrChannelDisplayNameInvalid is used to indicate a channel name is too long.
var ErrChannelDisplayNameInvalid = errors.New("channel name is invalid or too long")

// ErrPermission is used to indicate a user does not have permissions
var ErrPermission = errors.New("permissions error")

// ErrIncidentNotActive is used to indicate trying to run a command on an incident that has ended.
var ErrIncidentNotActive = errors.New("incident not active")

// ErrIncidentActive is used to indicate trying to run a command on an incident that is active.
var ErrIncidentActive = errors.New("incident active")

// ErrMalformedIncident is used to indicate an incident is not valid
var ErrMalformedIncident = errors.New("incident active")

// Service is the incident/service interface.
type Service interface {
	// GetIncidents returns filtered incidents and the total count before paging.
	GetIncidents(requesterInfo RequesterInfo, options HeaderFilterOptions) (*GetIncidentsResults, error)

	// CreateIncident creates a new incident. userID is the user who initiated the CreateIncident.
	CreateIncident(incdnt *Incident, userID string, public bool) (*Incident, error)

	// OpenCreateIncidentDialog opens an interactive dialog to start a new incident.
	OpenCreateIncidentDialog(teamID, commanderID, triggerID, postID, clientID string, playbooks []playbook.Playbook, isMobileApp bool) error

	// EndIncident completes the incident with the given ID by the given user.
	EndIncident(incidentID string, userID string) error

	// RestartIncident restarts the incident with the given ID by the given user.
	RestartIncident(incidentID, userID string) error

	// OpenEndIncidentDialog opens a interactive dialog so the user can confirm an incident should
	// be ended.
	OpenEndIncidentDialog(incidentID, triggerID string) error

	// OpenUpdateStatusDialog opens an interactive dialog so the user can update the incident's status.
	OpenUpdateStatusDialog(incidentID, triggerID string) error

	// UpdateStatus updates an incident's status.
	UpdateStatus(incidentID, userID string, options StatusUpdateOptions) error

	// GetIncident gets an incident by ID. Returns error if it could not be found.
	GetIncident(incidentID string) (*Incident, error)

	// GetIncidentMetadata gets ancillary metadata about an incident.
	GetIncidentMetadata(incidentID string) (*Metadata, error)

	// GetIncidentIDForChannel get the incidentID associated with this channel. Returns ErrNotFound
	// if there is no incident associated with this channel.
	GetIncidentIDForChannel(channelID string) (string, error)

	// GetCommanders returns all the commanders of incidents selected
	GetCommanders(requesterInfo RequesterInfo, options HeaderFilterOptions) ([]CommanderInfo, error)

	// IsCommander returns true if the userID is the commander for incidentID.
	IsCommander(incidentID string, userID string) bool

	// ChangeCommander processes a request from userID to change the commander for incidentID
	// to commanderID. Changing to the same commanderID is a no-op.
	ChangeCommander(incidentID string, userID string, commanderID string) error

	// ModifyCheckedState modifies the state of the specified checklist item
	// Idempotent, will not perform any actions if the checklist item is already in the specified state
	ModifyCheckedState(incidentID, userID, newState string, checklistNumber int, itemNumber int) error

	// ToggleCheckedState checks or unchecks the specified checklist item
	ToggleCheckedState(incidentID, userID string, checklistNumber, itemNumber int) error

	// SetAssignee sets the assignee for the specified checklist item
	// Idempotent, will not perform any actions if the checklist item is already assigned to assigneeID
	SetAssignee(incidentID, userID, assigneeID string, checklistNumber, itemNumber int) error

	// RunChecklistItemSlashCommand executes the slash command associated with the specified checklist item.
	RunChecklistItemSlashCommand(incidentID, userID string, checklistNumber, itemNumber int) (string, error)

	// AddChecklistItem adds an item to the specified checklist
	AddChecklistItem(incidentID, userID string, checklistNumber int, checklistItem playbook.ChecklistItem) error

	// RemoveChecklistItem removes an item from the specified checklist
	RemoveChecklistItem(incidentID, userID string, checklistNumber int, itemNumber int) error

	// RenameChecklistItem changes the title of a specified checklist item
	RenameChecklistItem(incidentID, userID string, checklistNumber int, itemNumber int, newTitle, newCommand string) error

	// MoveChecklistItem moves a checklist item from one position to anouther
	MoveChecklistItem(incidentID, userID string, checklistNumber int, itemNumber int, newLocation int) error

	// GetChecklistAutocomplete returns the list of checklist items for incidentID to be used in autocomplete
	GetChecklistAutocomplete(incidentID string) ([]model.AutocompleteListItem, error)

	// ChangeActiveStage processes a request from userID to change the active
	// stage of incidentID to stageIdx.
	ChangeActiveStage(incidentID, userID string, stageIdx int) (*Incident, error)

	// OpenNextStageDialog opens an interactive dialog so the user can confirm
	// going to the next stage
	OpenNextStageDialog(incidentID string, nextStage int, triggerID string) error

	// NukeDB removes all incident related data.
	NukeDB() error

	// SetReminder sets a reminder. After timeInMinutes in the future, the commander will be
	// reminded to update the incident's status.
	SetReminder(incidentID string, timeInMinutes time.Duration) error

	// RemoveReminder removes the pending reminder for incidentID (if any).
	RemoveReminder(incidentID string)

	// HandleReminder is the handler for all reminder events.
	HandleReminder(key string)

	// RemoveReminderPost will remove the reminder in the incident channel (if any).
	RemoveReminderPost(incidentID string) error

	// ChangeCreationDate changes the creation date of the specified incident.
	ChangeCreationDate(incidentID string, creationTimestamp time.Time) error
}

// Store defines the methods the ServiceImpl needs from the interfaceStore.
type Store interface {
	// GetIncidents returns filtered incidents and the total count before paging.
	GetIncidents(requesterInfo RequesterInfo, options HeaderFilterOptions) (*GetIncidentsResults, error)

	// CreateIncident creates a new incident.
	CreateIncident(incdnt *Incident) (*Incident, error)

	// UpdateIncident updates an incident.
	UpdateIncident(incdnt *Incident) error

	// GetIncident gets an incident by ID.
	GetIncident(incidentID string) (*Incident, error)

	// GetIncidentByChannel gets an incident associated with the given channel id.
	GetIncidentIDForChannel(channelID string) (string, error)

	// GetAllIncidentMembersCount returns the count of all members of the
	// incident associated with the given channel id since the beginning of the
	// incident, excluding bots.
	GetAllIncidentMembersCount(channelID string) (int64, error)

	// GetCommanders returns the commanders of the incidents selected by options
	GetCommanders(requesterInfo RequesterInfo, options HeaderFilterOptions) ([]CommanderInfo, error)

	// NukeDB removes all incident related data.
	NukeDB() error

	// ChangeCreationDate changes the creation date of the specified incident.
	ChangeCreationDate(incidentID string, creationTimestamp time.Time) error
}

// Telemetry defines the methods that the ServiceImpl needs from the RudderTelemetry.
// Unless otherwise noted, userID is the user initiating the event.
type Telemetry interface {
	// CreateIncident tracks the creation of a new incident.
	CreateIncident(incident *Incident, userID string, public bool)

	// EndIncident tracks the end of an incident.
	EndIncident(incident *Incident, userID string)

	// RestartIncident tracks the restart of an incident.
	RestartIncident(incident *Incident, userID string)

	// ChangeCommander tracks changes in commander.
	ChangeCommander(incident *Incident, userID string)

	// ChangeStage tracks changes in stage
	ChangeStage(incident *Incident, userID string)

	// UpdateStatus tracks when an incident's status has been updated
	UpdateStatus(incident *Incident, userID string)

	// ModifyCheckedState tracks the checking and unchecking of items.
	ModifyCheckedState(incidentID, userID, newState string, wasCommander, wasAssignee bool)

	// SetAssignee tracks the changing of an assignee on an item.
	SetAssignee(incidentID, userID string)

	// AddTask tracks the creation of a new checklist item.
	AddTask(incidentID, userID string)

	// RemoveTask tracks the removal of a checklist item.
	RemoveTask(incidentID, userID string)

	// RenameTask tracks the update of a checklist item.
	RenameTask(incidentID, userID string)

	// MoveTask tracks the unchecking of checked item.
	MoveTask(incidentID, userID string)

	// RunTaskSlashCommand tracks the execution of a slash command attached to
	// a checklist item.
	RunTaskSlashCommand(incidentID, userID string)
}<|MERGE_RESOLUTION|>--- conflicted
+++ resolved
@@ -19,21 +19,13 @@
 // that column needs to be added in the sqlstore code.
 type Incident struct {
 	Header
-<<<<<<< HEAD
 	PostID             string               `json:"post_id"`
 	PlaybookID         string               `json:"playbook_id"`
 	Checklists         []playbook.Checklist `json:"checklists"`
-	StatusPostsIDs     []string             `json:"status_posts_ids"`
+	StatusPostIDs      []string             `json:"status_post_ids"`
+	StatusPosts        []StatusPost         `json:"status_posts"`
 	ReminderPostID     string               `json:"reminder_post_id"`
 	BroadcastChannelID string               `json:"broadcast_channel_id"`
-=======
-	PostID         string               `json:"post_id"`
-	PlaybookID     string               `json:"playbook_id"`
-	Checklists     []playbook.Checklist `json:"checklists"`
-	StatusPostIDs  []string             `json:"status_post_ids"`
-	StatusPosts    []StatusPost         `json:"status_posts"`
-	ReminderPostID string               `json:"reminder_post_id"`
->>>>>>> d11892ea
 }
 
 func (i *Incident) Clone() *Incident {
