package incident

import (
	"encoding/json"
	"time"

	"github.com/mattermost/mattermost-server/v5/model"
	"github.com/pkg/errors"

	"github.com/mattermost/mattermost-plugin-incident-management/server/playbook"
)

// NoActiveStage is the value of an incident's ActiveStage property when there are no stages.
const NoActiveStage = -1

// Incident holds the detailed information of an incident.
type Incident struct {
	Header
<<<<<<< HEAD
	PostID             string               `json:"post_id"`
	PlaybookID         string               `json:"playbook_id"`
	Checklists         []playbook.Checklist `json:"checklists"`
	StatusPostsIDs     []string             `json:"status_posts_ids"`
	BroadcastChannelID string               `json:"broadcast_channel_id"`
=======
	PostID     string               `json:"post_id"`
	PlaybookID string               `json:"playbook_id"`
	Checklists []playbook.Checklist `json:"checklists"`
	Props
}

// Props is a place to put info that we don't think needs to be its own SQL column. This includes
// info that doesn't need to be searched for or ordered by when selecting incidents. Putting a new
// field here is all that needs to be done; it will be saved and retrieved from the db
// automatically.
//
// If we find it needs its own column in the db, "graduate" it by moving it to the Incident struct,
// add it to the table in migrations.go, add a data migration from Props->new column, and add the
// column the store select/insert/update statements. The rest of the code will work without change.
type Props struct {
	StatusPostsIDs []string `json:"status_posts_ids"`
	ReminderID     string   `json:"reminder_id"`
	ReminderPostID string   `json:"reminder_post_id"`
>>>>>>> 45092c29
}

func (i *Incident) Clone() *Incident {
	newIncident := *i
	var newChecklists []playbook.Checklist
	for _, c := range i.Checklists {
		newChecklists = append(newChecklists, c.Clone())
	}
	newIncident.Checklists = newChecklists

	newIncident.StatusPostsIDs = make([]string, len(i.StatusPostsIDs))
	copy(newIncident.StatusPostsIDs, i.StatusPostsIDs)

	return &newIncident
}

func (i *Incident) MarshalJSON() ([]byte, error) {
	type Alias Incident

	old := (*Alias)(i.Clone())
	// replace nils with empty slices for the frontend
	if old.Checklists == nil {
		old.Checklists = []playbook.Checklist{}
	}
	for j, cl := range old.Checklists {
		if cl.Items == nil {
			old.Checklists[j].Items = []playbook.ChecklistItem{}
		}
	}
	if old.StatusPostsIDs == nil {
		old.StatusPostsIDs = []string{}
	}

	// Define consistent semantics for empty checklists and out-of-range active stages.
	if len(old.Checklists) == 0 {
		old.Header.ActiveStage = NoActiveStage
	} else if old.Header.ActiveStage < 0 || old.Header.ActiveStage >= len(old.Checklists) {
		old.Header.ActiveStage = 0
	}

	return json.Marshal(old)
}

// Header holds the summary information of an incident.
type Header struct {
	ID               string `json:"id"`
	Name             string `json:"name"`
	Description      string `json:"description"`
	IsActive         bool   `json:"is_active"`
	CommanderUserID  string `json:"commander_user_id"`
	TeamID           string `json:"team_id"`
	ChannelID        string `json:"channel_id"`
	CreateAt         int64  `json:"create_at"`
	EndAt            int64  `json:"end_at"`
	DeleteAt         int64  `json:"delete_at"`
	ActiveStage      int    `json:"active_stage"`
	ActiveStageTitle string `json:"active_stage_title"`
}

type UpdateOptions struct {
	ActiveStage *int `json:"active_stage"`
}

// StatusUpdateOptions encapsulates the fields that can be set when updating an incident's status
type StatusUpdateOptions struct {
	Message  string
	Reminder time.Duration
}

// Metadata tracks ancillary metadata about an incident.
type Metadata struct {
	ChannelName        string `json:"channel_name"`
	ChannelDisplayName string `json:"channel_display_name"`
	TeamName           string `json:"team_name"`
	NumMembers         int64  `json:"num_members"`
	TotalPosts         int64  `json:"total_posts"`
}

// GetIncidentsResults collects the results of the GetIncidents call: the list of Incidents matching
// the HeaderFilterOptions, and the TotalCount of the matching incidents before paging was applied.
type GetIncidentsResults struct {
	TotalCount int        `json:"total_count"`
	PageCount  int        `json:"page_count"`
	HasMore    bool       `json:"has_more"`
	Items      []Incident `json:"items"`
}

func (r GetIncidentsResults) Clone() GetIncidentsResults {
	newGetIncidentsResults := r

	newGetIncidentsResults.Items = make([]Incident, 0, len(r.Items))
	for _, i := range r.Items {
		newGetIncidentsResults.Items = append(newGetIncidentsResults.Items, *i.Clone())
	}

	return newGetIncidentsResults
}

func (r GetIncidentsResults) MarshalJSON() ([]byte, error) {
	type Alias GetIncidentsResults

	old := Alias(r.Clone())

	// replace nils with empty slices for the frontend
	if old.Items == nil {
		old.Items = []Incident{}
	}

	return json.Marshal(old)
}

// CommanderInfo holds the summary information of a commander.
type CommanderInfo struct {
	UserID   string `json:"user_id"`
	Username string `json:"username"`
}

// DialogState holds the start incident interactive dialog's state as it appears in the client
// and is submitted back to the server.
type DialogState struct {
	PostID   string `json:"post_id"`
	ClientID string `json:"client_id"`
}

// RequesterInfo holds the userID and teamID that this request is regarding, and permissions
// for the user making the request
type RequesterInfo struct {
	UserID          string
	UserIDtoIsAdmin map[string]bool
}

// ErrNotFound used to indicate entity not found.
var ErrNotFound = errors.New("not found")

// ErrChannelDisplayNameInvalid is used to indicate a channel name is too long.
var ErrChannelDisplayNameInvalid = errors.New("channel name is invalid or too long")

// ErrPermission is used to indicate a user does not have permissions
var ErrPermission = errors.New("permissions error")

// ErrIncidentNotActive is used to indicate trying to run a command on an incident that has ended.
var ErrIncidentNotActive = errors.New("incident not active")

// ErrIncidentActive is used to indicate trying to run a command on an incident that is active.
var ErrIncidentActive = errors.New("incident active")

// ErrMalformedIncident is used to indicate an incident is not valid
var ErrMalformedIncident = errors.New("incident active")

// Service is the incident/service interface.
type Service interface {
	// GetIncidents returns filtered incidents and the total count before paging.
	GetIncidents(requesterInfo RequesterInfo, options HeaderFilterOptions) (*GetIncidentsResults, error)

	// CreateIncident creates a new incident. userID is the user who initiated the CreateIncident.
	CreateIncident(incdnt *Incident, userID string, public bool) (*Incident, error)

	// OpenCreateIncidentDialog opens an interactive dialog to start a new incident.
	OpenCreateIncidentDialog(teamID, commanderID, triggerID, postID, clientID string, playbooks []playbook.Playbook, isMobileApp bool) error

	// EndIncident completes the incident with the given ID by the given user.
	EndIncident(incidentID string, userID string) error

	// RestartIncident restarts the incident with the given ID by the given user.
	RestartIncident(incidentID, userID string) error

	// OpenEndIncidentDialog opens a interactive dialog so the user can confirm an incident should
	// be ended.
	OpenEndIncidentDialog(incidentID, triggerID string) error

	// OpenUpdateStatusDialog opens an interactive dialog so the user can update the incident's status.
	OpenUpdateStatusDialog(incidentID, triggerID string) error

	// UpdateStatus updates an incident's status.
	UpdateStatus(incidentID, userID string, options StatusUpdateOptions) error

	// GetIncident gets an incident by ID. Returns error if it could not be found.
	GetIncident(incidentID string) (*Incident, error)

	// GetIncidentMetadata gets ancillary metadata about an incident.
	GetIncidentMetadata(incidentID string) (*Metadata, error)

	// GetIncidentIDForChannel get the incidentID associated with this channel. Returns ErrNotFound
	// if there is no incident associated with this channel.
	GetIncidentIDForChannel(channelID string) (string, error)

	// GetCommanders returns all the commanders of incidents selected
	GetCommanders(requesterInfo RequesterInfo, options HeaderFilterOptions) ([]CommanderInfo, error)

	// IsCommander returns true if the userID is the commander for incidentID.
	IsCommander(incidentID string, userID string) bool

	// ChangeCommander processes a request from userID to change the commander for incidentID
	// to commanderID. Changing to the same commanderID is a no-op.
	ChangeCommander(incidentID string, userID string, commanderID string) error

	// ModifyCheckedState modifies the state of the specified checklist item
	// Idempotent, will not perform any actions if the checklist item is already in the specified state
	ModifyCheckedState(incidentID, userID, newState string, checklistNumber int, itemNumber int) error

	// ToggleCheckedState checks or unchecks the specified checklist item
	ToggleCheckedState(incidentID, userID string, checklistNumber, itemNumber int) error

	// SetAssignee sets the assignee for the specified checklist item
	// Idempotent, will not perform any actions if the checklist item is already assigned to assigneeID
	SetAssignee(incidentID, userID, assigneeID string, checklistNumber, itemNumber int) error

	// RunChecklistItemSlashCommand executes the slash command associated with the specified checklist item.
	RunChecklistItemSlashCommand(incidentID, userID string, checklistNumber, itemNumber int) (string, error)

	// AddChecklistItem adds an item to the specified checklist
	AddChecklistItem(incidentID, userID string, checklistNumber int, checklistItem playbook.ChecklistItem) error

	// RemoveChecklistItem removes an item from the specified checklist
	RemoveChecklistItem(incidentID, userID string, checklistNumber int, itemNumber int) error

	// RenameChecklistItem changes the title of a specified checklist item
	RenameChecklistItem(incidentID, userID string, checklistNumber int, itemNumber int, newTitle, newCommand string) error

	// MoveChecklistItem moves a checklist item from one position to anouther
	MoveChecklistItem(incidentID, userID string, checklistNumber int, itemNumber int, newLocation int) error

	// GetChecklistAutocomplete returns the list of checklist items for incidentID to be used in autocomplete
	GetChecklistAutocomplete(incidentID string) ([]model.AutocompleteListItem, error)

	// ChangeActiveStage processes a request from userID to change the active
	// stage of incidentID to stageIdx.
	ChangeActiveStage(incidentID, userID string, stageIdx int) (*Incident, error)

	// OpenNextStageDialog opens an interactive dialog so the user can confirm
	// going to the next stage
	OpenNextStageDialog(incidentID string, nextStage int, triggerID string) error

	// NukeDB removes all incident related data.
	NukeDB() error

	// SetReminder sets a reminder. After timeInMinutes in the future, the commander will be
	// reminded to update the incident's status.
	SetReminder(incidentID string, timeInMinutes time.Duration) error

	// RemoveReminder removes the pending reminder for incidentID (if any).
	RemoveReminder(incidentID string) error

	// HandleReminder is the handler for all reminder events.
	HandleReminder(key string)

	// RemoveReminderPost will remove the reminder in the incident channel (if any).
	RemoveReminderPost(incidentID string) error
}

// Store defines the methods the ServiceImpl needs from the interfaceStore.
type Store interface {
	// GetIncidents returns filtered incidents and the total count before paging.
	GetIncidents(requesterInfo RequesterInfo, options HeaderFilterOptions) (*GetIncidentsResults, error)

	// CreateIncident creates a new incident.
	CreateIncident(incdnt *Incident) (*Incident, error)

	// UpdateIncident updates an incident.
	UpdateIncident(incdnt *Incident) error

	// GetIncident gets an incident by ID.
	GetIncident(incidentID string) (*Incident, error)

	// GetIncidentByChannel gets an incident associated with the given channel id.
	GetIncidentIDForChannel(channelID string) (string, error)

	// GetAllIncidentMembersCount returns the count of all members of the
	// incident associated with the given channel id since the beginning of the
	// incident, excluding bots.
	GetAllIncidentMembersCount(channelID string) (int64, error)

	// GetCommanders returns the commanders of the incidents selected by options
	GetCommanders(requesterInfo RequesterInfo, options HeaderFilterOptions) ([]CommanderInfo, error)

	// NukeDB removes all incident related data.
	NukeDB() error
}

// Telemetry defines the methods that the ServiceImpl needs from the RudderTelemetry.
// Unless otherwise noted, userID is the user initiating the event.
type Telemetry interface {
	// CreateIncident tracks the creation of a new incident.
	CreateIncident(incident *Incident, userID string, public bool)

	// EndIncident tracks the end of an incident.
	EndIncident(incident *Incident, userID string)

	// RestartIncident tracks the restart of an incident.
	RestartIncident(incident *Incident, userID string)

	// ChangeCommander tracks changes in commander.
	ChangeCommander(incident *Incident, userID string)

	// ChangeStage tracks changes in stage
	ChangeStage(incident *Incident, userID string)

	// UpdateStatus tracks when an incident's status has been updated
	UpdateStatus(incident *Incident, userID string)

	// ModifyCheckedState tracks the checking and unchecking of items.
	ModifyCheckedState(incidentID, userID, newState string, wasCommander, wasAssignee bool)

	// SetAssignee tracks the changing of an assignee on an item.
	SetAssignee(incidentID, userID string)

	// AddTask tracks the creation of a new checklist item.
	AddTask(incidentID, userID string)

	// RemoveTask tracks the removal of a checklist item.
	RemoveTask(incidentID, userID string)

	// RenameTask tracks the update of a checklist item.
	RenameTask(incidentID, userID string)

	// MoveTask tracks the unchecking of checked item.
	MoveTask(incidentID, userID string)

	// RunTaskSlashCommand tracks the execution of a slash command attached to
	// a checklist item.
	RunTaskSlashCommand(incidentID, userID string)
}<|MERGE_RESOLUTION|>--- conflicted
+++ resolved
@@ -16,13 +16,6 @@
 // Incident holds the detailed information of an incident.
 type Incident struct {
 	Header
-<<<<<<< HEAD
-	PostID             string               `json:"post_id"`
-	PlaybookID         string               `json:"playbook_id"`
-	Checklists         []playbook.Checklist `json:"checklists"`
-	StatusPostsIDs     []string             `json:"status_posts_ids"`
-	BroadcastChannelID string               `json:"broadcast_channel_id"`
-=======
 	PostID     string               `json:"post_id"`
 	PlaybookID string               `json:"playbook_id"`
 	Checklists []playbook.Checklist `json:"checklists"`
@@ -38,10 +31,10 @@
 // add it to the table in migrations.go, add a data migration from Props->new column, and add the
 // column the store select/insert/update statements. The rest of the code will work without change.
 type Props struct {
-	StatusPostsIDs []string `json:"status_posts_ids"`
-	ReminderID     string   `json:"reminder_id"`
-	ReminderPostID string   `json:"reminder_post_id"`
->>>>>>> 45092c29
+	StatusPostsIDs     []string `json:"status_posts_ids"`
+	ReminderID         string   `json:"reminder_id"`
+	ReminderPostID     string   `json:"reminder_post_id"`
+	BroadcastChannelID string   `json:"broadcast_channel_id"`
 }
 
 func (i *Incident) Clone() *Incident {
