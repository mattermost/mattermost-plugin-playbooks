package incident

import (
	"encoding/json"
	"time"

	"github.com/mattermost/mattermost-server/v5/model"
	"github.com/pkg/errors"

	"github.com/mattermost/mattermost-plugin-incident-collaboration/server/permissions"
	"github.com/mattermost/mattermost-plugin-incident-collaboration/server/playbook"

	"github.com/mattermost/mattermost-plugin-api/cluster"
)

const (
	StatusReported = "Reported"
	StatusActive   = "Active"
	StatusResolved = "Resolved"
	StatusArchived = "Archived"
)

// Incident holds the detailed information of an incident.
//
// NOTE: when adding a column to the db, search for "When adding an Incident column" to see where
// that column needs to be added in the sqlstore code.
type Incident struct {
	ID                      string               `json:"id"`
	Name                    string               `json:"name"` // Retrieved from incident channel
	Description             string               `json:"description"`
	CommanderUserID         string               `json:"commander_user_id"`
	ReporterUserID          string               `json:"reporter_user_id"`
	TeamID                  string               `json:"team_id"`
	ChannelID               string               `json:"channel_id"`
	CreateAt                int64                `json:"create_at"` // Retrieved from incident channel
	EndAt                   int64                `json:"end_at"`
	DeleteAt                int64                `json:"delete_at"` // Retrieved from incidet channel
	ActiveStage             int                  `json:"active_stage"`
	ActiveStageTitle        string               `json:"active_stage_title"`
	PostID                  string               `json:"post_id"`
	PlaybookID              string               `json:"playbook_id"`
	Checklists              []playbook.Checklist `json:"checklists"`
	StatusPosts             []StatusPost         `json:"status_posts"`
	CurrentStatus           string               `json:"current_status"`
	ReminderPostID          string               `json:"reminder_post_id"`
	PreviousReminder        time.Duration        `json:"previous_reminder"`
	BroadcastChannelID      string               `json:"broadcast_channel_id"`
	ReminderMessageTemplate string               `json:"reminder_message_template"`
	InvitedUserIDs          []string             `json:"invited_user_ids"`
	InvitedGroupIDs         []string             `json:"invited_group_ids"`
	TimelineEvents          []TimelineEvent      `json:"timeline_events"`
	DefaultCommanderID      string               `json:"default_commander_id"`
	AnnouncementChannelID   string               `json:"announcement_channel_id"`
	WebhookOnCreationURL    string               `json:"webhook_on_creation_url"`
	Retrospective           string               `json:"retrospective"`
<<<<<<< HEAD
	RetrospectivePublished  int64                `json:"retrospective_published"` // The last time a retrospective was published. 0 if never published.
=======
	MessageOnJoin           string               `json:"message_on_join"`
>>>>>>> fe8445d5
}

func (i *Incident) Clone() *Incident {
	newIncident := *i
	var newChecklists []playbook.Checklist
	for _, c := range i.Checklists {
		newChecklists = append(newChecklists, c.Clone())
	}
	newIncident.Checklists = newChecklists

	newIncident.StatusPosts = append([]StatusPost(nil), i.StatusPosts...)
	newIncident.TimelineEvents = append([]TimelineEvent(nil), i.TimelineEvents...)
	newIncident.InvitedUserIDs = append([]string(nil), i.InvitedUserIDs...)
	newIncident.InvitedGroupIDs = append([]string(nil), i.InvitedGroupIDs...)

	return &newIncident
}

func (i *Incident) MarshalJSON() ([]byte, error) {
	type Alias Incident

	old := (*Alias)(i.Clone())
	// replace nils with empty slices for the frontend
	if old.Checklists == nil {
		old.Checklists = []playbook.Checklist{}
	}
	for j, cl := range old.Checklists {
		if cl.Items == nil {
			old.Checklists[j].Items = []playbook.ChecklistItem{}
		}
	}
	if old.StatusPosts == nil {
		old.StatusPosts = []StatusPost{}
	}
	if old.InvitedUserIDs == nil {
		old.InvitedUserIDs = []string{}
	}
	if old.InvitedGroupIDs == nil {
		old.InvitedGroupIDs = []string{}
	}
	if old.TimelineEvents == nil {
		old.TimelineEvents = []TimelineEvent{}
	}

	return json.Marshal(old)
}

func (i *Incident) IsActive() bool {
	currentStatus := i.CurrentStatus
	return currentStatus != StatusResolved && currentStatus != StatusArchived
}

func (i *Incident) ResolvedAt() int64 {
	// Backwards compatibility for incidents with old status updates
	if len(i.StatusPosts) > 0 && i.StatusPosts[len(i.StatusPosts)-1].Status == "" {
		return i.EndAt
	}

	var resolvedPost *StatusPost
	for j := len(i.StatusPosts) - 1; j >= 0; j-- {
		if i.StatusPosts[j].DeleteAt != 0 {
			continue
		}
		if i.StatusPosts[j].Status != StatusResolved && i.StatusPosts[j].Status != StatusArchived {
			break
		}

		resolvedPost = &i.StatusPosts[j]
	}

	if resolvedPost == nil {
		return 0
	}

	return resolvedPost.CreateAt
}

type StatusPost struct {
	ID       string `json:"id"`
	Status   string `json:"status"`
	CreateAt int64  `json:"create_at"`
	DeleteAt int64  `json:"delete_at"`
}

type UpdateOptions struct {
}

// StatusUpdateOptions encapsulates the fields that can be set when updating an incident's status
// NOTE: changes made to this should be reflected in the client/incident StatusUpdateOptions struct
type StatusUpdateOptions struct {
	Status      string        `json:"status"`
	Description string        `json:"description"`
	Message     string        `json:"message"`
	Reminder    time.Duration `json:"reminder"`
}

// Metadata tracks ancillary metadata about an incident.
type Metadata struct {
	ChannelName        string `json:"channel_name"`
	ChannelDisplayName string `json:"channel_display_name"`
	TeamName           string `json:"team_name"`
	NumMembers         int64  `json:"num_members"`
	TotalPosts         int64  `json:"total_posts"`
}

type timelineEventType string

const (
	IncidentCreated        timelineEventType = "incident_created"
	TaskStateModified      timelineEventType = "task_state_modified"
	StatusUpdated          timelineEventType = "status_updated"
	CommanderChanged       timelineEventType = "commander_changed"
	AssigneeChanged        timelineEventType = "assignee_changed"
	RanSlashCommand        timelineEventType = "ran_slash_command"
	EventFromPost          timelineEventType = "event_from_post"
	UserJoinedLeft         timelineEventType = "user_joined_left"
	PublishedRetrospective timelineEventType = "published_retrospective"
)

type TimelineEvent struct {
	ID            string            `json:"id"`
	IncidentID    string            `json:"incident_id"`
	CreateAt      int64             `json:"create_at"`
	DeleteAt      int64             `json:"delete_at"`
	EventAt       int64             `json:"event_at"`
	EventType     timelineEventType `json:"event_type"`
	Summary       string            `json:"summary"`
	Details       string            `json:"details"`
	PostID        string            `json:"post_id"`
	SubjectUserID string            `json:"subject_user_id"`
	CreatorUserID string            `json:"creator_user_id"`
}

// GetIncidentsResults collects the results of the GetIncidents call: the list of Incidents matching
// the HeaderFilterOptions, and the TotalCount of the matching incidents before paging was applied.
type GetIncidentsResults struct {
	TotalCount int        `json:"total_count"`
	PageCount  int        `json:"page_count"`
	HasMore    bool       `json:"has_more"`
	Items      []Incident `json:"items"`
}

type SQLStatusPost struct {
	IncidentID string
	PostID     string
	Status     string
	EndAt      int64
}

func (r GetIncidentsResults) Clone() GetIncidentsResults {
	newGetIncidentsResults := r

	newGetIncidentsResults.Items = make([]Incident, 0, len(r.Items))
	for _, i := range r.Items {
		newGetIncidentsResults.Items = append(newGetIncidentsResults.Items, *i.Clone())
	}

	return newGetIncidentsResults
}

func (r GetIncidentsResults) MarshalJSON() ([]byte, error) {
	type Alias GetIncidentsResults

	old := Alias(r.Clone())

	// replace nils with empty slices for the frontend
	if old.Items == nil {
		old.Items = []Incident{}
	}

	return json.Marshal(old)
}

// CommanderInfo holds the summary information of a commander.
type CommanderInfo struct {
	UserID   string `json:"user_id"`
	Username string `json:"username"`
}

// DialogState holds the start incident interactive dialog's state as it appears in the client
// and is submitted back to the server.
type DialogState struct {
	PostID   string `json:"post_id"`
	ClientID string `json:"client_id"`
}

type DialogStateAddToTimeline struct {
	PostID string `json:"post_id"`
}

// ErrNotFound used to indicate entity not found.
var ErrNotFound = errors.New("not found")

// ErrChannelDisplayNameInvalid is used to indicate a channel name is too long.
var ErrChannelDisplayNameInvalid = errors.New("channel name is invalid or too long")

// ErrPermission is used to indicate a user does not have permissions
var ErrPermission = errors.New("permissions error")

// ErrIncidentNotActive is used to indicate trying to run a command on an incident that has ended.
var ErrIncidentNotActive = errors.New("incident not active")

// ErrIncidentActive is used to indicate trying to run a command on an incident that is active.
var ErrIncidentActive = errors.New("incident active")

// ErrMalformedIncident is used to indicate an incident is not valid
var ErrMalformedIncident = errors.New("incident active")

// ErrDuplicateEntry indicates the db could not make an insert because the entry already existed.
var ErrDuplicateEntry = errors.New("duplicate entry")

// Service is the incident/service interface.
type Service interface {
	// GetIncidents returns filtered incidents and the total count before paging.
	GetIncidents(requesterInfo permissions.RequesterInfo, options FilterOptions) (*GetIncidentsResults, error)

	// CreateIncident creates a new incident. userID is the user who initiated the CreateIncident.
	CreateIncident(incdnt *Incident, playbook *playbook.Playbook, userID string, public bool) (*Incident, error)

	// OpenCreateIncidentDialog opens an interactive dialog to start a new incident.
	OpenCreateIncidentDialog(teamID, commanderID, triggerID, postID, clientID string, playbooks []playbook.Playbook, isMobileApp bool) error

	// OpenUpdateStatusDialog opens an interactive dialog so the user can update the incident's status.
	OpenUpdateStatusDialog(incidentID, triggerID string) error

	// OpenAddToTimelineDialog opens an interactive dialog so the user can add a post to the incident timeline.
	OpenAddToTimelineDialog(requesterInfo permissions.RequesterInfo, postID, teamID, triggerID string) error

	// OpenAddChecklistItemDialog opens an interactive dialog so the user can add a post to the incident timeline.
	OpenAddChecklistItemDialog(triggerID, incidentID string, checklist int) error

	// AddPostToTimeline adds an event based on a post to an incident's timeline.
	AddPostToTimeline(incidentID, userID, postID, summary string) error

	// RemoveTimelineEvent removes the timeline event (sets the DeleteAt to the current time).
	RemoveTimelineEvent(incidentID, userID, eventID string) error

	// UpdateStatus updates an incident's status.
	UpdateStatus(incidentID, userID string, options StatusUpdateOptions) error

	// GetIncident gets an incident by ID. Returns error if it could not be found.
	GetIncident(incidentID string) (*Incident, error)

	// GetIncidentMetadata gets ancillary metadata about an incident.
	GetIncidentMetadata(incidentID string) (*Metadata, error)

	// GetIncidentIDForChannel get the incidentID associated with this channel. Returns ErrNotFound
	// if there is no incident associated with this channel.
	GetIncidentIDForChannel(channelID string) (string, error)

	// GetCommanders returns all the commanders of incidents selected
	GetCommanders(requesterInfo permissions.RequesterInfo, options FilterOptions) ([]CommanderInfo, error)

	// IsCommander returns true if the userID is the commander for incidentID.
	IsCommander(incidentID string, userID string) bool

	// ChangeCommander processes a request from userID to change the commander for incidentID
	// to commanderID. Changing to the same commanderID is a no-op.
	ChangeCommander(incidentID string, userID string, commanderID string) error

	// ModifyCheckedState modifies the state of the specified checklist item
	// Idempotent, will not perform any actions if the checklist item is already in the specified state
	ModifyCheckedState(incidentID, userID, newState string, checklistNumber int, itemNumber int) error

	// ToggleCheckedState checks or unchecks the specified checklist item
	ToggleCheckedState(incidentID, userID string, checklistNumber, itemNumber int) error

	// SetAssignee sets the assignee for the specified checklist item
	// Idempotent, will not perform any actions if the checklist item is already assigned to assigneeID
	SetAssignee(incidentID, userID, assigneeID string, checklistNumber, itemNumber int) error

	// RunChecklistItemSlashCommand executes the slash command associated with the specified checklist item.
	RunChecklistItemSlashCommand(incidentID, userID string, checklistNumber, itemNumber int) (string, error)

	// AddChecklistItem adds an item to the specified checklist
	AddChecklistItem(incidentID, userID string, checklistNumber int, checklistItem playbook.ChecklistItem) error

	// RemoveChecklistItem removes an item from the specified checklist
	RemoveChecklistItem(incidentID, userID string, checklistNumber int, itemNumber int) error

	// EditChecklistItem changes the title, command and description of a specified checklist item.
	EditChecklistItem(incidentID, userID string, checklistNumber int, itemNumber int, newTitle, newCommand, newDescription string) error

	// MoveChecklistItem moves a checklist item from one position to anouther
	MoveChecklistItem(incidentID, userID string, checklistNumber int, itemNumber int, newLocation int) error

	// GetChecklistItemAutocomplete returns the list of checklist items for incidentID to be used in autocomplete
	GetChecklistItemAutocomplete(incidentID string) ([]model.AutocompleteListItem, error)

	// GetChecklistAutocomplete returns the list of checklists for incidentID to be used in autocomplete
	GetChecklistAutocomplete(incidentID string) ([]model.AutocompleteListItem, error)

	// NukeDB removes all incident related data.
	NukeDB() error

	// SetReminder sets a reminder. After timeInMinutes in the future, the commander will be
	// reminded to update the incident's status.
	SetReminder(incidentID string, timeInMinutes time.Duration) error

	// RemoveReminder removes the pending reminder for incidentID (if any).
	RemoveReminder(incidentID string)

	// HandleReminder is the handler for all reminder events.
	HandleReminder(key string)

	// RemoveReminderPost will remove the reminder in the incident channel (if any).
	RemoveReminderPost(incidentID string) error

	// ChangeCreationDate changes the creation date of the specified incident.
	ChangeCreationDate(incidentID string, creationTimestamp time.Time) error

	// UserHasJoinedChannel is called when userID has joined channelID. If actorID is not blank, userID
	// was invited by actorID.
	UserHasJoinedChannel(userID, channelID, actorID string)

	// UserHasLeftChannel is called when userID has left channelID. If actorID is not blank, userID
	// was removed from the channel by actorID.
	UserHasLeftChannel(userID, channelID, actorID string)

	// UpdateRetrospective updates the retrospective for the given incident.
	UpdateRetrospective(incidentID, userID, newRetrospective string) error

	// PublishRetrospective publishes the retrospective.
<<<<<<< HEAD
	PublishRetrospective(incidentID, text, userID string) error
=======
	PublishRetrospective(incidentID, userID string) error

	// CheckAndSendMessageOnJoin checks if userID has viewed channelID and sends
	// theIncident.MessageOnJoin if it exists. Returns true if the message was sent.
	CheckAndSendMessageOnJoin(userID, incidentID, channelID string) bool
>>>>>>> fe8445d5
}

// Store defines the methods the ServiceImpl needs from the interfaceStore.
type Store interface {
	// GetIncidents returns filtered incidents and the total count before paging.
	GetIncidents(requesterInfo permissions.RequesterInfo, options FilterOptions) (*GetIncidentsResults, error)

	// CreateIncident creates a new incident. If incdnt has an ID, that ID will be used.
	CreateIncident(incdnt *Incident) (*Incident, error)

	// UpdateIncident updates an incident.
	UpdateIncident(incdnt *Incident) error

	// UpdateStatus updates the status of an incident.
	UpdateStatus(statusPost *SQLStatusPost) error

	// GetTimelineEvent returns the timeline event for incidentID by the timeline event ID.
	GetTimelineEvent(incidentID, eventID string) (*TimelineEvent, error)

	// CreateTimelineEvent inserts the timeline event into the DB and returns the new event ID
	CreateTimelineEvent(event *TimelineEvent) (*TimelineEvent, error)

	// UpdateTimelineEvent updates an existing timeline event
	UpdateTimelineEvent(event *TimelineEvent) error

	// GetIncident gets an incident by ID.
	GetIncident(incidentID string) (*Incident, error)

	// GetIncidentByChannel gets an incident associated with the given channel id.
	GetIncidentIDForChannel(channelID string) (string, error)

	// GetAllIncidentMembersCount returns the count of all members of the
	// incident associated with the given channel id since the beginning of the
	// incident, excluding bots.
	GetAllIncidentMembersCount(channelID string) (int64, error)

	// GetCommanders returns the commanders of the incidents selected by options
	GetCommanders(requesterInfo permissions.RequesterInfo, options FilterOptions) ([]CommanderInfo, error)

	// NukeDB removes all incident related data.
	NukeDB() error

	// ChangeCreationDate changes the creation date of the specified incident.
	ChangeCreationDate(incidentID string, creationTimestamp time.Time) error

	// HasViewedChannel returns true if userID has viewed channelID
	HasViewedChannel(userID, channelID string) bool

	// SetViewedChannel records that userID has viewed channelID. NOTE: does not check if there is already a
	// record of that userID/channelID (i.e., will create duplicate rows)
	SetViewedChannel(userID, channelID string) error
}

// Telemetry defines the methods that the ServiceImpl needs from the RudderTelemetry.
// Unless otherwise noted, userID is the user initiating the event.
type Telemetry interface {
	// CreateIncident tracks the creation of a new incident.
	CreateIncident(incident *Incident, userID string, public bool)

	// EndIncident tracks the end of an incident.
	EndIncident(incident *Incident, userID string)

	// RestartIncident tracks the restart of an incident.
	RestartIncident(incident *Incident, userID string)

	// ChangeCommander tracks changes in commander.
	ChangeCommander(incident *Incident, userID string)

	// UpdateStatus tracks when an incident's status has been updated
	UpdateStatus(incident *Incident, userID string)

	// FrontendTelemetryForIncident tracks an event originating from the frontend
	FrontendTelemetryForIncident(incdnt *Incident, userID, action string)

	// AddPostToTimeline tracks userID creating a timeline event from a post.
	AddPostToTimeline(incdnt *Incident, userID string)

	// RemoveTimelineEvent tracks userID removing a timeline event.
	RemoveTimelineEvent(incdnt *Incident, userID string)

	// ModifyCheckedState tracks the checking and unchecking of items.
	ModifyCheckedState(incidentID, userID string, task playbook.ChecklistItem, wasCommander bool)

	// SetAssignee tracks the changing of an assignee on an item.
	SetAssignee(incidentID, userID string, task playbook.ChecklistItem)

	// AddTask tracks the creation of a new checklist item.
	AddTask(incidentID, userID string, task playbook.ChecklistItem)

	// RemoveTask tracks the removal of a checklist item.
	RemoveTask(incidentID, userID string, task playbook.ChecklistItem)

	// RenameTask tracks the update of a checklist item.
	RenameTask(incidentID, userID string, task playbook.ChecklistItem)

	// MoveTask tracks the unchecking of checked item.
	MoveTask(incidentID, userID string, task playbook.ChecklistItem)

	// RunTaskSlashCommand tracks the execution of a slash command attached to
	// a checklist item.
	RunTaskSlashCommand(incidentID, userID string, task playbook.ChecklistItem)

	// UpdateRetrospective event
	UpdateRetrospective(incident *Incident, userID string)

	// PublishRetrospective event
	PublishRetrospective(incident *Incident, userID string)
}

type JobOnceScheduler interface {
	Start() error
	SetCallback(callback func(string)) error
	ListScheduledJobs() ([]cluster.JobOnceMetadata, error)
	ScheduleOnce(key string, runAt time.Time) (*cluster.JobOnce, error)
	Cancel(key string)
}<|MERGE_RESOLUTION|>--- conflicted
+++ resolved
@@ -53,11 +53,8 @@
 	AnnouncementChannelID   string               `json:"announcement_channel_id"`
 	WebhookOnCreationURL    string               `json:"webhook_on_creation_url"`
 	Retrospective           string               `json:"retrospective"`
-<<<<<<< HEAD
 	RetrospectivePublished  int64                `json:"retrospective_published"` // The last time a retrospective was published. 0 if never published.
-=======
 	MessageOnJoin           string               `json:"message_on_join"`
->>>>>>> fe8445d5
 }
 
 func (i *Incident) Clone() *Incident {
@@ -381,15 +378,11 @@
 	UpdateRetrospective(incidentID, userID, newRetrospective string) error
 
 	// PublishRetrospective publishes the retrospective.
-<<<<<<< HEAD
 	PublishRetrospective(incidentID, text, userID string) error
-=======
-	PublishRetrospective(incidentID, userID string) error
 
 	// CheckAndSendMessageOnJoin checks if userID has viewed channelID and sends
 	// theIncident.MessageOnJoin if it exists. Returns true if the message was sent.
 	CheckAndSendMessageOnJoin(userID, incidentID, channelID string) bool
->>>>>>> fe8445d5
 }
 
 // Store defines the methods the ServiceImpl needs from the interfaceStore.
