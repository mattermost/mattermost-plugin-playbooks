--- conflicted
+++ resolved
@@ -25,13 +25,8 @@
 	// Direction orders by Asc (ascending), or Desc (descending); defaults to desc.
 	Direction string `url:"direction,omitempty"`
 
-<<<<<<< HEAD
-	// Status filters by All, Ongoing, or Ended; defaults to All.
-	Status Status `url:"status,omitempty"`
-=======
 	// Status filters by current status
 	Status string
->>>>>>> 73319db1
 
 	// CommanderID filters by commander's Mattermost user ID. Defaults to blank (no filter).
 	CommanderID string `url:"commander_user_id,omitempty"`
