--- conflicted
+++ resolved
@@ -279,32 +279,6 @@
 	return nil
 }
 
-<<<<<<< HEAD
-func (b *Bot) PromptForFeedback(userID string) error {
-	feedbackBot, err := b.serviceAdapter.GetUserByUsername("feedbackbot")
-	if err != nil {
-		return fmt.Errorf("unable to find feedbackbot user: %w", err)
-	}
-
-	channel, err := b.serviceAdapter.GetDirectChannelOrCreate(userID, feedbackBot.Id)
-	if err != nil {
-		return fmt.Errorf("failed to get direct message channel between user %s and feedbackbot %s: %w", userID, feedbackBot.Id, err)
-	}
-
-	post := &model.Post{
-		ChannelId: channel.Id,
-		UserId:    feedbackBot.Id,
-		Message:   "Have feedback about Playbooks?",
-	}
-	if _, err := b.serviceAdapter.CreatePost(post); err != nil {
-		return fmt.Errorf("failed to create post: %w", err)
-	}
-
-	return nil
-}
-
-=======
->>>>>>> bcd3ac10
 func (b *Bot) IsFromPoster(post *model.Post) bool {
 	return post.UserId == b.botUserID
 }
