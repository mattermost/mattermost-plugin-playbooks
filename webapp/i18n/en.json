--- conflicted
+++ resolved
@@ -114,11 +114,8 @@
   "CBM4vh": "Timer for next update",
   "CFysvS": "Create Playbook Dropdown",
   "CUhlqp": "tutorial tour tip product image",
-<<<<<<< HEAD
-=======
   "CV1ddt": "Participate in the run",
   "CgAtTJ": "{overdueNum, plural, =0 {} other {# overdue}}",
->>>>>>> 4df428c9
   "CkYhdY": "Add the channel to a sidebar category",
   "CwwzAU": "Add checklist name",
   "Cy1AK/": "View run details",
