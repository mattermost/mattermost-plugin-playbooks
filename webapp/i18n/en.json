{
  "+/x2FM": "Select a playbook",
  "+4cyEF": "If",
  "+8G9qr": "Default text for the retrospective.",
  "+RhnH+": "Empty",
  "+Tmpup": "You automatically receive updates when this playbook is run.",
  "+iJsBt": "Checklist name must have at least two characters",
  "+qDKgW": "View all updates",
  "+xTpT1": "Attributes",
  "/+8SGX": "Showing {filteredNum} of {totalNum} events",
  "//o1Nu": "Disable updates",
  "/1FEJW": "ACTIVE PARTICIPANTS per day over the last 14 days",
  "/GCoTA": "Clear",
  "/HtNUp": "Select or specify a {mode, select, DurationValue {time span (\"4 hours\", \"7 days\"...)} DateTimeValue {time (\"in 4 hours\", \"May 1\", \"Tomorrow at 1 PM\"...)} other {time or time span}}",
  "/MaJux": "Start retrospective",
  "/PxBNo": "Maximum of {limit} attributes allowed",
  "/QgFhf": "View all checklists",
  "/RnCQb": "Send outgoing webhook",
  "/UBBfh": "Make checklist owner",
  "/YZ/sw": "Start trial",
  "/ZTmNt": "Auto-follow checklists",
  "/b5vUo": "Checklist status updates disabled by {name}",
  "/mYUy/": "There are no finished checklists linked to this channel",
  "0Azlrb": "Manage",
  "0CeyUV": "No results for \"{searchTerm}\"",
  "0HT+Ib": "Archived",
  "0QD99o": "Request to join channel",
  "0RlzlZ": "Send a temporary welcome message to the user",
  "0Vvpht": "Make Playbook Member",
  "0Xt1ea": "You will still be able to access historical data for this metric.",
  "0oL1zz": "Copied!",
  "0oLj/t": "Expand",
  "0tznw6": "Convert to private playbook",
  "15jbT0": "Add more to your timeline",
  "1GOpgL": "Assignee...",
  "1I48bs": "Retrospective template",
  "1OluNs": "Confirm enable status updates",
  "1QosTr": "Used by",
  "1fXVVz": "Due date...",
  "1prgB2": "Search for people",
  "2/2yg+": "Add",
  "2/As2B": "Finish checklist",
  "2BCWLD": "Configure channel",
  "2NDgJq": "Last status update",
  "2Q5PhZ": "Prompt to run a playbook",
  "2QkJ4s": "Save important messages for a complete picture that streamlines retrospectives.",
  "3/wF0G": "Slash commands",
  "36GNZj": "The playbook {title} was successfully archived.",
  "3Adhq6": "Duplicate attribute",
  "3Ls2m+": "Playbook Member",
  "3MSGcL": "Channel name is not valid.",
  "3PoGhY": "Are you sure you want to publish?",
  "3SujxG": "There are no checklists for this playbook.",
  "3Xc+V4": "The checklist name should not exceed {maxLength} characters",
  "3Yvt4d": "Playbooks are configurable checklists that define a repeatable process for teams to achieve specific and predictable outcomes",
  "3hBelc": "A retrospective is not expected.",
  "3qPQMX": "{name} requested a status update",
  "3rCdDw": "Status updates",
  "3sXVwy": "Task Actions...",
  "3u0Q6g": "The checklist you're requesting is private or does not exist.",
  "3zF589": "Reset to all {filterName}",
  "42qmJ5": "You do not have permission to post an update.",
  "47FYwb": "Cancel",
  "4GjZsL": "Total Playbooks",
  "4Hrh5B": "{name} changed status from {summary}",
  "4aupaG": "The playbook {title} was successfully restored.",
  "4cwL43": "With archived",
  "4fHiNl": "Duplicate",
  "4ltHYh": "Go to playbook",
  "4mCpAv": "It was not possible to change the owner",
  "53e2AM": "{duration} before checklist started",
  "5AJmOz": "When a user joins the channel",
  "5BUxvl": "Everyone in this team can view this playbook.",
  "5CI3KH": "Contact support",
  "5HXkY/": "Type: {typeTitle}",
  "5Hzwqs": "Favorite",
  "5VA3ni": "My checklists only",
  "5X/Qg9": "When you leave{isFollowing, select, true { and unfollow a checklist} other { a checklist}}, it's removed from the left-hand sidebar. You can find it again by viewing all checklists.",
  "5ZIN3u": "Status Updates",
  "5fGYe2": "No attributes yet",
  "5j6GD/": "{numParticipants, plural, =0 {no participants} =1 {# participant} other {# participants}}",
  "5mW+Uo": "Export the playbook checklist channel and save it for later analysis.",
  "69nlA3": "Please enter a duration in the format: dd:hh:mm (e.g., 12:00:00).",
  "6CGo3o": "Status / Last update",
  "6D6ffM": "Please enter a duration in the format: dd:hh:mm (e.g., 12:00:00), or leave the target blank.",
  "6MpuaL": "Checklists finished in the last 30 days",
  "6uhSSw": "Select a channel",
  "706Soh": "tasks done",
  "7KMbBa": "Never used",
  "7P5T3W": "Restore checklist",
  "8//+Yb": "Link checklist to a different channel",
  "8AQqsR": "Request updates for playbook checklists in a single click and get notified directly when an update is posted. Start a free, 30-day trial to try it out.",
  "8FzC0B": "{user} checked off checklist item \"{name}\"",
  "8oPf1o": "Contact Sales",
  "9+Ddtu": "Next",
  "9/nBpZ": "Confirm restart checklist",
  "91Hr5f": "Drag me to reorder",
  "95v+5O": "{actions, plural, =0 {Task Actions} one {# action} other {# actions}}",
  "9AvRhS": "Remove them from the checklist channel",
  "9EZr1M": "This update for the checklist <i>{runName}</i> will be broadcasted to {hasChannels, select, true {<OverviewLink><ChannelsTooltip>{broadcastChannelCount, plural, =1 {one channel} other {{broadcastChannelCount, number} channels}}</ChannelsTooltip></OverviewLink>} other {}}{hasFollowersAndChannels, select, true { and } other {}}{hasFollowers, select, true {<FollowersTooltip>{followersChannelCount, plural, =1 {one direct message} other {{followersChannelCount, number} direct messages}}</FollowersTooltip>} other {}}.",
  "9L/Zp8": "Checklist participants",
  "9LtAQc": "There are no finished checklists for this playbook.",
  "9M92On": "Select channels",
  "9Obw6C": "Filter",
  "9PXW6Q": "Duration / Started on",
  "9TTfXU": "Your System Admin has been notified.",
  "9X3jwi": "{icon} Cost",
  "9XUYQt": "Import",
  "9a9+ww": "Title",
  "9j5KzL": "Enter category name",
  "9kQNdp": "This playbook is private.",
  "9qqGGd": "Invite participants",
  "9tBhzB": "Upgrade now",
  "9trZXa": "Anyone on the team can view",
  "9uOFF3": "Overview",
  "9w0mDI": "Confirm remove pre-assigned member",
  "9xs0pp": "Add value...",
  "A4awg8": "Show all tasks from checklists I own",
  "A8dbCS": "Playbook Not Found",
  "AF7+5o": "Add due date",
  "AML4RW": "Task assignments",
  "AcmBod": "{name} added @{user} to the checklist",
  "AhY0vJ": "Leave and unfollow",
  "AkyGP2": "Channel deleted",
  "Auj1ap": "Start a trial or upgrade your subscription.",
  "B3Q5mz": "Trigger",
  "B487HA": "In Progress",
  "BMjUDS": "Add details on what this metric is about and how it should be filled in. This description will be available on the retrospective page for each checklist where values for these metrics will be input.",
  "BNB75h": "A playbook prescribes the checklists, automations, and templates for any repeatable procedures. {br} It helps teams reduce errors, earn trust with stakeholders, and become more effective with every iteration.",
  "BQtd5I": "Welcome to Playbooks!",
  "BfJLtd": "Manage checklist participants list",
  "BuzQmp": "View checklist overview",
  "Bxd/Il": "Assign a new owner before you leave the checklist.",
  "C1khRR": "Back to playbooks",
  "C5NK7g": "Use metrics to understand patterns and progress across checklists, and track performance.",
  "C6ssPS": "Playbooks make important procedures more repeatable and accountable. A playbook can be run multiple times, and each checklist has its own record and retrospective.",
  "C7B5XU": "per checklist",
  "C9NScU": "Put your team in control",
  "CBM4vh": "Timer for next update",
  "CFysvS": "Create Playbook Dropdown",
  "CUhlqp": "tutorial tour tip product image",
  "Cfxosh": "Save your playbook checklist history",
  "CgAtTJ": "{overdueNum, plural, =0 {} other {# overdue}}",
  "ClB6h6": "{numActiveRuns, plural, =0 {no active checklists} =1 {# active checklist} other {# active checklists}}",
  "CmsUSb": "View in progress checklists",
  "CwwzAU": "Add checklist name",
  "D2CE02": "Enter webhook",
  "D55vrs": "Your license could not be generated",
  "DCl7Vv": "inline code",
  "DKiv0o": "{user} skipped checklist item \"{name}\"",
  "DUU48k": "There is no task explicitly assigned to you. You can expand your search using the filters.",
  "DWMdZC": "Remove from condition",
  "DXACD6": "Publish retrospective report and access the timeline",
  "DaHpK1": "Search for a channel",
  "DnBhRg": "Add People",
  "DqTQOp": "Once",
  "DtCplA": "{numParticipants, plural, =1 {<b>#</b> participant} other {<b>#</b> participants}}",
  "EQpfkS": "Finished",
  "EWz2w5": "Run Playbook",
  "Edy3wX": "Checklist moved to {channel}",
  "Ek1Fx2": "When a message with these keywords is posted",
  "EvBQLq": "Make Playbook Admin",
  "F4pfM/": "Please enter a number, or leave the target blank.",
  "F9LrJA": "Filter items",
  "FEGywG": "Please specify a future date/time for the update reminder.",
  "FGzxgY": "e.g., Time to acknowledge, Time to resolve",
  "FXCLuZ": "{total, number} total",
  "Fb59Jd": "Checklists active on {date}",
  "FgydNe": "View",
  "FipAX+": "Error loading playbook attributes. Please try again.",
  "FnGWGt": "Search by checklist name",
  "G/yZLu": "Remove",
  "GDCpPr": "Recent status update",
  "GDuQ6s": "Confirm finish checklist",
  "GNc9vJ": "Remove from checklist",
  "GVpA4Q": "Create New Playbook",
  "GZoWl1": "Automate activities for this task",
  "GfGDVM": "Are you sure you want to enable status updates for this checklist?",
  "Gg/nch": "NOT PARTICIPATING",
  "Gwmqz5": "Request an update",
  "GxJAK1": "The playbook you're requesting is private or does not exist.",
  "H7IzRB": "Disable status updates",
  "HAlOn1": "Name",
  "HGSVzc": "Can not import multiple files at once.",
  "HLn43R": "Manage access",
  "HSi3uv": "No Assignee",
  "HXvk56": "Post status updates",
  "HfjhwE": "Search playbooks",
  "HgV5et": "Assign to condition:",
  "HhLp57": "quote",
  "Hhlu1M": "There are no checklists in progress linked to this channel",
  "Hqbji4": "Add them to the checklist channel",
  "HvAcYh": "{text}{rest, plural, =0 {} one { and other} other { and {rest} others}}",
  "I0NIMp": "Your tasks",
  "I2zEie": "Celebrate success and learn from mistakes with retrospective reports. Filter timeline events for process review, stakeholder engagement, and auditing purposes.",
  "I5NMJ8": "More",
  "I7+d55": "Specify date/time (“in 4 hours”, “May 1”...)",
  "I90sbW": "just now",
  "ICqy9/": "Checklists",
  "IE2BzH": "There are users that are pre-assigned to one or more tasks. Disabling invitations will clear <strong>all</strong> pre-assignments.{br}{br}Are you sure you want to disable invitations?",
  "INlWvJ": "OR",
  "IWRwTj": "When a checklist starts",
  "Ib1ceH": "It was not possible to {isFollowing, select, true {unfollow} other {follow}} the checklist",
  "IcMG8Q": "Request access to the channel linked to this checklist",
  "IjsulL": "When a participant leaves the checklist",
  "IyxIDd": "Select an example",
  "J/g8uC": "If you delete this metric, the values for it will not be collected for any future checklists.",
  "JJNc3c": "Previous",
  "JXdbo8": "Done",
  "JcefuP": "Add a description (optional)",
  "JeqL8w": "Retrospective canceled by {name}",
  "JrZ2th": "Add Metric",
  "JymhsP": "Are you sure you want to disable status updates for this checklist?",
  "K/cK1k": "The user <i>{name}</i> is pre-assigned to one or more tasks. Not automatically inviting this user will clear their pre-assignments.{br}{br}Are you sure you want to stop inviting this user as a member of the checklist?",
  "K3r6DQ": "Delete",
  "K6Bipt": "Checklist actions allow you to automate activities for this channel",
  "KPkesH": "10-checklist average value",
  "KQunC7": "Used in this channel",
  "KeO51o": "Channel",
  "KiXNvz": "Run",
  "KjNfA8": "Invalid time duration",
  "KoYfRy": "Change attribute type",
  "L1tFef": "Please check spelling or try another search",
  "LDYFkN": "Duration (in dd:hh:mm)",
  "LaseGE": "You do not have permission to edit this checklist",
  "LeuTI+": "Delete Attribute",
  "LmhSmU": "Confirm Entry Delete",
  "Lo10yH": "Unknown Channel",
  "M/2yY/": "Nobody yet.",
  "M1SZhF": "You’ll also be added to the channel linked to this checklist.",
  "M4gAc9": "Add value",
  "M7NOBS": "Move to condition:",
  "MA7UPu": "Your request was sent to the checklist channel.",
  "MBNMo9": "Channel Actions",
  "MFpAtm": "{numTasks, number} {numTasks, plural, one {task} other {tasks}}",
  "MHzP9I": "Define a message to welcome users joining the channel.",
  "MJ89uW": "Convert to Private playbook",
  "MTzF3S": "Are you sure you want to restore the playbook {title}?",
  "MWUSKH": "{requester} removed {users} from the checklist",
  "MbapTE": "{num} {num, plural, =1 {task} other {tasks}} overdue",
  "MieztS": "Drop a playbook export file to import it.",
  "Mjq//Y": "Unfavorite",
  "MrJPOh": "Enable status updates",
  "MtrTNy": "Tomorrow",
  "MvEydR": "{name} posted a status update",
  "MyIJbr": "Contents",
  "N1U/QR": "Task state changes",
  "N2IrpM": "Confirm",
  "N7Ln74": "Rerun",
  "NFyWnZ": "Work more effectively",
  "NJ9uPu": "Key metrics",
  "NLeFGn": "to",
  "NMxVd+": "Please fill in the metric value.",
  "NNksk4": "Alphabetically",
  "NWQDk4": "Checklist started by {name}",
  "NYTGIb": "Got it",
  "Nh91Us": "{from, number}–{to, number} of {total, number} total",
  "NiAH1z": "Target value",
  "NizuGK": "{numTotalRuns, plural, =0 {no checklists started} =1 {# checklist started} other {# checklists started}}",
  "O63amV": "Edit checklist summary",
  "OQplDX": "A status update is expected every <duration></duration>. New updates will be posted to <channels>{channelCount, plural, =0 {no channels} one {# channel} other {# channels}}</channels> and <webhooks>{webhookCount, plural, =0 {no outgoing webhooks} one {# outgoing webhook} other {# outgoing webhooks}}</webhooks>.",
  "Ob5cSv": "Changes that you made will not be saved if you leave this page. Are you sure you want to discard changes and leave?",
  "ObmjTB": "Slash Command",
  "OcpRSQ": "Delete Entry",
  "Oo5sdB": "Playbook name",
  "OqCzNb": "Add a task",
  "OqWwvQ": "{user} unchecked checklist item \"{name}\"",
  "OsDomv": "All events",
  "OsU2Fs": "Attribute",
  "OsorgC": "does not contain",
  "OuZhcQ": "Specify duration (\"8 hours\", \"3 days\"...)",
  "P2I5vg": "Enter value name",
  "P6NEL/": "Command...",
  "P6PLpi": "Join",
  "PW+sL4": "N/A",
  "PdRg+3": "View all...",
  "PoX2HN": "Send request",
  "Ppx673": "Reports",
  "Q15rLN": "Request update...",
  "Q4sutg": "Confirm leave{isFollowing, select, true { and unfollow} other {}}",
  "Q5hysF": "Do more with Playbooks",
  "Q7aZO4": "{numParticipants, plural, =0 {no active participants} =1 {# active participant} other {# active participants}}",
  "Q7hMnp": "Run playbook",
  "Q8Qw5B": "Description",
  "QRNY0b": "All the checklists that you can access will show here",
  "QUwMsX": "Reminder to fill out the retrospective",
  "QbGfqo": "Broadcast to stakeholders in multiple places and keep a paper trail for retrospective with just one post.",
  "QegBKq": "Join playbook",
  "QiKcO7": "Enter retrospective template",
  "QpUBDr": "{members, plural, =0 {No one} =1 {One person} other {# people}} can access this playbook.",
  "Qqocmw": "View finished checklists",
  "R5Zh+l": "This lets you experience a sample playbook first before investing time to create your own.",
  "RC6rA2": "Recently created",
  "RGNMXZ": "Are you sure you want to restart the checklist?",
  "RQl8IW": "Snooze for…",
  "RjGYS9": "Start a test checklist",
  "RrCui3": "Summary",
  "RthEJt": "Retrospective",
  "S00Cdn": "Maximum attributes reached ({limit})",
  "S0kWcH": "Update overdue",
  "SChdBm": "per checklist over the last 10 checklists",
  "SMrXWc": "Favorites",
  "SRbTcY": "Other playbooks",
  "SRqpbI": "{assignedNum, plural, =0 {No assigned tasks} other {# assigned}}",
  "SVwJTM": "Export",
  "SXJ98n": "You will not be able to edit the retrospective report after publishing it. Do you want to publish the retrospective report?",
  "SmAUf9": "A reminder will be sent <b>{timestamp}</b>",
  "Suyx6A": "The playbook import has failed. Please check that JSON is valid and try again.",
  "Sx3lHL": "Integer",
  "SyrgaD": "Checklist Actions",
  "T4VxQN": "Loading…",
  "TBez4r": "There are no playbooks to view. You don't have permission to create playbooks in this workspace.",
  "TD8WrM": "Duplicate is disabled for this team.",
  "TJo5E6": "Preview",
  "TP/O/b": "Remove user",
  "TTIQ6E": "Assign due dates to tasks so assignees can prioritize and get things done.",
  "TZYiF/": "strike",
  "TdTXXf": "Learn more",
  "TnUG7m": "You don't have any pending task assigned.",
  "Tt04f1": "See who is involved and what needs to be done without leaving the conversation.",
  "TxJPK7": "A status update request will be sent to the checklist channel.",
  "TxmjKI": "Describe what this metric is about",
  "UGU8kA": "AND",
  "UJKeV9": "{name} removed @{user} from the checklist",
  "UMFnWV": "View Retrospective",
  "UMoxP9": "Channel name template (optional)",
  "UePrSL": "{num} {num, plural, one {Participant} other {Participants}}",
  "Ul0aFX": "Import Playbook",
  "UpI/jL": "Checklist details",
  "UzQN94": "Target value for each checklist",
  "VA1Q/S": "Public channel",
  "VCDMz9": "…or start with an example",
  "VLR9fh": "Are you sure you want to finish the checklist <i>{runName}</i> for all participants?",
  "VOzlSL": "Running a playbook orchestrates workflows for your team and tools.",
  "VVytrg": "Add a checklist summary…",
  "Vf/QlZ": "Value range",
  "Vhnd2J": "Toggle description",
  "VjJYEV": "e.g., Sales impact, Purchases",
  "VmnoW8": "Please check the system logs for more information.",
  "W/V6+Y": "Collapse",
  "W1EKh5": "Create new playbook",
  "WAHCT2": "Notify System Admin",
  "WDrXhl": "Create a checklist channel",
  "WFd88+": "Show checked tasks",
  "WGSprq": "Remove condition",
  "WlatwC": "You've joined this checklist.",
  "X/koAN": "Invalid entry: the maximum number of webhooks allowed is 64",
  "X10lZe": "Add a checklist summary template…",
  "X2K92H": "Checklist name",
  "XF8rrh": "Copy link to ''{name}''",
  "XOIEyT": "We’ll show you how close or far from the target each checklist’s value is and also plot it on a chart.",
  "XRyRzf": "Status updates are not expected.",
  "XS4umx": "{name} snoozed a status update",
  "XXbWAU": "Select this to automatically receive updates when this playbook is run.",
  "XmUdvV": "All the statistics you need",
  "XpDetT": "Opt out of these tips.",
  "Xx0WZV": "Send message",
  "YBvwXR": "No assigned tasks",
  "YORRGQ": "Post update",
  "YQOmSf": "Enter one webhook per line",
  "Z+G95u": "Rename section",
  "Z0iqPB": "Checklist actions",
  "Z18I+c": "Channel actions allow you to automate activities for the channel",
  "Z3b24E": "Target per checklist",
  "Z3ybv/": "Add the channel to a sidebar category for the user",
  "Z7vWDQ": "There was an error",
  "ZAJviT": "We weren't able to notify the System Admin.",
  "ZDnNG5": "Add to checklist timeline",
  "ZJS10z": "No updates have been posted yet",
  "ZNNjWw": "Please enter a number.",
  "ZQNlb7": "When you convert to a private playbook, membership and checklist history is preserved. This change is permanent and cannot be undone. Are you sure you want to convert {playbookTitle} to a private playbook?",
  "ZRIU2y": "Browse Checklists",
  "ZRv7Dm": "Request to Join",
  "ZSa3cf": "@{targetUsername}, please provide a status update for [{runName}]({playbookURL}).",
  "ZXTJwY": "Values",
  "ZahHm/": "Edit condition",
  "Zbk+OU": "The file size exceeds the limit of 5MB.",
  "ZdWYcm": "No, skip retrospective",
  "ZkhArX": "Let's go!",
  "Zmmiyp": "Go to checklist overview",
  "a/4SZM": "Done editing",
  "a0hBZ0": "Delete metric",
  "a2r7Vb": "Private channel",
  "aEhjYg": "Outline",
  "aWpBzj": "Show more",
  "aYIUar": "Thank you!",
  "aZGAOI": "Add a status update template…",
  "aaRcEz": "There are no finished checklists matching those filters.",
  "alA913": "is not",
  "ayjup2": "Duplicate section",
  "ayp2TP": "Upgrade to view trends for total checklists, active checklists and participants involved in checklists of this playbook.",
  "b/QBNs": "Update due",
  "b3TdyZ": "By clicking <b>Start trial</b>, I agree to the <AgreementLink>Mattermost Software Evaluation Agreement</AgreementLink>, <PrivacyLink>Privacy Policy</PrivacyLink>, and receiving product emails.",
<<<<<<< HEAD
  "b54lqY": "View checklist details in a side panel",
  "bCmvTY": "Give feedback",
=======
  "b8Gps8": "Run status updates enabled by {name}",
  "bE1Cro": "My runs only",
>>>>>>> a6b033cc
  "bEoDyV": "@{authorUsername} posted an update for [{runName}]({overviewURL})",
  "bLK+Kr": "Reminds the channel at a specified interval to fill out the retrospective.",
  "bTgMQ2": "This playbook is archived.",
  "bf5rs0": "View Info",
  "bnEy2l": "What are playbook checklists?",
  "br/ot7": "Also mark the checklist as finished",
  "bum3e+": "Start a checklist",
  "c+WFS4": "There are examples for a range of use cases and events. You can use a playbook as-is or customize it—then share it with your team.",
  "c23IHq": "Channel actions allow you to automate activities for this channel",
  "c6LNcW": "Delete task",
  "c8hxKk": "Week of {date}",
  "cGCoJe": "Posted by",
  "cPIKU2": "Following",
  "cUCiWw": "Become a participant",
  "cp7KUI": "Playbook",
  "cx5CGf": "Choose a property",
  "cyR7Kh": "Back",
  "d4g2r8": "Deleted: {timestamp}",
  "d5q8ji": "{duration} after checklist started",
  "d8KvXJ": "Your trial license expires on {expiryDate}. You can purchase a license at any time through the <PortalLink>Customer Portal</PortalLink> to avoid any disruption.",
  "d95AOE": "Start checklist",
  "d9epHh": "Export channel log",
  "dK2JKl": "Link to an existing channel",
  "dSC1YD": "Skip task",
  "dZmYk6": "Successfully duplicated playbook",
  "dl/+NO": "There {outstanding, plural, =1 {is # outstanding task} other {are # outstanding tasks}}. Are you sure you want to finish the checklist <i>{runName}</i> for all participants?",
  "dvhvum": "(Optional) Describe how this playbook should be used",
  "dxyZg3": "Let me explore for myself",
  "e/AZL5": "Your 30-day trial has started",
  "e3z3P8": "Discard & leave",
  "eFKJZ2": "Copy link to checklist",
  "eHAvFf": "bold",
  "eNRo52": "ACTIVE CHECKLISTS per day over the last 14 days",
  "edxtzC": "Create playbook",
  "egvJrY": "Assignee Changed",
  "eiPBw7": "Retrospective reminder interval",
  "ekfELn": "As a participant, you’ll be able to update the checklist summary, check off tasks, post status updates and edit the retrospective.",
  "epvzgv": "Leave {isFollowing, select, true { and unfollow } other {}}checklist",
  "etjn/e": "Checklists started between {start} and {end}",
  "f+bqgK": "Name of the metric",
  "f0KiP3": "Active Checklists",
  "f19YrE": "contains",
  "fBG/Ge": "Cost",
  "fPadCC": "Add your first attribute",
  "fQ2qdN": "It wasn't possible to join the checklist",
  "fV3+P5": "Checklist restored by {name}",
  "fV6578": "Assign the owner role",
  "fVMECF": "Participant",
  "fXGjhC": "Owner changed from {summary}",
  "fXdkiI": "is",
  "fc03Fb": "Add a section",
  "fg8dzN": "Add condition",
  "fhMaTZ": "Take a quick tour",
  "fkzH83": "Add attribute",
  "flTUf2": "It wasn't possible to leave the checklist.",
  "fmbSyg": "Add value (in dd:hh:mm)",
  "fnihsY": "Leave",
  "fvNMLo": "Task actions",
  "fwW0T1": "Confirm remove pre-assigned members",
  "g/VUoH": "Checklist summary",
  "g9pEhE": "Due",
  "gGcNUr": "You do not have permissions",
  "gGtlrk": "Your playbooks",
  "gS1i4/": "Mark the task as done",
  "gZdQcx": "Total Playbook Checklists",
  "gau85b": "Participants will also be added to the channel linked to this checklist",
  "gpb7g4": "Delete attribute",
  "grv9Fm": "Select to toggle a list of tasks.",
  "guunZt": "Assign",
  "hVFgh4": "Include finished",
  "hXIYHG": "Install and enable the Channel Export plugin to support exporting the channel",
  "hjteuA": "All the playbooks that you can access will show here",
  "hrgo+E": "Archive",
  "hw83pa": "Track key metrics and measure value",
  "hzpMtn": "TOTAL CHECKLISTS started per week over the last 12 weeks",
  "iMjjOH": "Next week",
  "iQhFxR": "Last used",
  "iXNbPf": "Rename",
  "ieGrWo": "Follow",
  "iigkp8": "Time to wrap up?",
  "ijAUQf": "Notify your System Admin to upgrade.",
  "isrQXQ": "Add custom attributes to capture additional information about your playbook checklists.",
  "izWS4J": "Unfollow",
  "j2VYGA": "View all playbooks",
  "j7jdWG": "Convert to a commercial edition.",
  "j940pJ": "This update will be saved to <OverviewLink>overview page</OverviewLink>.",
  "jDPzQr": "Checklist info",
  "jIIWN+": "preformatted",
  "jIgqRa": "Owner / Participants",
  "jvo0vs": "Save",
  "jwimQJ": "Ok",
  "k1djnL": "Delete checklist",
  "k7Nzfi": "Disable invitation",
  "kQAf2d": "Select",
  "kTr2o8": "Attribute name",
  "kV5GkX": "When a status update is posted",
  "kYCbJE": "Add time frame",
  "ksG35Q": "You don't have permission to create playbooks in this workspace.",
  "l1Y8kE": "Browse or create Playbooks and Checklists",
  "l3QwVw": "Select channel",
  "l958h1": "Also add people to the channel linked to this checklist",
  "lBqu4h": "Restore playbook",
  "lJ48wN": "Private playbook",
  "lKeJ+i": "There's no summary",
  "lQT7iD": "Create Playbook",
  "lZwZi+": "Day: {date}",
  "lbhO3D": "italic",
  "lbr3Lq": "Copy link",
  "lgZf0l": "Get started with Playbooks",
  "lkv547": "Due date (Available in the Professional plan)",
  "lqceIp": "or <ImportPlaybookButton>Import a playbook</ImportPlaybookButton>",
  "lr1CUA": "Browse Playbooks",
  "lrbrjv": "Yes, start retrospective",
  "lyXljU": "Duplicate task",
  "m/KtHt": "You have no permissions to change the owner",
  "m/Q4ye": "Rename checklist",
  "m4vqJl": "Files",
  "m8hzTK": "Last used {time}",
  "mIgtrm": "Checklist status updates enabled by {name}",
  "mLrh+0": "No due date",
  "mNgqXf": "To unlock this feature:",
  "mRkmGP": "There are no checklists matching those filters.",
  "mVpO8u": "Seen this before?",
  "mgKxvk": "We’ve auto-created your checklist",
  "mkLeuq": "Broadcast update to selected channels",
  "mm5vL8": "Only invited members",
  "muMgTn": "Checklists currently in progress",
  "mw9jVA": "Add a title",
  "nc8QpJ": "Recent Activity",
  "ncx3sf": "{requester} added {users} to the checklist",
  "nfdxZY": "conditionally rendered: {reason}",
  "nkCCM2": "You will not be reminded again.",
  "nqVby7": "<b>{numTasksChecked, number}</b> of <b>{numTasks, number}</b> {numTasks, plural, =1 {task} other {tasks}} checked",
  "nsd54s": "Confirm disable status updates",
  "nyPgVB": "The condition will be removed from all tasks in this group. Tasks will not be deleted.",
  "nzD1qb": "Also add me to the channel linked to this checklist",
  "o+ZEL3": "Published {timestamp}",
  "oAJsne": "Public playbook",
  "oBeKB4": "Due on {date}",
  "oEKK/0": "CHECKLIST PARTICIPANTS",
  "oL7YsP": "Last edited {timestamp}",
  "oMm3+0": "Skip section",
  "oNI2JL": "Checklist not found",
  "oVHn4s": "Last update",
  "ocYb9S": "Key Metrics",
  "ojQue/": "{icon} Duration (in dd:hh:mm)",
  "opn6uf": "View Timeline",
  "osuP6z": "Drag to reorder checklist",
  "pFK6bJ": "View all",
  "pKLw8O": "Are you sure you want to delete this event? Deleted events will be permanently removed from the timeline.",
  "pKi7o3": "Become a participant to interact with this checklist",
  "pphKHr": "When a participant joins the checklist",
  "prs4kX": "When a message with specific keywords is posted",
  "pzTOmv": "Followers",
  "q/Qo8l": "Private playbooks are only available in Mattermost Enterprise",
<<<<<<< HEAD
  "q1WWIr": "In progress",
  "q48ca7": "Give feedback about Playbooks.",
=======
>>>>>>> a6b033cc
  "q6f8x9": "Change since last update",
  "qyJtWy": "Show less",
  "r1t9Vf": "A join request will be sent to the checklist channel.",
  "r473wv": "Checklist finished",
  "rDvvQs": "{completed, number} / {total, number} done",
  "rMhrJH": "Please add a title for your metric.",
  "rO5dgA": "{count, plural, =1{1 checklist in progress} =0 {No checklists in progress} other {# checklists in progress}}",
  "rX08cW": "Date must be in the future.",
  "rbrahO": "Close",
  "rsg7I4": "@{user} left the checklist",
  "ru+JCk": "Average value",
  "ruJGqS": "Playbook Access",
  "ryrP8K": "Manage permission for who can view, modify, and run this playbook.",
  "rzbYbE": "Target",
  "s+rSpl": "{icon} Integer",
  "s3jjqi": "{num_actions, plural, =0 {no actions} one {# action} other {# actions}}",
  "s6RVtp": "{name} added {num} participants to the checklist",
  "sDKojV": "Archive playbook",
  "sGJpuF": "Add a description…",
  "sHYN85": "You've left the checklist.",
  "sI8jup": "@{user} joined the checklist",
  "sIX63S": "Your System Admin has been notified",
  "sVlNlY": "Every team's structure is different. You can manage which users in the team can create playbooks.",
  "sX5Mn5": "Please enter one webhook per line",
  "scYyVv": "Would you like to fill out the retrospective report?",
  "soePYH": "{num_checklists, plural, =0 {no checklists} one {# checklist} other {# checklists}}",
  "sqNmlF": "Skip retrospective",
  "syEQFE": "Publish",
  "tVPYMu": "Playbook Admin",
  "tbjmvS": "A metric with the same name already exists. Please add a unique name for each metric.",
  "tqtgzu": "Edit attribute type",
  "u+bWlX": "Checklist finished by {name}",
  "u1cD2C": "{name} removed {num} participants from the checklist",
  "u4L4yd": "You have unsaved changes",
  "uCS6py": "You do not have permission to see this playbook",
  "uT4ebt": "e.g., Resource count, Customers affected",
  "uYrkxy": "The file must be a valid JSON playbook template.",
  "uhu5aG": "Public",
  "ui0CUt": "Choose an example",
  "uiX1eu": "Remove condition?",
  "unwVil": "The join channel request was unsuccessful.",
  "uny3Zy": "Playbooks",
  "utHl3F": "Add people to {runName}",
  "uxcVP6": "Enter value...",
  "v1DNMW": "Retrospective published by {name}",
  "v1SpKO": "Role changes",
  "vDvWJ6": "Try request update with a free trial",
  "vL4++D": "Track progress and ownership",
  "vS6lAw": "Sort checklists by",
  "viXE32": "Private",
  "vjb+hS": "{user} restored checklist item \"{name}\"",
  "vjzpnC": "There are no playbooks matching those filters.",
  "vndQuC": "Slash Command Executed",
  "w0muFd": "Send outgoing webhook (One per line)",
  "w4Nhhb": "Add participant",
  "wCDmf3": "Enable updates",
  "wDorPP": "Playbook Examples",
  "wEQDC6": "Edit",
  "wL7VAE": "Actions",
  "wRM2AO": "The update request was unsuccessful.",
  "wZ83YL": "Not right now",
  "waVyVY": "Participants currently active",
  "wbdGb5": "Assign, check off, or skip tasks to ensure the team is clear on how to move toward the finish line together.",
  "wbsq7O": "Usage",
  "wcWpGs": "Invalid webhook URLs",
  "wylJpv": "Everyone in {team} can view this playbook.",
  "x1phlu": "No time frame",
  "x5Tz6M": "Report",
  "xEQYo5": "Configure custom metrics to fill out with the retrospective report.",
  "xfnuXm": "Participate",
  "xmcVZ0": "Search",
  "xvBDOH": "Are you sure you want to archive the playbook {title}?",
  "xx5/iy": "Add a checklist summary",
  "y7o4Rn": "Are you sure you want to delete?",
  "yLsMvG": "Restart checklist",
  "yN4+6d": "Choose values",
  "yN63it": "Choose a value",
  "yYtMT3": "Get checklist status update notifications",
  "yhU1et": "Tasks",
  "yllba1": "This archived playbook cannot be renamed.",
  "ypIsVG": "Restore task",
  "yqpcOa": "Use",
  "z3B83t": "Search for a playbook",
  "z5FBbG": "Are you sure you want to delete the attribute \"{propertyName}\"? This action cannot be undone.",
  "zELxbG": "Saved messages",
  "zINlao": "Owner",
  "zSOvI0": "Filters",
  "zW/5AB": "<title>Professional feature</title> <body>This is a paid feature, available with a free 30-day trial</body>",
  "zWgbGg": "Today",
  "zWkvNO": "Timeline",
  "zl6378": "Configure metrics in Retrospective",
  "zx0myy": "Participants",
  "zxj2Gh": "Last updated {time}",
  "zz6ObK": "Restore"
}<|MERGE_RESOLUTION|>--- conflicted
+++ resolved
@@ -391,13 +391,7 @@
   "ayp2TP": "Upgrade to view trends for total checklists, active checklists and participants involved in checklists of this playbook.",
   "b/QBNs": "Update due",
   "b3TdyZ": "By clicking <b>Start trial</b>, I agree to the <AgreementLink>Mattermost Software Evaluation Agreement</AgreementLink>, <PrivacyLink>Privacy Policy</PrivacyLink>, and receiving product emails.",
-<<<<<<< HEAD
   "b54lqY": "View checklist details in a side panel",
-  "bCmvTY": "Give feedback",
-=======
-  "b8Gps8": "Run status updates enabled by {name}",
-  "bE1Cro": "My runs only",
->>>>>>> a6b033cc
   "bEoDyV": "@{authorUsername} posted an update for [{runName}]({overviewURL})",
   "bLK+Kr": "Reminds the channel at a specified interval to fill out the retrospective.",
   "bTgMQ2": "This playbook is archived.",
@@ -553,11 +547,7 @@
   "prs4kX": "When a message with specific keywords is posted",
   "pzTOmv": "Followers",
   "q/Qo8l": "Private playbooks are only available in Mattermost Enterprise",
-<<<<<<< HEAD
   "q1WWIr": "In progress",
-  "q48ca7": "Give feedback about Playbooks.",
-=======
->>>>>>> a6b033cc
   "q6f8x9": "Change since last update",
   "qyJtWy": "Show less",
   "r1t9Vf": "A join request will be sent to the checklist channel.",
