{
  "+/x2FM": "Select a playbook",
  "+8G9qr": "Default text for the retrospective.",
  "+Tmpup": "You automatically receive updates when this playbook is run.",
  "+hddg7": "Add to run timeline",
  "+qDKgW": "View all updates",
  "/+8SGX": "Showing {filteredNum} of {totalNum} events",
  "//o1Nu": "Disable updates",
  "/1FEJW": "ACTIVE PARTICIPANTS per day over the last 14 days",
  "/GCoTA": "Clear",
  "/HtNUp": "Select or specify a {mode, select, DurationValue {time span (\"4 hours\", \"7 days\"...)} DateTimeValue {time (\"in 4 hours\", \"May 1\", \"Tomorrow at 1 PM\"...)} other {time or time span}}",
  "/MaJux": "Start retrospective",
  "/RnCQb": "Send outgoing webhook",
  "/YZ/sw": "Start trial",
  "/gbqA6": "{duration} before run started",
  "/jUtaM": "ACTIVE RUNS per day over the last 14 days",
  "/qDObA": "Browse Runs",
  "/urtZ8": "Your Playbooks",
  "03oqA2": "Active Runs",
  "0Azlrb": "Manage",
  "0HT+Ib": "Archived",
  "0QD99o": "Request to join channel",
  "0RlzlZ": "Send a temporary welcome message to the user",
  "0Vvpht": "Make Playbook Member",
  "0Xt1ea": "You will still be able to access historical data for this metric.",
  "0oL1zz": "Copied!",
  "0oLj/t": "Expand",
  "0tznw6": "Convert to private playbook",
  "15jbT0": "Add more to your timeline",
  "1GOpgL": "Assignee...",
  "1I48bs": "Retrospective template",
  "1MQ3XZ": "{numActiveRuns, plural, =0 {no active runs} =1 {# active run} other {# active runs}}",
  "1OVPiC": "Become a participant of the run. As a participant, you can post status updates, assign and complete tasks, and perform retrospectives.",
  "1OluNs": "Confirm enable status updates",
  "1QosTr": "Used by",
  "1fXVVz": "Due date...",
  "1ikfp3": "If you delete this metric, the values for it will not be collected for any future runs.",
  "1prgB2": "Search for people",
  "2/2yg+": "Add",
  "2563nT": "Confirm finish run",
  "28FTjr": "Run actions allow you to automate activities for this channel",
  "2Q5PhZ": "Prompt to run a playbook",
  "2QkJ4s": "Save important messages for a complete picture that streamlines retrospectives.",
  "2VrVHu": "Search by run name",
  "3/wF0G": "Slash commands",
  "36GNZj": "The playbook {title} was successfully archived.",
  "3Ls2m+": "Playbook Member",
  "3MSGcL": "Channel name is not valid.",
  "3PoGhY": "Are you sure you want to publish?",
  "3hBelc": "A retrospective is not expected.",
  "3rCdDw": "Status updates",
  "3zF589": "Reset to all {filterName}",
  "42qmJ5": "You do not have permission to post an update.",
  "47FYwb": "Cancel",
  "4BN53Q": "We’ll show you how close or far from the target each run’s value is and also plot it on a chart.",
  "4GjZsL": "Total Playbooks",
  "4Hrh5B": "{name} changed status from {summary}",
  "4Iqlfe": "You've joined this run.",
  "4alprY": "Playbook Templates",
  "4aupaG": "The playbook {title} was successfully restored.",
  "4cwL43": "With archived",
  "4fHiNl": "Duplicate",
  "4ltHYh": "Go to playbook",
  "4mCpAv": "It was not possible to change the owner",
  "4vuNrq": "{duration} after run started",
  "5AJmOz": "When a user joins the channel",
  "5BUxvl": "Everyone in this team can view this playbook.",
  "5CI3KH": "Contact support",
  "5HXkY/": "Type: {typeTitle}",
  "5Hzwqs": "Favorite",
  "5ZIN3u": "Status Updates",
  "5b1zuB": "Add them to the run channel",
  "5ciuDD": "NOT IN CHANNEL",
  "5j6GD/": "{numParticipants, plural, =0 {no participants} =1 {# participant} other {# participants}}",
  "5qBEKB": "What are playbook runs?",
  "5wqhGy": "Toggle Run Details",
  "69nlA3": "Please enter a duration in the format: dd:hh:mm (e.g., 12:00:00).",
  "6CGo3o": "Status / Last update",
  "6D6ffM": "Please enter a duration in the format: dd:hh:mm (e.g., 12:00:00), or leave the target blank.",
  "6rygzu": "Remove from run",
  "6uhSSw": "Select a channel",
  "7P5T3W": "Restore checklist",
  "8n24G2": "View run details in a side panel",
  "9+Ddtu": "Next",
  "91Hr5f": "Drag me to reorder",
  "9Obw6C": "Filter",
  "9PXW6Q": "Duration / Started on",
  "9SIW2x": "Target value for each run",
  "9TTfXU": "Your System Admin has been notified.",
  "9XUYQt": "Import",
  "9a9+ww": "Title",
  "9j5KzL": "Enter category name",
  "9kCT7Q": "Make retrospectives easy with a timeline that automatically keeps track of the key events and messages so that teams have it at their fingertips.",
  "9kQNdp": "This playbook is private.",
  "9qqGGd": "Invite participants",
  "9tBhzB": "Upgrade now",
  "9trZXa": "Anyone on the team can view",
  "9uOFF3": "Overview",
  "9xs0pp": "Add value...",
  "A21Mgv": "Run finished",
  "A8dbCS": "Playbook Not Found",
  "AF7+5o": "Add due date",
  "AML4RW": "Task assignments",
  "AhY0vJ": "Leave and unfollow",
  "Auj1ap": "Start a trial or upgrade your subscription.",
  "B3Q5mz": "Trigger",
  "B487HA": "In Progress",
  "BNB75h": "A playbook prescribes the checklists, automations, and templates for any repeatable procedures. {br} It helps teams reduce errors, earn trust with stakeholders, and become more effective with every iteration.",
  "BQtd5I": "Welcome to Playbooks!",
  "Brya9X": "Add a run summary template…",
  "C1khRR": "Back to playbooks",
  "C6Oghd": "Edit run summary",
  "C9NScU": "Put your team in control",
  "CBM4vh": "Timer for next update",
  "CFysvS": "Create Playbook Dropdown",
  "CUhlqp": "tutorial tour tip product image",
  "CV1ddt": "Participate in the run",
  "CkYhdY": "Add the channel to a sidebar category",
  "CwwzAU": "Add checklist name",
  "Cy1AK/": "View run details",
  "CyGaem": "Run name",
  "D2CE02": "Enter webhook",
  "D55vrs": "Your license could not be generated",
  "DCl7Vv": "inline code",
  "DSVJjB": "Currently running the <strong>{playbookTitle}</strong> playbook",
  "DXACD6": "Publish retrospective report and access the timeline",
  "DaHpK1": "Search for a channel",
  "DnBhRg": "Add People",
  "DtCplA": "{numParticipants, plural, =1 {<b>#</b> participant} other {<b>#</b> participants}}",
  "EQpfkS": "Finished",
  "EWz2w5": "Run Playbook",
  "Ek1Fx2": "When a message with these keywords is posted",
  "EvBQLq": "Make Playbook Admin",
  "F4pfM/": "Please enter a number, or leave the target blank.",
  "F9LrJA": "Filter items",
  "FEGywG": "Please specify a future date/time for the update reminder.",
  "FGzxgY": "e.g., Time to acknowledge, Time to resolve",
  "FLG4Iu": "Make run owner",
  "FXCLuZ": "{total, number} total",
  "FgydNe": "View",
  "G/yZLu": "Remove",
  "GDCpPr": "Recent status update",
  "GG1yhI": "There are templates for a range of use cases and events. You can use a playbook as-is or customize it—then share it with your team.",
  "GRTyvN": "Toggle Playbook List",
  "GVpA4Q": "Create New Playbook",
  "GXjP8g": "All the runs that you can access will show here",
  "GjCS6U": "Choose a template",
  "Gwmqz5": "Request an update",
  "GxJAK1": "The playbook you're requesting is private or does not exist.",
  "H7IzRB": "Disable status updates",
  "HAlOn1": "Name",
  "HLn43R": "Manage access",
  "HSi3uv": "No Assignee",
  "HXvk56": "Post status updates",
  "HhLp57": "quote",
  "HvAcYh": "{text}{rest, plural, =0 {} one { and other} other { and {rest} others}}",
  "I2zEie": "Celebrate success and learn from mistakes with retrospective reports. Filter timeline events for process review, stakeholder engagement, and auditing purposes.",
  "I5NMJ8": "More",
  "I7+d55": "Specify date/time (“in 4 hours”, “May 1”...)",
  "I90sbW": "just now",
  "ICqy9/": "Checklists",
  "IfxUgC": "Add a run summary…",
  "IxtSML": "Add a checklist",
  "JJMNME": "{withRunName, select, true {@{authorUsername} posted an update for [{runName}]({overviewURL})} other {@{authorUsername} posted an update}}",
  "JJNc3c": "Previous",
  "JXdbo8": "Done",
  "JcefuP": "Add a description (optional)",
  "JeqL8w": "Retrospective canceled by {name}",
  "JqKASQ": "Add @{displayName} to Channel",
  "JrZ2th": "Add Metric",
  "KeO51o": "Channel",
  "KiXNvz": "Run",
  "KjNfA8": "Invalid time duration",
  "KzHQCQ": "There are no finished runs matching those filters.",
  "L6k6aT": "…or start with a template",
  "LDYFkN": "Duration (in dd:hh:mm)",
  "LI7YlB": "Add details on what this metric is about and how it should be filled in. This description will be available on the retrospective page for each run where values for these metrics will be input.",
  "LfhTNW": "Browse or create Playbooks and Runs",
  "Lg3I1b": "@{targetUsername}, please provide a status update.",
  "LmhSmU": "Confirm Entry Delete",
  "Lo10yH": "Unknown Channel",
  "M/2yY/": "Nobody yet.",
  "M4gAc9": "Add value",
  "M9tXoZ": "A join request will be sent to the run channel.",
  "MBNMo9": "Channel Actions",
  "MFpAtm": "{numTasks, number} {numTasks, plural, one {task} other {tasks}}",
  "MHzP9I": "Define a message to welcome users joining the channel.",
  "MJ89uW": "Convert to Private playbook",
  "MTzF3S": "Are you sure you want to restore the playbook {title}?",
  "MbapTE": "{num} {num, plural, =1 {task} other {tasks}} overdue",
  "Mjq//Y": "Unfavorite",
  "MrJPOh": "Enable status updates",
  "MtrTNy": "Tomorrow",
  "MvEydR": "{name} posted a status update",
  "MyIJbr": "Contents",
  "N1U/QR": "Task state changes",
  "N2IrpM": "Confirm",
  "NFyWnZ": "Work more effectively",
  "NJ9uPu": "Key metrics",
  "NLeFGn": "to",
  "NMxVd+": "Please fill in the metric value.",
  "NYTGIb": "Got it",
  "Nh91Us": "{from, number}–{to, number} of {total, number} total",
  "NiAH1z": "Target value",
  "OK8u0r": "Create a playbook to prescribe the workflow that your teams and tools should follow, including everything from checklists, actions, templates, and retrospectives.",
  "OQplDX": "A status update is expected every <duration></duration>. New updates will be posted to <channels>{channelCount, plural, =0 {no channels} one {# channel} other {# channels}}</channels> and <webhooks>{webhookCount, plural, =0 {no outgoing webhooks} one {# outgoing webhook} other {# outgoing webhooks}}</webhooks>.",
  "Ob5cSv": "Changes that you made will not be saved if you leave this page. Are you sure you want to discard changes and leave?",
  "ObmjTB": "Slash Command",
  "OcpRSQ": "Delete Entry",
  "OfN7IN": "A status update request will be sent to the run channel.",
  "Oo5sdB": "Playbook name",
  "OqCzNb": "Add a task",
  "OsDomv": "All events",
  "OuZhcQ": "Specify duration (\"8 hours\", \"3 days\"...)",
  "OyZnsJ": "per run",
  "P6NEL/": "Command...",
  "P6PLpi": "Join",
  "PW+sL4": "N/A",
  "PWmZrW": "View all runs",
  "PdRg+3": "View all...",
  "PoX2HN": "Send request",
  "Ppx673": "Reports",
  "Q15rLN": "Request update...",
  "Q4sutg": "Confirm leave{isFollowing, select, true { and unfollow} other {}}",
  "Q5hysF": "Do more with Playbooks",
  "Q7aZO4": "{numParticipants, plural, =0 {no active participants} =1 {# active participant} other {# active participants}}",
  "Q7hMnp": "Run playbook",
  "Q8Qw5B": "Description",
  "QUwMsX": "Reminder to fill out the retrospective",
  "QaZNp9": "Finish run",
  "QbGfqo": "Broadcast to stakeholders in multiple places and keep a paper trail for retrospective with just one post.",
  "QegBKq": "Join playbook",
  "QiKcO7": "Enter retrospective template",
  "QpUBDr": "{members, plural, =0 {No one} =1 {One person} other {# people}} can access this playbook.",
  "Qrl6bQ": "Streamline your processes with playbooks",
  "QywYDe": "Also mark the run as finished",
  "R/2lqw": "Select a template",
  "R5Zh+l": "This lets you experience a sample playbook first before investing time to create your own.",
  "RO+BaS": "Copy link to run",
  "RQl8IW": "Snooze for…",
  "RnOiCg": "It was not possible to {isFollowing, select, true {unfollow} other {follow}} the run",
  "RoGxij": "Runs active on {date}",
  "RrCui3": "Summary",
  "RthEJt": "Retrospective",
  "RzEVnf": "Playbooks make important procedures more repeatable and accountable. A playbook can be run multiple times, and each run has its own record and retrospective.",
  "S0kWcH": "Update overdue",
  "SDSqfA": "When a run starts",
  "SENRqu": "Help",
  "SK5APX": "It wasn't possible to leave the run.",
  "SMrXWc": "Favorites",
  "SVwJTM": "Export",
  "SXJ98n": "You will not be able to edit the retrospective report after publishing it. Do you want to publish the retrospective report?",
  "SmAUf9": "A reminder will be sent <b>{timestamp}</b>",
  "Suyx6A": "The playbook import has failed. Please check that JSON is valid and try again.",
  "Sx3lHL": "Integer",
  "TBez4r": "There are no playbooks to view. You don't have permission to create playbooks in this workspace.",
  "TD8WrM": "Duplicate is disabled for this team.",
  "TJo5E6": "Preview",
  "TSSNg/": "TOTAL RUNS started per week over the last 12 weeks",
  "TTIQ6E": "Assign due dates to tasks so assignees can prioritize and get things done.",
  "TZYiF/": "strike",
  "TdTXXf": "Learn more",
  "Tt04f1": "See who is involved and what needs to be done without leaving the conversation.",
  "TxCTXQ": "Are you sure you want to finish the run?",
  "TxmjKI": "Describe what this metric is about",
  "UMFnWV": "View Retrospective",
  "UMoxP9": "Channel name template (optional)",
  "UbTsGY": "Runs started between {start} and {end}",
  "UePrSL": "{num} {num, plural, one {Participant} other {Participants}}",
  "Ul0aFX": "Import Playbook",
  "V5TY0z": "Add participants?",
  "VOzlSL": "Running a playbook orchestrates workflows for your team and tools.",
  "VZRWFk": "e.g., Cost, Purchases",
  "Vf/QlZ": "Value range",
  "Vhnd2J": "Toggle description",
  "VmnoW8": "Please check the system logs for more information.",
  "W/V6+Y": "Collapse",
  "W1Qs5O": "Runs",
  "WAHCT2": "Notify System Admin",
  "WC+NOj": "Also add people to the channel linked to this run",
  "WFA0Cg": "Are you sure you want to enable status updates for this run?",
  "WIxhrv": "Run name must have at least two characters",
  "WTQpnI": "Take action now using playbooks",
  "X/koAN": "Invalid entry: the maximum number of webhooks allowed is 64",
  "XF8rrh": "Copy link to ''{name}''",
  "XRyRzf": "Status updates are not expected.",
  "XS4umx": "{name} snoozed a status update",
  "XXbWAU": "Select this to automatically receive updates when this playbook is run.",
  "Xgxruo": "Skip checklist",
  "XmUdvV": "All the statistics you need",
  "XnICdK": "It wasn't possible to join the run",
  "XpDetT": "Opt out of these tips.",
  "Xx0WZV": "Send message",
  "Y1EoT/": "When a participant leaves the run",
  "YDuW/T": "{num_runs, plural, =0 {Not run yet} one {# run} other {# total runs}}",
  "YKn+7s": "This channel is not running any playbook.",
  "YORRGQ": "Post update",
  "YQOmSf": "Enter one webhook per line",
  "Z18I+c": "Channel actions allow you to automate activities for the channel",
  "Z2Hfu4": "Add a run summary",
  "Z3ybv/": "Add the channel to a sidebar category for the user",
  "Z7vWDQ": "There was an error",
  "ZAJviT": "We weren't able to notify the System Admin.",
  "ZJS10z": "No updates have been posted yet",
  "ZNNjWw": "Please enter a number.",
  "ZRv7Dm": "Request to Join",
  "ZWtlyd": "Run restored by {name}",
  "ZdWYcm": "No, skip retrospective",
  "Zg0obP": "Restart run",
  "ZkhArX": "Let's go!",
  "a0hBZ0": "Delete metric",
  "aACJNp": "Run started by {name}",
  "aEhjYg": "Outline",
  "aWpBzj": "Show more",
  "aYIUar": "Thank you!",
  "aZGAOI": "Add a status update template…",
  "avPeEI": "Upgrade to view trends for total runs, active runs and participants involved in runs of this playbook.",
  "awG90C": "Target per run",
  "b/QBNs": "Update due",
  "b3TdyZ": "By clicking <b>Start trial</b>, I agree to the <AgreementLink>Mattermost Software Evaluation Agreement</AgreementLink>, <PrivacyLink>Privacy Policy</PrivacyLink>, and receiving product emails.",
  "b8Gps8": "Run status updates enabled by {name}",
  "bCmvTY": "Give feedback",
  "bE1Cro": "My runs only",
  "bLK+Kr": "Reminds the channel at a specified interval to fill out the retrospective.",
  "bPLen5": "Runs finished in the last 30 days",
  "bTgMQ2": "This playbook is archived.",
  "bf5rs0": "View Info",
  "c23IHq": "Channel actions allow you to automate activities for this channel",
  "c6LNcW": "Delete task",
  "c8hxKk": "Week of {date}",
  "cPIKU2": "Following",
  "cUCiWw": "Become a participant",
  "ch4Vs1": "Request updates for playbook runs in a single click and get notified directly when an update is posted. Start a free, 30-day trial to try it out.",
  "cnfVhV": "Leave {isFollowing, select, true { and unfollow } other {}}run",
  "cp7KUI": "Playbook",
  "cpGAhx": "Are you sure you want to disable status updates for this run?",
  "cyR7Kh": "Back",
  "d4g2r8": "Deleted: {timestamp}",
  "d8KvXJ": "Your trial license expires on {expiryDate}. You can purchase a license at any time through the <PortalLink>Customer Portal</PortalLink> to avoid any disruption.",
  "d9epHh": "Export channel log",
  "dSC1YD": "Skip task",
  "dZmYk6": "Successfully duplicated playbook",
  "dvhvum": "(Optional) Describe how this playbook should be used",
  "dxyZg3": "Let me explore for myself",
  "e/AZL5": "Your 30-day trial has started",
  "e3z3P8": "Discard & leave",
  "eHAvFf": "bold",
  "ePhhuK": "Your request was sent to the run channel.",
  "edxtzC": "Create playbook",
  "efeNi1": "10-run average value",
  "egvJrY": "Assignee Changed",
  "eiPBw7": "Retrospective reminder interval",
  "f+bqgK": "Name of the metric",
  "fV6578": "Assign the owner role",
  "fVMECF": "Participant",
  "fXGjhC": "Owner changed from {summary}",
  "fhMaTZ": "Take a quick tour",
  "fmbSyg": "Add value (in dd:hh:mm)",
  "fnihsY": "Leave",
  "fuDLDJ": "Create a channel",
  "g0mp+I": "When you convert to a private playbook, membership and run history is preserved. This change is permanent and cannot be undone. Are you sure you want to convert {playbookTitle} to a private playbook?",
  "g4IF1x": "There are no runs for this playbook.",
  "g9pEhE": "Due",
  "gGcNUr": "You do not have permissions",
  "gfUBRi": "Assign a new owner before you leave the run.",
  "gsMPAS": "Dollars",
  "gt6BhE": "Run details",
  "guunZt": "Assign",
  "hVFgh4": "Include finished",
  "hXIYHG": "Install and enable the Channel Export plugin to support exporting the channel",
<<<<<<< HEAD
  "ha1TB3": "When a participant joins the run",
  "hfrrC7": "Team Initials",
=======
>>>>>>> 51846427
  "hjteuA": "All the playbooks that you can access will show here",
  "hrgo+E": "Archive",
  "hw83pa": "Track key metrics and measure value",
  "iDMOiz": "CHANNEL MEMBERS",
  "iEtImk": "When you leave{isFollowing, select, true { and unfollow a run} other { a run}}, it's removed from the left-hand sidebar. You can find it again by viewing all runs.",
  "iMjjOH": "Next week",
  "iNU1lj": "The run you're requesting is private or does not exist.",
  "iQhFxR": "Last used",
  "iXNbPf": "Rename",
  "ieGrWo": "Follow",
  "ieL3dC": "Setup channel actions",
  "iigkp8": "Time to wrap up?",
  "ijAUQf": "Notify your System Admin to upgrade.",
  "izWS4J": "Unfollow",
  "j2FnDV": "A channel will be created with this name",
  "j2VYGA": "View all playbooks",
  "j7jdWG": "Convert to a commercial edition.",
  "j940pJ": "This update will be saved to <OverviewLink>overview page</OverviewLink>.",
  "jAo8dd": "Run status updates disabled by {name}",
  "jIIWN+": "preformatted",
  "jIgqRa": "Owner / Participants",
  "jrOlPO": "Get run status update notifications",
  "jvo0vs": "Save",
  "jwimQJ": "Ok",
  "k1djnL": "Delete checklist",
  "k5EChD": "Are you sure you want to restart the run?",
  "kEMvwX": "There are no runs matching those filters.",
  "kV5GkX": "When a status update is posted",
  "kXFojL": "You can also create a playbook ahead of time so it’s available when you need it.",
  "kYCbJE": "Add time frame",
  "kkw4kS": "This update will be broadcasted to {hasChannels, select, true {<OverviewLink><ChannelsTooltip>{broadcastChannelCount, plural, =1 {one channel} other {{broadcastChannelCount, number} channels}}</ChannelsTooltip></OverviewLink>} other {}}{hasFollowersAndChannels, select, true { and } other {}}{hasFollowers, select, true {<FollowersTooltip>{followersChannelCount, plural, =1 {one direct message} other {{followersChannelCount, number} direct messages}}</FollowersTooltip>} other {}}.",
  "kvgvNW": "Know what happened",
  "l/W5n7": "Participants will also be added to the channel linked to this run",
  "l5/RKZ": "There are no finished runs for this playbook.",
  "lBqu4h": "Restore playbook",
  "lJ48wN": "Private playbook",
  "lJyq2a": "Run not found",
  "lKeJ+i": "There's no summary",
  "lQT7iD": "Create Playbook",
  "lUfDe1": "Export the playbook run channel and save it for later analysis.",
  "lZwZi+": "Day: {date}",
  "lbhO3D": "italic",
  "lbr3Lq": "Copy link",
  "lbs7UO": "per run over the last 10 runs",
  "lgZf0l": "Get started with Playbooks",
  "lkv547": "Due date (Available in the Professional plan)",
  "lqzBNa": "Remove them from the run channel",
  "lr1CUA": "Browse Playbooks",
  "lrbrjv": "Yes, start retrospective",
  "lyXljU": "Duplicate task",
  "m/KtHt": "You have no permissions to change the owner",
  "m/Q4ye": "Rename checklist",
  "mCrdeS": "Total Playbook Runs",
  "mLrh+0": "No due date",
  "mNgqXf": "To unlock this feature:",
  "mVpO8u": "Seen this before?",
  "mkLeuq": "Broadcast update to selected channels",
  "mm5vL8": "Only invited members",
  "mw9jVA": "Add a title",
  "nc8QpJ": "Recent Activity",
  "nkCCM2": "You will not be reminded again.",
  "nqVby7": "<b>{numTasksChecked, number}</b> of <b>{numTasks, number}</b> {numTasks, plural, =1 {task} other {tasks}} checked",
  "nsd54s": "Confirm disable status updates",
  "o+ZEL3": "Published {timestamp}",
  "o2eHmz": "Run finished by {name}",
  "o6N9pU": "Run actions",
  "oAJsne": "Public playbook",
  "oBeKB4": "Due on {date}",
  "oL7YsP": "Last edited {timestamp}",
  "oVHn4s": "Last update",
  "ocYb9S": "Key Metrics",
  "ojQue/": "{icon} Duration (in dd:hh:mm)",
  "opn6uf": "View Timeline",
  "osuP6z": "Drag to reorder checklist",
  "p1I/Fx": "We’ve auto-created your run",
  "pFK6bJ": "View all",
  "pK6+CW": "@{displayName} is not a member of the [{runName}]({overviewUrl}) channel. Would you like to add them to this channel? They will have access to all of the message history.",
  "pKLw8O": "Are you sure you want to delete this event? Deleted events will be permanently removed from the timeline.",
  "pzTOmv": "Followers",
  "q/Qo8l": "Private playbooks are only available in Mattermost Enterprise",
  "q48ca7": "Give feedback about Playbooks.",
  "q6f8x9": "Change since last update",
  "qDxsQH": "Become a participant to interact with this run",
  "qGlwfc": "Start run",
  "qyJtWy": "Show less",
  "rDvvQs": "{completed, number} / {total, number} done",
  "rMhrJH": "Please add a title for your metric.",
  "rX08cW": "Date must be in the future.",
  "rbrahO": "Close",
  "ru+JCk": "Average value",
  "ruJGqS": "Playbook Access",
  "ryrP8K": "Manage permission for who can view, modify, and run this playbook.",
  "rzbYbE": "Target",
  "s+rSpl": "{icon} Integer",
  "s3jjqi": "{num_actions, plural, =0 {no actions} one {# action} other {# actions}}",
  "sDKojV": "Archive playbook",
  "sGJpuF": "Add a description…",
  "sIX63S": "Your System Admin has been notified",
  "sQu1rA": "{numTotalRuns, plural, =0 {no runs started} =1 {# run started} other {# runs started}}",
  "sVlNlY": "Every team's structure is different. You can manage which users in the team can create playbooks.",
  "sX5Mn5": "Please enter one webhook per line",
  "scYyVv": "Would you like to fill out the retrospective report?",
  "soePYH": "{num_checklists, plural, =0 {no checklists} one {# checklist} other {# checklists}}",
  "sqNmlF": "Skip retrospective",
  "syEQFE": "Publish",
  "t6SiGO": "Runs currently in progress",
  "tVPYMu": "Playbook Admin",
  "tbjmvS": "A metric with the same name already exists. Please add a unique name for each metric.",
  "twieZh": "Go to run overview",
  "u4L4yd": "You have unsaved changes",
  "u4MwUB": "Save your playbook run history",
  "uT4ebt": "e.g., Resource count, Customers affected",
  "udrLSP": "Use metrics to understand patterns and progress across runs, and track performance.",
  "uhu5aG": "Public",
  "unwVil": "The join channel request was unsuccessful.",
  "uny3Zy": "Playbooks",
  "utHl3F": "Add people to {runName}",
  "v1DNMW": "Retrospective published by {name}",
  "v1SpKO": "Role changes",
  "v5/Cox": "Duplicate checklist",
  "vDvWJ6": "Try request update with a free trial",
  "vL4++D": "Track progress and ownership",
  "vNiZXF": "There are no runs in progress at the moment. Run a playbook to start orchestrating workflows for your team and tools.",
  "vSMfYU": "Run info",
  "vaYTD+": "There {outstanding, plural, =1 {is # outstanding task} other {are # outstanding tasks}}. Are you sure you want to finish the run?",
  "viXE32": "Private",
  "vjzpnC": "There are no playbooks matching those filters.",
  "vndQuC": "Slash Command Executed",
  "vqmRBs": "Confirm restart run",
  "w0muFd": "Send outgoing webhook (One per line)",
  "w4Nhhb": "Add participant",
  "wBZz47": "You've left the run.",
  "wCDmf3": "Enable updates",
  "wEQDC6": "Edit",
  "wGp7l3": "{icon} Dollars",
  "wL7VAE": "Actions",
  "wRM2AO": "The update request was unsuccessful.",
  "wZ83YL": "Not right now",
  "waVyVY": "Participants currently active",
  "wbdGb5": "Assign, check off, or skip tasks to ensure the team is clear on how to move toward the finish line together.",
  "wbsq7O": "Usage",
  "wcWpGs": "Invalid webhook URLs",
  "wylJpv": "Everyone in {team} can view this playbook.",
  "x1phlu": "No time frame",
  "x5Tz6M": "Report",
  "x8cvBr": "View run overview",
  "xEQYo5": "Configure custom metrics to fill out with the retrospective report.",
  "xHNF7i": "Run Actions",
  "xVyHgP": "Start a test run",
  "xfnuXm": "Participate",
  "xmcVZ0": "Search",
  "xvBDOH": "Are you sure you want to archive the playbook {title}?",
  "y7o4Rn": "Are you sure you want to delete?",
  "yhU1et": "Tasks",
  "yllba1": "This archived playbook cannot be renamed.",
  "ypIsVG": "Restore task",
  "yqpcOa": "Use",
  "z3A0LP": "Last run was {relativeTime}",
  "z3B83t": "Search for a playbook",
  "zELxbG": "Saved messages",
  "zINlao": "Owner",
  "zW/5AB": "<title>Professional feature</title> <body>This is a paid feature, available with a free 30-day trial</body>",
  "zWgbGg": "Today",
  "zWkvNO": "Timeline",
  "zl6378": "Configure metrics in Retrospective",
  "zx0myy": "Participants",
  "zz6ObK": "Restore"
}<|MERGE_RESOLUTION|>--- conflicted
+++ resolved
@@ -368,11 +368,7 @@
   "guunZt": "Assign",
   "hVFgh4": "Include finished",
   "hXIYHG": "Install and enable the Channel Export plugin to support exporting the channel",
-<<<<<<< HEAD
   "ha1TB3": "When a participant joins the run",
-  "hfrrC7": "Team Initials",
-=======
->>>>>>> 51846427
   "hjteuA": "All the playbooks that you can access will show here",
   "hrgo+E": "Archive",
   "hw83pa": "Track key metrics and measure value",
