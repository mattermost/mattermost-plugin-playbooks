<<<<<<< HEAD
=======
/* eslint-disable no-console, no-process-env */

const exec = require('child_process').exec;

>>>>>>> c01f9153
const path = require('path');

const webpack = require('webpack');
const {ModuleFederationPlugin} = require('webpack').container;

<<<<<<< HEAD
const NPM_TARGET = process.env.npm_lifecycle_event; //eslint-disable-line no-process-env
=======
const ReactRefreshWebpackPlugin = require('@pmmmwh/react-refresh-webpack-plugin');

const PLUGIN_ID = require('../plugin.json').id;

const NPM_TARGET = process.env.npm_lifecycle_event;
>>>>>>> c01f9153
const TARGET_IS_PRODUCT = NPM_TARGET?.endsWith(':product');
const targetIsDevServer = NPM_TARGET === 'dev-server';
const mode = 'production';
const devtool = 'source-map';
const plugins = [];
<<<<<<< HEAD
=======
if (NPM_TARGET === 'build:watch' || NPM_TARGET === 'debug:watch') {
    plugins.push({
        apply: (compiler) => {
            compiler.hooks.watchRun.tap('WatchStartPlugin', () => {
                console.log('Change detected. Rebuilding webapp.');
            });
            compiler.hooks.afterEmit.tap('AfterEmitPlugin', () => {
                exec('cd .. && make deploy-from-watch', (err, stdout, stderr) => {
                    if (stdout) {
                        process.stdout.write(stdout);
                    }
                    if (stderr) {
                        process.stderr.write(stderr);
                    }
                });
            });
        },
    });
}

if (targetIsDevServer) {
    plugins.push(new ReactRefreshWebpackPlugin());
}
>>>>>>> c01f9153

let config = {
    entry: './src/remote_entry.ts',
    resolve: {
        alias: {
            src: path.resolve(__dirname, './src/'),
            'mattermost-redux': path.resolve(__dirname, './node_modules/mattermost-webapp/packages/mattermost-redux/src/'),
            reselect: path.resolve(__dirname, './node_modules/mattermost-webapp/packages/reselect/src/index'),
            '@mattermost/client': path.resolve(__dirname, './node_modules/mattermost-webapp/packages/client/src/'),
            '@mattermost/components': path.resolve(__dirname, './node_modules/mattermost-webapp/packages/components/src/'),
        },
        modules: [
            'src',
            'node_modules',
        ],
        extensions: ['*', '.js', '.jsx', '.ts', '.tsx'],
    },
    module: {
        rules: [
            {
                test: /\.(js|jsx|ts|tsx)$/,
                exclude: /node_modules\/(?!(mattermost-webapp)\/).*/,
                use: {
                    loader: 'babel-loader',
                    options: {
                        cacheDirectory: true,

                        // Babel configuration is in babel.config.js because jest requires it to be there.
                    },
                },
            },
            {
                test: /\.scss$/,
                use: [
                    'style-loader',
                    {
                        loader: 'css-loader',
                    },
                    {
                        loader: 'sass-loader',
                    },
                ],
            },
            {
                test: /\.css$/,
                use: ['style-loader', 'css-loader'],
            },
            {
                test: /\.(png|eot|tiff|svg|woff2|woff|ttf|gif|mp3|jpg|jpeg)$/,
                type: 'asset/inline', // consider 'asset' when URL resource chunks are supported
            },
            {
                test: /\.apng$/,
                use: [
                    {
                        loader: 'file-loader',
                        options: {
                            name: 'files/[contenthash].[ext]',
                        },
                    },
                ],
            },
        ],
    },
    devtool,
    mode,
    plugins,
};

<<<<<<< HEAD
// Set up module federation
function makeSingletonSharedModules(packageNames) {
    const sharedObject = {};

    for (const packageName of packageNames) {
        // Set both versions to false so that the version of this module provided by the web app will be used
        sharedObject[packageName] = {
            requiredVersion: false,
            singleton: true,
            version: false,
        };
    }

    return sharedObject;
}

config.plugins.push(new ModuleFederationPlugin({
    name: 'playbooks',
    filename: 'remote_entry.js',
    exposes: {
        '.': './src/index',
=======
if (TARGET_IS_PRODUCT) {
    // Set up module federation
    function makeSingletonSharedModules(packageNames) {
        const sharedObject = {};

        for (const packageName of packageNames) {
            sharedObject[packageName] = {

                // Ensure only one copy of this package is ever loaded
                singleton: true,

                // Set this to false to prevent Webpack from packaging any "fallback" version of this package so that
                // only the version provided by the web app will be used
                import: false,

                // Set these to false so that any version provided by the web app will be accepted
                requiredVersion: false,
                version: false,
            };
        }

        return sharedObject;
    }

    config.plugins.push(new ModuleFederationPlugin({
        name: 'playbooks',
        filename: 'remote_entry.js',
        exposes: {
            '.': './src/index',

            // This probably won't need to be exposed in the long run, but its a POC for exposing multiple modules
            './manifest': './src/manifest',
        },
        shared: [
            '@mattermost/client',

            'luxon',

            makeSingletonSharedModules([
                'react',
                'react-dom',
                'react-intl',
                'react-redux',
                'react-router-dom',
                'styled-components',
            ]),
        ],
    }));

    config.plugins.push(new webpack.DefinePlugin({
        'process.env.TARGET_IS_PRODUCT': TARGET_IS_PRODUCT, // TODO We might want a better name for this
    }));

    config.output = {
        path: path.join(__dirname, '/dist'),
        chunkFilename: '[name].[contenthash].js',
    };
} else {
    config.resolve.alias['react-intl'] = path.resolve(__dirname, '../../webapp/node_modules/react-intl/');

    config.externals = {
        react: 'React',
        'react-dom': 'ReactDOM',
        redux: 'Redux',
        luxon: 'Luxon',
        'react-redux': 'ReactRedux',
        'prop-types': 'PropTypes',
        'react-bootstrap': 'ReactBootstrap',
        'react-router-dom': 'ReactRouterDom',
        'react-intl': 'ReactIntl',
    };
>>>>>>> c01f9153

        // This probably won't need to be exposed in the long run, but its a POC for exposing multiple modules
        './manifest': './src/manifest',
    },
    shared: [
        '@mattermost/client',
        '@types/luxon',
        '@types/react-bootstrap',

        makeSingletonSharedModules([
            'react',
            'react-dom',
            'react-intl',
            'react-redux',
            'react-router-dom',
            'styled-components',
        ]),
    ],
}));

config.plugins.push(new webpack.DefinePlugin({
    'process.env.TARGET_IS_PRODUCT': TARGET_IS_PRODUCT, // TODO We might want a better name for this
}));

config.output = {
    path: path.join(__dirname, '/dist'),
    chunkFilename: '[name].[contenthash].js',
};
config.externals = {
    react: 'React',
    'react-dom': 'ReactDOM',
    redux: 'Redux',
    luxon: 'Luxon',
    'react-redux': 'ReactRedux',
    'prop-types': 'PropTypes',
    'react-bootstrap': 'ReactBootstrap',
    'react-router-dom': 'ReactRouterDom',
    'react-intl': 'ReactIntl',
};

if (targetIsDevServer) {
    config = {
        ...config,
        devServer: {
            hot: true,
            liveReload: false,
            proxy: [{
                context: () => true,
                bypass(req) {
                    if (req.url.indexOf('/static/plugins/playbooks/') === 0) {
                        return '/main.js'; // return the webpacked asset
                    }
                    return null;
                },
                logLevel: 'silent',
                target: 'http://localhost:8065',
                xfwd: true,
                ws: true,
            }],
            port: 9005,
        },
        performance: false,
        optimization: {
            ...config.optimization,
            splitChunks: false,
        },
    };
}

if (NPM_TARGET === 'start:product') {
<<<<<<< HEAD
    const url = new URL(process.env.MM_PLAYBOOKS_DEV_SERVER_URL ?? 'http://localhost:9007'); //eslint-disable-line no-process-env
=======
    const url = new URL(process.env.MM_PLAYBOOKS_DEV_SERVER_URL ?? 'http://localhost:9007');
>>>>>>> c01f9153

    config.devServer = {
        server: {
            type: url.protocol.substring(0, url.protocol.length - 1),
            options: {
                minVersion: process.env.MM_SERVICESETTINGS_TLSMINVER ?? 'TLSv1.2',
                key: process.env.MM_SERVICESETTINGS_TLSKEYFILE,
                cert: process.env.MM_SERVICESETTINGS_TLSCERTFILE,
            },
        },
        host: url.hostname,
        port: url.port,
        devMiddleware: {
            writeToDisk: false,
        },
    };
}

module.exports = config;<|MERGE_RESOLUTION|>--- conflicted
+++ resolved
@@ -1,57 +1,17 @@
-<<<<<<< HEAD
-=======
 /* eslint-disable no-console, no-process-env */
 
-const exec = require('child_process').exec;
-
->>>>>>> c01f9153
 const path = require('path');
 
 const webpack = require('webpack');
 const {ModuleFederationPlugin} = require('webpack').container;
 
-<<<<<<< HEAD
-const NPM_TARGET = process.env.npm_lifecycle_event; //eslint-disable-line no-process-env
-=======
-const ReactRefreshWebpackPlugin = require('@pmmmwh/react-refresh-webpack-plugin');
-
-const PLUGIN_ID = require('../plugin.json').id;
-
 const NPM_TARGET = process.env.npm_lifecycle_event;
->>>>>>> c01f9153
 const TARGET_IS_PRODUCT = NPM_TARGET?.endsWith(':product');
-const targetIsDevServer = NPM_TARGET === 'dev-server';
 const mode = 'production';
 const devtool = 'source-map';
 const plugins = [];
-<<<<<<< HEAD
-=======
-if (NPM_TARGET === 'build:watch' || NPM_TARGET === 'debug:watch') {
-    plugins.push({
-        apply: (compiler) => {
-            compiler.hooks.watchRun.tap('WatchStartPlugin', () => {
-                console.log('Change detected. Rebuilding webapp.');
-            });
-            compiler.hooks.afterEmit.tap('AfterEmitPlugin', () => {
-                exec('cd .. && make deploy-from-watch', (err, stdout, stderr) => {
-                    if (stdout) {
-                        process.stdout.write(stdout);
-                    }
-                    if (stderr) {
-                        process.stderr.write(stderr);
-                    }
-                });
-            });
-        },
-    });
-}
 
-if (targetIsDevServer) {
-    plugins.push(new ReactRefreshWebpackPlugin());
-}
->>>>>>> c01f9153
-
-let config = {
+const config = {
     entry: './src/remote_entry.ts',
     resolve: {
         alias: {
@@ -119,16 +79,21 @@
     plugins,
 };
 
-<<<<<<< HEAD
 // Set up module federation
 function makeSingletonSharedModules(packageNames) {
     const sharedObject = {};
+    for (const packageName of packageNames) {
+        sharedObject[packageName] = {
 
-    for (const packageName of packageNames) {
-        // Set both versions to false so that the version of this module provided by the web app will be used
-        sharedObject[packageName] = {
+            // Ensure only one copy of this package is ever loaded
+            singleton: true,
+
+            // Set this to false to prevent Webpack from packaging any "fallback" version of this package so that
+            // only the version provided by the web app will be used
+            import: false,
+
+            // Set these to false so that any version provided by the web app will be accepted
             requiredVersion: false,
-            singleton: true,
             version: false,
         };
     }
@@ -141,79 +106,6 @@
     filename: 'remote_entry.js',
     exposes: {
         '.': './src/index',
-=======
-if (TARGET_IS_PRODUCT) {
-    // Set up module federation
-    function makeSingletonSharedModules(packageNames) {
-        const sharedObject = {};
-
-        for (const packageName of packageNames) {
-            sharedObject[packageName] = {
-
-                // Ensure only one copy of this package is ever loaded
-                singleton: true,
-
-                // Set this to false to prevent Webpack from packaging any "fallback" version of this package so that
-                // only the version provided by the web app will be used
-                import: false,
-
-                // Set these to false so that any version provided by the web app will be accepted
-                requiredVersion: false,
-                version: false,
-            };
-        }
-
-        return sharedObject;
-    }
-
-    config.plugins.push(new ModuleFederationPlugin({
-        name: 'playbooks',
-        filename: 'remote_entry.js',
-        exposes: {
-            '.': './src/index',
-
-            // This probably won't need to be exposed in the long run, but its a POC for exposing multiple modules
-            './manifest': './src/manifest',
-        },
-        shared: [
-            '@mattermost/client',
-
-            'luxon',
-
-            makeSingletonSharedModules([
-                'react',
-                'react-dom',
-                'react-intl',
-                'react-redux',
-                'react-router-dom',
-                'styled-components',
-            ]),
-        ],
-    }));
-
-    config.plugins.push(new webpack.DefinePlugin({
-        'process.env.TARGET_IS_PRODUCT': TARGET_IS_PRODUCT, // TODO We might want a better name for this
-    }));
-
-    config.output = {
-        path: path.join(__dirname, '/dist'),
-        chunkFilename: '[name].[contenthash].js',
-    };
-} else {
-    config.resolve.alias['react-intl'] = path.resolve(__dirname, '../../webapp/node_modules/react-intl/');
-
-    config.externals = {
-        react: 'React',
-        'react-dom': 'ReactDOM',
-        redux: 'Redux',
-        luxon: 'Luxon',
-        'react-redux': 'ReactRedux',
-        'prop-types': 'PropTypes',
-        'react-bootstrap': 'ReactBootstrap',
-        'react-router-dom': 'ReactRouterDom',
-        'react-intl': 'ReactIntl',
-    };
->>>>>>> c01f9153
 
         // This probably won't need to be exposed in the long run, but its a POC for exposing multiple modules
         './manifest': './src/manifest',
@@ -254,41 +146,8 @@
     'react-intl': 'ReactIntl',
 };
 
-if (targetIsDevServer) {
-    config = {
-        ...config,
-        devServer: {
-            hot: true,
-            liveReload: false,
-            proxy: [{
-                context: () => true,
-                bypass(req) {
-                    if (req.url.indexOf('/static/plugins/playbooks/') === 0) {
-                        return '/main.js'; // return the webpacked asset
-                    }
-                    return null;
-                },
-                logLevel: 'silent',
-                target: 'http://localhost:8065',
-                xfwd: true,
-                ws: true,
-            }],
-            port: 9005,
-        },
-        performance: false,
-        optimization: {
-            ...config.optimization,
-            splitChunks: false,
-        },
-    };
-}
-
 if (NPM_TARGET === 'start:product') {
-<<<<<<< HEAD
-    const url = new URL(process.env.MM_PLAYBOOKS_DEV_SERVER_URL ?? 'http://localhost:9007'); //eslint-disable-line no-process-env
-=======
     const url = new URL(process.env.MM_PLAYBOOKS_DEV_SERVER_URL ?? 'http://localhost:9007');
->>>>>>> c01f9153
 
     config.devServer = {
         server: {
