--- conflicted
+++ resolved
@@ -32,16 +32,10 @@
     "@formatjs/cli": "4.7.0",
     "@pmmmwh/react-refresh-webpack-plugin": "^0.5.4",
     "@types/classnames": "2.3.1",
-<<<<<<< HEAD
     "@types/debounce": "1.2.1",
+    "@types/history": "4.7.8",
     "@types/jest": "27.4.0",
     "@types/luxon": "2.0.8",
-=======
-    "@types/debounce": "1.2.0",
-    "@types/history": "4.7.8",
-    "@types/jest": "26.0.24",
-    "@types/luxon": "2.0.2",
->>>>>>> 3affb479
     "@types/qs": "6.9.7",
     "@types/react": "17.0.38",
     "@types/react-beautiful-dnd": "13.1.2",
