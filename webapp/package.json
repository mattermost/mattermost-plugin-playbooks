--- conflicted
+++ resolved
@@ -86,12 +86,8 @@
     "react": "16.13.1",
     "react-chartjs-2": "2.11.1",
     "react-dom": "16.13.1",
-<<<<<<< HEAD
     "react-intl": "5.3.2",
-    "react-redux": "7.2.3",
-=======
     "react-redux": "7.2.4",
->>>>>>> f835c994
     "react-select": "3.1.1",
     "redux": "4.1.0",
     "reselect": "4.0.0",
