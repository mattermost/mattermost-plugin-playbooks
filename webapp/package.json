--- conflicted
+++ resolved
@@ -5,12 +5,8 @@
     "node": ">=16.4.0"
   },
   "dependencies": {
-<<<<<<< HEAD
     "@mattermost/client": "*",
-    "@apollo/client": "3.7.1",
-=======
     "@apollo/client": "3.7.3",
->>>>>>> bcd3ac10
     "@floating-ui/react-dom-interactions": "0.6.3",
     "@mattermost/compass-icons": "0.1.32",
     "@mattermost/types": "7.1.0",
@@ -134,15 +130,10 @@
     "test-ci": "jest --forceExit --detectOpenHandles --maxWorkers=2",
     "check-types": "tsc",
     "extract": "formatjs extract 'src/**/*.{ts,tsx}' --out-file i18n/temp.json --id-interpolation-pattern '[sha512:contenthash:base64:6]' && formatjs compile 'i18n/temp.json' --out-file i18n/en.json && rm i18n/temp.json",
-<<<<<<< HEAD
-    "graphql": "graphql-codegen --config graphql_gen.yml",
+    "graphql": "graphql-codegen --config graphql_gen.ts",
     "report-unused-exports": "ts-prune",
     "build:product": "webpack --mode=production",
     "start:product": "webpack serve --mode=development"    
-=======
-    "graphql": "graphql-codegen --config graphql_gen.ts",
-    "report-unused-exports": "ts-prune"
->>>>>>> bcd3ac10
   },
   "jest": {
     "testPathIgnorePatterns": [
