--- conflicted
+++ resolved
@@ -87,13 +87,8 @@
     "chrono-node": "2.3.5",
     "core-js": "3.20.2",
     "debounce": "1.2.1",
-<<<<<<< HEAD
     "luxon": "2.3.0",
-    "mattermost-webapp": "github:mattermost/mattermost-webapp#fc13e7e224a8b05e660e585f78febcc975921efd",
-=======
-    "luxon": "2.0.2",
     "mattermost-webapp": "github:mattermost/mattermost-webapp#4d7dc89146d33bc833c9926d296e8738fc7b7b0f",
->>>>>>> 53da83c1
     "parse-duration": "1.0.2",
     "qs": "6.10.2",
     "react": "16.13.1",
