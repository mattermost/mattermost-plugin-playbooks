{
  "extends": [
      "eslint:recommended",
      "plugin:react-hooks/recommended"

  ],
  "parser": "@typescript-eslint/parser",
  "plugins": [
    "react",
    "import",
<<<<<<< HEAD
    "@typescript-eslint"
=======
    "formatjs"
>>>>>>> 42425e90
  ],
  "env": {
    "browser": true,
    "node": true,
    "jquery": true,
    "es6": true,
    "jest": true
  },
  "globals": {
    "jest": true,
    "describe": true,
    "it": true,
    "expect": true,
    "before": true,
    "after": true,
    "beforeEach": true
  },
  "settings": {
    "import/resolver": "webpack",
    "react": {
        "version": "detect"
    }
  },
  "rules": {
    "array-bracket-spacing": [
      2,
      "never"
    ],
    "array-callback-return": 2,
    "arrow-body-style": 0,
    "arrow-parens": [
      2,
      "always"
    ],
    "arrow-spacing": [
      2,
      {
        "before": true,
        "after": true
      }
    ],
    "block-scoped-var": 2,
    "brace-style": [
      2,
      "1tbs",
      {
        "allowSingleLine": false
      }
    ],
    "capitalized-comments": 0,
    "class-methods-use-this": 0,
    "comma-dangle": [
      2,
      "always-multiline"
    ],
    "comma-spacing": [
      2,
      {
        "before": false,
        "after": true
      }
    ],
    "comma-style": [
      2,
      "last"
    ],
    "complexity": [
      0,
      10
    ],
    "computed-property-spacing": [
      2,
      "never"
    ],
    "consistent-return": 2,
    "consistent-this": [
      2,
      "self"
    ],
    "constructor-super": 2,
    "curly": [
      2,
      "all"
    ],
    "dot-location": [
      2,
      "property"
    ],
    "dot-notation": 2,
    "eqeqeq": [
      2,
      "smart"
    ],
    "func-call-spacing": [
      2,
      "never"
    ],
    "func-name-matching": 0,
    "func-names": 2,
    "func-style": [
      2,
      "declaration",
      {
        "allowArrowFunctions": true
      }
    ],
    "generator-star-spacing": [
      2,
      {
        "before": false,
        "after": true
      }
    ],
    "global-require": 2,
    "guard-for-in": 2,
    "id-blacklist": 0,
    "import/no-unresolved": 0, // ts handles this better
    "import/order": [
      "error",
      {
        "newlines-between": "always-and-inside-groups",
        "groups": [
          "builtin",
          "external",
          [
            "internal",
            "parent"
          ],
          "sibling",
          "index"
        ]
      }
    ],
    "indent": [
      2,
      4,
      {
        "SwitchCase": 0
      }
    ],
    "jsx-quotes": [
      2,
      "prefer-single"
    ],
    "key-spacing": [
      2,
      {
        "beforeColon": false,
        "afterColon": true,
        "mode": "strict"
      }
    ],
    "keyword-spacing": [
      2,
      {
        "before": true,
        "after": true,
        "overrides": {}
      }
    ],
    "line-comment-position": 0,
    "linebreak-style": 2,
    "lines-around-comment": [
      2,
      {
        "beforeBlockComment": true,
        "beforeLineComment": true,
        "allowBlockStart": true,
        "allowBlockEnd": true
      }
    ],
    "max-lines": [
      1,
      {
        "max": 450,
        "skipBlankLines": true,
        "skipComments": false
      }
    ],
    "max-nested-callbacks": [
      2,
      {
        "max": 8
      }
    ],
    "max-statements-per-line": [
      2,
      {
        "max": 1
      }
    ],
    "multiline-ternary": [
      1,
      "never"
    ],
    "new-cap": 2,
    "new-parens": 2,
    "newline-before-return": 0,
    "newline-per-chained-call": 0,
    "no-alert": 2,
    "no-array-constructor": 2,
    "no-await-in-loop": 2,
    "no-caller": 2,
    "no-case-declarations": 2,
    "no-class-assign": 2,
    "no-compare-neg-zero": 2,
    "no-cond-assign": [
      2,
      "except-parens"
    ],
    "no-confusing-arrow": 2,
    "no-console": 2,
    "no-const-assign": 2,
    "no-constant-condition": 2,
    "no-debugger": 2,
    "no-div-regex": 2,
    "no-dupe-args": 2,
    "no-dupe-class-members": 2,
    "no-dupe-keys": 2,
    "no-duplicate-case": 2,
    "no-duplicate-imports": [
      2,
      {
        "includeExports": true
      }
    ],
    "no-else-return": 2,
    "no-empty": 2,
    "no-empty-function": 2,
    "no-empty-pattern": 2,
    "no-eval": 2,
    "no-ex-assign": 2,
    "no-extend-native": 2,
    "no-extra-bind": 2,
    "no-extra-label": 2,
    "no-extra-parens": 0,
    "no-extra-semi": 2,
    "no-fallthrough": 2,
    "no-floating-decimal": 2,
    "no-func-assign": 2,
    "no-global-assign": 2,
    "no-implicit-coercion": 2,
    "no-implicit-globals": 0,
    "no-implied-eval": 2,
    "no-inner-declarations": 0,
    "no-invalid-regexp": 2,
    "no-irregular-whitespace": 2,
    "no-iterator": 2,
    "no-labels": 2,
    "no-lone-blocks": 2,
    "no-lonely-if": 2,
    "no-loop-func": 2,
    "no-magic-numbers": [
      0,
      {
        "ignore": [
          -1,
          0,
          1,
          2
        ],
        "enforceConst": true,
        "detectObjects": true
      }
    ],
    "no-mixed-operators": [
      2,
      {
        "allowSamePrecedence": false
      }
    ],
    "no-mixed-spaces-and-tabs": 2,
    "no-multi-assign": 2,
    "no-multi-spaces": [
      2,
      {
        "exceptions": {
          "Property": false
        }
      }
    ],
    "no-multi-str": 0,
    "no-multiple-empty-lines": [
      2,
      {
        "max": 1
      }
    ],
    "no-native-reassign": 2,
    "no-negated-condition": 2,
    "no-nested-ternary": 2,
    "no-new": 2,
    "no-new-func": 2,
    "no-new-object": 2,
    "no-new-symbol": 2,
    "no-new-wrappers": 2,
    "no-octal-escape": 2,
    "no-param-reassign": 2,
    "no-process-env": 2,
    "no-process-exit": 2,
    "no-proto": 2,
    "no-redeclare": 2,
    "no-return-assign": [
      2,
      "always"
    ],
    "no-return-await": 2,
    "no-script-url": 2,
    "no-self-assign": [
      2,
      {
        "props": true
      }
    ],
    "no-self-compare": 2,
    "no-sequences": 2,
    "no-shadow": 0,
    "no-shadow-restricted-names": 2,
    "no-spaced-func": 2,
    "no-tabs": 0,
    "no-template-curly-in-string": 2,
    "no-ternary": 0,
    "no-this-before-super": 2,
    "no-throw-literal": 2,
    "no-trailing-spaces": [
      2,
      {
        "skipBlankLines": false
      }
    ],
    "no-undef-init": 2,
    "no-undefined": 2,
    "no-underscore-dangle": 2,
    "no-unexpected-multiline": 2,
    "no-unmodified-loop-condition": 2,
    "no-unneeded-ternary": [
      2,
      {
        "defaultAssignment": false
      }
    ],
    "no-unreachable": 2,
    "no-unsafe-finally": 2,
    "no-unsafe-negation": 2,
    "no-unused-expressions": 2,
    "no-unused-vars": [
      2,
      {
        "vars": "all",
        "args": "after-used"
      }
    ],
    "no-use-before-define": 0,
    "no-useless-computed-key": 2,
    "no-useless-concat": 2,
    "no-useless-constructor": 2,
    "no-useless-escape": 2,
    "no-useless-rename": 2,
    "no-useless-return": 2,
    "no-var": 0,
    "no-void": 2,
    "no-warning-comments": 1,
    "no-whitespace-before-property": 2,
    "no-with": 2,
    "object-curly-newline": 0,
    "object-curly-spacing": [
      2,
      "never"
    ],
    "object-property-newline": [
      2,
      {
        "allowMultiplePropertiesPerLine": true
      }
    ],
    "object-shorthand": [
      2,
      "always"
    ],
    "one-var": [
      2,
      "never"
    ],
    "one-var-declaration-per-line": 0,
    "operator-assignment": [
      2,
      "always"
    ],
    "operator-linebreak": [
      2,
      "after"
    ],
    "padded-blocks": [
      2,
      "never"
    ],
    "prefer-arrow-callback": 2,
    "prefer-const": 2,
    "prefer-destructuring": 0,
    "prefer-numeric-literals": 2,
    "prefer-promise-reject-errors": 2,
    "prefer-rest-params": 2,
    "prefer-spread": 2,
    "prefer-template": 0,
    "quote-props": [
      2,
      "as-needed"
    ],
    "quotes": [
      2,
      "single",
      "avoid-escape"
    ],
    "radix": 2,
    "react/display-name": [
      0,
      {
        "ignoreTranspilerName": false
      }
    ],
    "react/forbid-component-props": 0,
    "react/forbid-elements": [
      2,
      {
        "forbid": [
          "embed"
        ]
      }
    ],
    "react/jsx-boolean-value": [
      2,
      "always"
    ],
    "react/jsx-closing-bracket-location": [
      2,
      {
        "location": "tag-aligned"
      }
    ],
    "react/jsx-curly-spacing": [
      2,
      "never"
    ],
    "react/jsx-equals-spacing": [
      2,
      "never"
    ],
    "react/jsx-filename-extension": 2,
    "react/jsx-first-prop-new-line": [
      2,
      "multiline"
    ],
    "react/jsx-handler-names": 0,
    "react/jsx-indent": [
      2,
      4
    ],
    "react/jsx-indent-props": [
      2,
      4
    ],
    "react/jsx-key": 2,
    "react/jsx-max-props-per-line": [
      2,
      {
        "maximum": 1
      }
    ],
    "react/jsx-no-bind": 0,
    "react/jsx-no-comment-textnodes": 2,
    "react/jsx-no-duplicate-props": [
      2,
      {
        "ignoreCase": false
      }
    ],
    "react/jsx-no-literals": 2,
    "react/jsx-no-target-blank": 2,
    "react/jsx-no-undef": 2,
    "react/jsx-pascal-case": 2,
    "react/jsx-tag-spacing": [
      2,
      {
        "closingSlash": "never",
        "beforeSelfClosing": "never",
        "afterOpening": "never"
      }
    ],
    "react/jsx-uses-react": 2,
    "react/jsx-uses-vars": 2,
    "react/jsx-wrap-multilines": 2,
    "react/no-array-index-key": 1,
    "react/no-children-prop": 2,
    "react/no-danger": 0,
    "react/no-danger-with-children": 2,
    "react/no-deprecated": 1,
    "react/no-did-mount-set-state": 2,
    "react/no-did-update-set-state": 2,
    "react/no-direct-mutation-state": 2,
    "react/no-find-dom-node": 1,
    "react/no-is-mounted": 2,
    "react/no-multi-comp": [
      2,
      {
        "ignoreStateless": true
      }
    ],
    "react/no-render-return-value": 2,
    "react/no-set-state": 0,
    "react/no-string-refs": 0,
    "react/no-unescaped-entities": 2,
    "react/no-unknown-property": 2,
    "react/no-unused-prop-types": [
      1,
      {
        "skipShapeProps": true
      }
    ],
    "react/prefer-es6-class": 2,
    "react/prefer-stateless-function": 2,
    "react/prop-types": [
      2,
      {
        "ignore": [
          "location",
          "history",
          "component"
        ]
      }
    ],
    "react/require-default-props": 0,
    "react/require-optimization": 1,
    "react/require-render-return": 2,
    "react/self-closing-comp": 2,
    "react/sort-comp": 0,
    "react/style-prop-object": 2,
    "require-yield": 2,
    "rest-spread-spacing": [
      2,
      "never"
    ],
    "semi": [
      2,
      "always"
    ],
    "semi-spacing": [
      2,
      {
        "before": false,
        "after": true
      }
    ],
    "sort-imports": 0,
    "sort-keys": 0,
    "space-before-blocks": [
      2,
      "always"
    ],
    "space-before-function-paren": [
      2,
      {
        "anonymous": "never",
        "named": "never",
        "asyncArrow": "always"
      }
    ],
    "space-in-parens": [
      2,
      "never"
    ],
    "space-infix-ops": 2,
    "space-unary-ops": [
      2,
      {
        "words": true,
        "nonwords": false
      }
    ],
    "symbol-description": 2,
    "template-curly-spacing": [
      2,
      "never"
    ],
    "valid-typeof": [
      2,
      {
        "requireStringLiterals": false
      }
    ],
    "vars-on-top": 0,
    "wrap-iife": [
      2,
      "outside"
    ],
    "wrap-regex": 2,
    "yoda": [
      2,
      "never",
      {
        "exceptRange": false,
        "onlyEquality": false
      }
    ]
  },
  "overrides": [
    {
      "files": ["**/*.tsx", "**/*.ts"],
      "extends": "plugin:@typescript-eslint/recommended",
      "rules": {
        "@typescript-eslint/ban-ts-ignore": 0,
        "@typescript-eslint/ban-types": 1,
        "@typescript-eslint/ban-ts-comment": 0,
        "@typescript-eslint/no-var-requires": 0,
        "@typescript-eslint/prefer-interface": 0,
        "@typescript-eslint/explicit-function-return-type": 0,
        "@typescript-eslint/explicit-module-boundary-types": 0,
        "@typescript-eslint/no-shadow": 2,
        "@typescript-eslint/indent": [
          2,
          4,
          {
            "SwitchCase": 0
          }
        ],
        "@typescript-eslint/no-use-before-define": [
          2,
          {
            "classes": false,
            "functions": false,
            "variables": false
          }
        ],
        "react/jsx-filename-extension": [
          1,
          {
            "extensions": [".jsx", ".tsx"]
          }
        ]
      }
    }
  ]
}<|MERGE_RESOLUTION|>--- conflicted
+++ resolved
@@ -8,11 +8,8 @@
   "plugins": [
     "react",
     "import",
-<<<<<<< HEAD
+    "formatjs",
     "@typescript-eslint"
-=======
-    "formatjs"
->>>>>>> 42425e90
   ],
   "env": {
     "browser": true,
