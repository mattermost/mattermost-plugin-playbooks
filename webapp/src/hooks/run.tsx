--- conflicted
+++ resolved
@@ -9,15 +9,7 @@
 import {
     isFavoriteItem,
 } from 'src/client';
-<<<<<<< HEAD
 import {useUpdateRun} from 'src/graphql/hooks';
-=======
-import {useManageRunMembership, useUpdateRun} from 'src/graphql/hooks';
-import ConfirmModal from 'src/components/widgets/confirmation_modal';
-import {PlaybookRunEventTarget} from 'src/types/telemetry';
-import {useToaster} from 'src/components/backstage/toast_banner';
-import {ToastStyle} from 'src/components/backstage/toast';
->>>>>>> c8b143be
 import {CategoryItemType} from 'src/types/category';
 import BecomeParticipantsModal from 'src/components/backstage/playbook_runs/playbook_run/become_participant_modal';
 import {PlaybookRun} from 'src/types/playbook_run';
@@ -44,36 +36,15 @@
     return [isFavoriteRun, toggleFavorite];
 };
 
-<<<<<<< HEAD
-export const useParticipateInRun = (playbookRun: PlaybookRun | undefined, trigger: 'channel_rhs'|'run_details') => {
+export const useParticipateInRun = (playbookRun: PlaybookRun | undefined, from: 'channel_rhs'|'run_details') => {
     const [showParticipateConfirm, setShowParticipateConfirm] = useState(false);
 
-=======
-export const useParticipateInRun = (playbookRunId: string, from: 'channel_rhs'|'run_details') => {
-    const {formatMessage} = useIntl();
-    const currentUserId = useSelector(getCurrentUserId);
-    const {addToRun} = useManageRunMembership(playbookRunId);
-    const addToast = useToaster().add;
-    const [showParticipateConfirm, setShowParticipateConfirm] = useState(false);
-    const onConfirmParticipate = async () => {
-        addToRun([currentUserId])
-            .then(() => addToast({
-                content: formatMessage({defaultMessage: 'You\'ve joined this run.'}),
-                toastStyle: ToastStyle.Success,
-            }))
-            .catch(() => addToast({
-                content: formatMessage({defaultMessage: 'It wasn\'t possible to join the run'}),
-                toastStyle: ToastStyle.Failure,
-            }));
-        telemetryEvent(PlaybookRunEventTarget.Participate, {playbookrun_id: playbookRunId, from, trigger: 'participate', count: '1'});
-    };
->>>>>>> c8b143be
     const ParticipateConfirmModal = (
         <BecomeParticipantsModal
             playbookRun={playbookRun}
             show={showParticipateConfirm}
             hideModal={() => setShowParticipateConfirm(false)}
-            trigger={trigger}
+            from={from}
         />
     );
     return {
