import {
    MutableRefObject,
    useCallback,
    useEffect,
    useRef,
    useState,
    useMemo,
} from 'react';
import {useDispatch, useSelector} from 'react-redux';
import {DateTime} from 'luxon';

import {getMyTeams, getTeam, getCurrentTeamId} from 'mattermost-redux/selectors/entities/teams';
import {GlobalState} from 'mattermost-redux/types/store';
import {Team} from 'mattermost-redux/types/teams';
import {
    getProfilesInCurrentChannel,
    getCurrentUserId,
    getUser,
    getProfilesInCurrentTeam,
} from 'mattermost-redux/selectors/entities/users';
import {
    getCurrentChannelId,
    getChannelsNameMapInTeam,
    getChannel as getChannelFromState,
} from 'mattermost-redux/selectors/entities/channels';
import {DispatchFunc} from 'mattermost-redux/types/actions';
import {getProfilesByIds, getProfilesInChannel, getProfilesInTeam} from 'mattermost-redux/actions/users';
import {Client4} from 'mattermost-redux/client';
import {getPost as getPostFromState} from 'mattermost-redux/selectors/entities/posts';
import {UserProfile} from 'mattermost-redux/types/users';
import {getTeammateNameDisplaySetting} from 'mattermost-redux/selectors/entities/preferences';
import {displayUsername} from 'mattermost-redux/utils/user_utils';

import {useHistory, useLocation} from 'react-router-dom';
import qs from 'qs';
import {haveITeamPermission} from 'mattermost-webapp/packages/mattermost-redux/src/selectors/entities/roles';

import {FetchPlaybookRunsParams, PlaybookRun} from 'src/types/playbook_run';
import {EmptyPlaybookStats} from 'src/types/stats';

import {PROFILE_CHUNK_SIZE} from 'src/constants';
import {getProfileSetForChannel, selectExperimentalFeatures} from 'src/selectors';
import {fetchPlaybookRuns, clientFetchPlaybook, fetchPlaybookRun, fetchPlaybookStats} from 'src/client';

import {
    isCloud,
    isE10LicensedOrDevelopment,
    isE20LicensedOrDevelopment,
} from '../license';
import {
    globalSettings,
    isCurrentUserAdmin,
    myPlaybookRunsByTeam,
} from '../selectors';

/**
 * Hook that calls handler when targetKey is pressed.
 */
export function useKeyPress(targetKey: string | ((e: KeyboardEvent) => boolean), handler: () => void) {
    const predicate: (e: KeyboardEvent) => boolean = useMemo(() => {
        if (typeof targetKey === 'string') {
            return (e: KeyboardEvent) => e.key === targetKey;
        }

        return targetKey;
    }, [targetKey]);

    // Add event listeners
    useEffect(() => {
        // If pressed key is our target key then set to true
        function downHandler(e: KeyboardEvent) {
            if (predicate(e)) {
                handler();
            }
        }

        window.addEventListener('keydown', downHandler);

        // Remove event listeners on cleanup
        return () => {
            window.removeEventListener('keydown', downHandler);
        };
    }, [handler, predicate]);
}

/**
 * Hook that alerts clicks outside of the passed ref.
 */
export function useClickOutsideRef(
    ref: MutableRefObject<HTMLElement | null>,
    handler: () => void,
) {
    useEffect(() => {
        function onMouseDown(event: MouseEvent) {
            const target = event.target as any;
            if (
                ref.current &&
                target instanceof Node &&
                !ref.current.contains(target)
            ) {
                handler();
            }
        }

        // Bind the event listener
        document.addEventListener('mousedown', onMouseDown);
        return () => {
            // Unbind the event listener on clean up
            document.removeEventListener('mousedown', onMouseDown);
        };
    }, [ref, handler]);
}

/**
 * Hook that sets a timeout and will cleanup after itself. Adapted from Dan Abramov's code:
 * https://overreacted.io/making-setinterval-declarative-with-react-hooks/
 */
export function useTimeout(callback: () => void, delay: number | null) {
    const timeoutRef = useRef<number>();
    const callbackRef = useRef(callback);

    // Remember the latest callback:
    //
    // Without this, if you change the callback, when setTimeout kicks in, it
    // will still call your old callback.
    //
    // If you add `callback` to useEffect's deps, it will work fine but the
    // timeout will be reset.
    useEffect(() => {
        callbackRef.current = callback;
    }, [callback]);

    // Set up the timeout:
    useEffect(() => {
        if (typeof delay === 'number') {
            timeoutRef.current = window.setTimeout(
                () => callbackRef.current(),
                delay,
            );

            // Clear timeout if the component is unmounted or the delay changes:
            return () => window.clearTimeout(timeoutRef.current);
        }
        return () => false;
    }, [delay]);

    // In case you want to manually clear the timeout from the consuming component...:
    return timeoutRef;
}

// useClientRect will be called only when the component mounts and unmounts, so changes to the
// component's size will not cause rect to change. If you want to be notified of changes after
// mounting, you will need to add ResizeObserver to this hook.
export function useClientRect() {
    const [rect, setRect] = useState(new DOMRect());

    const ref = useCallback((node) => {
        if (node !== null) {
            setRect(node.getBoundingClientRect());
        }
    }, []);

    return [rect, ref] as const;
}

export function useProfilesInCurrentChannel() {
    const dispatch = useDispatch() as DispatchFunc;
    const profilesInChannel = useSelector(getProfilesInCurrentChannel);
    const currentChannelId = useSelector(getCurrentChannelId);

    useEffect(() => {
        if (profilesInChannel.length > 0) {
            return;
        }

        dispatch(getProfilesInChannel(currentChannelId, 0, PROFILE_CHUNK_SIZE));
    }, [currentChannelId, profilesInChannel]);

    return profilesInChannel;
}

export function useCanCreatePlaybooksOnAnyTeam() {
    const teams = useSelector(getMyTeams);
    return useSelector((state: GlobalState) => (
        teams.some((team: Team) => (
            haveITeamPermission(state, team.id, 'playbook_public_create') ||
            haveITeamPermission(state, team.id, 'playbook_private_create')
        ))
    ));
}

export function useProfilesInTeam() {
    const dispatch = useDispatch() as DispatchFunc;
    const profilesInTeam = useSelector(getProfilesInCurrentTeam);
    const currentTeamId = useSelector(getCurrentTeamId);
    useEffect(() => {
        if (profilesInTeam.length > 0) {
            return;
        }

        dispatch(getProfilesInTeam(currentTeamId, 0, PROFILE_CHUNK_SIZE));
    }, [currentTeamId, profilesInTeam]);

    return profilesInTeam;
}

export function useCanCreatePlaybooks() {
    const settings = useSelector(globalSettings);
    const currentUserID = useSelector(getCurrentUserId);

    // This is really a loading state so just assume yes
    if (!settings) {
        return true;
    }

    // No restrictions if length is zero
    if (settings.playbook_creators_user_ids.length === 0) {
        return true;
    }

    return settings.playbook_creators_user_ids.includes(currentUserID);
}

export function useCanRestrictPlaybookCreation() {
    const settings = useSelector(globalSettings);
    const isAdmin = useSelector(isCurrentUserAdmin);
    const currentUserID = useSelector(getCurrentUserId);

    // This is really a loading state so just assume no.
    if (!settings) {
        return false;
    }

    // No restrictions if user is a system administrator.
    if (isAdmin) {
        return true;
    }

    return settings.playbook_creators_user_ids.includes(currentUserID);
}

export function useExperimentalFeaturesEnabled() {
    return useSelector(selectExperimentalFeatures);
}

export function useProfilesInChannel(channelId: string) {
    const dispatch = useDispatch() as DispatchFunc;
    const profilesInChannel = useSelector((state) =>
        getProfileSetForChannel(state as GlobalState, channelId),
    );

    useEffect(() => {
        if (profilesInChannel.length > 0) {
            return;
        }

        dispatch(getProfilesInChannel(channelId, 0, PROFILE_CHUNK_SIZE));
    }, [channelId]);

    return profilesInChannel;
}

/**
 * Use thing from API and/or Store
 *
 * @param fetch required thing fetcher
 * @param select thing from store if available
 */
function useThing<T extends NonNullable<any>>(
    id: string,
    fetch: (id: string) => Promise<T>,
    select?: (state: GlobalState, id: string) => T,
) {
    const [thing, setThing] = useState<T | null>(null);
    const thingFromState = useSelector<GlobalState, T | null>((state) => select?.(state, id || '') ?? null);

    useEffect(() => {
        if (thingFromState) {
            setThing(thingFromState);
            return;
        }

        if (id) {
            fetch(id).then(setThing);
            return;
        }
        setThing(null);
    }, [thingFromState, id]);

    return thing;
}

export function usePost(postId: string) {
    return useThing(postId, Client4.getPost, getPostFromState);
}

export function useRun(runId: string, teamId?: string, channelId?: string) {
    return useThing(runId, fetchPlaybookRun, (state) => {
        const runsByTeam = myPlaybookRunsByTeam(state);
        if (teamId && channelId) {
            // use efficient path
            return runsByTeam[teamId]?.[channelId];
        }
        return Object.values(runsByTeam).flatMap((x) => x && Object.values(x)).find((run) => run?.id === runId);
    });
}

export function useChannel(channelId: string) {
    return useThing(channelId, Client4.getChannel, getChannelFromState);
}

export function useDropdownPosition(numOptions: number, optionWidth = 264) {
    const [dropdownPosition, setDropdownPosition] = useState({x: 0, y: 0, isOpen: false});

    const toggleOpen = (x: number, y: number) => {
        // height of the dropdown:
        const numOptionsShown = Math.min(6, numOptions);
        const selectBox = 56;
        const spacePerOption = 40;
        const bottomPadding = 12;
        const extraSpace = 20;
        const dropdownBottom = y + selectBox + spacePerOption + (numOptionsShown * spacePerOption) + bottomPadding + extraSpace;
        const deltaY = Math.max(0, dropdownBottom - window.innerHeight);

        const dropdownRight = x + optionWidth + extraSpace;
        const deltaX = Math.max(0, dropdownRight - window.innerWidth);

        const shiftedX = x - deltaX;
        const shiftedY = y - deltaY;
        setDropdownPosition({x: shiftedX, y: shiftedY, isOpen: !dropdownPosition.isOpen});
    };
    return [dropdownPosition, toggleOpen] as const;
}

// useAllowAddMessageToTimelineInCurrentTeam returns whether a user can add a
// post to the timeline in the current team
export function useAllowAddMessageToTimelineInCurrentTeam() {
    return useSelector(isE10LicensedOrDevelopment);
}

// useAllowChannelExport returns whether exporting the channel is allowed
export function useAllowChannelExport() {
    return useSelector(isE20LicensedOrDevelopment);
}

// useAllowPlaybookStatsView returns whether the server is licensed to show
// the stats in the playbook backstage dashboard
export function useAllowPlaybookStatsView() {
    return useSelector(isE20LicensedOrDevelopment);
}

// useAllowRetrospectiveAccess returns whether the server is licenced for
// the retrospective feature.
export function useAllowRetrospectiveAccess() {
    return useSelector(isE10LicensedOrDevelopment);
}

export function useEnsureProfiles(userIds: string[]) {
    const dispatch = useDispatch();
    type StringToUserProfileFn = (id: string) => UserProfile;
    const getUserFromStore = useSelector<GlobalState, StringToUserProfileFn>(
        (state) => (id: string) => getUser(state, id),
    );

    const unknownIds = [];
    for (const id of userIds) {
        const user = getUserFromStore(id);
        if (!user) {
            unknownIds.push(id);
        }
    }

    if (unknownIds.length > 0) {
        dispatch(getProfilesByIds(userIds));
    }
}

export function useOpenCloudModal() {
    const dispatch = useDispatch();
    const isServerCloud = useSelector(isCloud);

    if (!isServerCloud) {
        return () => {
            /*do nothing*/
        };
    }

    // @ts-ignore
    if (!window.WebappUtils?.modals?.openModal || !window.WebappUtils?.modals?.ModalIdentifiers?.CLOUD_PURCHASE || !window.Components?.PurchaseModal) {
        // eslint-disable-next-line no-console
        console.error('unable to open cloud modal');

        return () => {
            /*do nothing*/
        };
    }

    // @ts-ignore
    const {openModal, ModalIdentifiers} = window.WebappUtils.modals;

    // @ts-ignore
    const PurchaseModal = window.Components.PurchaseModal;

    return () => {
        dispatch(
            openModal({
                modalId: ModalIdentifiers.CLOUD_PURCHASE,
                dialogType: PurchaseModal,
            }),
        );
    };
}

export function useFormattedUsername(user: UserProfile) {
    const teamnameNameDisplaySetting =
        useSelector<GlobalState, string | undefined>(
            getTeammateNameDisplaySetting,
        ) || '';

    return displayUsername(user, teamnameNameDisplaySetting);
}

export function useFormattedUsernameByID(userId: string) {
    const user = useSelector<GlobalState, UserProfile>((state) =>
        getUser(state, userId),
    );

    return useFormattedUsername(user);
}

export function useNow(refreshIntervalMillis = 1000) {
    const [now, setNow] = useState(DateTime.now());

    useEffect(() => {
        const tick = () => {
            setNow(DateTime.now());
        };
        const timerId = setInterval(tick, refreshIntervalMillis);

        return () => {
            clearInterval(timerId);
        };
    }, [refreshIntervalMillis]);

    return now;
}

<<<<<<< HEAD
export function useRunsList(defaultFetchParams: FetchPlaybookRunsParams): [PlaybookRun[], number, FetchPlaybookRunsParams, React.Dispatch<React.SetStateAction<FetchPlaybookRunsParams>>] {
=======
const combineQueryParameters = (oldParams: FetchPlaybookRunsParams, searchString: string) => {
    const queryParams = qs.parse(searchString, {ignoreQueryPrefix: true});
    return {...oldParams, ...queryParams};
};

export function useRunsList(defaultFetchParams: FetchPlaybookRunsParams):
[PlaybookRun[], number, FetchPlaybookRunsParams, React.Dispatch<React.SetStateAction<FetchPlaybookRunsParams>>] {
>>>>>>> 172bc56c
    const [playbookRuns, setPlaybookRuns] = useState<PlaybookRun[]>([]);
    const [totalCount, setTotalCount] = useState(0);
    const history = useHistory();
    const location = useLocation();
    const [fetchParams, setFetchParams] = useState(combineQueryParameters(defaultFetchParams, location.search));

    // Fetch the queried runs
    useEffect(() => {
        let isCanceled = false;

        async function fetchPlaybookRunsAsync() {
            const playbookRunsReturn = await fetchPlaybookRuns(fetchParams);

            if (!isCanceled) {
                setPlaybookRuns((existingRuns: PlaybookRun[]) => {
                    if (fetchParams.page === 0) {
                        return playbookRunsReturn.items;
                    }
                    return [...existingRuns, ...playbookRunsReturn.items];
                });
                setTotalCount(playbookRunsReturn.total_count);
            }
        }

        fetchPlaybookRunsAsync();

        return () => {
            isCanceled = true;
        };
    }, [fetchParams]);

    // Update the query string when the fetchParams change
    useEffect(() => {
        const newFetchParams: Record<string, unknown> = {...fetchParams};
        delete newFetchParams.page;
        delete newFetchParams.per_page;
        history.replace({search: qs.stringify(newFetchParams, {addQueryPrefix: false, arrayFormat: 'brackets'})});
    }, [fetchParams, history]);

    return [playbookRuns, totalCount, fetchParams, setFetchParams];
}

export const usePlaybookName = (playbookId: string) => {
    const [playbookName, setPlaybookName] = useState('');

    useEffect(() => {
        const getPlaybookName = async () => {
            if (playbookId !== '') {
                try {
                    const playbook = await clientFetchPlaybook(playbookId);
                    setPlaybookName(playbook?.title || '');
                } catch {
                    setPlaybookName('');
                }
            }
        };

        getPlaybookName();
    }, [playbookId]);

    return playbookName;
};

export const useDefaultMarkdownOptions = (team: Team) => {
    const channelNamesMap = useSelector((state: GlobalState) => getChannelsNameMapInTeam(state, team.id));

    return {
        atMentions: true,
        mentionHighlight: true,
        team,
        channelNamesMap,
    };
};

export const useDefaultMarkdownOptionsByTeamId = (teamId: string) => {
    const team = useSelector((state: GlobalState) => getTeam(state, teamId));

    return useDefaultMarkdownOptions(team);
};

export const useStats = (playbookId: string) => {
    const [stats, setStats] = useState(EmptyPlaybookStats);

    useEffect(() => {
        const fetchStats = async () => {
            try {
                const ret = await fetchPlaybookStats(playbookId);
                setStats(ret);
            } catch {
                setStats(EmptyPlaybookStats);
            }
        };

        fetchStats();
    }, [playbookId]);

    return stats;
};

/**
 * Hook that returns the previous value of the prop passed as argument
 */
export const usePrevious = (value: any) => {
    const ref = useRef();

    useEffect(() => {
        ref.current = value;
    });

    return ref.current;
};<|MERGE_RESOLUTION|>--- conflicted
+++ resolved
@@ -445,9 +445,6 @@
     return now;
 }
 
-<<<<<<< HEAD
-export function useRunsList(defaultFetchParams: FetchPlaybookRunsParams): [PlaybookRun[], number, FetchPlaybookRunsParams, React.Dispatch<React.SetStateAction<FetchPlaybookRunsParams>>] {
-=======
 const combineQueryParameters = (oldParams: FetchPlaybookRunsParams, searchString: string) => {
     const queryParams = qs.parse(searchString, {ignoreQueryPrefix: true});
     return {...oldParams, ...queryParams};
@@ -455,7 +452,6 @@
 
 export function useRunsList(defaultFetchParams: FetchPlaybookRunsParams):
 [PlaybookRun[], number, FetchPlaybookRunsParams, React.Dispatch<React.SetStateAction<FetchPlaybookRunsParams>>] {
->>>>>>> 172bc56c
     const [playbookRuns, setPlaybookRuns] = useState<PlaybookRun[]>([]);
     const [totalCount, setTotalCount] = useState(0);
     const history = useHistory();
