--- conflicted
+++ resolved
@@ -176,7 +176,6 @@
     return profilesInChannel;
 }
 
-<<<<<<< HEAD
 export function useCanCreatePlaybooksOnAnyTeam() {
     const teams = useSelector(getMyTeams);
     return useSelector((state: GlobalState) => (
@@ -185,7 +184,8 @@
 			haveITeamPermission(state, team.id, 'playbook_private_create')
         ))
     ));
-=======
+}
+
 export function useProfilesInTeam() {
     const dispatch = useDispatch() as DispatchFunc;
     const profilesInTeam = useSelector(getProfilesInCurrentTeam);
@@ -216,7 +216,6 @@
     }
 
     return settings.playbook_creators_user_ids.includes(currentUserID);
->>>>>>> d46517c2
 }
 
 export function useCanRestrictPlaybookCreation() {
