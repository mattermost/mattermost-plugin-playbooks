--- conflicted
+++ resolved
@@ -9,13 +9,9 @@
 import {useDispatch, useSelector} from 'react-redux';
 import moment from 'moment';
 
-<<<<<<< HEAD
 import {haveITeamPermission} from 'mattermost-redux/selectors/entities/roles';
 import {PermissionsOptions} from 'mattermost-redux/selectors/entities/roles_helpers';
 import {getCurrentTeam, getMyTeams} from 'mattermost-redux/selectors/entities/teams';
-=======
-import {getCurrentTeam} from 'mattermost-redux/selectors/entities/teams';
->>>>>>> 649c0cd6
 import {GlobalState} from 'mattermost-redux/types/store';
 import {
     getProfilesInCurrentChannel,
@@ -42,10 +38,6 @@
 import {clientFetchPlaybooksCount} from 'src/client';
 import {receivedTeamNumPlaybooks} from 'src/actions';
 
-<<<<<<< HEAD
-import {isCloud, isE10LicensedOrDevelopment, isE20LicensedOrDevelopment} from '../license';
-import {currentTeamNumPlaybooks, globalSettings, isCurrentUserAdmin, numPlaybooksByTeam} from '../selectors';
-=======
 import {
     isCloud,
     isE10LicensedOrDevelopment,
@@ -55,8 +47,8 @@
     currentTeamNumPlaybooks,
     globalSettings,
     isCurrentUserAdmin,
+    numPlaybooksByTeam,
 } from '../selectors';
->>>>>>> 649c0cd6
 
 /**
  * Hook that calls handler when targetKey is pressed.
