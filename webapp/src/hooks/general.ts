--- conflicted
+++ resolved
@@ -593,8 +593,6 @@
 
     return ref.current;
 };
-<<<<<<< HEAD
-=======
 
 // Create a portal to render while dragging
 export const usePortal = (parent: HTMLElement) => {
@@ -605,5 +603,4 @@
     }, [parent, portal]);
 
     return portal;
-};
->>>>>>> c7681dbe
+};