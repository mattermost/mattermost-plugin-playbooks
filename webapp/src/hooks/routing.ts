--- conflicted
+++ resolved
@@ -3,17 +3,13 @@
 
 import {Team} from 'mattermost-redux/types/teams';
 
-<<<<<<< HEAD
-import {navigateToPluginUrl, pluginUrl} from 'src/browser_routing';
-=======
 import {GlobalState} from 'mattermost-redux/types/store';
 
 import {getConfig} from 'mattermost-redux/selectors/entities/general';
 
 import {useSelector} from 'react-redux';
 
-import {navigateToTeamPluginUrl, teamPluginUrl} from 'src/browser_routing';
->>>>>>> 806f421d
+import {navigateToPluginUrl, pluginUrl} from 'src/browser_routing';
 import {TEMPLATE_TITLE_KEY} from 'src/constants';
 import {Playbook} from 'src/types/playbook';
 import {tabInfo} from 'src/components/backstage/playbook_edit';
@@ -67,10 +63,7 @@
                 return go(`/playbooks/new${queryParams}`);
             },
         };
-<<<<<<< HEAD
     }, [onGo, urlOnly]);
-=======
-    }, [teamName, onGo, urlOnly]);
 }
 
 const selectSiteName = (state: GlobalState) => getConfig(state).SiteName;
@@ -90,5 +83,4 @@
     useEffect(() => {
         document.title = title + ' - ' + siteName;
     }, [title, siteName]);
->>>>>>> 806f421d
 }