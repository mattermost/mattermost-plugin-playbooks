// Copyright (c) 2015-present Mattermost, Inc. All Rights Reserved.
// See LICENSE.txt for license information.
import {Dispatch, AnyAction} from 'redux';

import {getUser as fetchUser} from 'mattermost-redux/actions/users';
import {getChannel as fetchChannel} from 'mattermost-redux/actions/channels';
import {getTeam as fetchTeam} from 'mattermost-redux/actions/teams';
import {getChannel, getCurrentChannel} from 'mattermost-redux/selectors/entities/channels';
import {getTeam, getCurrentTeamId} from 'mattermost-redux/selectors/entities/teams';
import {getUser} from 'mattermost-redux/selectors/entities/users';
import {generateId} from 'mattermost-redux/utils/helpers';

import {Channel} from 'mattermost-redux/types/channels';
import {IntegrationTypes} from 'mattermost-redux/action_types';

import {GetStateFunc} from 'mattermost-redux/types/actions';

import {ChecklistItem} from 'src/types/playbook';
import {selectToggleRHS} from 'src/selectors';

import {
    RECEIVED_TOGGLE_RHS_ACTION,
    RECEIVED_RHS_STATE,
    SET_RHS_OPEN,
    RECEIVED_INCIDENTS,
    RECEIVED_INCIDENT_DETAILS,
    RECEIVED_INCIDENT_UPDATE,
    RECEIVED_ERROR,
    SET_LOADING,
    SET_CLIENT_ID,
    ReceivedToggleRHSAction,
    SetRHSOpen,
    ReceivedIncidents,
    ReceivedIncidentDetails,
    ReceivedError,
    ReceivedRHSState,
    SetTriggerId,
    ReceivedIncidentUpdate,
    SetLoading,
    SetClientId,
    ReceivedPlaybooks,
    SetBackstageModal,
    SET_BACKSTAGE_MODAL_OPEN,
    RECEIVED_PLAYBOOKS,
} from './types/actions';

import {Incident, RHSState} from './types/incident';
import {Playbook} from './types/playbook';
import {BackstageArea} from './types/backstage';

import {
    fetchIncidents,
    fetchIncidentDetails,
    clientExecuteCommand,
    checkItem,
    uncheckItem,
    clientAddChecklistItem,
    clientRemoveChecklistItem,
    clientRenameChecklistItem,
    clientReorderChecklist,
    clientFetchPlaybooks,
} from './client';

export function getIncidentDetails(id: string) {
    return async (dispatch: Dispatch<AnyAction>, getState: GetStateFunc) => {
        try {
            // Fetch incident
            const incident = await fetchIncidentDetails(id) as Incident;

            // Fetch commander
            if (!getUser(getState(), incident.commander_user_id)) {
                dispatch(fetchUser(incident.commander_user_id));
            }

            // Fetch channel and team data
            for (const channelId of incident.channel_ids) {
                let c = getChannel(getState(), channelId) as Channel;
                if (!c) {
                    // Must wait to fetch channel data before fetching its team data
                    /* eslint-disable no-await-in-loop */
                    c = await dispatch(fetchChannel(channelId)) as Channel;
                }
                if (!getTeam(getState(), c.team_id)) {
                    dispatch(fetchTeam(c.team_id));
                }
            }

            dispatch(receivedIncidentDetails(incident));
        } catch (error) {
            dispatch(receivedError(error));
        }
    };
}

export function getIncidentsForCurrentTeam() {
    return async (dispatch: Dispatch<AnyAction>, getState: GetStateFunc) => {
        dispatch(getIncidents(getCurrentTeamId(getState())));
    };
}

/**
 * Fetches incidents.
 * @param teamId Gets all incidents if teamId is null.
 */
export function getIncidents(teamId?: string) {
    return async (dispatch: Dispatch<AnyAction>) => {
        try {
            const incidents = await fetchIncidents(teamId);

            dispatch(receivedIncidents(incidents));
        } catch (error) {
            console.error(error); //eslint-disable-line no-console
        }
    };
}

export function startIncident(postId?: string) {
    return async (dispatch: Dispatch<AnyAction>, getState: GetStateFunc) => {
        // Add unique id
        const clientId = generateId();
        dispatch(setClientId(clientId));

        let command = `/incident start ${clientId}`;
        if (postId) {
            command = `${command} ${postId}`;
        }

        await clientExecuteCommand(dispatch, getState, command);
    };
}

export function endIncident() {
    return async (dispatch: Dispatch<AnyAction>, getState: GetStateFunc) => {
        await clientExecuteCommand(dispatch, getState, '/incident end');
    };
}

export function fetchPlaybooks() {
    return async (dispatch: Dispatch<AnyAction>) => {
        try {
            const playbooks = await clientFetchPlaybooks();
            dispatch(receivedPlaybooks(playbooks));
        } catch (error) {
            console.error(error); //eslint-disable-line no-console
        }
    };
}

export function modifyChecklistItemState(incidentID: string, checklistNum: number, itemNum: number, checked: boolean) {
    return async () => {
        try {
            if (checked) {
                checkItem(incidentID, checklistNum, itemNum);
            } else {
                uncheckItem(incidentID, checklistNum, itemNum);
            }
        } catch (error) {
            console.error(error); //eslint-disable-line no-console
        }
    };
}

export function addChecklistItem(incidentID: string, checklistNum: number, checklistItem: ChecklistItem) {
    return async () => {
        try {
            await clientAddChecklistItem(incidentID, checklistNum, checklistItem);
        } catch (error) {
            console.error(error); //eslint-disable-line no-console
        }
    };
}

export function removeChecklistItem(incidentID: string, checklistNum: number, itemNum: number) {
    return async () => {
        try {
            await clientRemoveChecklistItem(incidentID, checklistNum, itemNum);
        } catch (error) {
            console.error(error); //eslint-disable-line no-console
        }
    };
}

export function renameChecklistItem(incidentID: string, checklistNum: number, itemNum: number, newTitle: string) {
    return async () => {
        try {
            await clientRenameChecklistItem(incidentID, checklistNum, itemNum, newTitle);
        } catch (error) {
            console.error(error); //eslint-disable-line no-console
        }
    };
}

export function reorderChecklist(incidentID: string, checklistNum: number, itemNum: number, newLocation: number) {
    return async () => {
        try {
            await clientReorderChecklist(incidentID, checklistNum, itemNum, newLocation);
        } catch (error) {
            console.error(error); //eslint-disable-line no-console
        }
    };
}

export function withLoading(action: any) {
    return async (dispatch: Dispatch<AnyAction>) => {
        dispatch(setLoading(true));
        await dispatch(action);
        dispatch(setLoading(false));
    };
}

export function setRHSOpen(open: boolean): SetRHSOpen {
    return {
        type: SET_RHS_OPEN,
        open,
    };
}

function receivedIncidents(incidents: Incident[]): ReceivedIncidents {
    return {
        type: RECEIVED_INCIDENTS,
        incidents,
    };
}

function receivedIncidentDetails(incidentDetails: Incident): ReceivedIncidentDetails {
    return {
        type: RECEIVED_INCIDENT_DETAILS,
        incidentDetails,
    };
}

export function receivedIncidentUpdate(incident: Incident): ReceivedIncidentUpdate {
    return {
        type: RECEIVED_INCIDENT_UPDATE,
        incident,
    };
}

function receivedError(error: string): ReceivedError {
    return {
        type: RECEIVED_ERROR,
        error,
    };
}

/**
 * Stores`showRHSPlugin` action returned by
 * registerRightHandSidebarComponent in plugin initialization.
 */
export function setToggleRHSAction(toggleRHSPluginAction: () => void): ReceivedToggleRHSAction {
    return {
        type: RECEIVED_TOGGLE_RHS_ACTION,
        toggleRHSPluginAction,
    };
}

export function setRHSState(state: RHSState): ReceivedRHSState {
    return {
        type: RECEIVED_RHS_STATE,
        state,
    };
}

export function setTriggerId(triggerId: string): SetTriggerId {
    return {
        type: IntegrationTypes.RECEIVED_DIALOG_TRIGGER_ID,
        data: triggerId,
    };
}

function setLoading(isLoading: boolean): SetLoading {
    return {
        type: SET_LOADING,
        isLoading,
    };
}

export function setClientId(clientId: string): SetClientId {
    return {
        type: SET_CLIENT_ID,
        clientId,
    };
}

<<<<<<< HEAD
function receivedPlaybooks(playbooks: Playbook[]): ReceivedPlaybooks {
    return {
        type: RECEIVED_PLAYBOOKS,
        playbooks,
    };
}

export function openBackstageModal(selectedArea: BackstageArea): SetBackstageModal {
    return {
        type: SET_BACKSTAGE_MODAL_OPEN,
        open: true,
        selectedArea,
    };
}

export function closeBackstageModal(): SetBackstageModal {
    return {
        type: SET_BACKSTAGE_MODAL_OPEN,
        open: false,
=======
export function toggleRHS() {
    return (dispatch: Dispatch<AnyAction>, getState: GetStateFunc) => {
        selectToggleRHS(getState())();
>>>>>>> 93fdbfb8
    };
}<|MERGE_RESOLUTION|>--- conflicted
+++ resolved
@@ -282,7 +282,6 @@
     };
 }
 
-<<<<<<< HEAD
 function receivedPlaybooks(playbooks: Playbook[]): ReceivedPlaybooks {
     return {
         type: RECEIVED_PLAYBOOKS,
@@ -302,10 +301,11 @@
     return {
         type: SET_BACKSTAGE_MODAL_OPEN,
         open: false,
-=======
+    };
+}
+
 export function toggleRHS() {
     return (dispatch: Dispatch<AnyAction>, getState: GetStateFunc) => {
         selectToggleRHS(getState())();
->>>>>>> 93fdbfb8
     };
 }