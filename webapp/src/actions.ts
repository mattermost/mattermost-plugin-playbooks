--- conflicted
+++ resolved
@@ -49,14 +49,8 @@
     HidePostMenuModal,
     SetHasViewedChannel,
     SET_HAS_VIEWED_CHANNEL,
-<<<<<<< HEAD
     SetRHSAboutCollapsedState,
     SET_RHS_ABOUT_COLLAPSED_STATE,
-} from './types/actions';
-
-import {clientExecuteCommand} from './client';
-import {GlobalSettings} from './types/settings';
-=======
     SET_CHECKLIST_COLLAPSED_STATE,
     SetChecklistCollapsedState,
     SetAllChecklistsCollapsedState,
@@ -66,7 +60,6 @@
 import {clientExecuteCommand} from 'src/client';
 import {GlobalSettings} from 'src/types/settings';
 import {ChecklistItemsFilter} from 'src/types/playbook';
->>>>>>> 10fac1b9
 
 export function startPlaybookRun(postId?: string) {
     return async (dispatch: Dispatch<AnyAction>, getState: GetStateFunc) => {
@@ -231,13 +224,12 @@
     hasViewed: true,
 });
 
-<<<<<<< HEAD
 export const setRHSAboutCollapsedState = (channelId: string, collapsed: boolean): SetRHSAboutCollapsedState => ({
     type: SET_RHS_ABOUT_COLLAPSED_STATE,
     channelId,
     collapsed,
 });
-=======
+
 export const setChecklistCollapsedState = (channelId: string, checklistIndex: number, collapsed: boolean): SetChecklistCollapsedState => ({
     type: SET_CHECKLIST_COLLAPSED_STATE,
     channelId,
@@ -256,5 +248,4 @@
     type: SET_CHECKLIST_ITEMS_FILTER,
     channelId,
     nextState,
-});
->>>>>>> 10fac1b9
+});