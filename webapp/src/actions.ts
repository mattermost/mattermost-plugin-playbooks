--- conflicted
+++ resolved
@@ -66,17 +66,12 @@
     SET_ALL_CHECKLISTS_COLLAPSED_STATE,
     SET_CHECKLIST_ITEMS_FILTER,
     SetChecklistItemsFilter,
-<<<<<<< HEAD
-    SetEachChecklistCollapsedState,
-    SET_EACH_CHECKLIST_COLLAPSED_STATE,
     OPEN_BACKSTAGE_RHS,
     CLOSE_BACKSTAGE_RHS,
     CloseBackstageRHS,
     OpenBackstageRHS,
-=======
     SetEveryChecklistCollapsedState,
     SET_EVERY_CHECKLIST_COLLAPSED_STATE,
->>>>>>> 5dfbc818
 } from 'src/types/actions';
 import {clientExecuteCommand} from 'src/client';
 import {GlobalSettings} from 'src/types/settings';
