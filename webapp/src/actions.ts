// Copyright (c) 2015-present Mattermost, Inc. All Rights Reserved.
// See LICENSE.txt for license information.
import {Dispatch, AnyAction} from 'redux';

import {getUser as fetchUser} from 'mattermost-redux/actions/users';
import {getChannel as fetchChannel} from 'mattermost-redux/actions/channels';
import {getTeam as fetchTeam} from 'mattermost-redux/actions/teams';
import {getChannel, getCurrentChannel} from 'mattermost-redux/selectors/entities/channels';
import {getTeam, getCurrentTeamId} from 'mattermost-redux/selectors/entities/teams';
import {getUser} from 'mattermost-redux/selectors/entities/users';
import {generateId} from 'mattermost-redux/utils/helpers';

import {Channel} from 'mattermost-redux/types/channels';
import {IntegrationTypes} from 'mattermost-redux/action_types';

import {GetStateFunc} from 'mattermost-redux/types/actions';

import {ChecklistItem} from 'src/types/playbook';

import {
    RECEIVED_TOGGLE_RHS_ACTION,
    RECEIVED_RHS_STATE,
    SET_RHS_OPEN,
    RECEIVED_INCIDENTS,
    RECEIVED_INCIDENT_DETAILS,
    RECEIVED_INCIDENT_UPDATE,
    RECEIVED_ERROR,
    SET_LOADING,
    SET_CLIENT_ID,
    ReceivedToggleRHSAction,
    SetRHSOpen,
    ReceivedIncidents,
    ReceivedIncidentDetails,
    ReceivedError,
    ReceivedRHSState,
    SetTriggerId,
    ReceivedIncidentUpdate,
    SetLoading,
    SetClientId,
    SetPlaybookModal,
    SET_PLAYBOOKS_MODAL_OPEN,
    ReceivedPlaybooks,
    RECEIVED_PlAYBOOKS,
} from './types/actions';

<<<<<<< HEAD
import {Incident, RHSState, Playbook} from './types/incident';
import {fetchIncidents, fetchIncidentDetails, clientExecuteCommand, clientFetchPlaybooks} from './client';
=======
import {Incident, RHSState} from './types/incident';
import {
    fetchIncidents,
    fetchIncidentDetails,
    clientExecuteCommand,
    checkItem,
    uncheckItem,
    clientAddChecklistItem,
    clientRemoveChecklistItem,
    clientRenameChecklistItem,
    clientReorderChecklist,
} from './client';
>>>>>>> bec3c76a

export function getIncidentDetails(id: string) {
    return async (dispatch: Dispatch<AnyAction>, getState: GetStateFunc) => {
        try {
            // Fetch incident
            const incident = await fetchIncidentDetails(id) as Incident;

            // Fetch commander
            if (!getUser(getState(), incident.commander_user_id)) {
                dispatch(fetchUser(incident.commander_user_id));
            }

            // Fetch channel and team data
            for (const channelId of incident.channel_ids) {
                let c = getChannel(getState(), channelId) as Channel;
                if (!c) {
                    // Must wait to fetch channel data before fetching its team data
                    /* eslint-disable no-await-in-loop */
                    c = await dispatch(fetchChannel(channelId)) as Channel;
                }
                if (!getTeam(getState(), c.team_id)) {
                    dispatch(fetchTeam(c.team_id));
                }
            }

            dispatch(receivedIncidentDetails(incident));
        } catch (error) {
            dispatch(receivedError(error));
        }
    };
}

export function getIncidentsForCurrentTeam() {
    return async (dispatch: Dispatch<AnyAction>, getState: GetStateFunc) => {
        dispatch(getIncidents(getCurrentTeamId(getState())));
    };
}

/**
 * Fetches incidents.
 * @param teamId Gets all incidents if teamId is null.
 */
export function getIncidents(teamId?: string) {
    return async (dispatch: Dispatch<AnyAction>) => {
        try {
            const incidents = await fetchIncidents(teamId);

            dispatch(receivedIncidents(incidents));
        } catch (error) {
            console.error(error); //eslint-disable-line no-console
        }
    };
}

export function startIncident(postId?: string) {
    return async (dispatch: Dispatch<AnyAction>, getState: GetStateFunc) => {
        // Add unique id
        const clientId = generateId();
        dispatch(setClientId(clientId));

        let command = `/incident start ${clientId}`;
        if (postId) {
            command = `${command} ${postId}`;
        }

        await clientExecuteCommand(dispatch, getState, command);
    };
}

export function endIncident() {
    return async (dispatch: Dispatch<AnyAction>, getState: GetStateFunc) => {
        await clientExecuteCommand(dispatch, getState, '/incident end');
    };
}

<<<<<<< HEAD
export function fetchPlaybooks() {
    return async (dispatch: Dispatch<AnyAction>) => {
        try {
            const playbooks = await clientFetchPlaybooks();
            dispatch(receivedPlaybooks(playbooks));
=======
export function modifyChecklistItemState(incidentID: string, checklistNum: number, itemNum: number, checked: boolean) {
    return async () => {
        try {
            if (checked) {
                checkItem(incidentID, checklistNum, itemNum);
            } else {
                uncheckItem(incidentID, checklistNum, itemNum);
            }
        } catch (error) {
            console.error(error); //eslint-disable-line no-console
        }
    };
}

export function addChecklistItem(incidentID: string, checklistNum: number, checklistItem: ChecklistItem) {
    return async () => {
        try {
            await clientAddChecklistItem(incidentID, checklistNum, checklistItem);
        } catch (error) {
            console.error(error); //eslint-disable-line no-console
        }
    };
}

export function removeChecklistItem(incidentID: string, checklistNum: number, itemNum: number) {
    return async () => {
        try {
            await clientRemoveChecklistItem(incidentID, checklistNum, itemNum);
        } catch (error) {
            console.error(error); //eslint-disable-line no-console
        }
    };
}

export function renameChecklistItem(incidentID: string, checklistNum: number, itemNum: number, newTitle: string) {
    return async () => {
        try {
            await clientRenameChecklistItem(incidentID, checklistNum, itemNum, newTitle);
        } catch (error) {
            console.error(error); //eslint-disable-line no-console
        }
    };
}

export function reorderChecklist(incidentID: string, checklistNum: number, itemNum: number, newLocation: number) {
    return async () => {
        try {
            await clientReorderChecklist(incidentID, checklistNum, itemNum, newLocation);
>>>>>>> bec3c76a
        } catch (error) {
            console.error(error); //eslint-disable-line no-console
        }
    };
}

export function withLoading(action: any) {
    return async (dispatch: Dispatch<AnyAction>) => {
        dispatch(setLoading(true));
        await dispatch(action);
        dispatch(setLoading(false));
    };
}

export function setRHSOpen(open: boolean): SetRHSOpen {
    return {
        type: SET_RHS_OPEN,
        open,
    };
}

function receivedIncidents(incidents: Incident[]): ReceivedIncidents {
    return {
        type: RECEIVED_INCIDENTS,
        incidents,
    };
}

function receivedIncidentDetails(incidentDetails: Incident): ReceivedIncidentDetails {
    return {
        type: RECEIVED_INCIDENT_DETAILS,
        incidentDetails,
    };
}

export function receivedIncidentUpdate(incident: Incident): ReceivedIncidentUpdate {
    return {
        type: RECEIVED_INCIDENT_UPDATE,
        incident,
    };
}

function receivedError(error: string): ReceivedError {
    return {
        type: RECEIVED_ERROR,
        error,
    };
}

/**
 * Stores`showRHSPlugin` action returned by
 * registerRightHandSidebarComponent in plugin initialization.
 */
export function setToggleRHSAction(toggleRHSPluginAction: () => void): ReceivedToggleRHSAction {
    return {
        type: RECEIVED_TOGGLE_RHS_ACTION,
        toggleRHSPluginAction,
    };
}

export function setRHSState(state: RHSState): ReceivedRHSState {
    return {
        type: RECEIVED_RHS_STATE,
        state,
    };
}

export function setTriggerId(triggerId: string): SetTriggerId {
    return {
        type: IntegrationTypes.RECEIVED_DIALOG_TRIGGER_ID,
        data: triggerId,
    };
}

function setLoading(isLoading: boolean): SetLoading {
    return {
        type: SET_LOADING,
        isLoading,
    };
}

export function setClientId(clientId: string): SetClientId {
    return {
        type: SET_CLIENT_ID,
        clientId,
    };
}

export function openPlaybooksModal(): SetPlaybookModal {
    return {
        type: SET_PLAYBOOKS_MODAL_OPEN,
        open: true,
    };
}

export function closePlaybooksModal(): SetPlaybookModal {
    return {
        type: SET_PLAYBOOKS_MODAL_OPEN,
        open: false,
    };
}

function receivedPlaybooks(playbooks: Playbook[]): ReceivedPlaybooks {
    return {
        type: RECEIVED_PlAYBOOKS,
        playbooks,
    };
}<|MERGE_RESOLUTION|>--- conflicted
+++ resolved
@@ -43,11 +43,7 @@
     RECEIVED_PlAYBOOKS,
 } from './types/actions';
 
-<<<<<<< HEAD
 import {Incident, RHSState, Playbook} from './types/incident';
-import {fetchIncidents, fetchIncidentDetails, clientExecuteCommand, clientFetchPlaybooks} from './client';
-=======
-import {Incident, RHSState} from './types/incident';
 import {
     fetchIncidents,
     fetchIncidentDetails,
@@ -58,8 +54,8 @@
     clientRemoveChecklistItem,
     clientRenameChecklistItem,
     clientReorderChecklist,
+    clientFetchPlaybooks,
 } from './client';
->>>>>>> bec3c76a
 
 export function getIncidentDetails(id: string) {
     return async (dispatch: Dispatch<AnyAction>, getState: GetStateFunc) => {
@@ -135,13 +131,17 @@
     };
 }
 
-<<<<<<< HEAD
 export function fetchPlaybooks() {
     return async (dispatch: Dispatch<AnyAction>) => {
         try {
             const playbooks = await clientFetchPlaybooks();
             dispatch(receivedPlaybooks(playbooks));
-=======
+        } catch (error) {
+            console.error(error); //eslint-disable-line no-console
+        }
+    };
+}
+
 export function modifyChecklistItemState(incidentID: string, checklistNum: number, itemNum: number, checked: boolean) {
     return async () => {
         try {
@@ -190,7 +190,6 @@
     return async () => {
         try {
             await clientReorderChecklist(incidentID, checklistNum, itemNum, newLocation);
->>>>>>> bec3c76a
         } catch (error) {
             console.error(error); //eslint-disable-line no-console
         }
