// Copyright (c) 2015-present Mattermost, Inc. All Rights Reserved.
// See LICENSE.txt for license information.
import {AnyAction, Dispatch} from 'redux';

import {generateId} from 'mattermost-redux/utils/helpers';

import {IntegrationTypes} from 'mattermost-redux/action_types';

import {GetStateFunc} from 'mattermost-redux/types/actions';

import {selectToggleRHS} from 'src/selectors';
import {Incident} from 'src/types/incident';
import {RHSState, RHSTabState, TimelineEventsFilter} from 'src/types/rhs';

import {
    INCIDENT_CREATED,
    INCIDENT_UPDATED,
    IncidentCreated,
    IncidentUpdated,
    RECEIVED_TEAM_INCIDENTS,
    RECEIVED_TOGGLE_RHS_ACTION,
    ReceivedTeamIncidents,
    ReceivedToggleRHSAction,
    REMOVED_FROM_INCIDENT_CHANNEL,
    RemovedFromIncidentChannel,
    SET_CLIENT_ID,
    SET_RHS_EVENTS_FILTER,
    SET_RHS_OPEN,
    SET_RHS_STATE,
    SET_RHS_TAB_STATE,
    SetClientId,
    SetRHSEventsFilter,
    SetRHSOpen,
    SetRHSState,
    SetRHSTabState,
    SetTriggerId,
    RECEIVED_TEAM_DISABLED,
    ReceivedTeamDisabled,
<<<<<<< HEAD
    PLAYBOOK_CREATED,
    PlaybookCreated,
    PLAYBOOK_DELETED,
    PlaybookDeleted,
    RECEIVED_TEAM_NUM_PLAYBOOKS,
    ReceivedTeamNumPlaybooks,
=======
    RECEIVED_GLOBAL_SETTINGS,
    ReceivedGlobalSettings,
>>>>>>> 36016cb5
} from './types/actions';

import {clientExecuteCommand} from './client';
import {GlobalSettings} from './types/settings';

export function startIncident(postId?: string) {
    return async (dispatch: Dispatch<AnyAction>, getState: GetStateFunc) => {
        // Add unique id
        const clientId = generateId();
        dispatch(setClientId(clientId));

        let command = `/incident start ${clientId}`;
        if (postId) {
            command = `${command} ${postId}`;
        }

        await clientExecuteCommand(dispatch, getState, command);
    };
}

export function endIncident() {
    return async (dispatch: Dispatch<AnyAction>, getState: GetStateFunc) => {
        await clientExecuteCommand(dispatch, getState, '/incident end');
    };
}

export function restartIncident() {
    return async (dispatch: Dispatch<AnyAction>, getState: GetStateFunc) => {
        await clientExecuteCommand(dispatch, getState, '/incident restart');
    };
}

export function updateStatus() {
    return async (dispatch: Dispatch<AnyAction>, getState: GetStateFunc) => {
        await clientExecuteCommand(dispatch, getState, '/incident update');
    };
}

export function addToTimeline(postId: string) {
    return async (dispatch: Dispatch, getState: GetStateFunc) => {
        await clientExecuteCommand(dispatch, getState, `/incident add ${postId}`);
    };
}

export function addNewTask(checklist: number) {
    return async (dispatch: Dispatch<AnyAction>, getState: GetStateFunc) => {
        await clientExecuteCommand(dispatch, getState, `/incident checkadd ${checklist}`);
    };
}

export function setRHSOpen(open: boolean): SetRHSOpen {
    return {
        type: SET_RHS_OPEN,
        open,
    };
}

export function setRHSViewingIncident(): SetRHSState {
    return {
        type: SET_RHS_STATE,
        nextState: RHSState.ViewingIncident,
    };
}

export function setRHSViewingList(): SetRHSState {
    return {
        type: SET_RHS_STATE,
        nextState: RHSState.ViewingList,
    };
}

/**
 * Stores`showRHSPlugin` action returned by
 * registerRightHandSidebarComponent in plugin initialization.
 */
export function setToggleRHSAction(toggleRHSPluginAction: () => void): ReceivedToggleRHSAction {
    return {
        type: RECEIVED_TOGGLE_RHS_ACTION,
        toggleRHSPluginAction,
    };
}

export function toggleRHS() {
    return (dispatch: Dispatch<AnyAction>, getState: GetStateFunc) => {
        selectToggleRHS(getState())();
    };
}

export function setTriggerId(triggerId: string): SetTriggerId {
    return {
        type: IntegrationTypes.RECEIVED_DIALOG_TRIGGER_ID,
        data: triggerId,
    };
}

export function setClientId(clientId: string): SetClientId {
    return {
        type: SET_CLIENT_ID,
        clientId,
    };
}

export const incidentCreated = (incident: Incident): IncidentCreated => ({
    type: INCIDENT_CREATED,
    incident,
});

export const incidentUpdated = (incident: Incident): IncidentUpdated => ({
    type: INCIDENT_UPDATED,
    incident,
});

export const playbookCreated = (teamID: string): PlaybookCreated => ({
    type: PLAYBOOK_CREATED,
    teamID,
});

export const playbookDeleted = (teamID: string): PlaybookDeleted => ({
    type: PLAYBOOK_DELETED,
    teamID,
});

export const receivedTeamNumPlaybooks = (teamID: string, numPlaybooks: number): ReceivedTeamNumPlaybooks => ({
    type: RECEIVED_TEAM_NUM_PLAYBOOKS,
    teamID,
    numPlaybooks,
});

export const receivedTeamIncidents = (incidents: Incident[]): ReceivedTeamIncidents => ({
    type: RECEIVED_TEAM_INCIDENTS,
    incidents,
});

export const receivedDisabledOnTeam = (teamId: string): ReceivedTeamDisabled => ({
    type: RECEIVED_TEAM_DISABLED,
    teamId,
});

export const removedFromIncidentChannel = (channelId: string): RemovedFromIncidentChannel => ({
    type: REMOVED_FROM_INCIDENT_CHANNEL,
    channelId,
});

export const setRHSTabState = (channelId: string, nextState: RHSTabState): SetRHSTabState => ({
    type: SET_RHS_TAB_STATE,
    channelId,
    nextState,
});

export const setRHSEventsFilter = (channelId: string, nextState: TimelineEventsFilter): SetRHSEventsFilter => ({
    type: SET_RHS_EVENTS_FILTER,
    channelId,
    nextState,
});

export const actionSetGlobalSettings = (settings: GlobalSettings): ReceivedGlobalSettings => ({
    type: RECEIVED_GLOBAL_SETTINGS,
    settings,
});<|MERGE_RESOLUTION|>--- conflicted
+++ resolved
@@ -36,17 +36,14 @@
     SetTriggerId,
     RECEIVED_TEAM_DISABLED,
     ReceivedTeamDisabled,
-<<<<<<< HEAD
     PLAYBOOK_CREATED,
     PlaybookCreated,
     PLAYBOOK_DELETED,
     PlaybookDeleted,
     RECEIVED_TEAM_NUM_PLAYBOOKS,
     ReceivedTeamNumPlaybooks,
-=======
     RECEIVED_GLOBAL_SETTINGS,
     ReceivedGlobalSettings,
->>>>>>> 36016cb5
 } from './types/actions';
 
 import {clientExecuteCommand} from './client';
