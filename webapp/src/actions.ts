// Copyright (c) 2015-present Mattermost, Inc. All Rights Reserved.
// See LICENSE.txt for license information.
import {AnyAction, Dispatch} from 'redux';

import {generateId} from 'mattermost-redux/utils/helpers';

import {IntegrationTypes} from 'mattermost-redux/action_types';
import {getCurrentTeamId} from 'mattermost-redux/selectors/entities/teams';

import {GetStateFunc} from 'mattermost-redux/types/actions';

import {PlaybookRun, PlaybookRunStatus} from 'src/types/playbook_run';

import {selectExperimentalFeatures, selectToggleRHS} from 'src/selectors';
import {RHSState, TimelineEventsFilter} from 'src/types/rhs';

import {
    PLAYBOOK_RUN_CREATED,
    PLAYBOOK_RUN_UPDATED,
    PlaybookRunCreated,
    PlaybookRunUpdated,
    RECEIVED_TEAM_PLAYBOOK_RUNS,
    RECEIVED_TOGGLE_RHS_ACTION,
    ReceivedTeamPlaybookRuns,
    ReceivedToggleRHSAction,
    REMOVED_FROM_CHANNEL,
    RemovedFromChannel,
    SET_CLIENT_ID,
    SET_RHS_EVENTS_FILTER,
    SET_RHS_OPEN,
    SET_RHS_STATE,
    SetClientId,
    SetRHSEventsFilter,
    SetRHSOpen,
    SetRHSState,
    SetTriggerId,
    RECEIVED_TEAM_DISABLED,
    ReceivedTeamDisabled,
    PLAYBOOK_CREATED,
    PlaybookCreated,
    PLAYBOOK_DELETED,
    PlaybookDeleted,
    RECEIVED_TEAM_NUM_PLAYBOOKS,
    ReceivedTeamNumPlaybooks,
    RECEIVED_GLOBAL_SETTINGS,
    ReceivedGlobalSettings,
    SHOW_POST_MENU_MODAL,
    ShowPostMenuModal,
    HIDE_POST_MENU_MODAL,
    HidePostMenuModal,
    SetHasViewedChannel,
    SET_HAS_VIEWED_CHANNEL,
    SetRHSAboutCollapsedState,
    SET_RHS_ABOUT_COLLAPSED_STATE,
    SET_CHECKLIST_COLLAPSED_STATE,
    SetChecklistCollapsedState,
    SetAllChecklistsCollapsedState,
    SET_ALL_CHECKLISTS_COLLAPSED_STATE,
    SET_CHECKLIST_ITEMS_FILTER, SetChecklistItemsFilter,
} from 'src/types/actions';
import {clientExecuteCommand} from 'src/client';
import {GlobalSettings} from 'src/types/settings';
import {ChecklistItemsFilter} from 'src/types/playbook';

<<<<<<< HEAD
import {modals} from 'src/webapp_globals';

import {ModalTypes, UpdateRunStatusModal} from 'src/components/modals';

export function startPlaybookRun(postId?: string) {
=======
export function startPlaybookRun(teamId: string, postId?: string) {
>>>>>>> b2d23155
    return async (dispatch: Dispatch<AnyAction>, getState: GetStateFunc) => {
        // Add unique id
        const clientId = generateId();
        dispatch(setClientId(clientId));

        let command = `/playbook start ${clientId}`;
        if (postId) {
            command = `${command} ${postId}`;
        }

        await clientExecuteCommand(dispatch, getState, command, teamId);
    };
}

export function startPlaybookRunById(teamId: string, playbookId: string) {
    return async (dispatch: Dispatch<AnyAction>, getState: GetStateFunc) => {
        // Add unique id
        const clientId = generateId();
        dispatch(setClientId(clientId));

        const command = `/playbook start-playbook ${playbookId} ${clientId}`;

        await clientExecuteCommand(dispatch, getState, command, teamId);
    };
}

<<<<<<< HEAD
export function promptUpdateStatus(
    playbookRunId: PlaybookRun['id'],
    playbookId: PlaybookRun['playbook_id'],
    channelId: PlaybookRun['channel_id'],
    defaultStatus?: PlaybookRunStatus,
) {
    return async (dispatch: Dispatch<AnyAction>, getState: GetStateFunc) => {
        const experimentalFeaturesEnabled = selectExperimentalFeatures(getState());

        if (experimentalFeaturesEnabled) {
            const definition = {
                modalId: ModalTypes.UpdateRunStatus,
                dialogType: UpdateRunStatusModal,
                dialogProps: {playbookRunId, playbookId, channelId},
            };

            dispatch(modals.openModal(definition));
        } else {
            await (clientExecuteCommand(dispatch, getState, `/playbook update ${defaultStatus ?? ''}`));
        }
=======
export function updateStatus(teamId: string, defaultStatus?: string) {
    return async (dispatch: Dispatch<AnyAction>, getState: GetStateFunc) => {
        await clientExecuteCommand(dispatch, getState, `/playbook update ${defaultStatus ?? ''}`, teamId);
>>>>>>> b2d23155
    };
}

export function addToTimeline(postId: string) {
    return async (dispatch: Dispatch, getState: GetStateFunc) => {
        const currentTeamId = getCurrentTeamId(getState());

        await clientExecuteCommand(dispatch, getState, `/playbook add ${postId}`, currentTeamId);
    };
}

export function addNewTask(checklist: number) {
    return async (dispatch: Dispatch<AnyAction>, getState: GetStateFunc) => {
        const currentTeamId = getCurrentTeamId(getState());

        await clientExecuteCommand(dispatch, getState, `/playbook checkadd ${checklist}`, currentTeamId);
    };
}

export function setRHSOpen(open: boolean): SetRHSOpen {
    return {
        type: SET_RHS_OPEN,
        open,
    };
}

export function setRHSViewingPlaybookRun(): SetRHSState {
    return {
        type: SET_RHS_STATE,
        nextState: RHSState.ViewingPlaybookRun,
    };
}

export function setRHSViewingList(): SetRHSState {
    return {
        type: SET_RHS_STATE,
        nextState: RHSState.ViewingList,
    };
}

/**
 * Stores`showRHSPlugin` action returned by
 * registerRightHandSidebarComponent in plugin initialization.
 */
export function setToggleRHSAction(toggleRHSPluginAction: () => void): ReceivedToggleRHSAction {
    return {
        type: RECEIVED_TOGGLE_RHS_ACTION,
        toggleRHSPluginAction,
    };
}

export function toggleRHS() {
    return (dispatch: Dispatch<AnyAction>, getState: GetStateFunc) => {
        selectToggleRHS(getState())();
    };
}

export function setTriggerId(triggerId: string): SetTriggerId {
    return {
        type: IntegrationTypes.RECEIVED_DIALOG_TRIGGER_ID,
        data: triggerId,
    };
}

export function setClientId(clientId: string): SetClientId {
    return {
        type: SET_CLIENT_ID,
        clientId,
    };
}

export const playbookRunCreated = (playbookRun: PlaybookRun): PlaybookRunCreated => ({
    type: PLAYBOOK_RUN_CREATED,
    playbookRun,
});

export const playbookRunUpdated = (playbookRun: PlaybookRun): PlaybookRunUpdated => ({
    type: PLAYBOOK_RUN_UPDATED,
    playbookRun,
});

export const playbookCreated = (teamID: string): PlaybookCreated => ({
    type: PLAYBOOK_CREATED,
    teamID,
});

export const playbookDeleted = (teamID: string): PlaybookDeleted => ({
    type: PLAYBOOK_DELETED,
    teamID,
});

export const receivedTeamNumPlaybooks = (teamID: string, numPlaybooks: number): ReceivedTeamNumPlaybooks => ({
    type: RECEIVED_TEAM_NUM_PLAYBOOKS,
    teamID,
    numPlaybooks,
});

export const receivedTeamPlaybookRuns = (playbookRuns: PlaybookRun[]): ReceivedTeamPlaybookRuns => ({
    type: RECEIVED_TEAM_PLAYBOOK_RUNS,
    playbookRuns,
});

export const receivedDisabledOnTeam = (teamId: string): ReceivedTeamDisabled => ({
    type: RECEIVED_TEAM_DISABLED,
    teamId,
});

export const removedFromPlaybookRunChannel = (channelId: string): RemovedFromChannel => ({
    type: REMOVED_FROM_CHANNEL,
    channelId,
});

export const setRHSEventsFilter = (channelId: string, nextState: TimelineEventsFilter): SetRHSEventsFilter => ({
    type: SET_RHS_EVENTS_FILTER,
    channelId,
    nextState,
});

export const actionSetGlobalSettings = (settings: GlobalSettings): ReceivedGlobalSettings => ({
    type: RECEIVED_GLOBAL_SETTINGS,
    settings,
});

export const showPostMenuModal = (): ShowPostMenuModal => ({
    type: SHOW_POST_MENU_MODAL,
});

export const hidePostMenuModal = (): HidePostMenuModal => ({
    type: HIDE_POST_MENU_MODAL,
});

export const setHasViewedChannel = (channelId: string): SetHasViewedChannel => ({
    type: SET_HAS_VIEWED_CHANNEL,
    channelId,
    hasViewed: true,
});

export const setRHSAboutCollapsedState = (channelId: string, collapsed: boolean): SetRHSAboutCollapsedState => ({
    type: SET_RHS_ABOUT_COLLAPSED_STATE,
    channelId,
    collapsed,
});

export const setChecklistCollapsedState = (channelId: string, checklistIndex: number, collapsed: boolean): SetChecklistCollapsedState => ({
    type: SET_CHECKLIST_COLLAPSED_STATE,
    channelId,
    checklistIndex,
    collapsed,
});

export const setAllChecklistsCollapsedState = (channelId: string, collapsed: boolean, numOfChecklists: number): SetAllChecklistsCollapsedState => ({
    type: SET_ALL_CHECKLISTS_COLLAPSED_STATE,
    channelId,
    numOfChecklists,
    collapsed,
});

export const setChecklistItemsFilter = (channelId: string, nextState: ChecklistItemsFilter): SetChecklistItemsFilter => ({
    type: SET_CHECKLIST_ITEMS_FILTER,
    channelId,
    nextState,
});<|MERGE_RESOLUTION|>--- conflicted
+++ resolved
@@ -62,15 +62,11 @@
 import {GlobalSettings} from 'src/types/settings';
 import {ChecklistItemsFilter} from 'src/types/playbook';
 
-<<<<<<< HEAD
 import {modals} from 'src/webapp_globals';
 
 import {ModalTypes, UpdateRunStatusModal} from 'src/components/modals';
 
-export function startPlaybookRun(postId?: string) {
-=======
 export function startPlaybookRun(teamId: string, postId?: string) {
->>>>>>> b2d23155
     return async (dispatch: Dispatch<AnyAction>, getState: GetStateFunc) => {
         // Add unique id
         const clientId = generateId();
@@ -97,8 +93,8 @@
     };
 }
 
-<<<<<<< HEAD
 export function promptUpdateStatus(
+    teamId: string,
     playbookRunId: PlaybookRun['id'],
     playbookId: PlaybookRun['playbook_id'],
     channelId: PlaybookRun['channel_id'],
@@ -116,13 +112,8 @@
 
             dispatch(modals.openModal(definition));
         } else {
-            await (clientExecuteCommand(dispatch, getState, `/playbook update ${defaultStatus ?? ''}`));
+            await clientExecuteCommand(dispatch, getState, `/playbook update ${defaultStatus ?? ''}`, teamId);
         }
-=======
-export function updateStatus(teamId: string, defaultStatus?: string) {
-    return async (dispatch: Dispatch<AnyAction>, getState: GetStateFunc) => {
-        await clientExecuteCommand(dispatch, getState, `/playbook update ${defaultStatus ?? ''}`, teamId);
->>>>>>> b2d23155
     };
 }
 
