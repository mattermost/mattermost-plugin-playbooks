import {MutableRefObject, useCallback, useEffect, useRef, useState} from 'react';
import {useDispatch, useSelector, useStore} from 'react-redux';

import {haveITeamPermission} from 'mattermost-redux/selectors/entities/roles';
import {PermissionsOptions} from 'mattermost-redux/selectors/entities/roles_helpers';
import {getCurrentTeam} from 'mattermost-redux/selectors/entities/teams';
import {GlobalState} from 'mattermost-redux/types/store';
import {Team} from 'mattermost-redux/types/teams';
import {
    getProfilesInCurrentChannel,
    getCurrentUserId, getUser,
} from 'mattermost-redux/selectors/entities/users';
import {getCurrentChannelId} from 'mattermost-redux/selectors/entities/channels';
import {DispatchFunc} from 'mattermost-redux/types/actions';
import {getProfilesByIds, getProfilesInChannel} from 'mattermost-redux/actions/users';
import {Client4} from 'mattermost-redux/client';
import {Post} from 'mattermost-redux/types/posts';
import {getPost as getPostFromState} from 'mattermost-redux/selectors/entities/posts';
import {UserProfile} from 'mattermost-redux/types/users';

import {PlaybookRun, StatusPost} from 'src/types/playbook_run';

import {PROFILE_CHUNK_SIZE} from 'src/constants';
import {getProfileSetForChannel} from 'src/selectors';
import {clientFetchPlaybooksCount} from 'src/client';
import {receivedTeamNumPlaybooks} from 'src/actions';

import {isCloud, isE10LicensedOrDevelopment, isE20LicensedOrDevelopment} from './license';
import {currentTeamNumPlaybooks, globalSettings} from './selectors';

export function useCurrentTeamPermission(options: PermissionsOptions): boolean {
    const currentTeam = useSelector<GlobalState, Team>(getCurrentTeam);
    options.team = currentTeam.id;
    return useSelector<GlobalState, boolean>((state) => haveITeamPermission(state, options));
}

/**
 * Hook that calls handler when targetKey is pressed.
 */
export function useKeyPress(targetKey: string, handler: () => void) {
    // Add event listeners
    useEffect(() => {
        // If pressed key is our target key then set to true
        function downHandler({key}: KeyboardEvent) {
            if (key === targetKey) {
                handler();
            }
        }

        window.addEventListener('keydown', downHandler);

        // Remove event listeners on cleanup
        return () => {
            window.removeEventListener('keydown', downHandler);
        };
    }, [handler, targetKey]);
}

/**
 * Hook that alerts clicks outside of the passed ref.
 */
export function useClickOutsideRef(ref: MutableRefObject<HTMLElement | null>, handler: () => void) {
    useEffect(() => {
        function onMouseDown(event: MouseEvent) {
            const target = event.target as any;
            if (ref.current && target instanceof Node && !ref.current.contains(target)) {
                handler();
            }
        }

        // Bind the event listener
        document.addEventListener('mousedown', onMouseDown);
        return () => {
            // Unbind the event listener on clean up
            document.removeEventListener('mousedown', onMouseDown);
        };
    }, [ref, handler]);
}

/**
 * Hook that sets a timeout and will cleanup after itself. Adapted from Dan Abramov's code:
 * https://overreacted.io/making-setinterval-declarative-with-react-hooks/
 */
export function useTimeout(callback: () => void, delay: number | null) {
    const timeoutRef = useRef<number>();
    const callbackRef = useRef(callback);

    // Remember the latest callback:
    //
    // Without this, if you change the callback, when setTimeout kicks in, it
    // will still call your old callback.
    //
    // If you add `callback` to useEffect's deps, it will work fine but the
    // timeout will be reset.
    useEffect(() => {
        callbackRef.current = callback;
    }, [callback]);

    // Set up the timeout:
    useEffect(() => {
        if (typeof delay === 'number') {
            timeoutRef.current = window.setTimeout(() => callbackRef.current(), delay);

            // Clear timeout if the component is unmounted or the delay changes:
            return () => window.clearTimeout(timeoutRef.current);
        }
        return () => false;
    }, [delay]);

    // In case you want to manually clear the timeout from the consuming component...:
    return timeoutRef;
}

// useClientRect will be called only when the component mounts and unmounts, so changes to the
// component's size will not cause rect to change. If you want to be notified of changes after
// mounting, you will need to add ResizeObserver to this hook.
export function useClientRect() {
    const [rect, setRect] = useState(new DOMRect());

    const ref = useCallback((node) => {
        if (node !== null) {
            setRect(node.getBoundingClientRect());
        }
    }, []);

    return [rect, ref] as const;
}

export function useProfilesInCurrentChannel() {
    const dispatch = useDispatch() as DispatchFunc;
    const profilesInChannel = useSelector(getProfilesInCurrentChannel);
    const currentChannelId = useSelector(getCurrentChannelId);

    useEffect(() => {
        if (profilesInChannel.length > 0) {
            return;
        }

        dispatch(getProfilesInChannel(currentChannelId, 0, PROFILE_CHUNK_SIZE));
    }, [currentChannelId, profilesInChannel]);

    return profilesInChannel;
}

export function useCanCreatePlaybooks() {
    const settings = useSelector(globalSettings);
    const currentUserID = useSelector(getCurrentUserId);

    // This is really a loading state so just assume yes
    if (!settings) {
        return true;
    }

    // No restrictions if length is zero
    if (settings.playbook_creators_user_ids.length === 0) {
        return true;
    }

    return settings.playbook_creators_user_ids.includes(currentUserID);
}

const selectExperimentalFeatures = (state: GlobalState) => Boolean(globalSettings(state)?.enable_experimental_features);

export function useExperimentalFeaturesEnabled() {
    return useSelector(selectExperimentalFeatures);
}

export function useProfilesInChannel(channelId: string) {
    const dispatch = useDispatch() as DispatchFunc;
    const profilesInChannel = useSelector((state) => getProfileSetForChannel(state as GlobalState, channelId));

    useEffect(() => {
        if (profilesInChannel.length > 0) {
            return;
        }

        dispatch(getProfilesInChannel(channelId, 0, PROFILE_CHUNK_SIZE));
    }, [channelId, profilesInChannel]);

    return profilesInChannel;
}

function getLatestPostId(statusPosts: StatusPost[]) {
    const sortedPosts = [...statusPosts]
        .filter((a) => a.delete_at === 0)
        .sort((a, b) => b.create_at - a.create_at);

    return sortedPosts[0]?.id;
}

export function usePost(postId: string) {
    const postFromState = useSelector<GlobalState, Post | null>((state) => getPostFromState(state, postId || ''));
    const [post, setPost] = useState<Post | null>(null);

    useEffect(() => {
        const updateLatestUpdate = async () => {
            if (postFromState) {
                setPost(postFromState);
                return;
            }

            if (postId) {
                const fromServer = await Client4.getPost(postId);
                setPost(fromServer);
                return;
            }

            setPost(null);
        };

        updateLatestUpdate();
    }, [postFromState, postId]);

    return post;
}

export function useLatestUpdate(playbookRun: PlaybookRun) {
    const postId = getLatestPostId(playbookRun.status_posts);
    return usePost(postId);
}

export function useNumPlaybooksInCurrentTeam() {
    const dispatch = useDispatch();
    const team = useSelector(getCurrentTeam);
    const numPlaybooks = useSelector(currentTeamNumPlaybooks);

    useEffect(() => {
        const fetch = async () => {
            const response = await clientFetchPlaybooksCount(team.id);
            dispatch(receivedTeamNumPlaybooks(team.id, response.count));
        };

        fetch();
    }, [team.id]);

    return numPlaybooks;
}

// useAllowPlaybookCreationInCurrentTeam returns whether a user can create
// a playbook in the current team
export function useAllowPlaybookCreationInCurrentTeam() {
    const numPlaybooks = useNumPlaybooksInCurrentTeam();
    const isLicensed = useSelector(isE10LicensedOrDevelopment);

    return isLicensed || numPlaybooks === 0;
}

// useAllowTimelineViewInCurrentTeam returns whether a user can view the RHS
// timeline in the current team
export function useAllowTimelineViewInCurrentTeam() {
    return useSelector(isE10LicensedOrDevelopment);
}

// useAllowAddMessageToTimelineInCurrentTeam returns whether a user can add a
// post to the timeline in the current team
export function useAllowAddMessageToTimelineInCurrentTeam() {
    return useSelector(isE10LicensedOrDevelopment);
}

// useAllowPlaybookGranularAccess returns whether the access to specific playbooks
// can be restricted to a subset of users
export function useAllowPlaybookGranularAccess() {
    return useSelector(isE20LicensedOrDevelopment);
}

// useAllowPlaybookCreationRestriction returns whether the global feature to
// restrict the playbook creation to a subset of users is allowed
export function useAllowPlaybookCreationRestriction() {
    return useSelector(isE20LicensedOrDevelopment);
}

<<<<<<< HEAD
// useAllowPlaybookStatsView returns whether the server is licensed to show
// the stats in the playbook backstage dashboard
export function useAllowPlaybookStatsView() {
=======
// useAllowChannelExport returns whether exporting the channel is allowed
export function useAllowChannelExport() {
>>>>>>> ed302d8f
    return useSelector(isE20LicensedOrDevelopment);
}

export function useEnsureProfiles(userIds: string[]) {
    const dispatch = useDispatch();
    type StringToUserProfileFn = (id: string) => UserProfile;
    const getUserFromStore = useSelector<GlobalState, StringToUserProfileFn>((state) => (id: string) => getUser(state, id));

    const unknownIds = [];
    for (const id of userIds) {
        const user = getUserFromStore(id);
        if (!user) {
            unknownIds.push(id);
        }
    }

    if (unknownIds.length > 0) {
        dispatch(getProfilesByIds(userIds));
    }
}

export function useOpenCloudModal() {
    const dispatch = useDispatch();
    const isServerCloud = useSelector(isCloud);

    if (!isServerCloud) {
        return () => { /*do nothing*/ };
    }

    // @ts-ignore
    if (!window.WebappUtils?.modals?.openModal || !window.WebappUtils?.modals?.ModalIdentifiers?.CLOUD_PURCHASE || !window.Components?.PurchaseModal) {
        // eslint-disable-next-line no-console
        console.error('unable to open cloud modal');

        return () => { /*do nothing*/ };
    }

    // @ts-ignore
    const {openModal, ModalIdentifiers} = window.WebappUtils.modals;

    // @ts-ignore
    const PurchaseModal = window.Components.PurchaseModal;

    return () => {
        dispatch(openModal({
            modalId: ModalIdentifiers.CLOUD_PURCHASE,
            dialogType: PurchaseModal,
        }));
    };
}<|MERGE_RESOLUTION|>--- conflicted
+++ resolved
@@ -269,14 +269,14 @@
     return useSelector(isE20LicensedOrDevelopment);
 }
 
-<<<<<<< HEAD
+// useAllowChannelExport returns whether exporting the channel is allowed
+export function useAllowChannelExport() {
+    return useSelector(isE20LicensedOrDevelopment);
+}
+
 // useAllowPlaybookStatsView returns whether the server is licensed to show
 // the stats in the playbook backstage dashboard
 export function useAllowPlaybookStatsView() {
-=======
-// useAllowChannelExport returns whether exporting the channel is allowed
-export function useAllowChannelExport() {
->>>>>>> ed302d8f
     return useSelector(isE20LicensedOrDevelopment);
 }
 
