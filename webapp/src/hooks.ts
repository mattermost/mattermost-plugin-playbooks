--- conflicted
+++ resolved
@@ -134,7 +134,6 @@
     return profilesInChannel;
 }
 
-<<<<<<< HEAD
 export function useCanCreatePlaybooks() {
     return useSelector<GlobalState, boolean>((state: GlobalState) => {
         const playbookCreators = globalSettings(state)?.playbook_editors_user_ids;
@@ -143,7 +142,8 @@
         }
         return playbookCreators.includes(getCurrentUserId(state));
     });
-=======
+}
+
 export function useProfilesInChannel(channelId: string) {
     const dispatch = useDispatch() as DispatchFunc;
     const profilesInChannel = useSelector((state) => getProfileSetForChannel(state as GlobalState, channelId));
@@ -200,5 +200,4 @@
 export function useLatestUpdate(incident: Incident) {
     const postId = useLatestPostId(incident.status_posts);
     return usePost(postId);
->>>>>>> 43166283
 }