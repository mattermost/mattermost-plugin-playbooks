--- conflicted
+++ resolved
@@ -1,10 +1,5 @@
-<<<<<<< HEAD
-import {useEffect, MutableRefObject, useRef, useCallback} from 'react';
+import {useEffect, useState, MutableRefObject, useRef, useCallback} from 'react';
 import {useDispatch, useSelector} from 'react-redux';
-=======
-import {useEffect, useState, MutableRefObject, useRef, useCallback} from 'react';
-import {useSelector} from 'react-redux';
->>>>>>> e987a4ec
 
 import {haveITeamPermission} from 'mattermost-redux/selectors/entities/roles';
 import {PermissionsOptions} from 'mattermost-redux/selectors/entities/roles_helpers';
@@ -111,7 +106,21 @@
     return timeoutRef;
 }
 
-<<<<<<< HEAD
+// useClientRect will be called only when the component mounts and unmounts, so changes to the
+// component's size will not cause rect to change. If you want to be notified of changes after
+// mounting, you will need to add ResizeObserver to this hook.
+export function useClientRect() {
+    const [rect, setRect] = useState(new DOMRect());
+
+    const ref = useCallback((node) => {
+        if (node !== null) {
+            setRect(node.getBoundingClientRect());
+        }
+    }, []);
+
+    return [rect, ref] as const;
+}
+
 export function useProfilesInChannel() {
     const dispatch = useDispatch();
     const profilesInChannel = useSelector(getProfilesInCurrentChannel);
@@ -143,19 +152,4 @@
     }, [currentChannelId, currentUserId, profilesInChannel]);
 
     return profilesInChannel;
-=======
-// useClientRect will be called only when the component mounts and unmounts, so changes to the
-// component's size will not cause rect to change. If you want to be notified of changes after
-// mounting, you will need to add ResizeObserver to this hook.
-export function useClientRect() {
-    const [rect, setRect] = useState(new DOMRect());
-
-    const ref = useCallback((node) => {
-        if (node !== null) {
-            setRect(node.getBoundingClientRect());
-        }
-    }, []);
-
-    return [rect, ref] as const;
->>>>>>> e987a4ec
 }