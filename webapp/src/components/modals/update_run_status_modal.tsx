// Copyright (c) 2015-present Mattermost, Inc. All Rights Reserved.
// See LICENSE.txt for license information.

import React, {ComponentProps, useEffect, useMemo, useState} from 'react';
import {Link} from 'react-router-dom';
import {useDispatch, useSelector} from 'react-redux';
import styled from 'styled-components';
import {useIntl} from 'react-intl';
import {DateTime, Duration} from 'luxon';

import {GlobalState} from 'mattermost-redux/types/store';
import {getCurrentUserId} from 'mattermost-redux/selectors/entities/users';
import {getChannel} from 'mattermost-redux/selectors/entities/channels';

import GenericModal, {Description, Label} from 'src/components/widgets/generic_modal';
import UnsavedChangesModal from 'src/components/widgets/unsaved_changes_modal';

import {
    useDateTimeInput,
    useMakeOption,
    ms,
    Mode,
    Option,
} from 'src/components/datetime_input';

import {usePost, useRun, useFormattedUsernames} from 'src/hooks';
import MarkdownTextbox from '../markdown_textbox';
import {pluginUrl} from 'src/browser_routing';
<<<<<<< HEAD
import {fetchPlaybookRunMetadata, postStatusUpdate} from 'src/client';
import {Metadata, PlaybookRun} from 'src/types/playbook_run';
=======
import {postStatusUpdate} from 'src/client';
import {PlaybookRun} from 'src/types/playbook_run';
>>>>>>> 53c62c14
import {nearest} from 'src/utils';
import Tooltip from 'src/components/widgets/tooltip';
import WarningIcon from '../assets/icons/warning_icon';
import CheckboxInput from 'src/components/backstage/runs_list/checkbox_input';
import {makeUncontrolledConfirmModalDefinition} from 'src/components/widgets/confirmation_modal';
import {modals, browserHistory} from 'src/webapp_globals';
import {Checklist, ChecklistItemState} from 'src/types/playbook';
import {openUpdateRunStatusModal} from 'src/actions';
import {VerticalSpacer} from 'src/components/backstage/styles';
import RouteLeavingGuard from 'src/components/backstage/route_leaving_guard';

const ID = 'playbooks_update_run_status_dialog';
const NAMES_ON_TOOLTIP = 5;

type Props = {
    playbookRunId: string;
    channelId: string;
    hasPermission: boolean;
    message?: string,
    reminderInSeconds?: number,
    finishRunChecked?: boolean,
} & Partial<ComponentProps<typeof GenericModal>>;

export const makeModalDefinition = (props: Props) => ({
    modalId: ID,
    dialogType: UpdateRunStatusModal,
    dialogProps: props,
});

const UpdateRunStatusModal = ({
    playbookRunId,
    channelId,
    hasPermission,
    message: providedMessage,
    reminderInSeconds: providedReminder,
    finishRunChecked: providedFinishRunChecked,
    ...modalProps
}: Props) => {
    const dispatch = useDispatch();
    const {formatMessage, formatList} = useIntl();
    const currentUserId = useSelector(getCurrentUserId);
    const run = useRun(playbookRunId);

    const [message, setMessage] = useState(providedMessage);
    const defaultMessage = useDefaultMessage(run);
    if (message == null && defaultMessage) {
        setMessage(defaultMessage);
    }

    const [showModal, setShowModal] = useState(true);
    const [showUnsaved, setShowUnsaved] = useState(false);
    const [finishRun, setFinishRun] = useState(providedFinishRunChecked || false);

    const {input: reminderInput, reminder} = useReminderTimerOption(run, finishRun, providedReminder);
    const isReminderValid = finishRun || (reminder && reminder > 0);
    let warningMessage = formatMessage({defaultMessage: 'Date must be in the future.'});
    if (!reminder || reminder === 0) {
        warningMessage = formatMessage({defaultMessage: 'Please specify a future date/time for the update reminder.'});
    }
    const [runMetadata, setRunMetadata] = useState({} as Metadata);
    useEffect(() => {
        const getMetadata = async () => {
            const metadata = await fetchPlaybookRunMetadata(playbookRunId);
            setRunMetadata(metadata);
        };
        getMetadata();
    }, [playbookRunId]);

    const broadcastChannelNames = useSelector((state: GlobalState) => {
        return run?.broadcast_channel_ids.reduce<string[]>((result, id) => {
            const displayName = getChannel(state, id)?.display_name;

            if (displayName) {
                result.push(displayName);
            }
            return result;
        }, []);
    })?.slice(0, NAMES_ON_TOOLTIP) || [];
    const followerNames = useFormattedUsernames(runMetadata?.followers?.slice(0, NAMES_ON_TOOLTIP));

    const generateTooltipText = (names: string[], total: number) => {
        return total ? formatMessage({defaultMessage: '{text}{rest, plural, =0 {} one { and other} other { and {rest} others}}'}, {
            text: total > NAMES_ON_TOOLTIP ? names.join(', ') : formatList(names, {type: 'conjunction'}),
            rest: total > NAMES_ON_TOOLTIP ? total - NAMES_ON_TOOLTIP : 0,
        }) : '';
    };

    const outstanding = outstandingTasks(run?.checklists || []);
    let confirmationMessage = formatMessage({defaultMessage: 'Are you sure you want to finish the run?'});
    if (outstanding > 0) {
        confirmationMessage = formatMessage(
            {defaultMessage: 'There {outstanding, plural, =1 {is # outstanding task} other {are # outstanding tasks}}. Are you sure you want to finish the run?'},
            {outstanding});
    }

    const onTentativeHide = () => {
        if (providedMessage === message || message === defaultMessage || message === '') {
            onActualHide();
        } else {
            setShowUnsaved(true);
        }
    };

    const onActualHide = () => {
        modalProps.onHide?.();
        setTimeout(() => {
            setShowUnsaved(false);
        }, 300);
    };

    const onConfirm = () => {
        if (hasPermission && message?.trim() && currentUserId && channelId && run?.team_id) {
            postStatusUpdate(
                playbookRunId,
                {message, reminder, finishRun},
                {user_id: currentUserId, channel_id: channelId, team_id: run?.team_id}
            );
            onActualHide();
        }
    };

    const onSubmit = () => {
        if (finishRun) {
            onActualHide();

            dispatch(modals.openModal(makeUncontrolledConfirmModalDefinition({
                show: true,
                title: formatMessage({defaultMessage: 'Confirm finish run'}),
                message: confirmationMessage,
                confirmButtonText: formatMessage({defaultMessage: 'Finish run'}),
                onConfirm,
                onCancel: () => {
                    dispatch(openUpdateRunStatusModal(playbookRunId, channelId, hasPermission, message, reminder, finishRun));
                    setShowModal(true);
                },
            })));
        } else {
            onConfirm();
        }
    };

    const description = () => {
        let broadcastChannelCount = 0;
        if (run?.status_update_broadcast_enabled) {
            broadcastChannelCount = run.broadcast_channel_ids.length ?? 0;
        }
        const followersChannelCount = runMetadata?.followers?.length ?? 0;

        const OverviewLink = (...chunks: string[]) => (
            <Link to={pluginUrl(`/runs/${playbookRunId}/overview`)}>
                {chunks}
            </Link>
        );

        if ((broadcastChannelCount + followersChannelCount) === 0) {
            return formatMessage({
                defaultMessage: 'This update will be saved to <OverviewLink>overview page</OverviewLink> and broadcasted to <OverviewLink>0 channels</OverviewLink>',
            }, {OverviewLink});
        }

        return formatMessage({
            defaultMessage: 'This update will be broadcasted to {hasBroadcast, select, true {<OverviewLink><ChannelsTooltip>{broadcastChannelCount, plural, =1 {one channel} other {{broadcastChannelCount, number} channels}}</ChannelsTooltip></OverviewLink>} other {}}{hasFollowersAndChannels, select, true { and } other {}}{hasFollowers, select, true {<OverviewLink><FollowersTooltip>{followersChannelCount, plural, =1 {one direct message} other {{followersChannelCount, number} direct messages}}</FollowersTooltip></OverviewLink>} other {}}.',
        }, {
            OverviewLink,
            ChannelsTooltip: (...chunks) => (
                <Tooltip
                    id={`${ID}_broadcast_channels_tooltip`}
                    content={generateTooltipText(broadcastChannelNames, broadcastChannelCount)}
                >
                    <span tabIndex={0}>{chunks}</span>
                </Tooltip>
            ),
            FollowersTooltip: (...chunks) => (
                <Tooltip
                    id={`${ID}_broadcast_followers_tooltip`}
                    content={generateTooltipText(followerNames, followersChannelCount)}
                >
                    <span tabIndex={0}>{chunks}</span>
                </Tooltip>
            ),
            hasFollowersAndChannels: Boolean(broadcastChannelCount && followersChannelCount).toString(),
            hasChannels: Boolean(broadcastChannelCount).toString(),
            hasFollowers: Boolean(followersChannelCount).toString(),
            broadcastChannelCount,
            followersChannelCount,
        });
    };

    const form = (
        <FormContainer>
            <Description>{description()}</Description>
            <Label>
                {formatMessage({defaultMessage: 'Change since last update'})}
            </Label>
            <MarkdownTextbox
                id='update_run_status_textbox'
                value={message ?? ''}
                setValue={setMessage}
                channelId={channelId}
            />
            <Label>
                {formatMessage({defaultMessage: 'Timer for next update'})}
            </Label>
            {reminderInput}
            {!isReminderValid &&
                <WarningLine>
                    <WarningIcon/> {warningMessage}
                </WarningLine>
            }
            <VerticalSpacer size={8}/>
        </FormContainer>
    );

    const footer = (
        <StyledCheckboxInput
            testId={'mark-run-as-finished'}
            text={formatMessage({defaultMessage: 'Also mark the run as finished'})}
            checked={finishRun}
            onChange={(checked) => setFinishRun(checked)}
        />
    );

    const warning = (
        <WarningBlock>
            <span>
                {formatMessage({defaultMessage: 'You do not have permission to post an update.'})}
            </span>
        </WarningBlock>
    );

    return (
        <>
            <GenericModal
<<<<<<< HEAD
                show={showModal}
=======
                show={showModal && !showUnsaved}
>>>>>>> 53c62c14
                modalHeaderText={formatMessage({defaultMessage: 'Post update'})}
                cancelButtonText={hasPermission ? formatMessage({defaultMessage: 'Cancel'}) : formatMessage({defaultMessage: 'Close'})}
                confirmButtonText={hasPermission ? formatMessage({defaultMessage: 'Post update'}) : formatMessage({defaultMessage: 'Ok'})}
                handleCancel={() => true}
<<<<<<< HEAD
                handleConfirm={hasPermission ? onSubmit : null}
                autoCloseOnConfirmButton={false}
                isConfirmDisabled={!(hasPermission && message?.trim() && currentUserId && channelId && run?.team_id && isReminderValid)}
                {...modalProps}
=======
                {...modalProps}
                onHide={onTentativeHide}
                handleConfirm={hasPermission ? onSubmit : null}
                autoCloseOnConfirmButton={false}
                isConfirmDisabled={!(hasPermission && message?.trim() && currentUserId && channelId && run?.team_id && isReminderValid)}
>>>>>>> 53c62c14
                id={ID}
                footer={footer}
                components={{FooterContainer}}
            >
                {hasPermission ? form : warning}
            </GenericModal>
<<<<<<< HEAD
            <RouteLeavingGuard
                navigate={(path) => browserHistory.push(path)}
                shouldBlockNavigation={(newLoc) => {
                    // This code will be enabled to prevent user from leave without saving
                    // after https://github.com/mattermost/mattermost-plugin-playbooks/pull/1148 merge
                    // In the meantime, it close the modal when navigating to run overview
                    // if (location.pathname !== newLoc.pathname && pendingChanges) {
                    // return true;
                    // }
                    modalProps.onHide?.();
                    return false;
                }}
=======
            <UnsavedChangesModal
                show={showUnsaved}
                onConfirm={onActualHide}
                onCancel={() => setShowUnsaved(false)}
>>>>>>> 53c62c14
            />
        </>
    );
};

const useDefaultMessage = (run: PlaybookRun | null | undefined) => {
    const lastStatusPostMeta = run?.status_posts?.slice().reverse().find(({delete_at}) => !delete_at);
    const lastStatusPost = usePost(lastStatusPostMeta?.id ?? '');

    if (lastStatusPostMeta) {
        // last status exist and should have a post-message
        return lastStatusPost?.message;
    }
    if (run && !lastStatusPostMeta) {
        // run loaded and was no last status post, but there might be a message template
        return run.reminder_message_template;
    }

    return null;
};

export const useReminderTimerOption = (run: PlaybookRun | null | undefined, disabled?: boolean, preselectedValue?: number) => {
    const {locale} = useIntl();
    const makeOption = useMakeOption(Mode.DurationValue);

    const defaults = useMemo(() => {
        const options = [
            makeOption({hours: 1}),
            makeOption({days: 1}),
            makeOption({days: 7}),
        ];

        let value: Option | undefined;
        if (preselectedValue) {
            value = makeOption({seconds: preselectedValue});
        }
        if (run) {
            if (!value && run.previous_reminder) {
                value = makeOption({seconds: nearest(run.previous_reminder * 1e-9, 60)});
            }

            if (run.reminder_timer_default_seconds) {
                const defaultReminderOption = makeOption({seconds: run.reminder_timer_default_seconds});
                if (!options.find((o) => ms(o.value) === ms(defaultReminderOption.value))) {
                    // don't duplicate an option that exists already
                    options.push(defaultReminderOption);
                }

                if (!value && !run.status_posts.some(({delete_at}) => !delete_at)) {
                    // set preselected-default if it was not set previously
                    // and there are no previous status posts (excluding deleted)
                    // (the previous reminder timer specified take precedence)
                    value = defaultReminderOption;
                }
            }
        }

        const matched = options.find((o) => value && ms(o.value) === ms(value.value));
        if (matched) {
            // don't duplicate an option that exists already
            value = matched;
        } else if (value) {
            options.push(value);
        }
        options.sort((a, b) => ms(a.value) - ms(b.value));

        return {options, value};
    }, [run, preselectedValue, locale]);

    const {input, value} = useDateTimeInput({
        mode: Mode.DateTimeValue,
        parsingOptions: {forwardDate: true, defaultUnit: 'minutes'},
        defaultOptions: defaults.options,
        defaultValue: defaults.value,
        id: 'reminder_timer_datetime',
        disabled,
    });

    let reminder = 0;
    if (value?.value) {
        reminder = (Duration.isDuration(value.value) ? value.value : value.value.diff(DateTime.now())).as('seconds');
    }

    return {input, reminder};
};

const outstandingTasks = (checklists: Checklist[]) => {
    let count = 0;
    for (const list of checklists) {
        for (const item of list.items) {
            if (item.state === ChecklistItemState.Open || item.state === ChecklistItemState.InProgress) {
                count++;
            }
        }
    }
    return count;
};

const FormContainer = styled.div`
    display: flex;
    flex-direction: column;
    color: var(--center-channel-color);

    ${Description} {
        span {
            text-decoration: underline;
            font-weight: bold;
        }
    }
`;

const WarningBlock = styled.div`
    padding: 2rem;
    display: flex;
    place-content: center;

    span {
        padding: 1.5rem;
    }
`;

const WarningLine = styled.p`
    color: var(--error-text);
    margin-top: 0.6rem;
`;

const FooterContainer = styled.div`
    display: flex;
    flex-direction: row-reverse;
    align-items: center;
`;

const StyledCheckboxInput = styled(CheckboxInput)`
    padding: 10px 16px 10px 0;
    margin-right: auto;
    white-space: normal;

    &:hover {
        background-color: transparent;
    }
`;

export default UpdateRunStatusModal;<|MERGE_RESOLUTION|>--- conflicted
+++ resolved
@@ -26,13 +26,8 @@
 import {usePost, useRun, useFormattedUsernames} from 'src/hooks';
 import MarkdownTextbox from '../markdown_textbox';
 import {pluginUrl} from 'src/browser_routing';
-<<<<<<< HEAD
 import {fetchPlaybookRunMetadata, postStatusUpdate} from 'src/client';
 import {Metadata, PlaybookRun} from 'src/types/playbook_run';
-=======
-import {postStatusUpdate} from 'src/client';
-import {PlaybookRun} from 'src/types/playbook_run';
->>>>>>> 53c62c14
 import {nearest} from 'src/utils';
 import Tooltip from 'src/components/widgets/tooltip';
 import WarningIcon from '../assets/icons/warning_icon';
@@ -266,52 +261,26 @@
     return (
         <>
             <GenericModal
-<<<<<<< HEAD
-                show={showModal}
-=======
                 show={showModal && !showUnsaved}
->>>>>>> 53c62c14
                 modalHeaderText={formatMessage({defaultMessage: 'Post update'})}
                 cancelButtonText={hasPermission ? formatMessage({defaultMessage: 'Cancel'}) : formatMessage({defaultMessage: 'Close'})}
                 confirmButtonText={hasPermission ? formatMessage({defaultMessage: 'Post update'}) : formatMessage({defaultMessage: 'Ok'})}
                 handleCancel={() => true}
-<<<<<<< HEAD
-                handleConfirm={hasPermission ? onSubmit : null}
-                autoCloseOnConfirmButton={false}
-                isConfirmDisabled={!(hasPermission && message?.trim() && currentUserId && channelId && run?.team_id && isReminderValid)}
-                {...modalProps}
-=======
                 {...modalProps}
                 onHide={onTentativeHide}
                 handleConfirm={hasPermission ? onSubmit : null}
                 autoCloseOnConfirmButton={false}
                 isConfirmDisabled={!(hasPermission && message?.trim() && currentUserId && channelId && run?.team_id && isReminderValid)}
->>>>>>> 53c62c14
                 id={ID}
                 footer={footer}
                 components={{FooterContainer}}
             >
                 {hasPermission ? form : warning}
             </GenericModal>
-<<<<<<< HEAD
-            <RouteLeavingGuard
-                navigate={(path) => browserHistory.push(path)}
-                shouldBlockNavigation={(newLoc) => {
-                    // This code will be enabled to prevent user from leave without saving
-                    // after https://github.com/mattermost/mattermost-plugin-playbooks/pull/1148 merge
-                    // In the meantime, it close the modal when navigating to run overview
-                    // if (location.pathname !== newLoc.pathname && pendingChanges) {
-                    // return true;
-                    // }
-                    modalProps.onHide?.();
-                    return false;
-                }}
-=======
             <UnsavedChangesModal
                 show={showUnsaved}
                 onConfirm={onActualHide}
                 onCancel={() => setShowUnsaved(false)}
->>>>>>> 53c62c14
             />
         </>
     );
