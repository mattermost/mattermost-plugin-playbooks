import React, {ComponentProps, useState, useEffect} from 'react';

import {useIntl} from 'react-intl';
import styled from 'styled-components';
import {useSelector} from 'react-redux';
import {getCurrentUserId, getUser} from 'mattermost-redux/selectors/entities/users';

import {Client4} from 'mattermost-redux/client';

import {NotebookOutlineIcon, AccountOutlineIcon} from '@mattermost/compass-icons/components';
import {GlobalState} from '@mattermost/types/store';

import {displayUsername, getFullName} from 'mattermost-redux/utils/user_utils';
import {getTeammateNameDisplaySetting} from 'mattermost-redux/selectors/entities/preferences';

import {UserProfile} from '@mattermost/types/users';

import {usePlaybook} from 'src/hooks';
import {BaseInput} from 'src/components/assets/inputs';
import GenericModal, {InlineLabel, Description} from 'src/components/widgets/generic_modal';
import {createPlaybookRun} from 'src/client';
import {navigateToPluginUrl} from 'src/browser_routing';
import {getPlaybooksGraphQLClient} from 'src/graphql_client';
import {PlaybookLhsDocument} from 'src/graphql/generated_types';

const ID = 'playbooks_run_playbook_dialog';

export const makeModalDefinition = (playbookId: string, defaultOwnerId: string | null, description: string, teamId: string, teamName: string) => ({
    modalId: ID,
    dialogType: RunPlaybookModal,
    dialogProps: {playbookId, defaultOwnerId, description, teamId, teamName},
});

type Props = {
    playbookId: string,
    defaultOwnerId: string | null,
    description: string,
    teamId: string,
    teamName: string
} & Partial<ComponentProps<typeof GenericModal>>;

const RunPlaybookModal = ({
    playbookId,
    defaultOwnerId,
    description,
    teamId,
    ...modalProps
}: Props) => {
    const {formatMessage} = useIntl();

    const [runName, setRunName] = useState('');
    let userId = useSelector(getCurrentUserId);
    if (defaultOwnerId) {
        userId = defaultOwnerId;
    }
    const user = useSelector<GlobalState, UserProfile>((state) => getUser(state, userId));
    const teammateNameDisplaySetting = useSelector<GlobalState, string | undefined>(getTeammateNameDisplaySetting) || '';
    const playbookOwner = getFullName(user) || displayUsername(user, teammateNameDisplaySetting);
    const profileUri = Client4.getProfilePictureUrl(user.id, user.last_picture_update);

    const playbook = usePlaybook(playbookId)[0];

    useEffect(() => {
        if (playbook) {
            setRunName(playbook.channel_name_template);
        }
    }, [playbook, playbook?.id]);

    const onSubmit = () => {
        createPlaybookRun(playbookId, user.id, teamId, runName, description)
            .then((newPlaybookRun) => {
                modalProps.onHide?.();
<<<<<<< HEAD
                navigateToPluginUrl(`/runs/${newPlaybookRun.id}`);
                getPlaybooksGraphQLClient().refetchQueries({
                    include: [PlaybookLhsDocument],
                });
=======
                navigateToPluginUrl(`/runs/${newPlaybookRun.id}?from=run_modal`);
>>>>>>> c9792856
            }).catch(() => {
            // show error
            });
    };

    return (
        <StyledGenericModal
            modalHeaderText={formatMessage({defaultMessage: 'Run Playbook'})}
            cancelButtonText={formatMessage({defaultMessage: 'Cancel'})}
            confirmButtonText={formatMessage({defaultMessage: 'Start run'})}
            handleConfirm={onSubmit}
            id={ID}
            handleCancel={() => true}
            {...modalProps}
        >
            <Body>
                <PlaybookDetail>
                    <PlaybookNameAndTitle>
                        <PlaybookNameTitle>
                            <NotebookOutlineIcon size={14}/>
                            <div>{formatMessage({defaultMessage: 'Playbook'})}</div>
                        </PlaybookNameTitle>
                        <PlaybookName>
                            {playbook?.title}
                        </PlaybookName>
                    </PlaybookNameAndTitle>
                    <PlaybookOwnerAndTitle>
                        <PlaybookOwnerTitle>
                            <AccountOutlineIcon size={14}/>
                            <div>
                                {formatMessage({defaultMessage: 'Owner'})}
                            </div>
                        </PlaybookOwnerTitle>
                        <PlaybookOwnerDetail>
                            <OwnerImage
                                className='image'
                                src={profileUri || ''}
                            />
                            <PlaybookOwner>
                                {playbookOwner}
                            </PlaybookOwner>
                        </PlaybookOwnerDetail>
                    </PlaybookOwnerAndTitle>
                </PlaybookDetail>
                <InlineLabel>{formatMessage({defaultMessage: 'Run name'})}</InlineLabel>
                <BaseInput
                    data-testid={'run-name-input'}
                    autoFocus={true}
                    type={'text'}
                    value={runName}
                    onChange={(e) => setRunName(e.target.value)}
                    onKeyDown={(e) => {
                        if (e.key === 'Enter') {
                            onSubmit();
                        }
                    }}
                />
                <Description
                    css={`
                        font-size: 12px;
                        color: rgba(var(--center-channel-color-rgb), 0.56);
                    `}
                >
                    {formatMessage({defaultMessage: 'A channel will be created with this name'})}
                </Description>
            </Body>
        </StyledGenericModal>
    );
};

const StyledGenericModal = styled(GenericModal)`
    &&& {
        .modal-header {
            padding: 28px 31px;
            box-shadow: inset 0px -1px 0px rgba(var(--center-channel-color-rgb), 0.16);
        }
        .modal-content {
            padding: 0px;
        }
        .modal-body {
            padding: 28px 31px;
        }
        .modal-footer {
           padding: 0 31px 28px 31px;
        }
    }
`;

const Body = styled.div`
    display: flex;
    flex-direction: column;
    & > div, & > input {
        margin-bottom: 12px;
    }
`;

const PlaybookDetail = styled.div`
    display: flex;
    justify-content: space-between;
`;

const PlaybookNameAndTitle = styled.div`
    display: flex;
    flex-direction: column;
    width: 50%;
`;

const PlaybookNameTitle = styled.div`
    display: flex;
    color: rgba(var(--center-channel-color-rgb), 0.56);
    font-weight: bolder;
    padding-bottom: 5px;
    align-items: center;
    > div {
        padding-left: 5px;
    }
`;

const PlaybookName = styled.div``;

const PlaybookOwnerAndTitle = styled.div`
    display: flex;
    flex-direction: column;
    width: 50%;
`;

const PlaybookOwnerTitle = styled.div`
    display: flex;
    color: rgba(var(--center-channel-color-rgb), 0.56);
    font-weight: bolder;
    padding-bottom: 5px;
    align-items: center;
    > div {
        padding-left: 5px;
    }
`;

const OwnerImage = styled.img`
    margin: 0 4px 0 0;
    width: 24px;
    height: 24px;
    background-color: #bbb;
    border-radius: 50%;
    display: inline-block;
    .image-sm {
        width: 24px;
        height: 24px;
    }
`;

const PlaybookOwnerDetail = styled.div`
   display: flex;
   align-items: center;
`;

const PlaybookOwner = styled.div``;

export default RunPlaybookModal;<|MERGE_RESOLUTION|>--- conflicted
+++ resolved
@@ -70,14 +70,10 @@
         createPlaybookRun(playbookId, user.id, teamId, runName, description)
             .then((newPlaybookRun) => {
                 modalProps.onHide?.();
-<<<<<<< HEAD
-                navigateToPluginUrl(`/runs/${newPlaybookRun.id}`);
+                navigateToPluginUrl(`/runs/${newPlaybookRun.id}?from=run_modal`);
                 getPlaybooksGraphQLClient().refetchQueries({
                     include: [PlaybookLhsDocument],
                 });
-=======
-                navigateToPluginUrl(`/runs/${newPlaybookRun.id}?from=run_modal`);
->>>>>>> c9792856
             }).catch(() => {
             // show error
             });
