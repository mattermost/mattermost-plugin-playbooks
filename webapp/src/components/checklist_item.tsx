// Copyright (c) 2015-present Mattermost, Inc. All Rights Reserved.
// See LICENSE.txt for license information.

<<<<<<< HEAD
import React, {useState, useEffect, FC} from 'react';
=======
import React, {useRef, useState} from 'react';
>>>>>>> 88d749bb
import moment from 'moment';

import {ChecklistItem, ChecklistItemState} from 'src/types/playbook';

import Spinner from './assets/icons/spinner';

interface ChecklistItemDetailsProps {
    checklistItem: ChecklistItem;
    onChange?: (item: ChecklistItemState) => void;
    onRedirect?: () => void;
}

// @ts-ignore
const {formatText, messageHtmlToComponent} = window.PostUtils;

const markdownOptions = {singleline: true, mentionHighlight: false, atMentions: true};

export const ChecklistItemDetails = (props: ChecklistItemDetailsProps): React.ReactElement => {
    let timestamp = '';
    const title = props.checklistItem.title;

    if (props.checklistItem.state === ChecklistItemState.Closed) {
        const stateModified = moment(props.checklistItem.state_modified);

        // Avoid times before 2020 since those are errors
        if (stateModified.isSameOrAfter('2020-01-01')) {
            timestamp = '(' + stateModified.calendar(undefined, {sameDay: 'LT'}) + ')'; //eslint-disable-line no-undefined
        }
    }

    return (
        <div
            className={'checkbox-container live'}
        >
            <ChecklistItemButton
                item={props.checklistItem}
                onChange={(item: ChecklistItemState) => {
                    if (props.onChange) {
                        props.onChange(item);
                    }
                }}
            />
            <label title={title}>
                {messageHtmlToComponent(formatText(title, markdownOptions), true, {})}
            </label>
            <a
                className={'timestamp small'}
                href={`/_redirect/pl/${props.checklistItem.state_modified_post_id}`}
                onClick={(e) => {
                    e.preventDefault();
                    if (!props.checklistItem.state_modified_post_id) {
                        return;
                    }

                    // @ts-ignore
                    window.WebappUtils.browserHistory.push(`/_redirect/pl/${props.checklistItem.state_modified_post_id}`);
                    if (props.onRedirect) {
                        props.onRedirect();
                    }
                }}
            >
                {timestamp}
            </a>
        </div>
    );
};

interface ChecklistItemDetailsEditProps {
    commandInputId: string;
    channelId?: string;
    checklistItem: ChecklistItem;
    suggestionsOnBottom?: boolean;
    onEdit: (newvalue: ChecklistItem) => void;
    onRemove: () => void;
}

export const ChecklistItemDetailsEdit = ({commandInputId, channelId, checklistItem, suggestionsOnBottom, onEdit, onRemove}: ChecklistItemDetailsEditProps): React.ReactElement => {
    const commandInputRef = useRef(null);
    const [title, setTitle] = useState(checklistItem.title);
    const [command, setCommand] = useState(checklistItem.command);

    const submit = () => {
        const trimmedTitle = title.trim();
        const trimmedCommand = command.trim();
        if (trimmedTitle === '') {
            setTitle(checklistItem.title);
            return;
        }
        if (trimmedTitle !== checklistItem.title || trimmedCommand !== checklistItem.command) {
            onEdit({...checklistItem, ...{title: trimmedTitle, command: trimmedCommand}});
        }
    };

    // @ts-ignore
    const AutocompleteTextbox = window.Components.Textbox;

    const suggestionListStyle = suggestionsOnBottom ? 'bottom' : 'top';

    return (
        <div
            className='checkbox-container'
        >
            <i
                className='icon icon-menu pr-2'
            />
            <div className='checkbox-textboxes'>
                <input
                    className='form-control'
                    type='text'
                    value={title}
                    onClick={(e) => e.stopPropagation()}
                    onBlur={submit}
                    placeholder={'Title'}
                    onKeyDown={(e) => {
                        if (e.key === 'Enter' || e.key === 'Escape') {
                            submit();
                        }
                    }}
                    onChange={(e) => {
                        setTitle(e.target.value);
                    }}
                />
                <AutocompleteTextbox
                    ref={commandInputRef}
                    id={commandInputId}
                    channelId={channelId}
                    inputComponent={'input'}
                    createMessage={'/slash command'}
                    onKeyDown={(e: KeyboardEvent) => {
                        if (e.key === 'Enter' || e.key === 'Escape') {
                            if (commandInputRef.current) {
                                // @ts-ignore
                                commandInputRef.current!.blur();
                            }
                        }
                    }}
                    onChange={(e: React.FormEvent<HTMLInputElement>) => {
                        if (e.target) {
                            const input = e.target as HTMLInputElement;
                            setCommand(input.value);
                        }
                    }}
                    suggestionListStyle={suggestionListStyle}

                    className='form-control'
                    type='text'
                    value={command}
                    onBlur={submit}

                    // the following are required props but aren't used
                    characterLimit={256}
                    onKeyPress={(e: KeyboardEvent) => true}
                />
            </div>
            <span
                onClick={onRemove}
                className='checkbox-container__close'
            >
                <i className='icon icon-close'/>
            </span>
        </div>
    );
};

interface ChecklistItemButtonProps {
    onChange: (item: ChecklistItemState) => void;
    item: ChecklistItem;
}

const ChecklistItemButton: FC<ChecklistItemButtonProps> = (props: ChecklistItemButtonProps) => {
    const [spinner, setSpinner] = useState(false);

    useEffect(() => {
        setSpinner(false);
    }, [props.item]);

    const isCommand = Boolean(props.item.command);

    let title;
    let label;
    let disabled = false;
    let onClick;
    switch (props.item.state) {
    case ChecklistItemState.Open: {
        if (isCommand) {
            label = 'Run';
            title = props.item.command;
            onClick = () => {
                setSpinner(true);
                props.onChange(ChecklistItemState.Closed);
            };
        } else {
            label = 'Start';
            onClick = () => {
                setSpinner(true);
                props.onChange(ChecklistItemState.InProgress);
            };
        }
        break;
    }
    case ChecklistItemState.InProgress: {
        label = 'Finish';
        onClick = () => {
            setSpinner(true);
            props.onChange(ChecklistItemState.Closed);
        };
        break;
    }
    case ChecklistItemState.Closed: {
        disabled = true;
        label = 'Done';
        break;
    }
    }

    return (
        <button
            title={title}
            type='button'
            disabled={disabled}
            onClick={onClick}
        >
            {spinner ? <Spinner/> : label}
        </button>
    );
};<|MERGE_RESOLUTION|>--- conflicted
+++ resolved
@@ -1,11 +1,7 @@
 // Copyright (c) 2015-present Mattermost, Inc. All Rights Reserved.
 // See LICENSE.txt for license information.
 
-<<<<<<< HEAD
-import React, {useState, useEffect, FC} from 'react';
-=======
-import React, {useRef, useState} from 'react';
->>>>>>> 88d749bb
+import React, {useState, useEffect, useRef, FC} from 'react';
 import moment from 'moment';
 
 import {ChecklistItem, ChecklistItemState} from 'src/types/playbook';
