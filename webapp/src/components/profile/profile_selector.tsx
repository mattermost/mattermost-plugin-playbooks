--- conflicted
+++ resolved
@@ -40,11 +40,8 @@
     getUsers: () => Promise<UserProfile[]>;
     onSelectedChange: (userId?: string) => void;
     customControlProps?: any;
-<<<<<<< HEAD
     disabled?: boolean
-=======
     showOnRight?: boolean;
->>>>>>> 0524bd98
 }
 
 export default function ProfileSelector(props: Props) {
@@ -242,13 +239,9 @@
 
 const Dropdown = ({children, isOpen, showOnRight, target, onClose}: DropdownProps) => (
     <div
-<<<<<<< HEAD
-        className={`IncidentFilter profile-dropdown${isOpen ? ' IncidentFilter--active profile-dropdown--active' : ''}`}
+        className={`IncidentFilter profile-dropdown${isOpen ? ' IncidentFilter--active profile-dropdown--active' : ''} ${showOnRight && 'show-on-right'}`}
 
         // @ts-ignore
-=======
-        className={`IncidentFilter profile-dropdown${isOpen ? ' IncidentFilter--active profile-dropdown--active' : ''} ${showOnRight && 'show-on-right'}`}
->>>>>>> 0524bd98
         css={{position: 'relative'}}
     >
         {target}
