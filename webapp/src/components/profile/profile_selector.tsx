// Copyright (c) 2015-present Mattermost, Inc. All Rights Reserved.
// See LICENSE.txt for license information.

import React, {useEffect, useState} from 'react';
import {useSelector} from 'react-redux';
import ReactSelect, {ActionTypes, ControlProps, StylesConfig} from 'react-select';
<<<<<<< HEAD
=======
import classNames from 'classnames';
import styled from 'styled-components';
import {css} from '@emotion/core';
>>>>>>> 524c641a

import {getCurrentUserId} from 'mattermost-redux/selectors/entities/users';
import {GlobalState} from 'mattermost-redux/types/store';
import {UserProfile} from 'mattermost-redux/types/users';

import './profile_selector.scss';

import Profile from 'src/components/profile/profile';
import ProfileButton from 'src/components/profile/profile_button';
import {useClientRect} from 'src/hooks';

interface Option {
    value: string;
    label: JSX.Element | string;
    userId: string;
}

interface ActionObj {
    action: ActionTypes;
}

interface Props {
    testId?: string
    selectedUserId?: string;
    placeholder: React.ReactNode;
    placeholderButtonClass?: string;
    profileButtonClass?: string;
    onlyPlaceholder?: boolean;
    enableEdit: boolean;
    isClearable?: boolean;
    customControl?: (props: ControlProps<any>) => React.ReactElement;
    controlledOpenToggle?: boolean;
    withoutProfilePic?: boolean;
    defaultValue?: string;
    selfIsFirstOption?: boolean;
    getUsers: () => Promise<UserProfile[]>;
    onSelectedChange?: (userId?: string) => void;
    customControlProps?: any;
    disabled?: boolean
    showOnRight?: boolean;
}

export default function ProfileSelector(props: Props) {
    const currentUserId = useSelector<GlobalState, string>(getCurrentUserId);

    const [isOpen, setOpen] = useState(false);

    const toggleOpen = () => {
        if (!isOpen) {
            fetchUsers();
        }
        setOpen(!isOpen);
    };

    // Allow the parent component to control the open state -- only after mounting.
    const [oldOpenToggle, setOldOpenToggle] = useState(props.controlledOpenToggle);
    useEffect(() => {
        // eslint-disable-next-line no-undefined
        if (props.controlledOpenToggle !== undefined && props.controlledOpenToggle !== oldOpenToggle) {
            setOpen(!isOpen);
            setOldOpenToggle(props.controlledOpenToggle);
        }
    }, [props.controlledOpenToggle]);

    const [userOptions, setUserOptions] = useState<Option[]>([]);

    async function fetchUsers() {
        const formatName = (descriptionSuffix: string) => {
            return (preferredName: string, userName: string, firstName: string, lastName: string, nickName: string) => {
                const name = '@' + userName;
                const description = getUserDescription(firstName, lastName, nickName) + descriptionSuffix;
                return (
                    <>
                        <span>{name}</span>
                        {description && <span className={'description'}>{description}</span>}
                    </>
                );
            };
        };

        const nameAsText = (userName: string, firstName: string, lastName: string, nickName: string): string => {
            return '@' + userName + getUserDescription(firstName, lastName, nickName);
        };

        const needsSuffix = (userId: string) => {
            return props.selfIsFirstOption && userId === currentUserId;
        };

        const users = await props.getUsers();
        const optionList = users.map((user: UserProfile) => {
            return ({
                value: nameAsText(user.username, user.first_name, user.last_name, user.nickname),
                label: (
                    <Profile
                        userId={user.id}
                        nameFormatter={needsSuffix(user.id) ? formatName(' (assign to me)') : formatName('')}
                    />
                ),
                userId: user.id,
            } as Option);
        });

        if (props.selfIsFirstOption) {
            const idx = optionList.findIndex((elem) => elem.userId === currentUserId);
            if (idx > 0) {
                const currentUser = optionList.splice(idx, 1);
                optionList.unshift(currentUser[0]);
            }
        }

        setUserOptions(optionList);
    }

    // Fill in the userOptions on mount.
    useEffect(() => {
        fetchUsers();
    }, []);

    const [selected, setSelected] = useState<Option | null>(null);

    // Whenever the selectedUserId changes we have to set the selected, but we can only do this once we
    // have userOptions
    useEffect(() => {
        if (userOptions === []) {
            return;
        }

        const user = userOptions.find((option: Option) => option.userId === props.selectedUserId);
        if (user) {
            setSelected(user);
        } else {
            setSelected(null);
        }
    }, [userOptions, props.selectedUserId]);

    const onSelectedChange = async (value: Option | undefined, action: ActionObj) => {
        if (action.action === 'clear') {
            return;
        }
        toggleOpen();
        if (value?.userId === selected?.userId) {
            return;
        }
        if (props.onSelectedChange) {
            props.onSelectedChange(value?.userId);
        }
    };

    // Decide where to open the profile selector
    const [rect, ref] = useClientRect();
    const [moveUp, setMoveUp] = useState(0);

    useEffect(() => {
        if (!rect) {
            setMoveUp(0);
            return;
        }

        const innerHeight = window.innerHeight;
        const numProfilesShown = Math.min(6, userOptions.length);
        const spacePerProfile = 48;
        const dropdownYShift = 27;
        const dropdownReqSpace = 80;
        const extraSpace = 10;
        const dropdownBottom = rect.top + dropdownYShift + dropdownReqSpace + (numProfilesShown * spacePerProfile) + extraSpace;
        setMoveUp(Math.max(0, dropdownBottom - innerHeight));
    }, [rect, userOptions.length]);

    let target;
    if (props.selectedUserId) {
        target = (
            <ProfileButton
                enableEdit={props.enableEdit}
                userId={props.selectedUserId}
                withoutProfilePic={props.withoutProfilePic}
                profileButtonClass={props.profileButtonClass}
                onClick={props.enableEdit ? toggleOpen : () => null}
            />
        );
    } else {
        target = (
            <button
                onClick={() => {
                    if (props.enableEdit) {
                        toggleOpen();
                    }
                }}
                className={props.placeholderButtonClass || 'IncidentFilter-button'}
            >
                {props.placeholder}
                {<i className='icon-chevron-down icon--small ml-2'/>}
            </button>
        );
    }

    if (props.onlyPlaceholder) {
        target = (
            <div
                onClick={toggleOpen}
            >
                {props.placeholder}
            </div>
        );
    }
    const targetWrapped = (
        <div
            data-testid={props.testId}
            ref={ref}
        >
            {target}
        </div>
    );

    const noDropdown = {DropdownIndicator: null, IndicatorSeparator: null};
    const components = props.customControl ? {
        ...noDropdown,
        Control: props.customControl,
    } : noDropdown;

    return (
        <Dropdown
            isOpen={isOpen}
            onClose={toggleOpen}
            target={targetWrapped}
            showOnRight={props.showOnRight}
            moveUp={moveUp}
        >
            <ReactSelect
                autoFocus={true}
                backspaceRemovesValue={false}
                components={components}
                controlShouldRenderValue={false}
                hideSelectedOptions={false}
                isClearable={props.isClearable}
                menuIsOpen={true}
                options={userOptions}
                placeholder={'Search'}
                styles={selectStyles}
                tabSelectsValue={false}
                value={selected}
                onChange={(option, action) => onSelectedChange(option as Option, action as ActionObj)}
                classNamePrefix='incident-user-select'
                className='incident-user-select'
                {...props.customControlProps}
            />
        </Dropdown>
    );
}

// styles for the select component
const selectStyles: StylesConfig = {
    control: (provided) => ({...provided, minWidth: 240, margin: 8}),
    menu: () => ({boxShadow: 'none'}),
    option: (provided, state) => {
        const hoverColor = 'rgba(20, 93, 191, 0.08)';
        const bgHover = state.isFocused ? hoverColor : 'transparent';
        return {
            ...provided,
            backgroundColor: state.isSelected ? hoverColor : bgHover,
            color: 'unset',
        };
    },
};

// styled components
interface DropdownProps {
    children: JSX.Element;
    isOpen: boolean;
    showOnRight?: boolean;
    moveUp?: number;
    target: JSX.Element;
    onClose: () => void;
}

<<<<<<< HEAD
const Dropdown = ({children, isOpen, showOnRight, target, onClose}: DropdownProps) => (
    <div
        className={`IncidentFilter profile-dropdown${isOpen ? ' IncidentFilter--active profile-dropdown--active' : ''} ${showOnRight && 'show-on-right'}`}

        // @ts-ignore
        css={{position: 'relative'}}
    >
        {target}
        {isOpen ? <Menu className='IncidentFilter-select incident-user-select__container'>
            {children}
        </Menu> : null}
        {isOpen ? <Blanket onClick={onClose}/> : null}
    </div>
);

const Menu = (props: Record<string, any>) => {
=======
const ProfileDropdown = styled.div`
    position: relative;
`;

const Blanket = styled.div`
    bottom: 0;
    left: 0;
    top: 0;
    right: 0;
    position: fixed;
    z-index: 1;
`;

const Dropdown = ({children, isOpen, showOnRight, moveUp, target, onClose}: DropdownProps) => {
    if (!isOpen) {
        return target;
    }

    const classes = classNames('IncidentFilter', 'profile-dropdown',
        'IncidentFilter--active', 'profile-dropdown--active', {'show-on-right': showOnRight});

    const top = 27 - (moveUp || 0);
>>>>>>> 524c641a
    return (
        <ProfileDropdown className={classes}>
            {target}
            <div
                className='IncidentFilter-select incident-user-select__container'
                css={{top: top + 'px'}}
            >
                {children}
            </div>
            <Blanket onClick={onClose}/>
        </ProfileDropdown>
    );
};

<<<<<<< HEAD
const Blanket = (props: Record<string, any>) => (
    <div

        // @ts-ignore
        css={{
            bottom: 0,
            left: 0,
            top: 0,
            right: 0,
            position: 'fixed',
            zIndex: 1,
        }}
        {...props}
    />
);

=======
>>>>>>> 524c641a
const getFullName = (firstName: string, lastName: string): string => {
    return (firstName + ' ' + lastName).trim();
};

const getUserDescription = (firstName: string, lastName: string, nickName: string): string => {
    if ((firstName || lastName) && nickName) {
        return ` ${getFullName(firstName, lastName)} (${nickName})`;
    } else if (nickName) {
        return ` (${nickName})`;
    } else if (firstName || lastName) {
        return ` ${getFullName(firstName, lastName)}`;
    }

    return '';
};<|MERGE_RESOLUTION|>--- conflicted
+++ resolved
@@ -4,12 +4,9 @@
 import React, {useEffect, useState} from 'react';
 import {useSelector} from 'react-redux';
 import ReactSelect, {ActionTypes, ControlProps, StylesConfig} from 'react-select';
-<<<<<<< HEAD
-=======
 import classNames from 'classnames';
 import styled from 'styled-components';
 import {css} from '@emotion/core';
->>>>>>> 524c641a
 
 import {getCurrentUserId} from 'mattermost-redux/selectors/entities/users';
 import {GlobalState} from 'mattermost-redux/types/store';
@@ -284,24 +281,6 @@
     onClose: () => void;
 }
 
-<<<<<<< HEAD
-const Dropdown = ({children, isOpen, showOnRight, target, onClose}: DropdownProps) => (
-    <div
-        className={`IncidentFilter profile-dropdown${isOpen ? ' IncidentFilter--active profile-dropdown--active' : ''} ${showOnRight && 'show-on-right'}`}
-
-        // @ts-ignore
-        css={{position: 'relative'}}
-    >
-        {target}
-        {isOpen ? <Menu className='IncidentFilter-select incident-user-select__container'>
-            {children}
-        </Menu> : null}
-        {isOpen ? <Blanket onClick={onClose}/> : null}
-    </div>
-);
-
-const Menu = (props: Record<string, any>) => {
-=======
 const ProfileDropdown = styled.div`
     position: relative;
 `;
@@ -324,7 +303,6 @@
         'IncidentFilter--active', 'profile-dropdown--active', {'show-on-right': showOnRight});
 
     const top = 27 - (moveUp || 0);
->>>>>>> 524c641a
     return (
         <ProfileDropdown className={classes}>
             {target}
@@ -339,25 +317,6 @@
     );
 };
 
-<<<<<<< HEAD
-const Blanket = (props: Record<string, any>) => (
-    <div
-
-        // @ts-ignore
-        css={{
-            bottom: 0,
-            left: 0,
-            top: 0,
-            right: 0,
-            position: 'fixed',
-            zIndex: 1,
-        }}
-        {...props}
-    />
-);
-
-=======
->>>>>>> 524c641a
 const getFullName = (firstName: string, lastName: string): string => {
     return (firstName + ' ' + lastName).trim();
 };
