--- conflicted
+++ resolved
@@ -142,8 +142,6 @@
         Control: props.customControl,
     } : noDropdown;
 
-    const placeholder = mode === Mode.DateTimeValue ? formatMessage({defaultMessage: 'Specify date/time (“in 4 hours”, “May 1”...)'}) : formatMessage({defaultMessage: 'Select or specify a custom duration…'});
-
     return (
         <Dropdown
             isOpen={isOpen}
@@ -161,11 +159,7 @@
                 controlShouldRenderValue={false}
                 menuIsOpen={true}
                 options={options}
-<<<<<<< HEAD
                 placeholder={mode === Mode.DateTimeValue ? formatMessage({defaultMessage: 'Specify date/time (“in 4 hours”, “May 1”...)'}) : formatMessage({defaultMessage: 'Specify duration ("8 hours", "3 days"...)'})}
-=======
-                placeholder={placeholder}
->>>>>>> 01478b1e
                 styles={selectStyles}
                 onChange={onSelectedChange}
                 classNamePrefix='playbook-run-user-select' // TODO debt: rename
