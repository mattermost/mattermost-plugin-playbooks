import React, {useState} from 'react';
import styled, {css} from 'styled-components';
import {FormattedMessage, useIntl} from 'react-intl';
import {ControlProps, components} from 'react-select';
import {UserProfile} from '@mattermost/types/users';

import {Placement} from '@floating-ui/react-dom-interactions';

import ProfileSelector, {Option} from 'src/components/profile/profile_selector';
import {useProfilesInTeam} from 'src/hooks';
import {ChecklistHoverMenuButton} from 'src/components/rhs/rhs_shared';

interface AssignedToProps {
    assignee_id: string;
    participantUserIds: string[];
    editable: boolean;
    withoutName?: boolean;
    inHoverMenu?: boolean;
    placement?: Placement;
<<<<<<< HEAD
    channelId?: string; // If not provided, the ID of the current channel will be used

    onSelectedChange?: (userType?: string, user?: UserProfile) => void;
=======
    onSelectedChange: (user?: UserProfile) => void;
>>>>>>> 2ac938b1
    onOpenChange?: (isOpen: boolean) => void;
}

const AssignTo = (props: AssignedToProps) => {
    const {formatMessage} = useIntl();
    const profilesInTeam = useProfilesInTeam();
    const [profileSelectorToggle, setProfileSelectorToggle] = useState(false);

    const resetAssignee = () => {
        props.onSelectedChange?.();
        setProfileSelectorToggle(!profileSelectorToggle);
    };

    if (props.inHoverMenu) {
        return (
            <ProfileSelector
                selectedUserId={props.assignee_id}
                onlyPlaceholder={true}
                placeholder={
                    <ChecklistHoverMenuButton
                        title={formatMessage({defaultMessage: 'Assign'})}
                        className={'icon-account-plus-outline icon-12 btn-icon'}
                    />
                }
                enableEdit={true}
                userGroups={{
                    subsetUserIds: props.participantUserIds,
                    defaultLabel: formatMessage({defaultMessage: 'NOT PARTICIPATING'}),
                    subsetLabel: formatMessage({defaultMessage: 'RUN PARTICIPANTS'}),
                }}
                getAllUsers={async () => {
                    return profilesInTeam;
                }}
                onSelectedChange={props.onSelectedChange}
                selfIsFirstOption={true}
                customControl={ControlComponent}
                customControlProps={{
                    showCustomReset: Boolean(props.assignee_id),
                    onCustomReset: resetAssignee,
                }}
                controlledOpenToggle={profileSelectorToggle}
                placement={props.placement}
                onOpenChange={props.onOpenChange}
            />
        );
    }

    const dropdownArrow = (
        <DropdownArrow className={'icon-chevron-down icon--small ml-1'}/>
    );

    return (
        <AssignToContainer>
            <StyledProfileSelector
                testId={'assignee-profile-selector'}
                selectedUserId={props.assignee_id}
                userGroups={{
                    subsetUserIds: props.participantUserIds,
                    defaultLabel: formatMessage({defaultMessage: 'NOT PARTICIPATING'}),
                    subsetLabel: formatMessage({defaultMessage: 'RUN PARTICIPANTS'}),
                }}
                placeholder={
                    <PlaceholderDiv>
                        <AssignToIcon
                            title={formatMessage({defaultMessage: 'Assignee...'})}
                            className={'icon-account-plus-outline icon-12'}
                        />
                        <AssignToTextContainer isPlaceholder={!props.assignee_id}>
                            {formatMessage({defaultMessage: 'Assignee...'})}
                        </AssignToTextContainer>
                    </PlaceholderDiv>
                }
                placeholderButtonClass={'NoAssignee-button'}
                profileButtonClass={props.withoutName ? 'NoName-Assigned-button' : 'Assigned-button'}
                enableEdit={props.editable}
                getAllUsers={async () => {
                    return profilesInTeam;
                }}
                onSelectedChange={props.onSelectedChange}
                selfIsFirstOption={true}
                customControl={ControlComponent}
                customControlProps={{
                    showCustomReset: Boolean(props.assignee_id),
                    onCustomReset: resetAssignee,
                }}
                selectWithoutName={props.withoutName}
                customDropdownArrow={dropdownArrow}
                placement={props.placement}
                onOpenChange={props.onOpenChange}
            />
        </AssignToContainer>
    );
};

export default AssignTo;

const ControlComponent = (ownProps: ControlProps<Option, boolean>) => (
    <div>
        <components.Control {...ownProps}/>
        {ownProps.selectProps.showCustomReset && (
            <ControlComponentAnchor onClick={ownProps.selectProps.onCustomReset}>
                <FormattedMessage defaultMessage='No Assignee'/>
            </ControlComponentAnchor>
        )}
    </div>
);

const StyledProfileSelector = styled(ProfileSelector)`
    .Assigned-button, .NoAssignee-button, .NoName-Assigned-button {
        display: flex;
        align-items: center;
        max-width: 100%;
        height: 24px;
        padding: 2px 6px 2px 2px;
        margin-top: 0;
        background: rgba(var(--center-channel-color-rgb), 0.08);
        color: var(--center-channel-color);
        border-radius: 100px;
        border: none;

        font-weight: 400;
        font-size: 12px;
        line-height: 10px;

        ${({enableEdit}) => enableEdit && css`
            :hover {
                background: rgba(var(--center-channel-color-rgb), 0.16);
            }
        `}

        .image {
            width: 20px;
            height: 20px;
        }

        .icon-chevron-down{
            font-weight: 400;
            font-size: 14.4px;
            line-height: 14px;
            display: flex;
            align-items: center;
            text-align: center;
        }
    }

    .NoName-Assigned-button {
        padding: 0 6px 0 0;

        .image {
            background: rgba(var(--center-channel-color-rgb),0.08);
            margin: 2px;
        }
    }

    .NoAssignee-button {
        background-color: transparent;
        border: 1px solid rgba(var(--center-channel-color-rgb), 0.08);
        color: rgba(var(--center-channel-color-rgb), 0.64);

        :hover {
            color: var(--center-channel-color);
        }
    }
`;

const PlaceholderDiv = styled.div`
    display: flex;
    align-items: center;
    flex-direction: row;
`;

const AssignToTextContainer = styled.div<{isPlaceholder: boolean}>`
    color: ${({isPlaceholder}) => (isPlaceholder ? 'rgba(var(--center-channel-color-rgb), 0.64)' : 'var(--center-channel-color)')};
    :hover {
        color: var(--center-channel-color);
    }
    font-weight: 400;
    font-size: 12px;
    line-height: 15px;
`;

const AssignToIcon = styled.i`
    width: 20px;
    height: 20px;
    margin-right: 5px;
    display: flex;
    align-items: center;
    text-align: center;
    flex: table;
    color: rgba(var(--center-channel-color-rgb),0.56);
`;

export const AssignToContainer = styled.div`
    :not(:first-child) {
        margin-left: 36px;
    }
    max-width: calc(100% - 210px);
    display: flex;
`;

const ControlComponentAnchor = styled.a`
    display: inline-block;
    margin: 0 0 8px 12px;
    font-weight: 600;
    font-size: 12px;
    position: relative;
    top: -4px;
`;

export const DropdownArrow = styled.i`
    color: var(--center-channel-color-32);
`;<|MERGE_RESOLUTION|>--- conflicted
+++ resolved
@@ -17,13 +17,7 @@
     withoutName?: boolean;
     inHoverMenu?: boolean;
     placement?: Placement;
-<<<<<<< HEAD
-    channelId?: string; // If not provided, the ID of the current channel will be used
-
-    onSelectedChange?: (userType?: string, user?: UserProfile) => void;
-=======
-    onSelectedChange: (user?: UserProfile) => void;
->>>>>>> 2ac938b1
+    onSelectedChange?: (user?: UserProfile) => void;
     onOpenChange?: (isOpen: boolean) => void;
 }
 
