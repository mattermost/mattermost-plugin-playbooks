// Copyright (c) 2015-present Mattermost, Inc. All Rights Reserved.
// See LICENSE.txt for license information.

import React, {useState} from 'react';
import ReactDOM from 'react-dom';
import {useIntl} from 'react-intl';
import styled, {css} from 'styled-components';
import {DraggableProvided} from 'react-beautiful-dnd';
import {UserProfile} from 'mattermost-redux/types/users';

import {
    clientEditChecklistItem,
    clientAddChecklistItem,
    setDueDate as clientSetDueDate,
    setAssignee,
    clientSetChecklistItemCommand,
} from 'src/client';
import {ChecklistItem as ChecklistItemType, ChecklistItemState} from 'src/types/playbook';
import {usePortal} from 'src/hooks';
import {DateTimeOption} from 'src/components/datetime_selector';
import {Mode} from '../datetime_input';

import ChecklistItemHoverMenu from './hover_menu';
import ChecklistItemDescription from './description';
import ChecklistItemTitle from './title';
import AssignTo from './assign_to';
import Command from './command';
import {CheckBoxButton, CancelSaveButtons} from './inputs';
import {DueDateButton} from './duedate';

interface ChecklistItemProps {
    checklistItem: ChecklistItemType;
    checklistNum: number;
    itemNum: number;
<<<<<<< HEAD
    playbookRunId?: string;
=======
    channelId: string;
    playbookRunId: string;
    menuEnabled: boolean;
>>>>>>> 98ea4434
    onChange?: (item: ChecklistItemState) => void;
    draggableProvided?: DraggableProvided;
    dragging: boolean;
    disabled: boolean;
    collapsibleDescription: boolean;
    newItem: boolean;
    cancelAddingItem?: () => void;
    onUpdateChecklistItem?: (newItem: ChecklistItemType) => void;
    onAddChecklistItem?: (newItem: ChecklistItemType) => void;
    onDuplicateChecklistItem?: () => void;
    onDeleteChecklistItem?: () => void;
}

export const ChecklistItem = (props: ChecklistItemProps): React.ReactElement => {
    const {formatMessage} = useIntl();
    const [showDescription, setShowDescription] = useState(true);
    const [isEditing, setIsEditing] = useState(props.newItem);
    const [titleValue, setTitleValue] = useState(props.checklistItem.title);
    const [descValue, setDescValue] = useState(props.checklistItem.description);
    const [command, setCommand] = useState(props.checklistItem.command);
    const [assigneeID, setAssigneeID] = useState(props.checklistItem.assignee_id);
    const [dueDate, setDueDate] = useState(props.checklistItem.due_date);
    const portal = usePortal(document.body);

    const [showMenu, setShowMenu] = useState(false);

    const toggleDescription = () => setShowDescription(!showDescription);

    const onAssigneeChange = async (userType?: string, user?: UserProfile) => {
        setShowMenu(false);
        const userId = user?.id || '';
        setAssigneeID(userId);
        if (props.newItem) {
            return;
        }
        if (props.playbookRunId) {
            const response = await setAssignee(props.playbookRunId, props.checklistNum, props.itemNum, userId);
            if (response.error) {
                console.log(response.error); // eslint-disable-line no-console
            }
        } else {
            const newItem = {...props.checklistItem};
            newItem.assignee_id = userId;
            props.onUpdateChecklistItem?.(newItem);
        }
    };

    const onDueDateChange = async (value?: DateTimeOption | undefined | null) => {
        setShowMenu(false);
        let timestamp = 0;
        if (value?.value) {
            timestamp = value?.value.toMillis();
        }
        setDueDate(timestamp);
        if (props.newItem) {
            return;
        }
        if (props.playbookRunId) {
            const response = await clientSetDueDate(props.playbookRunId, props.checklistNum, props.itemNum, timestamp);
            if (response.error) {
                console.log(response.error); // eslint-disable-line no-console
            }
        } else {
            const newItem = {...props.checklistItem};
            newItem.due_date = timestamp;
            props.onUpdateChecklistItem?.(newItem);
        }
    };

    const onCommandChange = async (newCommand: string) => {
        setShowMenu(false);
        setCommand(newCommand);
        if (props.newItem) {
            return;
        }
        if (props.playbookRunId) {
            clientSetChecklistItemCommand(props.playbookRunId, props.checklistNum, props.itemNum, newCommand);
        } else {
            const newItem = {...props.checklistItem};
            newItem.command = newCommand;
            props.onUpdateChecklistItem?.(newItem);
        }
    };

    const renderAssignTo = (): null | React.ReactNode => {
        if (!assigneeID && !isEditing) {
            return null;
        }
        return (
            <AssignTo
                assignee_id={assigneeID || ''}
                editable={isEditing}
                withoutName={(command !== '' || dueDate > 0) && !isEditing}
                onSelectedChange={onAssigneeChange}
            />
        );
    };

    const renderCommand = (): null | React.ReactNode => {
        if (!command && !isEditing) {
            return null;
        }
        return (
            <Command
                checklistNum={props.checklistNum}
                command={command}
                command_last_run={props.checklistItem.command_last_run}
                disabled={props.disabled}
                itemNum={props.itemNum}
                playbookRunId={props.playbookRunId}
                isEditing={isEditing}
                onChangeCommand={onCommandChange}
            />
        );
    };

    const renderDueDate = (): null | React.ReactNode => {
        const isTaskOpenOrInProgress = props.checklistItem.state === ChecklistItemState.Open || props.checklistItem.state === ChecklistItemState.InProgress;
        if ((!dueDate || !isTaskOpenOrInProgress) && !isEditing) {
            return null;
        }
        return (
            <DueDateButton
                editable={isEditing}
                date={dueDate}
                mode={Mode.DateTimeValue}
                onSelectedChange={onDueDateChange}
            />
        );
    };

    const renderRow = (): null | React.ReactNode => {
        if (!assigneeID && !command && !dueDate && !isEditing) {
            return null;
        }
        return (
            <Row>
                {renderAssignTo()}
                {renderCommand()}
                {renderDueDate()}
            </Row>
        );
    };

    const content = (
        <ItemContainer
            ref={props.draggableProvided?.innerRef}
            {...props.draggableProvided?.draggableProps}
            onMouseEnter={() => setShowMenu(true)}
            onMouseLeave={() => setShowMenu(false)}
            data-testid='checkbox-item-container'
            editing={isEditing}
        >
            <CheckboxContainer>
                {showMenu && !props.disabled && props.menuEnabled &&
                    <ChecklistItemHoverMenu
                        playbookRunId={props.playbookRunId}
                        checklistNum={props.checklistNum}
                        itemNum={props.itemNum}
                        isSkipped={props.checklistItem.state === ChecklistItemState.Skip}
                        onEdit={() => setIsEditing(true)}
                        isEditing={isEditing}
                        onChange={props.onChange}
                        description={props.checklistItem.description}
                        showDescription={showDescription}
                        toggleDescription={toggleDescription}
                        assignee_id={assigneeID || ''}
                        onAssigneeChange={onAssigneeChange}
                        due_date={props.checklistItem.due_date}
                        onDueDateChange={onDueDateChange}
                        onDuplicateChecklistItem={props.onDuplicateChecklistItem}
                        onDeleteChecklistItem={props.onDeleteChecklistItem}
                    />
                }
                <DragButton
                    title={formatMessage({defaultMessage: 'Drag me to reorder'})}
                    className={'icon icon-drag-vertical'}
                    {...props.draggableProvided?.dragHandleProps}
                    isVisible={showMenu && !props.disabled}
                />
                <CheckBoxButton
                    disabled={props.disabled || props.checklistItem.state === ChecklistItemState.Skip || props.playbookRunId === undefined}
                    item={props.checklistItem}
                    onChange={(item: ChecklistItemState) => {
                        if (props.onChange) {
                            props.onChange(item);
                        }
                    }}
                />
                <ChecklistItemTitleWrapper
                    onClick={() => props.collapsibleDescription && props.checklistItem.description !== '' && toggleDescription()}
                >
                    <ChecklistItemTitle
                        editingItem={isEditing}
                        onEdit={setTitleValue}
                        value={titleValue}
                        skipped={props.checklistItem.state === ChecklistItemState.Skip}
                        clickable={props.collapsibleDescription && props.checklistItem.description !== ''}
                    />
                </ChecklistItemTitleWrapper>
            </CheckboxContainer>
            {(descValue || isEditing) &&
                <ChecklistItemDescription
                    editingItem={isEditing}
                    showDescription={showDescription}
                    onEdit={setDescValue}
                    value={descValue}
                />
            }
            {renderRow()}
            {isEditing &&
                <CancelSaveButtons
                    onCancel={() => {
                        setShowMenu(false);
                        setIsEditing(false);
                        setTitleValue(props.checklistItem.title);
                        setDescValue(props.checklistItem.description);
                        props.cancelAddingItem?.();
                    }}
                    onSave={() => {
                        setShowMenu(false);
                        setIsEditing(false);
                        if (props.newItem) {
                            props.cancelAddingItem?.();
                            const newItem = {
                                title: titleValue,
                                command,
                                description: descValue,
                                state: ChecklistItemState.Open,
                                command_last_run: 0,
                                due_date: dueDate,
                                assignee_id: assigneeID,
                            };
                            if (props.playbookRunId) {
                                clientAddChecklistItem(props.playbookRunId, props.checklistNum, newItem);
                            } else {
                                props.onAddChecklistItem?.(newItem);
                            }
                        } else if (props.playbookRunId) {
                            clientEditChecklistItem(props.playbookRunId, props.checklistNum, props.itemNum, {
                                title: titleValue,
                                command,
                                description: descValue,
                            });
                        } else {
                            const newItem = {...props.checklistItem};
                            newItem.title = titleValue;
                            newItem.command = command;
                            newItem.description = descValue;
                            props.onUpdateChecklistItem?.(newItem);
                        }
                    }}
                />
            }
        </ItemContainer>
    );

    if (props.dragging) {
        return ReactDOM.createPortal(content, portal);
    }

    return content;
};

const ItemContainer = styled.div<{editing: boolean}>`
    border-radius: 4px;
    margin-bottom: 4px;

    ${({editing}) => editing && css`
        background-color: var(--button-bg-08);
    `}

    ${({editing}) => !editing && css`
        &:hover{
            background: var(--center-channel-color-04);
        }
    `}
`;

export const CheckboxContainer = styled.div`
    align-items: flex-start;
    display: flex;
    position: relative;
    padding: 8px 0px;

    button {
        width: 53px;
        height: 29px;
        border: 1px solid #166DE0;
        box-sizing: border-box;
        border-radius: 4px;
        font-family: Open Sans;
        font-style: normal;
        font-weight: 600;
        font-size: 12px;
        line-height: 17px;
        text-align: center;
        background: #ffffff;
        color: #166DE0;
        cursor: pointer;
        margin-right: 13px;
    }

    button:disabled {
        border: 0px;
        color: var(--button-color);
        background: rgba(var(--center-channel-color-rgb), 0.56);
        cursor: default;
    }

    &:hover {
        .checkbox-container__close {
            opacity: 1;
        }
    }

    .icon-bars {
        padding: 0 0.8rem 0 0;
    }

    input[type="checkbox"] {
        -webkit-appearance: none;
        -moz-appearance: none;
        appearance: none;
        background: #ffffff;
        margin: 0;
        cursor: pointer;
        margin-right: 8px;
        margin-top: 2px;
        display: flex;
        align-items: center;
        justify-content: center;
        width: 16px;
        min-width: 16px;
        height: 16px;
        border: 1px solid rgba(var(--center-channel-color-rgb), 0.24);
        box-sizing: border-box;
        border-radius: 2px;
    }

    input[type="checkbox"]:checked {
        background: var(--button-bg);
        border: 1px solid var(--button-bg);
        box-sizing: border-box;
    }

    input[type="checkbox"]::before {
        font-family: 'compass-icons', mattermosticons;
        text-rendering: auto;
        -webkit-font-smoothing: antialiased;
        -moz-osx-font-smoothing: grayscale;
        content: "\f012c";
        font-size: 12px;
        font-weight: bold;
        color: #ffffff;
        transition: transform 0.15s;
        transform: scale(0) rotate(90deg);
        position: relative;
    }

    input[type="checkbox"]:checked::before {
        transform: scale(1) rotate(0deg);
    }

    input[type="checkbox"]:disabled {
        opacity: 0.38;
    }

    label {
        font-weight: normal;
        word-break: break-word;
        display: inline;
        margin: 0;
        margin-right: 8px;
        flex-grow: 1;
    }
`;

const ChecklistItemTitleWrapper = styled.div`
    display: flex;
    flex-direction: column;
    width: 100%;
`;

const DragButton = styled.i<{isVisible: boolean}>`
    cursor: pointer;
    width: 4px;
    margin-right: 4px;
    margin-left: 4px;
    margin-top: 1px;
    color: rgba(var(--center-channel-color-rgb), 0.56);
    ${({isVisible}) => !isVisible && `
        visibility: hidden
    `}
`;

const Row = styled.div`
    display: flex;
    flex-direction: row;
    flex-wrap: wrap;
    align-items: center;
    column-gap: 8px;
    row-gap: 5px;

    margin-left: 35px;
    margin-top: 8px;
    padding-bottom: 8px;
`;<|MERGE_RESOLUTION|>--- conflicted
+++ resolved
@@ -32,13 +32,8 @@
     checklistItem: ChecklistItemType;
     checklistNum: number;
     itemNum: number;
-<<<<<<< HEAD
     playbookRunId?: string;
-=======
-    channelId: string;
-    playbookRunId: string;
     menuEnabled: boolean;
->>>>>>> 98ea4434
     onChange?: (item: ChecklistItemState) => void;
     draggableProvided?: DraggableProvided;
     dragging: boolean;
