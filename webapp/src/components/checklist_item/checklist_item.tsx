// Copyright (c) 2015-present Mattermost, Inc. All Rights Reserved.
// See LICENSE.txt for license information.

import React, {useState} from 'react';
import {useUpdateEffect} from 'react-use';
import {useIntl} from 'react-intl';
import styled, {css} from 'styled-components';
import {DraggableProvided} from 'react-beautiful-dnd';
import {UserProfile} from '@mattermost/types/users';

import {FloatingPortal} from '@floating-ui/react-dom-interactions';

import {
    clientAddChecklistItem,
    clientEditChecklistItem,
    clientSetChecklistItemCommand,
    setAssignee,
    setChecklistItemState,
<<<<<<< HEAD
    clientSetChecklistItemTaskActions,
=======
    setDueDate as clientSetDueDate,
>>>>>>> 1c0af510
} from 'src/client';
import {ChecklistItem as ChecklistItemType, ChecklistItemState, TaskAction as TaskActionType} from 'src/types/playbook';

import {DateTimeOption} from 'src/components/datetime_selector';
import {Mode} from '../datetime_input';

import ChecklistItemHoverMenu, {HoverMenu} from './hover_menu';
import ChecklistItemDescription from './description';
import ChecklistItemTitle from './title';
import AssignTo from './assign_to';
import Command from './command';
import {CancelSaveButtons, CheckBoxButton} from './inputs';
import {DueDateButton} from './duedate';

import TaskActions from './task_actions';

export enum ButtonsFormat {

    // All buttons are shown regardless of their state if they're editable;
    // owner name is shown completely
    Long = 'long',

    // Only buttons with a value are shown;
    // owner name is shown completely
    Mixed = 'mixed',

    // Only buttons with a value are shown;
    // owner name is not shown when other buttons have a value
    Short = 'short',
}

const defaultButtonsFormat = ButtonsFormat.Short;

interface ChecklistItemProps {
    checklistItem: ChecklistItemType;
    checklistNum: number;
    itemNum: number;
    playbookRunId?: string;
    channelId?: string;
    onChange?: (item: ChecklistItemState) => ReturnType<typeof setChecklistItemState> | undefined;
    draggableProvided?: DraggableProvided;
    dragging: boolean;
    readOnly: boolean;
    collapsibleDescription: boolean;
    descriptionCollapsedByDefault?: boolean;
    newItem: boolean;
    cancelAddingItem?: () => void;
    onUpdateChecklistItem?: (newItem: ChecklistItemType) => void;
    onAddChecklistItem?: (newItem: ChecklistItemType) => void;
    onDuplicateChecklistItem?: () => void;
    onDeleteChecklistItem?: () => void;
    buttonsFormat?: ButtonsFormat;
    participantUserIds: string[];
    onViewerModeInteract?: () => void
}

export const ChecklistItem = (props: ChecklistItemProps): React.ReactElement => {
    const {formatMessage} = useIntl();
    const [showDescription, setShowDescription] = useState(!props.descriptionCollapsedByDefault);
    const [isEditing, setIsEditing] = useState(props.newItem);
    const [isHoverMenuItemOpen, setIsHoverMenuItemOpen] = useState(false);
    const [titleValue, setTitleValue] = useState(props.checklistItem.title);
    const [descValue, setDescValue] = useState(props.checklistItem.description);
    const [command, setCommand] = useState(props.checklistItem.command);
    const [taskActions, setTaskActions] = useState(props.checklistItem.task_actions);
    const [assigneeID, setAssigneeID] = useState(props.checklistItem.assignee_id);
    const [dueDate, setDueDate] = useState(props.checklistItem.due_date);
    const buttonsFormat = props.buttonsFormat ?? defaultButtonsFormat;

    const toggleDescription = () => setShowDescription(!showDescription);

    const isSkipped = () => {
        return props.checklistItem.state === ChecklistItemState.Skip;
    };

    useUpdateEffect(() => {
        setTitleValue(props.checklistItem.title);
    }, [props.checklistItem.title]);

    useUpdateEffect(() => {
        setDescValue(props.checklistItem.description);
    }, [props.checklistItem.description]);

    useUpdateEffect(() => {
        setCommand(props.checklistItem.command);
    }, [props.checklistItem.command]);

    useUpdateEffect(() => {
        setAssigneeID(props.checklistItem.assignee_id);
    }, [props.checklistItem.assignee_id]);

    useUpdateEffect(() => {
        setDueDate(props.checklistItem.due_date);
<<<<<<< HEAD
        setTaskActions(props.checklistItem.task_actions);
    }, [props.checklistItem]);
=======
    }, [props.checklistItem.due_date]);
>>>>>>> 1c0af510

    const onAssigneeChange = async (user?: UserProfile) => {
        const userId = user?.id || '';
        setAssigneeID(userId);
        if (props.newItem) {
            return;
        }
        if (props.playbookRunId) {
            const response = await setAssignee(props.playbookRunId, props.checklistNum, props.itemNum, userId);
            if (response.error) {
                console.log(response.error); // eslint-disable-line no-console
            }
        } else {
            const newItem = {...props.checklistItem};
            newItem.assignee_id = userId;
            props.onUpdateChecklistItem?.(newItem);
        }
    };

    const onDueDateChange = async (value?: DateTimeOption | undefined | null) => {
        let timestamp = 0;
        if (value?.value) {
            timestamp = value?.value.toMillis();
        }
        setDueDate(timestamp);
        if (props.newItem) {
            return;
        }
        if (props.playbookRunId) {
            const response = await clientSetDueDate(props.playbookRunId, props.checklistNum, props.itemNum, timestamp);
            if (response.error) {
                console.log(response.error); // eslint-disable-line no-console
            }
        } else {
            const newItem = {...props.checklistItem};
            newItem.due_date = timestamp;
            props.onUpdateChecklistItem?.(newItem);
        }
    };

    const onCommandChange = async (newCommand: string) => {
        setCommand(newCommand);
        if (props.newItem) {
            return;
        }
        if (props.playbookRunId) {
            clientSetChecklistItemCommand(props.playbookRunId, props.checklistNum, props.itemNum, newCommand);
        } else {
            const newItem = {...props.checklistItem};
            newItem.command = newCommand;
            props.onUpdateChecklistItem?.(newItem);
        }
    };

    const onTaskActionsChange = async (newTaskActions: TaskActionType[]) => {
        setTaskActions(newTaskActions);
        if (props.newItem) {
            return;
        }
        if (props.playbookRunId) {
            clientSetChecklistItemTaskActions(props.playbookRunId, props.checklistNum, props.itemNum, newTaskActions);
        } else {
            const newItem = {...props.checklistItem};
            newItem.task_actions = newTaskActions;
            props.onUpdateChecklistItem?.(newItem);
        }
    };

    const renderAssignTo = (): null | React.ReactNode => {
        if (buttonsFormat !== ButtonsFormat.Long && (!assigneeID && !isEditing)) {
            return null;
        }

        // render only in the RHS
        if (!props.playbookRunId) {
            return null;
        }

        const shouldHideName = () => {
            if (buttonsFormat !== ButtonsFormat.Short) {
                return false;
            }

            if (isEditing) {
                return false;
            }
            if (command !== '') {
                return true;
            }
            const notFinished = [ChecklistItemState.Open, ChecklistItemState.InProgress].includes(props.checklistItem.state as ChecklistItemState);
            return dueDate > 0 && notFinished;
        };

        return (
            <AssignTo
                participantUserIds={props.participantUserIds}
                assignee_id={assigneeID || ''}
                editable={isEditing || (!props.readOnly && !isSkipped())}
                withoutName={shouldHideName()}
                onSelectedChange={onAssigneeChange}
                placement={'bottom-start'}
            />
        );
    };

    const renderCommand = (): null | React.ReactNode => {
        if (buttonsFormat !== ButtonsFormat.Long && (!command && !isEditing)) {
            return null;
        }
        return (
            <Command
                checklistNum={props.checklistNum}
                command={command}
                command_last_run={props.checklistItem.command_last_run}
                disabled={!isEditing && (props.readOnly || isSkipped())}
                itemNum={props.itemNum}
                playbookRunId={props.playbookRunId}
                isEditing={isEditing}
                onChangeCommand={onCommandChange}
            />
        );
    };

    const renderDueDate = (): null | React.ReactNode => {
        const isTaskFinishedOrSkipped = props.checklistItem.state === ChecklistItemState.Closed || isSkipped();

        if (buttonsFormat !== ButtonsFormat.Long && (!dueDate && !isEditing)) {
            return null;
        }

        return (
            <DueDateButton
                editable={isEditing || (!props.readOnly && !isSkipped())}
                date={dueDate}
                ignoreOverdue={isTaskFinishedOrSkipped}
                mode={props.playbookRunId ? Mode.DateTimeValue : Mode.DurationValue}
                onSelectedChange={onDueDateChange}
                placement={'bottom-start'}
            />
        );
    };

    const renderTaskActions = (): null | React.ReactNode => {
        const haveTaskActions = taskActions?.length > 0;
        if (buttonsFormat !== ButtonsFormat.Long && (!isEditing && !haveTaskActions)) {
            return null;
        }

        return (
            <TaskActions
                taskActions={taskActions}
                playbookRunId={props.playbookRunId}
                onTaskActionsChange={onTaskActionsChange}
            />
        );
    };

    const renderRow = (): null | React.ReactNode => {
        const haveTaskActions = taskActions?.length > 0;
        if (buttonsFormat !== ButtonsFormat.Long && (!assigneeID && !command && !dueDate && !haveTaskActions && !isEditing)) {
            return null;
        }
        return (
            <Row>
                {renderAssignTo()}
                {renderCommand()}
                {renderDueDate()}
                {renderTaskActions()}
            </Row>
        );
    };

    const content = (
        <ItemContainer
            ref={props.draggableProvided?.innerRef}
            {...props.draggableProvided?.draggableProps}
            data-testid='checkbox-item-container'
            editing={isEditing}
            hoverMenuItemOpen={isHoverMenuItemOpen}
            $disabled={props.readOnly || isSkipped()}
        >
            <CheckboxContainer>
                {!props.readOnly && !props.dragging &&
                    <ChecklistItemHoverMenu
                        playbookRunId={props.playbookRunId}
                        participantUserIds={props.participantUserIds}
                        checklistNum={props.checklistNum}
                        itemNum={props.itemNum}
                        isSkipped={isSkipped()}
                        onEdit={() => setIsEditing(true)}
                        isEditing={isEditing}
                        onChange={props.onChange}
                        description={props.checklistItem.description}
                        showDescription={showDescription}
                        toggleDescription={toggleDescription}
                        assignee_id={assigneeID || ''}
                        onAssigneeChange={onAssigneeChange}
                        due_date={props.checklistItem.due_date}
                        onDueDateChange={onDueDateChange}
                        onDuplicateChecklistItem={props.onDuplicateChecklistItem}
                        onDeleteChecklistItem={props.onDeleteChecklistItem}
                        onItemOpenChange={setIsHoverMenuItemOpen}
                    />
                }
                <DragButton
                    title={formatMessage({defaultMessage: 'Drag me to reorder'})}
                    className={'icon icon-drag-vertical'}
                    {...props.draggableProvided?.dragHandleProps}
                    isVisible={!props.readOnly}
                    isDragging={props.dragging}
                />
                <CheckBoxButton
                    readOnly={props.readOnly}
                    disabled={isSkipped() || props.playbookRunId === undefined}
                    item={props.checklistItem}
                    onChange={(item: ChecklistItemState) => props.onChange?.(item)}
                    onViewerModeInteract={props.onViewerModeInteract}
                />
                <ChecklistItemTitleWrapper
                    onClick={() => props.collapsibleDescription && props.checklistItem.description !== '' && toggleDescription()}
                >
                    <ChecklistItemTitle
                        editingItem={isEditing}
                        onEdit={setTitleValue}
                        value={titleValue}
                        skipped={isSkipped()}
                        clickable={props.collapsibleDescription && props.checklistItem.description !== ''}
                    />
                </ChecklistItemTitleWrapper>
            </CheckboxContainer>
            {(descValue || isEditing) &&
                <ChecklistItemDescription
                    editingItem={isEditing}
                    showDescription={showDescription}
                    onEdit={setDescValue}
                    value={descValue}
                />
            }
            {renderRow()}
            {isEditing &&
                <CancelSaveButtons
                    onCancel={() => {
                        setIsEditing(false);
                        setTitleValue(props.checklistItem.title);
                        setDescValue(props.checklistItem.description);
                        props.cancelAddingItem?.();
                    }}
                    onSave={() => {
                        setIsEditing(false);
                        if (props.newItem) {
                            props.cancelAddingItem?.();
                            const newItem = {
                                title: titleValue,
                                command,
                                description: descValue,
                                state: ChecklistItemState.Open,
                                command_last_run: 0,
                                due_date: dueDate,
                                assignee_id: assigneeID,
                                task_actions: [],
                            };
                            if (props.playbookRunId) {
                                clientAddChecklistItem(props.playbookRunId, props.checklistNum, newItem);
                            } else {
                                props.onAddChecklistItem?.(newItem);
                            }
                        } else if (props.playbookRunId) {
                            clientEditChecklistItem(props.playbookRunId, props.checklistNum, props.itemNum, {
                                title: titleValue,
                                command,
                                description: descValue,
                            });
                        } else {
                            const newItem = {...props.checklistItem};
                            newItem.title = titleValue;
                            newItem.command = command;
                            newItem.description = descValue;
                            props.onUpdateChecklistItem?.(newItem);
                        }
                    }}
                />
            }
        </ItemContainer>
    );

    if (props.dragging) {
        return <FloatingPortal>{content}</FloatingPortal>;
    }

    return content;
};

export const CheckboxContainer = styled.div`
    align-items: flex-start;
    display: flex;
    position: relative;

    button {
        width: 53px;
        height: 29px;
        border: 1px solid #166DE0;
        box-sizing: border-box;
        border-radius: 4px;
        font-family: Open Sans;
        font-style: normal;
        font-weight: 600;
        font-size: 12px;
        line-height: 17px;
        text-align: center;
        background: #ffffff;
        color: #166DE0;
        cursor: pointer;
        margin-right: 13px;
    }

    button:disabled {
        border: 0px;
        color: var(--button-color);
        background: rgba(var(--center-channel-color-rgb), 0.56);
        cursor: default;
    }

    &:hover {
        .checkbox-container__close {
            opacity: 1;
        }
    }

    .icon-bars {
        padding: 0 0.8rem 0 0;
    }

    input[type="checkbox"] {
        -webkit-appearance: none;
        -moz-appearance: none;
        appearance: none;
        background: #ffffff;
        margin: 0;
        cursor: pointer;
        margin-right: 8px;
        margin-top: 2px;
        display: flex;
        align-items: center;
        justify-content: center;
        width: 16px;
        min-width: 16px;
        height: 16px;
        border: 1px solid rgba(var(--center-channel-color-rgb), 0.24);
        box-sizing: border-box;
        border-radius: 2px;
    }

    input[type="checkbox"]:checked {
        background: var(--button-bg);
        border: 1px solid var(--button-bg);
        box-sizing: border-box;
    }

    input[type="checkbox"]::before {
        font-family: 'compass-icons', mattermosticons;
        text-rendering: auto;
        -webkit-font-smoothing: antialiased;
        -moz-osx-font-smoothing: grayscale;
        content: "\f012c";
        font-size: 12px;
        font-weight: bold;
        color: #ffffff;
        transition: transform 0.15s;
        transform: scale(0) rotate(90deg);
        position: relative;
    }

    input[type="checkbox"]:checked::before {
        transform: scale(1) rotate(0deg);
    }

    input[type="checkbox"]:disabled {
        opacity: 0.38;
    }

    label {
        font-weight: normal;
        word-break: break-word;
        display: inline;
        margin: 0;
        margin-right: 8px;
        flex-grow: 1;
    }
`;

const ChecklistItemTitleWrapper = styled.div`
    display: flex;
    flex-direction: column;
    width: 100%;
`;

const DragButton = styled.i<{isVisible: boolean, isDragging: boolean}>`
    cursor: pointer;
    width: 4px;
    margin-right: 4px;
    margin-left: 4px;
    margin-top: 1px;
    color: rgba(var(--center-channel-color-rgb), 0.56);
    opacity: 0;
    ${({isVisible}) => !isVisible && css`
        visibility: hidden;
    `}
    ${({isDragging}) => isDragging && css`
        opacity: 1;
    `}
`;

const Row = styled.div`
    display: flex;
    flex-direction: row;
    flex-wrap: wrap;
    align-items: center;
    column-gap: 8px;
    row-gap: 5px;

    margin-left: 35px;
    margin-top: 8px;
    margin-right: 10px;
`;

const ItemContainer = styled.div<{editing: boolean, $disabled: boolean, hoverMenuItemOpen: boolean}>`
    margin-bottom: 4px;
    padding: 8px 0px;

    ${({hoverMenuItemOpen}) => !hoverMenuItemOpen && css`
        ${HoverMenu} {
            opacity: 0;
        }
    `}

    .checklists:not(.isDragging) & {
        // not dragging and hover or focus-within
        &:hover,
        &:focus-within {
            ${DragButton},
            ${HoverMenu} {
                opacity: 1;
            }
        }
    }

    ${({editing}) => editing && css`
        background-color: var(--button-bg-08);
    `}

    ${({$disabled, editing}) => !editing && $disabled && css`
        ${ChecklistItemTitleWrapper},
        & > ${Row} {
            opacity: 0.64;
        }

        ${HoverMenu} {
            z-index: 1;
        }
    `}

    ${({editing, $disabled}) => !editing && !$disabled && css`
        .checklists:not(.isDragging) &:hover {
            background: var(--center-channel-color-04);
        }
    `}
`;<|MERGE_RESOLUTION|>--- conflicted
+++ resolved
@@ -16,11 +16,8 @@
     clientSetChecklistItemCommand,
     setAssignee,
     setChecklistItemState,
-<<<<<<< HEAD
     clientSetChecklistItemTaskActions,
-=======
     setDueDate as clientSetDueDate,
->>>>>>> 1c0af510
 } from 'src/client';
 import {ChecklistItem as ChecklistItemType, ChecklistItemState, TaskAction as TaskActionType} from 'src/types/playbook';
 
@@ -114,12 +111,11 @@
 
     useUpdateEffect(() => {
         setDueDate(props.checklistItem.due_date);
-<<<<<<< HEAD
+    }, [props.checklistItem.due_date]);
+
+    useUpdateEffect(() => {
         setTaskActions(props.checklistItem.task_actions);
-    }, [props.checklistItem]);
-=======
-    }, [props.checklistItem.due_date]);
->>>>>>> 1c0af510
+    }, [props.checklistItem.task_actions]);
 
     const onAssigneeChange = async (user?: UserProfile) => {
         const userId = user?.id || '';
