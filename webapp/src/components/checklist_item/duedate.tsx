--- conflicted
+++ resolved
@@ -11,16 +11,12 @@
 
 import DateTimeSelector, {DateTimeOption, optionFromMillis} from '../datetime_selector';
 import {Mode} from '../datetime_input';
-<<<<<<< HEAD
-import {ChecklistHoverMenuButton} from '../rhs/rhs_shared';
-=======
 import {HoverMenuButton} from '../rhs/rhs_shared';
 import {Timestamp} from 'src/webapp_globals';
 import {useAllowSetTaskDueDate} from 'src/hooks';
 import UpgradeModal from 'src/components/backstage/upgrade_modal';
 
 import {AdminNotificationType, OVERLAY_DELAY} from 'src/constants';
->>>>>>> c7681dbe
 
 interface Props {
     date?: number;
@@ -111,16 +107,7 @@
             date={date}
             mode={mode}
             onlyPlaceholder={true}
-<<<<<<< HEAD
-            placeholder={
-                <ChecklistHoverMenuButton
-                    title={formatMessage({defaultMessage: 'Add due date'})}
-                    className={'icon-calendar-outline icon-12 btn-icon'}
-                />
-            }
-=======
             placeholder={placeholder}
->>>>>>> c7681dbe
             suggestedOptions={suggestedOptions}
             onSelectedChange={props.onSelectedChange}
             customControl={ControlComponentDueDate}
