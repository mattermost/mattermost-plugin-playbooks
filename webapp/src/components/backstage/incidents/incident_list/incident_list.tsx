--- conflicted
+++ resolved
@@ -8,11 +8,8 @@
 
 import {UserProfile} from 'mattermost-redux/types/users';
 
-<<<<<<< HEAD
+import TextWithTooltip from 'src/components/widgets/text_with_tooltip';
 import {SortableColHeader} from 'src/components/backstage/incidents/incident_list/sortable_col_header';
-=======
-import TextWithTooltip from 'src/components/widgets/text_with_tooltip';
->>>>>>> 1d58bbf3
 import {StatusFilter} from 'src/components/backstage/incidents/incident_list/status_filter';
 import SearchInput from 'src/components/backstage/incidents/incident_list/search_input';
 import ProfileSelector from 'src/components/profile/profile_selector/profile_selector';
@@ -298,36 +295,3 @@
     }
     return '--';
 };
-<<<<<<< HEAD
-
-const TextWithTooltip = (props: { id: string; text: string; className: string }) => {
-    const [ref, setRefState] = useState<HTMLAnchorElement | null>(null);
-    const setRef = useCallback((node) => {
-        setRefState(node);
-    }, []);
-
-    const text = (
-        <a
-            ref={setRef}
-            className={props.className}
-        >
-            {props.text}
-        </a>
-    );
-
-    if (ref && ref.offsetWidth < ref.scrollWidth) {
-        return (
-            <OverlayTrigger
-                placement='top'
-                delayShow={OVERLAY_DELAY}
-                overlay={<Tooltip id={`${props.id}_name`}>{props.text}</Tooltip>}
-            >
-                {text}
-            </OverlayTrigger>
-        );
-    }
-
-    return text;
-};
-=======
->>>>>>> 1d58bbf3
