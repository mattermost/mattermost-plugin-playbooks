// Copyright (c) 2015-present Mattermost, Inc. All Rights Reserved.
// See LICENSE.txt for license information.

import React, {FC, useEffect, useState} from 'react';
import moment from 'moment';
import {debounce} from 'debounce';
import {components, ControlProps} from 'react-select';
import {useDispatch, useSelector} from 'react-redux';
import styled from 'styled-components';

import {getCurrentTeam} from 'mattermost-redux/selectors/entities/teams';
import {getUser} from 'mattermost-redux/selectors/entities/users';
import {GlobalState} from 'mattermost-redux/types/store';
import {Team} from 'mattermost-redux/types/teams';
import {UserProfile} from 'mattermost-redux/types/users';

import NoContentIncidentSvg from 'src/components/assets/no_content_incidents_svg';
import TextWithTooltip from 'src/components/widgets/text_with_tooltip';
import {SortableColHeader} from 'src/components/sortable_col_header';
import {StatusFilter} from 'src/components/backstage/incidents/incident_list/status_filter';
import SearchInput from 'src/components/backstage/incidents/incident_list/search_input';
import ProfileSelector from 'src/components/profile/profile_selector';
import {PaginationRow} from 'src/components/pagination_row';
import {FetchIncidentsParams, Incident} from 'src/types/incident';
import {
    fetchCommandersInTeam,
    fetchIncidents,
} from 'src/client';
import Profile from 'src/components/profile/profile';
import StatusBadge from '../status_badge';
<<<<<<< HEAD
import {navigateToUrl, navigateToTeamPluginUrl} from 'src/browser_routing';
=======
import {navigateToTeamPluginUrl} from 'src/browser_routing';
import RightDots from 'src/components/assets/right_dots';
import RightFade from 'src/components/assets/right_fade';
import LeftDots from 'src/components/assets/left_dots';
import LeftFade from 'src/components/assets/left_fade';
>>>>>>> accf5471

import './incident_list.scss';
import BackstageListHeader from '../../backstage_list_header';
import {BACKSTAGE_LIST_PER_PAGE} from 'src/constants';
import {startIncident} from 'src/actions';

const debounceDelay = 300; // in milliseconds

const ControlComponent = (ownProps: ControlProps<any>) => (
    <div>
        <components.Control {...ownProps}/>
        {ownProps.selectProps.showCustomReset && (
            <a
                className='IncidentFilter-reset'
                onClick={ownProps.selectProps.onCustomReset}
            >
                {'Reset to all commanders'}
            </a>
        )}
    </div>
);

const NoContentContainer = styled.div`
    display: flex;
    flex-direction: row;
    margin: 0 10vw;
    height: 100%;
    align-items: center;
`;

const NoContentTextContainer = styled.div`
    display: flex;
    flex-direction: column;
    align-items: flex-start;
    padding: 0 20px;
`;

const NoContentTitle = styled.h2`
    font-family: Open Sans;
    font-style: normal;
    font-weight: normal;
    font-size: 28px;
    color: var(--center-channel-color);
    text-align: left;
`;

const NoContentDescription = styled.h5`
    font-family: Open Sans;
    font-style: normal;
    font-weight: normal;
    font-size: 16px;
    line-height: 24px;
    color: rgba(var(--center-channel-color-rgb), 0.72);
    text-align: left;
`;

const NoContentButton = styled.button`
    display: inline-flex;
    background: var(--button-bg);
    color: var(--button-color);
    border-radius: 4px;
    border: 0px;
    font-family: Open Sans;
    font-style: normal;
    font-weight: 600;
    font-size: 16px;
    line-height: 18px;
    align-items: center;
    padding: 14px 24px;
    transition: all 0.15s ease-out;
    align-self: center;

    &:hover {
        opacity: 0.8;
    }

    &:active  {
        background: rgba(var(--button-bg-rgb), 0.8);
    }

    i {
        font-size: 24px;
    }
`;

const NoContentIncidentSvgContainer = styled.div`
    @media (max-width: 1000px) {
        display: none;
    }
`;

const NoContentPage = (props: {onNewIncident: () => void}) => {
    return (
        <NoContentContainer>
            <NoContentTextContainer>
                <NoContentTitle>{'What are Incidents?'}</NoContentTitle>
                <NoContentDescription>{'Incidents are unexpected situations which impact business operations; require an immediate, multi-disciplinary, response; and benefit from a clearly defined process. When the situation is resolved, the incident is ended, and the playbook can be updated to improve the response to similar incidents in the future.'}</NoContentDescription>
                <NoContentButton
                    className='mt-6'
                    onClick={props.onNewIncident}
                >
                    <i className='icon-plus mr-2'/>
                    {'New Incident'}
                </NoContentButton>
            </NoContentTextContainer>
            <NoContentIncidentSvgContainer>
                <NoContentIncidentSvg/>
            </NoContentIncidentSvgContainer>
        </NoContentContainer>
    );
};

const BackstageIncidentList: FC = () => {
    const dispatch = useDispatch();
    const [showNoIncidents, setShowNoIncidents] = useState(false);
    const [incidents, setIncidents] = useState<Incident[] | null>(null);
    const [totalCount, setTotalCount] = useState(0);
    const currentTeam = useSelector<GlobalState, Team>(getCurrentTeam);
    const selectUser = useSelector<GlobalState>((state) => (userId: string) => getUser(state, userId)) as (userId: string) => UserProfile;

    const [fetchParams, setFetchParams] = useState<FetchIncidentsParams>(
        {
            team_id: currentTeam.id,
            page: 0,
            per_page: BACKSTAGE_LIST_PER_PAGE,
            sort: 'create_at',
            order: 'desc',
        },
    );

    useEffect(() => {
        setFetchParams((oldParams) => {
            return {...oldParams, team_id: currentTeam.id};
        });
    }, [currentTeam.id]);

    useEffect(() => {
        async function fetchIncidentsAsync() {
            const incidentsReturn = await fetchIncidents(fetchParams);

            // Only show the no incidents welcome page if we fail to find any incidents
            // on first load.
            if (incidents === null && incidentsReturn.items.length === 0) {
                setShowNoIncidents(true);
            }

            setIncidents(incidentsReturn.items);
            setTotalCount(incidentsReturn.total_count);
        }

        fetchIncidentsAsync();
    }, [fetchParams]);

    function setSearchTerm(term: string) {
        setFetchParams({...fetchParams, search_term: term, page: 0});
    }

    function setStatus(status: string) {
        setFetchParams({...fetchParams, status, page: 0});
    }

    function setPage(page: number) {
        setFetchParams({...fetchParams, page});
    }

    function colHeaderClicked(colName: string) {
        if (fetchParams.sort === colName) {
            // we're already sorting on this column; reverse the order
            const newOrder = fetchParams.order === 'asc' ? 'desc' : 'asc';
            setFetchParams({...fetchParams, order: newOrder});
            return;
        }

        // change to a new column; default to descending for time-based columns, ascending otherwise
        let newOrder = 'desc';
        if (['name', 'status'].indexOf(colName) !== -1) {
            newOrder = 'asc';
        }
        setFetchParams({...fetchParams, sort: colName, order: newOrder});
    }

    async function fetchCommanders() {
        const commanders = await fetchCommandersInTeam(currentTeam.id);
        return commanders.map((c) => selectUser(c.user_id) || {id: c.user_id} as UserProfile);
    }

    function setCommanderId(userId?: string) {
        setFetchParams({...fetchParams, commander_user_id: userId, page: 0});
    }

    function openIncidentDetails(incident: Incident) {
        navigateToTeamPluginUrl(currentTeam.name, `/incidents/${incident.id}`);
    }

    const [profileSelectorToggle, setProfileSelectorToggle] = useState(false);

    const isFiltering = (
        fetchParams.search_term ||
        fetchParams.commander_user_id ||
        (fetchParams.status && fetchParams.status !== 'all')
    );

    const resetCommander = () => {
        setCommanderId();
        setProfileSelectorToggle(!profileSelectorToggle);
    };

<<<<<<< HEAD
    const goToMattermost = () => {
        navigateToUrl(`/${currentTeam.name}`);
    };

    const newIncident = () => {
        goToMattermost();
        dispatch(startIncident());
    };

    // Show nothing until after we've completed fetching incidents.
    if (incidents === null) {
        return null;
    }

    if (showNoIncidents) {
        return (
            <NoContentPage onNewIncident={newIncident}/>
        );
    }

    return (
=======
    const listComponent = (<>
>>>>>>> accf5471
        <div className='IncidentList container-medium'>
            <div className='Backstage__header'>
                <div
                    className='title'
                    data-testid='titleIncident'
                >
                    {'Incidents'}
                    <div className='light'>
                        {'(' + currentTeam.display_name + ')'}
                    </div>
                </div>
            </div>
            <div
                id='incidentList'
                className='list'
            >
                <div className='IncidentList__filters'>
                    <SearchInput
                        default={fetchParams.search_term}
                        onSearch={debounce(setSearchTerm, debounceDelay)}
                    />
                    <ProfileSelector
                        selectedUserId={fetchParams.commander_user_id}
                        placeholder={'Commander'}
                        enableEdit={true}
                        isClearable={true}
                        customControl={ControlComponent}
                        customControlProps={{
                            showCustomReset: Boolean(fetchParams.commander_user_id),
                            onCustomReset: resetCommander,
                        }}
                        controlledOpenToggle={profileSelectorToggle}
                        getUsers={fetchCommanders}
                        onSelectedChange={setCommanderId}
                    />
                    <StatusFilter
                        default={fetchParams.status}
                        onChange={setStatus}
                    />
                </div>
                <BackstageListHeader>
                    <div className='row'>
                        <div className='col-sm-3'>
                            <SortableColHeader
                                name={'Name'}
                                order={fetchParams.order ? fetchParams.order : 'desc'}
                                active={fetchParams.sort ? fetchParams.sort === 'name' : false}
                                onClick={() => colHeaderClicked('name')}
                            />
                        </div>
                        <div className='col-sm-2'>
                            <SortableColHeader
                                name={'Status'}
                                order={fetchParams.order ? fetchParams.order : 'desc'}
                                active={fetchParams.sort ? fetchParams.sort === 'status' : false}
                                onClick={() => colHeaderClicked('status')}
                            />
                        </div>
                        <div className='col-sm-2'>
                            <SortableColHeader
                                name={'Start Time'}
                                order={fetchParams.order ? fetchParams.order : 'desc'}
                                active={fetchParams.sort ? fetchParams.sort === 'create_at' : false}
                                onClick={() => colHeaderClicked('create_at')}
                            />
                        </div>
                        <div className='col-sm-2'>
                            <SortableColHeader
                                name={'End Time'}
                                order={fetchParams.order ? fetchParams.order : 'desc'}
                                active={fetchParams.sort ? fetchParams.sort === 'end_at' : false}
                                onClick={() => colHeaderClicked('end_at')}
                            />
                        </div>
                        <div className='col-sm-3'> {'Commander'} </div>
                    </div>
                </BackstageListHeader>

                {incidents.length === 0 &&
                    <div className='text-center pt-8'>
                        {'There are no incidents for '}
                        <i>{currentTeam.display_name}</i>
                        {' matching those filters.'}
                    </div>
                }
                {incidents.map((incident) => (
                    <div
                        className='row incident-item'
                        key={incident.id}
                        onClick={() => openIncidentDetails(incident)}
                    >
                        <a className='col-sm-3 incident-item__title'>
                            <TextWithTooltip
                                id={incident.id}
                                text={incident.name}
                            />
                        </a>
                        <div className='col-sm-2'>
                            <StatusBadge isActive={incident.is_active}/>
                        </div>
                        <div
                            className='col-sm-2'
                        >
                            {
                                moment(incident.create_at).format('MMM DD LT')
                            }
                        </div>
                        <div className='col-sm-2'>
                            {
                                endedAt(incident.is_active, incident.end_at)
                            }
                        </div>
                        <div className='col-sm-3'>
                            <Profile userId={incident.commander_user_id}/>
                        </div>
                    </div>
                ))}
                <PaginationRow
                    page={fetchParams.page ? fetchParams.page : 0}
                    perPage={fetchParams.per_page ? fetchParams.per_page : BACKSTAGE_LIST_PER_PAGE}
                    totalCount={totalCount}
                    setPage={setPage}
                />
            </div>
        </div>
<<<<<<< HEAD
=======
        <RightDots/>
        <RightFade/>
        <LeftDots/>
        <LeftFade/>
    </>);

    return (
        <Switch>
            <Route
                exact={true}
                path={match.path}
            >
                {listComponent}
            </Route>
        </Switch>
>>>>>>> accf5471
    );
};

const endedAt = (isActive: boolean, time: number) => {
    if (isActive) {
        return '--';
    }

    const mom = moment(time);
    if (mom.isSameOrAfter('2020-01-01')) {
        return mom.format('MMM DD LT');
    }
    return '--';
};

export default BackstageIncidentList;<|MERGE_RESOLUTION|>--- conflicted
+++ resolved
@@ -28,15 +28,11 @@
 } from 'src/client';
 import Profile from 'src/components/profile/profile';
 import StatusBadge from '../status_badge';
-<<<<<<< HEAD
 import {navigateToUrl, navigateToTeamPluginUrl} from 'src/browser_routing';
-=======
-import {navigateToTeamPluginUrl} from 'src/browser_routing';
 import RightDots from 'src/components/assets/right_dots';
 import RightFade from 'src/components/assets/right_fade';
 import LeftDots from 'src/components/assets/left_dots';
 import LeftFade from 'src/components/assets/left_fade';
->>>>>>> accf5471
 
 import './incident_list.scss';
 import BackstageListHeader from '../../backstage_list_header';
@@ -244,7 +240,6 @@
         setProfileSelectorToggle(!profileSelectorToggle);
     };
 
-<<<<<<< HEAD
     const goToMattermost = () => {
         navigateToUrl(`/${currentTeam.name}`);
     };
@@ -265,10 +260,7 @@
         );
     }
 
-    return (
-=======
-    const listComponent = (<>
->>>>>>> accf5471
+    return (<>
         <div className='IncidentList container-medium'>
             <div className='Backstage__header'>
                 <div
@@ -394,25 +386,11 @@
                 />
             </div>
         </div>
-<<<<<<< HEAD
-=======
         <RightDots/>
         <RightFade/>
         <LeftDots/>
         <LeftFade/>
     </>);
-
-    return (
-        <Switch>
-            <Route
-                exact={true}
-                path={match.path}
-            >
-                {listComponent}
-            </Route>
-        </Switch>
->>>>>>> accf5471
-    );
 };
 
 const endedAt = (isActive: boolean, time: number) => {
