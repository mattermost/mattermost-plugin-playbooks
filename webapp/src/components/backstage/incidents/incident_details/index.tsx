--- conflicted
+++ resolved
@@ -22,33 +22,10 @@
 }
 
 function mapStateToProps(state: GlobalState, ownProps: Props) {
-<<<<<<< HEAD
-    let totalMessages = 0;
     const primaryChannelId = ownProps.incident.primary_channel_id;
-=======
-    const mainChannelId = ownProps.incident.channel_ids?.[0] || '';
->>>>>>> 04e60820
     const involvedInIncident = haveIChannelPermission(state,
         {channel: primaryChannelId, team: ownProps.incident.team_id, permission: Permissions.READ_CHANNEL});
 
-<<<<<<< HEAD
-    let mainChannelDetails: ChannelWithTeamData;
-    const c = getChannel(state, primaryChannelId) as Channel;
-    if (c) {
-        const t = getTeam(state, c.team_id) as Team;
-        mainChannelDetails = {
-            ...c,
-            team_display_name: t.display_name,
-            team_name: t.name,
-        };
-
-        totalMessages = c.total_msg_count;
-    }
-
-    const channelStats = getAllChannelStats(state)[primaryChannelId];
-
-=======
->>>>>>> 04e60820
     const isExportPluginLoaded = Boolean(state.plugins?.plugins?.['com.mattermost.plugin-channel-export']);
 
     return {
