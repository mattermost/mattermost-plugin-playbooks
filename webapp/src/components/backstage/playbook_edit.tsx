--- conflicted
+++ resolved
@@ -173,10 +173,6 @@
     flex-direction: row;
     align-items: center;
 `;
-<<<<<<< HEAD
-=======
-
->>>>>>> 055ddc33
 interface Props {
     isNew: boolean;
     teamId?: string;
