--- conflicted
+++ resolved
@@ -495,16 +495,12 @@
                                     />
                                 </SidebarBlock>
                                 <SidebarBlock>
-<<<<<<< HEAD
                                     <BackstageSubheader>
-                                        {'Message Template'}
-=======
-                                    <BackstageSubheaderText>
                                         {'Incident overview template'}
                                         <BackstageSubheaderDescription>
                                             {'This message is used to describe the incident when it\'s started. As the incident progresses, use Update Status to update the description. The message is displayed in the RHS and on the Overview page.'}
                                         </BackstageSubheaderDescription>
-                                    </BackstageSubheaderText>
+                                    </BackstageSubheader>
                                     <StyledTextarea
                                         placeholder={'Enter incident overview template.'}
                                         value={playbook.description}
@@ -518,9 +514,8 @@
                                     />
                                 </SidebarBlock>
                                 <SidebarBlock>
-                                    <BackstageSubheaderText>
+                                    <BackstageSubheader>
                                         {'Incident update template'}
->>>>>>> 8ecf9c6f
                                         <BackstageSubheaderDescription>
                                             {'This message is used to describe changes made to an active incident since the last update. The message is displayed in the RHS and Overview page.'}
                                         </BackstageSubheaderDescription>
