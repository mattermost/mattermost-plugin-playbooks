// Copyright (c) 2015-present Mattermost, Inc. All Rights Reserved.
// See LICENSE.txt for license information.

import React, {useState, useEffect} from 'react';
import {Redirect, useParams, useLocation} from 'react-router-dom';
import {useSelector, useDispatch} from 'react-redux';
import styled from 'styled-components';
import {getCurrentUserId} from 'mattermost-redux/selectors/entities/users';
import {getProfilesInTeam, searchProfiles} from 'mattermost-redux/actions/users';
import {selectTeam} from 'mattermost-redux/actions/teams';
import {fetchMyChannelsAndMembers} from 'mattermost-redux/actions/channels';

import {Tabs, TabsContent} from 'src/components/tabs';
import {PresetTemplates} from 'src/components/backstage/template_selector';
import {navigateToPluginUrl, pluginErrorUrl} from 'src/browser_routing';
import {DraftPlaybookWithChecklist, PlaybookWithChecklist, Checklist, emptyPlaybook} from 'src/types/playbook';
import {savePlaybook, clientFetchPlaybook} from 'src/client';
import {StagesAndStepsEdit} from 'src/components/backstage/stages_and_steps_edit';
import {ErrorPageTypes, TEMPLATE_TITLE_KEY, PROFILE_CHUNK_SIZE} from 'src/constants';
import {PrimaryButton} from 'src/components/assets/buttons';
import {BackstageNavbar} from 'src/components/backstage/backstage_navbar';
import {AutomationSettings} from 'src/components/backstage/automation/settings';
import RouteLeavingGuard from 'src/components/backstage/route_leaving_guard';
import {SecondaryButtonSmaller} from 'src/components/backstage/playbook_runs/shared';
import {RegularHeading} from 'src/styles/headings';

import './playbook.scss';
import {useAllowRetrospectiveAccess, useExperimentalFeaturesEnabled} from 'src/hooks';

import {useReminderTimer} from 'src/components/modals/update_run_status_modal';
import {InputMode} from 'src/components/datetime_input';

import EditableText from './editable_text';
import SharePlaybook from './share_playbook';
import {
    BackstageSubheader,
    BackstageSubheaderDescription,
    TabContainer,
    StyledTextarea,
    StyledSelect,
} from './styles';

const Container = styled.div`
    display: flex;
    flex-direction: row;
    flex-grow: 1;
    align-items: stretch;
    width: 100%;
`;

const EditView = styled.div`
    display: flex;
    flex-direction: column;
    align-items: stretch;
    flex-grow: 1;
`;

const TabsHeader = styled.div`
    height: 72px;
    min-height: 72px;
    display: flex;
    padding: 0 32px;
    border-bottom: 1px solid var(--center-channel-color-16);
    white-space: nowrap;
`;

const EditContent = styled.div`
    background: var(--center-channel-color-04);
    flex-grow: 1;
`;

const SidebarBlock = styled.div`
    margin: 0 0 40px;
`;

const NavbarPadding = styled.div`
    flex-grow: 1;
`;

const SecondaryButtonLarger = styled(SecondaryButtonSmaller)`
    height: 40px;
    font-weight: 600;
    font-size: 14px;
    padding: 0 20px;
`;

const EditableTexts = styled.div`
    ${RegularHeading}

    display: flex;
    flex-direction: column;
    justify-content: flex-start;
    padding: 0 15px;
    font-weight: normal;
`;

const EditableTitleContainer = styled.div`
    font-size: 20px;
    line-height: 28px;
`;

const RadioContainer = styled.div`
    display: flex;
    flex-direction: column;
`;

const RadioLabel = styled.label`
    && {
        margin: 0 0 8px;
        display: flex;
        align-items: center;
        font-size: 14px;
        font-weight: normal;
        line-height: 20px;
    }
`;

const RadioInput = styled.input`
    && {
        width: 16px;
        height: 16px;
        margin: 0 8px 0 0;
    }
`;

const OuterContainer = styled.div`
    background: var(center-channel-bg);
    display: flex;
    flex-direction: column;
    min-height: 100vh;
`;

interface Props {
    isNew: boolean;
    teamId?: string;
}

interface URLParams {
    playbookId?: string;
    tabId?: string;
}

const FetchingStateType = {
    loading: 'loading',
    fetched: 'fetched',
    notFound: 'notfound',
};

// setPlaybookDefaults fills in a playbook with defaults for any fields left empty.
const setPlaybookDefaults = (playbook: DraftPlaybookWithChecklist) => ({
    ...playbook,
    title: playbook.title.trim() || 'Untitled playbook',
    checklists: playbook.checklists.map((checklist) => ({
        ...checklist,
        title: checklist.title || 'Untitled checklist',
        items: checklist.items.map((item) => ({
            ...item,
            title: item.title || 'Untitled task',
        })),
    })),
});

const timerOptions = [
    {value: 900, label: '15 minutes'},
    {value: 1800, label: '30 minutes'},
    {value: 3600, label: '60 minutes'},
    {value: 14400, label: '4 hours'},
    {value: 86400, label: '24 hours'},
] as const;

export const tabInfo = [
    {id: 'checklists', name: 'Checklists'},
    {id: 'templates', name: 'Templates'},
    {id: 'actions', name: 'Actions'},
    {id: 'permissions', name: 'Permissions'},
] as const;

const retrospectiveReminderOptions = [
    {value: 0, label: 'Once'},
    {value: 3600, label: '1hr'},
    {value: 14400, label: '4hr'},
    {value: 86400, label: '24hr'},
    {value: 604800, label: '7days'},
] as const;

// @ts-ignore
const WebappUtils = window.WebappUtils;

const PlaybookNavbar = styled(BackstageNavbar)`
    top: 80px;
`;

const PlaybookEdit = (props: Props) => {
    const dispatch = useDispatch();

    const currentUserId = useSelector(getCurrentUserId);

    const [playbook, setPlaybook] = useState<DraftPlaybookWithChecklist | PlaybookWithChecklist>({
        ...emptyPlaybook(),
        team_id: props.teamId || '',
    });
    const [changesMade, setChangesMade] = useState(false);

    const urlParams = useParams<URLParams>();
    const location = useLocation();

    const [fetchingState, setFetchingState] = useState(FetchingStateType.loading);

    let tab = 0;
    if (urlParams.tabId) {
        for (let i = 0; i < tabInfo.length; i++) {
            if (urlParams.tabId === tabInfo[i].id) {
                tab = i;
            }
        }
    }

    const [currentTab, setCurrentTab] = useState<number>(tab);

    const experimentalFeaturesEnabled = useExperimentalFeaturesEnabled();

    const retrospectiveAccess = useAllowRetrospectiveAccess();

    const {input: reminderTimerInput, reminder: reminderSeconds} = useReminderTimer(playbook, InputMode.Duration);
    useEffect(() => {
        if (reminderSeconds && playbook.reminder_timer_default_seconds !== reminderSeconds) {
            setPlaybook({
                ...playbook,
                reminder_timer_default_seconds: reminderSeconds,
            });
            setChangesMade(true);
        }
    }, [reminderSeconds]);

    useEffect(() => {
        const fetchData = async () => {
            // No need to fetch anything if we're adding a new playbook
            if (props.isNew) {
                // Use preset template if specified
                const searchParams = new URLSearchParams(location.search);
                const templateTitle = searchParams.get(TEMPLATE_TITLE_KEY);
                if (templateTitle) {
                    const template = PresetTemplates.find((t) => t.title === templateTitle);
                    if (!template) {
                        // eslint-disable-next-line no-console
                        console.error('Failed to find template using template key =', templateTitle);
                        return;
                    }

                    setPlaybook({
                        ...template.template,
                        team_id: props.teamId || '',
                    });
                    setChangesMade(true);
                }
                return;
            }

            if (urlParams.playbookId) {
                try {
                    const fetchedPlaybook = await clientFetchPlaybook(urlParams.playbookId);
                    if (fetchedPlaybook) {
                        fetchedPlaybook.member_ids ??= [currentUserId];
                        setPlaybook(fetchedPlaybook);
                    }
                    setFetchingState(FetchingStateType.fetched);
                } catch {
                    setFetchingState(FetchingStateType.notFound);
                }
            }
        };
        fetchData();
    }, [urlParams.playbookId, props.isNew, props.teamId]);

    dispatch(selectTeam(props.teamId || playbook.team_id));
    dispatch(fetchMyChannelsAndMembers(props.teamId || playbook.team_id));

    const updateChecklist = (newChecklist: Checklist[]) => {
        setPlaybook({
            ...playbook,
            checklists: newChecklist,
        });
        setChangesMade(true);
    };

    const handleTitleChange = (title: string) => {
        if (title.trim().length === 0) {
            // Keep the original title from the props.
            return;
        }

        setPlaybook({
            ...playbook,
            title,
        });
        setChangesMade(true);
    };

    const onSave = async () => {
        const data = await savePlaybook(setPlaybookDefaults(playbook));
        setChangesMade(false);
        onClose(data?.id);
    };

    const onClose = (id?: string) => {
        const playbookId = urlParams.playbookId || id;
        if (playbookId) {
            navigateToPluginUrl(`/playbooks/${playbookId}`);
        } else {
            navigateToPluginUrl('/playbooks');
        }
    };

    const handlePublicChange = (e: React.ChangeEvent<HTMLInputElement>) => {
        setPlaybook({
            ...playbook,
            create_public_playbook_run: e.target.value === 'public',
        });
        setChangesMade(true);
    };

    const handleUsersInput = (userId: string) => {
        setPlaybook({
            ...playbook,
            member_ids: [...playbook.member_ids, userId],
        });
        setChangesMade(true);
    };

    const handleRemoveUser = (userId: string) => {
        const idx = playbook.member_ids.indexOf(userId);
        setPlaybook({
            ...playbook,
            member_ids: [...playbook.member_ids.slice(0, idx), ...playbook.member_ids.slice(idx + 1)],
        });
        setChangesMade(true);
    };

    const handleClearUsers = () => {
        setPlaybook({
            ...playbook,
            member_ids: [],
        });
        setChangesMade(true);
    };

    const handleAddUserInvited = (userId: string) => {
        if (!playbook.invited_user_ids.includes(userId)) {
            setPlaybook({
                ...playbook,
                invited_user_ids: [...playbook.invited_user_ids, userId],
            });
            setChangesMade(true);
        }
    };

    const handleRemoveUserInvited = (userId: string) => {
        const idx = playbook.invited_user_ids.indexOf(userId);
        setPlaybook({
            ...playbook,
            invited_user_ids: [...playbook.invited_user_ids.slice(0, idx), ...playbook.invited_user_ids.slice(idx + 1)],
        });
        setChangesMade(true);
    };

    const handleAssignDefaultOwner = (userId: string | undefined) => {
        if ((userId || userId === '') && playbook.default_owner_id !== userId) {
            setPlaybook({
                ...playbook,
                default_owner_id: userId,
            });
            setChangesMade(true);
        }
    };

    const handleBroadcastChannelSelected = (channelIds: string[]) => {
        // assumes no repeated elements on any of the arrays
        if (channelIds.length !== playbook.broadcast_channel_ids.length || channelIds.some((id) => !playbook.broadcast_channel_ids.includes(id))) {
            setPlaybook({
                ...playbook,
                broadcast_channel_ids: channelIds,
            });
            setChangesMade(true);
        }
    };

    const handleWebhookOnCreationChange = (url: string) => {
        if (playbook.webhook_on_creation_url !== url) {
            setPlaybook({
                ...playbook,
                webhook_on_creation_url: url,
            });
            setChangesMade(true);
        }
    };

    const handleWebhookOnStatusUpdateChange = (url: string) => {
        if (playbook.webhook_on_status_update_url !== url) {
            setPlaybook({
                ...playbook,
                webhook_on_status_update_url: url,
            });
            setChangesMade(true);
        }
    };

    const handleMessageOnJoinChange = (message: string) => {
        if (playbook.message_on_join !== message) {
            setPlaybook({
                ...playbook,
                message_on_join: message,
            });
            setChangesMade(true);
        }
    };

    const handleToggleMessageOnJoin = () => {
        setPlaybook({
            ...playbook,
            message_on_join_enabled: !playbook.message_on_join_enabled,
        });
        setChangesMade(true);
    };

    const handleToggleInviteUsers = () => {
        setPlaybook({
            ...playbook,
            invite_users_enabled: !playbook.invite_users_enabled,
        });
        setChangesMade(true);
    };

    const handleToggleDefaultOwner = () => {
        setPlaybook({
            ...playbook,
            default_owner_enabled: !playbook.default_owner_enabled,
        });
        setChangesMade(true);
    };

    const handleToggleBroadcastChannels = () => {
        setPlaybook({
            ...playbook,
            broadcast_enabled: !playbook.broadcast_enabled,
        });
        setChangesMade(true);
    };

    const handleToggleWebhookOnCreation = () => {
        setPlaybook({
            ...playbook,
            webhook_on_creation_enabled: !playbook.webhook_on_creation_enabled,
        });
        setChangesMade(true);
    };

    const handleSignalAnyKeywordsChange = (keywords: string) => {
        setPlaybook({
            ...playbook,
            signal_any_keywords: keywords.split(','),
        });
        setChangesMade(true);
    };

    const handleToggleSignalAnyKeywords = () => {
        setPlaybook({
            ...playbook,
            signal_any_keywords_enabled: !playbook.signal_any_keywords_enabled,
        });
        setChangesMade(true);
    };

    const handleToggleWebhookOnStatusUpdate = () => {
        setPlaybook({
            ...playbook,
            webhook_on_status_update_enabled: !playbook.webhook_on_status_update_enabled,
        });
        setChangesMade(true);
    };

    const handleToggleExportChannelOnFinishedEnabled = () => {
        setPlaybook({
            ...playbook,
            export_channel_on_finished_enabled: !playbook.export_channel_on_finished_enabled,
        });
        setChangesMade(true);
    };

    const handleToggleCategorizePlaybookRun = () => {
        setPlaybook({
            ...playbook,
            categorize_channel_enabled: !playbook.categorize_channel_enabled,
        });
        setChangesMade(true);
    };

    const handleCategoryNameChange = (name: string) => {
        if (playbook.category_name !== name) {
            setPlaybook({
                ...playbook,
                category_name: name,
            });
            setChangesMade(true);
        }
    };

    const searchUsers = (term: string) => {
        return dispatch(searchProfiles(term, {team_id: props.teamId || playbook.team_id}));
    };

    const getUsers = () => {
        return dispatch(getProfilesInTeam(props.teamId || playbook.team_id, 0, PROFILE_CHUNK_SIZE, '', {active: true}));
    };

    const handleBroadcastInput = (channelId: string | undefined) => {
        setPlaybook({
            ...playbook,
            broadcast_channel_id: channelId || '',
        });
        setChangesMade(true);
    };

    if (!props.isNew) {
        switch (fetchingState) {
        case FetchingStateType.notFound:
            return <Redirect to={pluginErrorUrl(ErrorPageTypes.PLAYBOOKS)}/>;
        case FetchingStateType.loading:
            return null;
        }
    } else if (!props.teamId) {
        return <Redirect to={pluginErrorUrl(ErrorPageTypes.PLAYBOOKS)}/>;
    }

    return (
        <OuterContainer>
            <PlaybookNavbar
                data-testid='backstage-nav-bar'
            >
                <EditableTexts>
                    <EditableTitleContainer>
                        <EditableText
                            id='playbook-name'
                            text={playbook.title}
                            onChange={handleTitleChange}
                            placeholder={'Untitled playbook'}
                        />
                    </EditableTitleContainer>
                </EditableTexts>
                <NavbarPadding/>
                <SecondaryButtonLarger
                    className='mr-4'
                    onClick={() => onClose()}
                >
                    <span>
                        {'Cancel'}
                    </span>
                </SecondaryButtonLarger>
                <PrimaryButton
                    className='mr-4'
                    data-testid='save_playbook'
                    onClick={onSave}
                >
                    <span>
                        {'Save'}
                    </span>
                </PrimaryButton>
            </PlaybookNavbar>
            <Container>
                <EditView>
                    <TabsHeader>
                        <Tabs
                            currentTab={currentTab}
                            setCurrentTab={setCurrentTab}
                        >
                            {tabInfo.map((item) => {
                                return (item.name);
                            })}
                        </Tabs>
                    </TabsHeader>
                    <EditContent>
                        <TabsContent
                            currentTab={currentTab}
                        >
                            <StagesAndStepsEdit
                                checklists={playbook.checklists}
                                onChange={updateChecklist}
                            />
                            <TabContainer>
                                <SidebarBlock>
                                    <BackstageSubheader>
                                        {'Default update timer'}
                                        <BackstageSubheaderDescription>
                                            {'How often should an update be posted?'}
                                        </BackstageSubheaderDescription>
                                    </BackstageSubheader>
<<<<<<< HEAD
                                    {reminderTimerInput}
=======
                                    <StyledSelect
                                        value={timerOptions.find((option) => option.value === playbook.reminder_timer_default_seconds)}
                                        onChange={(option: {label: string, value: number}) => {
                                            setPlaybook({
                                                ...playbook,
                                                reminder_timer_default_seconds: option ? option.value : option,
                                            });
                                            setChangesMade(true);
                                        }}
                                        classNamePrefix='channel-selector'
                                        options={timerOptions}
                                        isClearable={true}
                                        placeholder={'Select duration'}
                                    />
>>>>>>> c836b41a
                                </SidebarBlock>
                                <SidebarBlock>
                                    <BackstageSubheader>
                                        {'Description'}
                                        <BackstageSubheaderDescription>
                                            {'This template helps to standardize the format for a concise description that explains each run to its stakeholders.'}
                                        </BackstageSubheaderDescription>
                                    </BackstageSubheader>
                                    <StyledTextarea
                                        placeholder={'Use Markdown to create a template.'}
                                        value={playbook.description}
                                        onChange={(e) => {
                                            setPlaybook({
                                                ...playbook,
                                                description: e.target.value,
                                            });
                                            setChangesMade(true);
                                        }}
                                    />
                                </SidebarBlock>
                                <SidebarBlock>
                                    <BackstageSubheader>
                                        {'Status updates'}
                                        <BackstageSubheaderDescription>
                                            {'This template helps to standardize the format for recurring updates that take place throughout each run to keep.'}
                                        </BackstageSubheaderDescription>
                                    </BackstageSubheader>
                                    <StyledTextarea
                                        placeholder={'Use Markdown to create a template.'}
                                        value={playbook.reminder_message_template}
                                        onChange={(e) => {
                                            setPlaybook({
                                                ...playbook,
                                                reminder_message_template: e.target.value,
                                            });
                                            setChangesMade(true);
                                        }}
                                    />
                                </SidebarBlock>
                                {retrospectiveAccess &&
                                    <>
                                        <SidebarBlock>
                                            <BackstageSubheader>
                                                {'Retrospective reminder interval'}
                                                <BackstageSubheaderDescription>
                                                    {'Reminds the channel at a specified interval to fill out the retrospective.'}
                                                </BackstageSubheaderDescription>
                                            </BackstageSubheader>
                                            <StyledSelect
                                                value={retrospectiveReminderOptions.find((option) => option.value === playbook.retrospective_reminder_interval_seconds)}
                                                onChange={(option: {label: string, value: number}) => {
                                                    setPlaybook({
                                                        ...playbook,
                                                        retrospective_reminder_interval_seconds: option ? option.value : option,
                                                    });
                                                    setChangesMade(true);
                                                }}
                                                classNamePrefix='channel-selector'
                                                options={retrospectiveReminderOptions}
                                                isClearable={false}
                                            />
                                        </SidebarBlock>
                                        <SidebarBlock>
                                            <BackstageSubheader>
                                                {'Retrospective template'}
                                                <BackstageSubheaderDescription>
                                                    {'Default text for the retrospective.'}
                                                </BackstageSubheaderDescription>
                                            </BackstageSubheader>
                                            <StyledTextarea
                                                placeholder={'Enter retrospective template'}
                                                value={playbook.retrospective_template}
                                                onChange={(e) => {
                                                    setPlaybook({
                                                        ...playbook,
                                                        retrospective_template: e.target.value,
                                                    });
                                                    setChangesMade(true);
                                                }}
                                            />
                                        </SidebarBlock>
                                    </>
                                }
                            </TabContainer>
                            <TabContainer>
                                <AutomationSettings
                                    searchProfiles={searchUsers}
                                    getProfiles={getUsers}
                                    userIds={playbook.invited_user_ids}
                                    inviteUsersEnabled={playbook.invite_users_enabled}
                                    onToggleInviteUsers={handleToggleInviteUsers}
                                    onAddUser={handleAddUserInvited}
                                    onRemoveUser={handleRemoveUserInvited}
                                    defaultOwnerEnabled={playbook.default_owner_enabled}
                                    defaultOwnerID={playbook.default_owner_id}
                                    onToggleDefaultOwner={handleToggleDefaultOwner}
                                    onAssignOwner={handleAssignDefaultOwner}
                                    broadcastChannelIds={playbook.broadcast_channel_ids}
                                    broadcastEnabled={playbook.broadcast_enabled}
                                    onToggleBroadcastChannel={handleToggleBroadcastChannels}
                                    onBroadcastChannelsSelected={handleBroadcastChannelSelected}
                                    webhookOnCreationEnabled={playbook.webhook_on_creation_enabled}
                                    onToggleWebhookOnCreation={handleToggleWebhookOnCreation}
                                    webhookOnCreationChange={handleWebhookOnCreationChange}
                                    webhookOnCreationURL={playbook.webhook_on_creation_url}
                                    webhookOnStatusUpdateEnabled={playbook.webhook_on_status_update_enabled}
                                    onToggleWebhookOnStatusUpdate={handleToggleWebhookOnStatusUpdate}
                                    webhookOnStatusUpdateURL={playbook.webhook_on_status_update_url}
                                    webhookOnStatusUpdateChange={handleWebhookOnStatusUpdateChange}
                                    messageOnJoinEnabled={playbook.message_on_join_enabled}
                                    onToggleMessageOnJoin={handleToggleMessageOnJoin}
                                    messageOnJoin={playbook.message_on_join}
                                    messageOnJoinChange={handleMessageOnJoinChange}
                                    onToggleExportChannelOnFinishedEnabled={handleToggleExportChannelOnFinishedEnabled}
                                    exportChannelOnFinishedEnabled={playbook.export_channel_on_finished_enabled}
                                    signalAnyKeywordsEnabled={playbook.signal_any_keywords_enabled}
                                    onToggleSignalAnyKeywords={handleToggleSignalAnyKeywords}
                                    signalAnyKeywordsChange={handleSignalAnyKeywordsChange}
                                    signalAnyKeywords={playbook.signal_any_keywords}
                                    categorizePlaybookRun={playbook.categorize_channel_enabled}
                                    onToggleCategorizePlaybookRun={handleToggleCategorizePlaybookRun}
                                    categoryName={playbook.category_name}
                                    categoryNameChange={handleCategoryNameChange}
                                />
                            </TabContainer>
                            <TabContainer>
                                <SidebarBlock>
                                    <BackstageSubheader>
                                        {'Channel access'}
                                        <BackstageSubheaderDescription>
                                            {'Determine the type of channel this playbook creates.'}
                                        </BackstageSubheaderDescription>
                                    </BackstageSubheader>
                                    <RadioContainer>
                                        <RadioLabel>
                                            <RadioInput
                                                type='radio'
                                                name='public'
                                                value={'public'}
                                                checked={playbook.create_public_playbook_run}
                                                onChange={handlePublicChange}
                                            />
                                            {'Public'}
                                        </RadioLabel>
                                        <RadioLabel>
                                            <RadioInput
                                                type='radio'
                                                name='public'
                                                value={'private'}
                                                checked={!playbook.create_public_playbook_run}
                                                onChange={handlePublicChange}
                                            />
                                            {'Private'}
                                        </RadioLabel>
                                    </RadioContainer>
                                </SidebarBlock>
                                <SidebarBlock>
                                    <SharePlaybook
                                        currentUserId={currentUserId}
                                        onAddUser={handleUsersInput}
                                        onRemoveUser={handleRemoveUser}
                                        searchProfiles={searchUsers}
                                        getProfiles={getUsers}
                                        memberIds={playbook.member_ids}
                                        onClear={handleClearUsers}
                                        teamId={props.teamId || playbook.team_id}
                                    />
                                </SidebarBlock>
                            </TabContainer>
                        </TabsContent>
                    </EditContent>
                </EditView>
            </Container>
            <RouteLeavingGuard
                navigate={(path) => WebappUtils.browserHistory.push(path)}
                shouldBlockNavigation={() => changesMade}
            />
        </OuterContainer>
    );
};

export default PlaybookEdit;<|MERGE_RESOLUTION|>--- conflicted
+++ resolved
@@ -593,24 +593,7 @@
                                             {'How often should an update be posted?'}
                                         </BackstageSubheaderDescription>
                                     </BackstageSubheader>
-<<<<<<< HEAD
                                     {reminderTimerInput}
-=======
-                                    <StyledSelect
-                                        value={timerOptions.find((option) => option.value === playbook.reminder_timer_default_seconds)}
-                                        onChange={(option: {label: string, value: number}) => {
-                                            setPlaybook({
-                                                ...playbook,
-                                                reminder_timer_default_seconds: option ? option.value : option,
-                                            });
-                                            setChangesMade(true);
-                                        }}
-                                        classNamePrefix='channel-selector'
-                                        options={timerOptions}
-                                        isClearable={true}
-                                        placeholder={'Select duration'}
-                                    />
->>>>>>> c836b41a
                                 </SidebarBlock>
                                 <SidebarBlock>
                                     <BackstageSubheader>
