--- conflicted
+++ resolved
@@ -36,14 +36,10 @@
 } from 'src/hooks';
 import {Playbook} from 'src/types/playbook';
 
-<<<<<<< HEAD
 import CheckboxInput from './runs_list/checkbox_input';
 
-const ArchiveBannerTimeout = 5000;
-const RestoreBannerTimeout = 5000;
-=======
 import useConfirmPlaybookArchiveModal from './archive_playbook_modal';
->>>>>>> 901132c9
+import useConfirmPlaybookRestoreModal from './restore_playbook_modal';
 
 const PlaybooksHeader = styled(BackstageSubheader)`
     display: flex;
@@ -63,17 +59,9 @@
 
 const PlaybookList = () => {
     const {formatMessage} = useIntl();
-<<<<<<< HEAD
-    const [showArchiveConfirmation, setShowArchiveConfirmation] = useState(false);
-    const [showRestoreConfirmation, setShowRestoreConfirmation] = useState(false);
-    const [showBanner, setShowBanner] = useState(false);
-    const canCreatePlaybooks = useCanCreatePlaybooks();
-    const [isUpgradeModalShown, showUpgradeModal, hideUpgradeModal] = useUpgradeModalVisibility(false);
-    const allowPlaybookCreationInTeams = useAllowPlaybookCreationInTeams();
-=======
     const [confirmArchiveModal, openConfirmArchiveModal] = useConfirmPlaybookArchiveModal();
+    const [confirmRestoreModal, openConfirmRestoreModal] = useConfirmPlaybookRestoreModal();
     const canCreatePlaybooks = useCanCreatePlaybooksOnAnyTeam();
->>>>>>> 901132c9
     const teams = useSelector<GlobalState, Team[]>(getMyTeams);
     const bottomHalf = useRef<JSX.Element | null>(null);
     const dispatch = useDispatch();
@@ -86,77 +74,10 @@
 
     const {view, edit} = usePlaybooksRouting<Playbook>({onGo: setSelectedPlaybook});
 
-<<<<<<< HEAD
-    const newPlaybook = (team: Team, templateTitle?: string | undefined) => {
-        if (allowPlaybookCreationInTeams.get(team.id)) {
-            create(team, templateTitle);
-        } else {
-            showUpgradeModal();
-        }
-    };
-
-    const hideConfirmArchiveModal = () => {
-        setShowArchiveConfirmation(false);
-    };
-
-    const hideConfirmRestoreModal = () => {
-        setShowRestoreConfirmation(false);
-    };
-
-    const onConfirmArchive = (playbook: Playbook) => {
-        setSelectedPlaybook(playbook);
-        setShowArchiveConfirmation(true);
-    };
-
-    const onConfirmRestore = (playbook: Playbook) => {
-        setSelectedPlaybook(playbook);
-        setShowRestoreConfirmation(true);
-    };
-
-    const onArchive = async () => {
-        if (selectedPlaybook) {
-            await archivePlaybook(selectedPlaybook.id);
-
-            hideConfirmArchiveModal();
-            setShowBanner(true);
-
-            window.setTimeout(() => {
-                setShowBanner(false);
-                setSelectedPlaybook(null);
-            }, ArchiveBannerTimeout);
-        }
-    };
-
-    const onRestore = async () => {
-        if (selectedPlaybook) {
-            await restorePlaybook(selectedPlaybook.id);
-
-            hideConfirmRestoreModal();
-            setShowBanner(true);
-
-            window.setTimeout(() => {
-                setShowBanner(false);
-                setSelectedPlaybook(null);
-            }, RestoreBannerTimeout);
-        }
-    };
-
-    const archiveSuccessfulBanner = showBanner && (
-        <Banner>
-            <i className='icon icon-check mr-1'/>
-            <FormattedMessage
-                defaultMessage='The playbook {title} was successfully archived.'
-                values={{title: selectedPlaybook?.title}}
-            />
-        </Banner>
-    );
-
-=======
     const newPlaybook = (team: Team, templateTitle?: string) => {
         dispatch(displayPlaybookCreateModal({startingTeamId: team.id, startingTemplate: templateTitle}));
     };
 
->>>>>>> 901132c9
     const hasPlaybooks = playbooks?.length !== 0;
     let listBody: JSX.Element | JSX.Element[] | null = null;
     if (!hasPlaybooks && isFiltering) {
@@ -173,12 +94,8 @@
                 displayTeam={teams.length > 1}
                 onClick={() => view(p)}
                 onEdit={() => edit(p)}
-<<<<<<< HEAD
-                onArchive={() => onConfirmArchive(p)}
-                onRestore={() => onConfirmRestore(p)}
-=======
+                onRestore={() => openConfirmRestoreModal(p)}
                 onArchive={() => openConfirmArchiveModal(p)}
->>>>>>> 901132c9
             />
         ));
     }
@@ -287,31 +204,8 @@
                 <TemplateSelector/>
             }
             {bottomHalf.current}
-<<<<<<< HEAD
-            <UpgradeModal
-                messageType={AdminNotificationType.PLAYBOOK}
-                show={isUpgradeModalShown}
-                onHide={hideUpgradeModal}
-            />
-            <ConfirmModal
-                show={showArchiveConfirmation}
-                title={formatMessage({defaultMessage: 'Delete playbook'})}
-                message={formatMessage({defaultMessage: 'Are you sure you want to delete the playbook {title}?'}, {title: selectedPlaybook?.title})}
-                confirmButtonText={formatMessage({defaultMessage: 'Delete'})}
-                onConfirm={onArchive}
-                onCancel={hideConfirmArchiveModal}
-            />
-            <ConfirmModal
-                show={showRestoreConfirmation}
-                title={formatMessage({defaultMessage: 'Restore playbook'})}
-                message={formatMessage({defaultMessage: 'Are you sure you want to restore the playbook {title}?'}, {title: selectedPlaybook?.title})}
-                confirmButtonText={formatMessage({defaultMessage: 'Restore'})}
-                onConfirm={onRestore}
-                onCancel={hideConfirmArchiveModal}
-            />
-=======
             {confirmArchiveModal}
->>>>>>> 901132c9
+            {confirmRestoreModal}
         </PlaybookContainer>
     );
 };
