// Copyright (c) 2015-present Mattermost, Inc. All Rights Reserved.
// See LICENSE.txt for license information.

import React, {useState} from 'react';
import {useSelector} from 'react-redux';
import styled from 'styled-components';

import {getCurrentTeam, getMyTeams} from 'mattermost-redux/selectors/entities/teams';
import {GlobalState} from 'mattermost-redux/types/store';
import {Team} from 'mattermost-redux/types/teams';

import NoContentPlaybookSvg from 'src/components/assets/no_content_playbooks_svg';

import DotMenuIcon from 'src/components/assets/icons/dot_menu_icon';
import TextWithTooltip from 'src/components/widgets/text_with_tooltip';
import ConfirmModal from 'src/components/widgets/confirmation_modal';
<<<<<<< HEAD
import TemplateSelector, {isPlaybookCreationAllowed, PresetTemplate} from 'src/components/backstage/template_selector';
=======
import TemplateSelector, {PresetTemplate} from 'src/components/backstage/template_selector';
import {telemetryEventForTemplate} from 'src/client';
>>>>>>> 649c0cd6

import BackstageListHeader from 'src/components/backstage/backstage_list_header';
import './playbook.scss';
import DotMenu, {DropdownMenuItem} from 'src/components/dot_menu';
import {SortableColHeader} from 'src/components/sortable_col_header';
import {PaginationRow} from 'src/components/pagination_row';
import {BACKSTAGE_LIST_PER_PAGE, AdminNotificationType} from 'src/constants';
import {Banner} from 'src/components/backstage/styles';
import UpgradeModal from 'src/components/backstage/upgrade_modal';

import RightDots from 'src/components/assets/right_dots';
import RightFade from 'src/components/assets/right_fade';
import LeftDots from 'src/components/assets/left_dots';
import LeftFade from 'src/components/assets/left_fade';
import {PrimaryButton, UpgradeButtonProps} from 'src/components/assets/buttons';

import CreatePlaybookTeamSelector from 'src/components/team/create_playbook_team_selector';

import {TeamName, getTeamName} from 'src/components/backstage/playbook_runs/playbook_run_list/playbook_run_list';
import {
    useAllowPlaybookCreationInTeams,
    useCanCreatePlaybooks,
    usePlaybooksCrud,
    usePlaybooksRouting,
} from 'src/hooks';

import {Playbook} from 'src/types/playbook';

const DeleteBannerTimeout = 5000;

const PlaybookList = () => {
    const [showConfirmation, setShowConfirmation] = useState(false);
    const [showBanner, setShowBanner] = useState(false);
    const canCreatePlaybooks = useCanCreatePlaybooks();
    const [isUpgradeModalShown, showUpgradeModal, hideUpgradeModal] = useUpgradeModalVisibility(false);
    const allowPlaybookCreationInTeams = useAllowPlaybookCreationInTeams();
    const teams = useSelector<GlobalState, Team[]>(getMyTeams);
    const currentTeam = useSelector<GlobalState, Team>(getCurrentTeam);

    const [
        playbooks,
        {totalCount, params, selectedPlaybook},
        {setPage, sortBy, setSelectedPlaybook, deletePlaybook},
    ] = usePlaybooksCrud({team_id: '', per_page: BACKSTAGE_LIST_PER_PAGE});

    const {view, edit, createInTeam} = usePlaybooksRouting<Playbook>(currentTeam.name, {onGo: setSelectedPlaybook});

    const newPlaybook = (team: Team, templateTitle?: string | undefined) => {
        if (allowPlaybookCreationInTeams.get(team.id)) {
            createInTeam(team, templateTitle);
        } else {
            showUpgradeModal();
        }
    };

    const hideConfirmModal = () => {
        setShowConfirmation(false);
    };

    const onConfirmDelete = (playbook: Playbook) => {
        setSelectedPlaybook(playbook);
        setShowConfirmation(true);
    };

    const onDelete = async () => {
        if (selectedPlaybook) {
            await deletePlaybook(selectedPlaybook.id);

            hideConfirmModal();
            setShowBanner(true);

            window.setTimeout(() => {
                setShowBanner(false);
                setSelectedPlaybook(null);
            }, DeleteBannerTimeout);
        }
    };

    const deleteSuccessfulBanner = showBanner && (
        <Banner>
            <i className='icon icon-check mr-1'/>
            {`The playbook ${selectedPlaybook?.title} was successfully deleted.`}
        </Banner>
    );

    let body;
    if (!playbooks) {
        body = null;
    } else if (playbooks?.length === 0) {
        body = (
            <div className='text-center pt-8'>
                {'There are no playbooks defined yet.'}
            </div>
        );
    } else {
        body = playbooks.map((p: Playbook) => (
            <div
                className='row playbook-item'
                key={p.id}
                onClick={() => view(p)}
            >
                <a className='col-sm-4 title'>
                    <TextWithTooltip
                        id={p.title}
                        text={p.title}
                    />
                    <TeamName>{teams.length > 1 ? ' (' + getTeamName(teams, p.team_id) + ')' : ''}</TeamName>
                </a>
                <div className='col-sm-2'>{p.num_stages}</div>
                <div className='col-sm-2'>{p.num_steps}</div>
                <div className='col-sm-2'>{p.num_runs}</div>
                <div className='col-sm-2 action-col'>
                    <PlaybookActionMenu
                        onEdit={() => {
                            edit(p);
                        }}
                        onDelete={() => {
                            onConfirmDelete(p);
                        }}
                    />
                </div>
            </div>
        ));
    }

    return (
        <div className='Playbook'>
            <UpgradeModal
                messageType={AdminNotificationType.PLAYBOOK}
                show={isUpgradeModalShown}
                onHide={hideUpgradeModal}
            />
            {deleteSuccessfulBanner}
            {canCreatePlaybooks &&
                <TemplateSelector
<<<<<<< HEAD
                    onSelect={(team: Team, template: PresetTemplate) => {
                        newPlaybook(team, template.title);
=======
                    onSelect={(template: PresetTemplate) => {
                        telemetryEventForTemplate(template.title, 'click_template_icon');
                        create(template.title);
>>>>>>> 649c0cd6
                    }}
                    teams={teams}
                    allowPlaybookCreationInTeams={allowPlaybookCreationInTeams}
                    showUpgradeModal={showUpgradeModal}
                />
            }
            {
                (playbooks?.length === 0) &&
                <>
                    <NoContentPage
                        onNewPlaybook={newPlaybook}
                        canCreatePlaybooks={canCreatePlaybooks}
                        teams={teams}
                        allowPlaybookCreationInTeams={allowPlaybookCreationInTeams}
                    />
                    <NoContentPlaybookSvg/>
                </>
            }
            {
                (playbooks && playbooks.length !== 0) &&
                <>
                    <RightDots/>
                    <RightFade/>
                    <LeftDots/>
                    <LeftFade/>
                    <div className='playbook-list container-medium'>
                        <div className='Backstage__header'>
                            <div
                                data-testid='titlePlaybook'
                                className='title list-title'
                            >
                                {'Playbooks'}
                            </div>
                            {canCreatePlaybooks &&
                                <div className='header-button-div'>
                                    <TeamSelectorButton
                                        onClick={(team: Team) => newPlaybook(team)}
                                        teams={teams}
                                        allowPlaybookCreationInTeams={allowPlaybookCreationInTeams}
                                        showUpgradeModal={showUpgradeModal}
                                    />
                                </div>
                            }
                        </div>
                        <BackstageListHeader>
                            <div className='row'>
                                <div className='col-sm-4'>
                                    <SortableColHeader
                                        name={'Name'}
                                        direction={params.direction}
                                        active={params.sort === 'title'}
                                        onClick={() => sortBy('title')}
                                    />
                                </div>
                                <div className='col-sm-2'>
                                    <SortableColHeader
                                        name={'Checklists'}
                                        direction={params.direction}
                                        active={params.sort === 'stages'}
                                        onClick={() => sortBy('stages')}
                                    />
                                </div>
                                <div className='col-sm-2'>
                                    <SortableColHeader
                                        name={'Tasks'}
                                        direction={params.direction}
                                        active={params.sort === 'steps'}
                                        onClick={() => sortBy('steps')}
                                    />
                                </div>
                                <div className='col-sm-2'>
                                    <SortableColHeader
                                        name={'Runs'}
                                        direction={params.direction}
                                        active={params.sort === 'runs'}
                                        onClick={() => sortBy('runs')}
                                    />
                                </div>
                                <div className='col-sm-2'>{'Actions'}</div>
                            </div>
                        </BackstageListHeader>
                        {body}
                        <PaginationRow
                            page={params.page}
                            perPage={params.per_page}
                            totalCount={totalCount}
                            setPage={setPage}
                        />
                    </div>
                    <ConfirmModal
                        show={showConfirmation}
                        title={'Delete playbook'}
                        message={`Are you sure you want to delete the playbook "${selectedPlaybook?.title}"?`}
                        confirmButtonText={'Delete'}
                        onConfirm={onDelete}
                        onCancel={hideConfirmModal}
                    />
                </>
            }
        </div>
    );
};

type CreatePlaybookButtonProps = UpgradeButtonProps & {teams: Team[], allowPlaybookCreationInTeams:Map<string, boolean>, showUpgradeModal?: () => void};

const TeamSelectorButton = (props: CreatePlaybookButtonProps) => {
    const {teams, allowPlaybookCreationInTeams, showUpgradeModal, ...rest} = props;
    if (isPlaybookCreationAllowed(allowPlaybookCreationInTeams)) {
        return (
            <CreatePlaybookTeamSelector
                testId={'create-playbook-team-selector'}
                enableEdit={true}
                teams={teams}
                allowPlaybookCreationInTeams={allowPlaybookCreationInTeams}
                onSelectedChange={props.onClick}
                withButton={true}
                {...rest}
            >
                <CreatePlaybookButton>
                    <i className='icon-plus mr-2'/>
                    {'Create playbook'}
                </CreatePlaybookButton>
            </CreatePlaybookTeamSelector>
        );
    }
    return (
        <CreatePlaybookButton
            onClick={showUpgradeModal}
        >
            <i className='icon-plus mr-2'/>
            {'Create playbook'}
            <NotAllowedIcon className='icon icon-key-variant-circle'/>
        </CreatePlaybookButton>
    );
};

const CreatePlaybookButton = styled(PrimaryButton)`
    display: flex;
    align-items: center;
`;

const NotAllowedIcon = styled.i`
    color: var(--online-indicator);
    position: absolute;
    top: -4px;
    right: -6px;
`;

export const useUpgradeModalVisibility = (initialState: boolean): [boolean, () => void, () => void] => {
    const [isModalShown, setShowModal] = useState(initialState);

    const showUpgradeModal = () => {
        setShowModal(true);
    };
    const hideUpgradeModal = () => {
        setShowModal(false);
    };

    return [isModalShown, showUpgradeModal, hideUpgradeModal];
};

const Container = styled.div`
    display: flex;
    flex-direction: column;
    align-items: center;
    padding: 0 20px;
`;

const Title = styled.h2`
    padding-top: 110px;
    font-family: Open Sans;
    font-style: normal;
    font-weight: normal;
    font-size: 28px;
    color: var(--center-channel-color);
    text-align: center;
`;

const Description = styled.h5`
    font-family: Open Sans;
    font-style: normal;
    font-weight: normal;
    font-size: 16px;
    line-height: 24px;
    color: rgba(var(--center-channel-color-rgb), 0.72);
    text-align: center;
    max-width: 800px;
`;

const DescriptionWarn = styled(Description)`
    color: rgba(var(--error-text-color-rgb), 0.72);
`;

const NoContentPage = (props: { onNewPlaybook: (team: Team) => void, canCreatePlaybooks: boolean, teams: Team[], allowPlaybookCreationInTeams: Map<string, boolean>}) => {
    return (
        <Container>
            <Title>{'What is a playbook?'}</Title>
            <Description>{'A playbook is a workflow that your teams and tools should follow, including everything from checklists, actions, templates, and retrospectives.'}</Description>
            { props.canCreatePlaybooks &&
                <TeamSelectorButton
                    className='mt-6'
                    onClick={(team: Team) => props.onNewPlaybook(team)}
                    teams={props.teams}
                    allowPlaybookCreationInTeams={props.allowPlaybookCreationInTeams}
                />
            }
            {!props.canCreatePlaybooks &&
                <DescriptionWarn>{"There are no playbooks to view. You don't have permission to create playbooks in this workspace."}</DescriptionWarn>
            }
        </Container>
    );
};

interface PlaybookActionMenuProps {
    onEdit: () => void;
    onDelete: () => void;
}

const IconWrapper = styled.div`
    display: inline-flex;
    padding: 10px 5px;
`;

const PlaybookActionMenu = (props: PlaybookActionMenuProps) => {
    return (
        <DotMenu
            icon={
                <IconWrapper>
                    <DotMenuIcon/>
                </IconWrapper>
            }
        >
            <DropdownMenuItem
                onClick={props.onEdit}
            >
                {'Edit'}
            </DropdownMenuItem>
            <DropdownMenuItem
                onClick={props.onDelete}
            >
                {'Delete'}
            </DropdownMenuItem>
        </DotMenu>
    );
};

export default PlaybookList;<|MERGE_RESOLUTION|>--- conflicted
+++ resolved
@@ -14,12 +14,8 @@
 import DotMenuIcon from 'src/components/assets/icons/dot_menu_icon';
 import TextWithTooltip from 'src/components/widgets/text_with_tooltip';
 import ConfirmModal from 'src/components/widgets/confirmation_modal';
-<<<<<<< HEAD
 import TemplateSelector, {isPlaybookCreationAllowed, PresetTemplate} from 'src/components/backstage/template_selector';
-=======
-import TemplateSelector, {PresetTemplate} from 'src/components/backstage/template_selector';
 import {telemetryEventForTemplate} from 'src/client';
->>>>>>> 649c0cd6
 
 import BackstageListHeader from 'src/components/backstage/backstage_list_header';
 import './playbook.scss';
@@ -155,14 +151,9 @@
             {deleteSuccessfulBanner}
             {canCreatePlaybooks &&
                 <TemplateSelector
-<<<<<<< HEAD
                     onSelect={(team: Team, template: PresetTemplate) => {
+                        telemetryEventForTemplate(template.title, 'click_template_icon');
                         newPlaybook(team, template.title);
-=======
-                    onSelect={(template: PresetTemplate) => {
-                        telemetryEventForTemplate(template.title, 'click_template_icon');
-                        create(template.title);
->>>>>>> 649c0cd6
                     }}
                     teams={teams}
                     allowPlaybookCreationInTeams={allowPlaybookCreationInTeams}
