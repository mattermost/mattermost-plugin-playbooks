// Copyright (c) 2015-present Mattermost, Inc. All Rights Reserved.
// See LICENSE.txt for license information.

import React, {useState} from 'react';
import {useDispatch} from 'react-redux';
import styled from 'styled-components';
import {FormattedMessage, useIntl} from 'react-intl';
import {DateTime} from 'luxon';

import DotMenu, {DropdownMenuItemStyled} from 'src/components/dot_menu';
import {HamburgerButton} from 'src/components/assets/icons/three_dots_icon';
import {getTimestamp} from 'src/components/rhs/rhs_post_update';
import {AnchorLinkTitle} from 'src/components/backstage/playbook_runs/shared';
import {Timestamp} from 'src/webapp_globals';
import {openUpdateRunStatusModal} from 'src/actions';
import {PlaybookRun, PlaybookRunStatus, StatusPostComplete} from 'src/types/playbook_run';
import {useNow} from 'src/hooks';
import Clock from 'src/components/assets/icons/clock';
import {TertiaryButton} from 'src/components/assets/buttons';
import {PAST_TIME_SPEC, FUTURE_TIME_SPEC} from 'src/components/time_spec';
import {requestUpdate} from 'src/client';
import ConfirmModal from 'src/components/widgets/confirmation_modal';
import {ToastType, useToasts} from '../../toast_banner';

import StatusUpdateCard from './update_card';
import {RHSContent} from './rhs';

enum dueType {
    Scheduled = 'scheduled',
    Overdue = 'overdue',
    Past = 'past',
    Finished = 'finished',
}

// getDueInfo does all the computation to know the relative date and text
// that should be done related to the last/next status update
const getDueInfo = (playbookRun: PlaybookRun, now: DateTime) => {
    const isFinished = playbookRun.current_status === PlaybookRunStatus.Finished;
    const isNextUpdateScheduled = playbookRun.previous_reminder !== 0;
    const timestamp = getTimestamp(playbookRun, isNextUpdateScheduled);
    const isDue = isNextUpdateScheduled && timestamp < now;

    let type: dueType;
    let text: React.ReactNode;

    if (isFinished) {
        text = <FormattedMessage defaultMessage='Run finished'/>;
        type = dueType.Finished;
    } else if (isNextUpdateScheduled) {
        type = (isDue ? dueType.Overdue : dueType.Scheduled);
        text = (isDue ? <FormattedMessage defaultMessage='Update overdue'/> : <FormattedMessage defaultMessage='Update due'/>);
    } else {
        type = dueType.Past;
        text = <FormattedMessage defaultMessage='Last update'/>;
    }

    const timespec = (isDue || !isNextUpdateScheduled) ? PAST_TIME_SPEC : FUTURE_TIME_SPEC;
    const time = (
        <Timestamp
            value={timestamp.toJSDate()}
            units={timespec}
            useTime={false}
        />
    );
    return {time, text, type};
};

const RHSTitle = <FormattedMessage defaultMessage={'Status updates'}/>;
const openRHSText = <FormattedMessage defaultMessage={'View all updates'}/>;
interface ViewerProps {
    id: string;
    playbookRun: PlaybookRun;
    lastStatusUpdate?: StatusPostComplete;
    openRHS: (section: RHSContent, title: React.ReactNode, subtitle?: React.ReactNode) => void;
}

export const ViewerStatusUpdate = ({id, playbookRun, openRHS, lastStatusUpdate}: ViewerProps) => {
    const {formatMessage} = useIntl();
    const addToast = useToasts().add;
    const [showRequestUpdateConfirm, setShowRequestUpdateConfirm] = useState(false);
    const fiveSeconds = 5000;
    const now = useNow(fiveSeconds);

    if (!playbookRun.status_update_enabled) {
        return null;
    }

    if (playbookRun.status_posts.length === 0 && playbookRun.current_status === PlaybookRunStatus.Finished) {
        return null;
    }

    const dueInfo = getDueInfo(playbookRun, now);

    const renderStatusUpdate = () => {
        if (playbookRun.status_posts.length === 0 || !lastStatusUpdate) {
            return null;
        }
        return <StatusUpdateCard post={lastStatusUpdate}/>;
    };

    const requestStatusUpdate = async () => {
        const response = await requestUpdate(playbookRun.id);
        if (response?.error) {
            addToast(formatMessage({defaultMessage: 'It was not possible to request an update'}), ToastType.Failure);
        } else {
            addToast(formatMessage({defaultMessage: 'A message was sent to the run channel.'}), ToastType.Success);
        }
    };

    return (
<<<<<<< HEAD
        <Container data-testid={'run-statusupdate-section'}>
=======
        <Container id={id}>
>>>>>>> 60870c01
            <Header>
                <AnchorLinkTitle
                    title={formatMessage({defaultMessage: 'Recent status update'})}
                    id={id}
                />
                <RightWrapper>
                    <IconWrapper>
                        <IconClock
                            type={dueInfo.type}
                            size={14}
                        />
                    </IconWrapper>
<<<<<<< HEAD
                    <TextDateViewer
                        data-testid={'update-due-date-text'}
                        type={dueInfo.type}
                    >
                        {dueInfo.text}
                    </TextDateViewer>
                    <DueDateViewer
                        data-testid={'update-due-date-time'}
                        type={dueInfo.type}
                    >
                        {dueInfo.time}
                    </DueDateViewer>
                    {playbookRun.current_status === PlaybookRunStatus.InProgress ? (
                        <ActionButton
                            data-testid={'request-update-button'}
                            onClick={() => null}
                        >
                            {formatMessage({defaultMessage: 'Request update...'})}
                        </ActionButton>
                    ) : null}
=======
                    <TextDateViewer type={dueInfo.type}>{dueInfo.text}</TextDateViewer>
                    <DueDateViewer type={dueInfo.type}>{dueInfo.time}</DueDateViewer>
                    <ActionButton
                        onClick={() => {
                            setShowRequestUpdateConfirm(true);
                        }}
                    >
                        {formatMessage({defaultMessage: 'Request update...'})}
                    </ActionButton>
>>>>>>> 60870c01
                </RightWrapper>
            </Header>
            <Content isShort={false}>
                {renderStatusUpdate() || <Placeholder>{formatMessage({defaultMessage: 'No updates have been posted yet'})}</Placeholder>}
            </Content>
            {playbookRun.status_posts.length ? <ViewAllUpdates onClick={() => openRHS(RHSContent.RunStatusUpdates, formatMessage({defaultMessage: 'Status updates'}), playbookRun.name)}>
                {openRHSText}
            </ViewAllUpdates> : null}
            <ConfirmModal
                show={showRequestUpdateConfirm}
                title={formatMessage({defaultMessage: 'Confirm request update'})}
                message={formatMessage({defaultMessage: 'A message will be sent to the run channel, requesting them to post an update.'})}
                confirmButtonText={formatMessage({defaultMessage: 'Request update'})}
                onConfirm={() => {
                    requestStatusUpdate();
                    setShowRequestUpdateConfirm(false);
                }}
                onCancel={() => setShowRequestUpdateConfirm(false)}
            />
        </Container>
    );
};

interface ParticipantProps {
    id: string;
    playbookRun: PlaybookRun;
    openRHS: (section: RHSContent, title: React.ReactNode, subtitle?: React.ReactNode) => void;
}

export const ParticipantStatusUpdate = ({id, playbookRun, openRHS}: ParticipantProps) => {
    const {formatMessage} = useIntl();
    const dispatch = useDispatch();
    const fiveSeconds = 5000;
    const now = useNow(fiveSeconds);

    if (!playbookRun.status_update_enabled) {
        return null;
    }

    const dueInfo = getDueInfo(playbookRun, now);

    // We assumed that user permissions have been checked before
    const postUpdate = () => dispatch(openUpdateRunStatusModal(playbookRun.id, playbookRun.channel_id, true));

    const onClickViewAllUpdates = () => {
        if (playbookRun.status_posts.length === 0) {
            return;
        }
        openRHS(RHSContent.RunStatusUpdates, RHSTitle, playbookRun.name);
    };

    return (
<<<<<<< HEAD
        <Container data-testid={'run-statusupdate-section'}>
=======
        <Container id={id}>
>>>>>>> 60870c01
            <Content isShort={true}>
                <IconWrapper>
                    <IconClock
                        type={dueInfo.type}
                        size={24}
                    />
                </IconWrapper>
                <TextDate
                    data-testid={'update-due-date-text'}
                    type={dueInfo.type}
                >{dueInfo.text}</TextDate>
                <DueDateParticipant
                    data-testid={'update-due-date-time'}
                    type={dueInfo.type}
                >{dueInfo.time}</DueDateParticipant>
                <RightWrapper>
                    {playbookRun.current_status === PlaybookRunStatus.InProgress ? (
                        <ActionButton
                            data-testid={'post-update-button'}
                            onClick={postUpdate}
                        >
                            {formatMessage({defaultMessage: 'Post update'})}
                        </ActionButton>
                    ) : null}
                    <Kebab>
                        <DotMenu icon={<ThreeDotsIcon/>}>
                            <VIewAllLink
                                onClick={onClickViewAllUpdates}
                                disabled={playbookRun.status_posts.length === 0}
                            >
                                {openRHSText}
                            </VIewAllLink>
                        </DotMenu>
                    </Kebab>
                </RightWrapper>
            </Content>
        </Container>
    );
};

const Container = styled.div`
    margin: 8px 0 16px 0;
    display: flex;
    flex-direction: column;
`;

const Content = styled.div<{isShort: boolean}>`
    display: flex;
    flex-direction: row;
    border: 1px solid rgba(var(--center-channel-color-rgb), 0.08);
    padding: 12px;
    border-radius: 4px;
    height: ${({isShort}) => (isShort ? '56px' : 'auto')};
    align-items: center;
`;

const Header = styled.div`
    margin-top: 16px;
    margin-bottom: 4px;
    display: flex;
    flex: 1;
    align-items: center;
`;

const Placeholder = styled.i`
    color: rgba(var(--center-channel-color-rgb), 0.64);
`;

const IconWrapper = styled.div`
    margin-left: 4px;
    display: flex;
`;

const TextDate = styled.div<{type: dueType}>`
    margin: 0 4px;
    font-size: 14px;
    line-height: 20px;
    color: ${({type}) => (type === dueType.Overdue ? 'var(--dnd-indicator)' : 'rgba(var(--center-channel-color-rgb), 0.72)')};
    display: flex;
`;

const TextDateViewer = styled(TextDate)`
    font-size: 12px;
    line-height: 9.5px;
`;

const DueDateParticipant = styled.div<{type: dueType}>`
    font-size: 14px;
    line-height:20px;
    color: ${({type}) => (type === dueType.Overdue ? 'var(--dnd-indicator)' : 'rgba(var(--center-channel-color-rgb), 0.72)')};
    font-weight: 600;
    display: flex;
    margin-right: 5px;
`;

const IconClock = styled(Clock)<{type: dueType, size: number}>`
    color: ${({type}) => (type === dueType.Overdue ? 'var(--dnd-indicator)' : 'rgba(var(--center-channel-color-rgb), 0.72)')};
    height: ${({size}) => size}px;
    width: ${({size}) => size}px;
`;

const DueDateViewer = styled(DueDateParticipant)`
    font-size: 12px;
    line-height: 9.5px;
    margin-right: 10px;

`;
const Kebab = styled.div`
    margin-left: 8px;
    display: flex;
`;

const RightWrapper = styled.div`
    display: flex;
    justify-content: flex-end;
    align-items: center;
    flex: 1;
`;

const ActionButton = styled(TertiaryButton)`
    font-size: 12px;
    height: 32px;
    padding: 0 16px;
`;

const ViewAllUpdates = styled.div`
    margin-top: 9px;
    font-size: 11px;
    cursor: pointer;
    color: var(--button-bg);
`;

const ThreeDotsIcon = styled(HamburgerButton)`
    font-size: 18px;
    margin-left: 4px;
`;

const VIewAllLink = styled(DropdownMenuItemStyled)<{disabled: boolean}>`
    opacity: ${({disabled}) => (disabled ? '0.50' : '1')};
    cursor: ${({disabled}) => (disabled ? 'not-allowed' : 'pointer')};
`;<|MERGE_RESOLUTION|>--- conflicted
+++ resolved
@@ -108,11 +108,10 @@
     };
 
     return (
-<<<<<<< HEAD
-        <Container data-testid={'run-statusupdate-section'}>
-=======
-        <Container id={id}>
->>>>>>> 60870c01
+        <Container
+            id={id}
+            data-testid={'run-statusupdate-section'}
+        >
             <Header>
                 <AnchorLinkTitle
                     title={formatMessage({defaultMessage: 'Recent status update'})}
@@ -125,7 +124,6 @@
                             size={14}
                         />
                     </IconWrapper>
-<<<<<<< HEAD
                     <TextDateViewer
                         data-testid={'update-due-date-text'}
                         type={dueInfo.type}
@@ -141,22 +139,11 @@
                     {playbookRun.current_status === PlaybookRunStatus.InProgress ? (
                         <ActionButton
                             data-testid={'request-update-button'}
-                            onClick={() => null}
+                            onClick={() => setShowRequestUpdateConfirm(true)}
                         >
                             {formatMessage({defaultMessage: 'Request update...'})}
                         </ActionButton>
                     ) : null}
-=======
-                    <TextDateViewer type={dueInfo.type}>{dueInfo.text}</TextDateViewer>
-                    <DueDateViewer type={dueInfo.type}>{dueInfo.time}</DueDateViewer>
-                    <ActionButton
-                        onClick={() => {
-                            setShowRequestUpdateConfirm(true);
-                        }}
-                    >
-                        {formatMessage({defaultMessage: 'Request update...'})}
-                    </ActionButton>
->>>>>>> 60870c01
                 </RightWrapper>
             </Header>
             <Content isShort={false}>
@@ -209,11 +196,10 @@
     };
 
     return (
-<<<<<<< HEAD
-        <Container data-testid={'run-statusupdate-section'}>
-=======
-        <Container id={id}>
->>>>>>> 60870c01
+        <Container
+            id={id}
+            data-testid={'run-statusupdate-section'}
+        >
             <Content isShort={true}>
                 <IconWrapper>
                     <IconClock
