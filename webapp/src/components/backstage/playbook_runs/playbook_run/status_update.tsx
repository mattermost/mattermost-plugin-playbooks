// Copyright (c) 2015-present Mattermost, Inc. All Rights Reserved.
// See LICENSE.txt for license information.

import React, {useState} from 'react';
import {useDispatch} from 'react-redux';
import styled from 'styled-components';
import {FormattedMessage, useIntl} from 'react-intl';
import {DateTime} from 'luxon';

import {AdminNotificationType} from 'src/constants';
import UpgradeModal from 'src/components/backstage/upgrade_modal';
import {getTimestamp} from 'src/components/rhs/rhs_post_update';
import {AnchorLinkTitle} from 'src/components/backstage/playbook_runs/shared';
import {Timestamp} from 'src/webapp_globals';
import {openUpdateRunStatusModal} from 'src/actions';
import {PlaybookRun, PlaybookRunStatus, StatusPostComplete} from 'src/types/playbook_run';
import {useNow, useAllowRequestUpdate} from 'src/hooks';
import Clock from 'src/components/assets/icons/clock';
import {TertiaryButton, UpgradeTertiaryButton} from 'src/components/assets/buttons';
import {PAST_TIME_SPEC, FUTURE_TIME_SPEC} from 'src/components/time_spec';
import {requestUpdate} from 'src/client';
import ConfirmModal from 'src/components/widgets/confirmation_modal';
import DotMenu, {DropdownMenuItemStyled} from 'src/components/dot_menu';
import {HamburgerButton} from 'src/components/assets/icons/three_dots_icon';
import Tooltip from 'src/components/widgets/tooltip';
import {ToastType, useToaster} from '../../toast_banner';

import StatusUpdateCard from './update_card';
import {RHSContent} from './rhs';

enum dueType {
    Scheduled = 'scheduled',
    Overdue = 'overdue',
    Past = 'past',
    Finished = 'finished',
}

// getDueInfo does all the computation to know the relative date and text
// that should be done related to the last/next status update
const getDueInfo = (playbookRun: PlaybookRun, now: DateTime) => {
    const isFinished = playbookRun.current_status === PlaybookRunStatus.Finished;
    const isNextUpdateScheduled = playbookRun.previous_reminder !== 0;
    const timestamp = getTimestamp(playbookRun, isNextUpdateScheduled);
    const isDue = isNextUpdateScheduled && timestamp < now;

    let type: dueType;
    let text: React.ReactNode;

    if (isFinished) {
        text = <FormattedMessage defaultMessage='Run finished'/>;
        type = dueType.Finished;
    } else if (isNextUpdateScheduled) {
        type = (isDue ? dueType.Overdue : dueType.Scheduled);
        text = (isDue ? <FormattedMessage defaultMessage='Update overdue'/> : <FormattedMessage defaultMessage='Update due'/>);
    } else {
        type = dueType.Past;
        text = <FormattedMessage defaultMessage='Last update'/>;
    }

    const timespec = (isDue || !isNextUpdateScheduled) ? PAST_TIME_SPEC : FUTURE_TIME_SPEC;
    const time = (
        <Timestamp
            value={timestamp.toJSDate()}
            units={timespec}
            useTime={false}
        />
    );
    return {time, text, type};
};

const RHSTitle = <FormattedMessage defaultMessage={'Status updates'}/>;
const openRHSText = <FormattedMessage defaultMessage={'View all updates'}/>;
interface ViewerProps {
    id: string;
    playbookRun: PlaybookRun;
    lastStatusUpdate?: StatusPostComplete;
    openRHS: (section: RHSContent, title: React.ReactNode, subtitle?: React.ReactNode) => void;
}

const useRequestUpdate = (playbookRunId: string) => {
    const {formatMessage} = useIntl();
    const addToast = useToaster().add;
    const [showRequestUpdateConfirm, setShowRequestUpdateConfirm] = useState(false);
    const requestStatusUpdate = async () => {
        const response = await requestUpdate(playbookRunId);
        if (response?.error) {
            addToast(formatMessage({defaultMessage: 'It was not possible to request an update'}), ToastType.Failure);
        } else {
            addToast(formatMessage({defaultMessage: 'A message was sent to the run channel.'}), ToastType.Success);
        }
    };
    const RequestUpdateConfirmModal = (
        <ConfirmModal
            show={showRequestUpdateConfirm}
            title={formatMessage({defaultMessage: 'Confirm request update'})}
            message={formatMessage({defaultMessage: 'A message will be sent to the run channel, requesting them to post an update.'})}
            confirmButtonText={formatMessage({defaultMessage: 'Request update'})}
            onConfirm={() => {
                requestStatusUpdate();
                setShowRequestUpdateConfirm(false);
            }}
            onCancel={() => setShowRequestUpdateConfirm(false)}
        />
    );
    return {
        RequestUpdateConfirmModal,
        showRequestUpdateConfirm: () => setShowRequestUpdateConfirm(true),
    };
};

export const ViewerStatusUpdate = ({id, playbookRun, openRHS, lastStatusUpdate}: ViewerProps) => {
    const {formatMessage} = useIntl();
    const fiveSeconds = 5000;
    const now = useNow(fiveSeconds);
    const {RequestUpdateConfirmModal, showRequestUpdateConfirm} = useRequestUpdate(playbookRun.id);

    if (!playbookRun.status_update_enabled) {
        return null;
    }

    if (playbookRun.status_posts.length === 0 && playbookRun.current_status === PlaybookRunStatus.Finished) {
        return null;
    }

    const dueInfo = getDueInfo(playbookRun, now);

    const renderStatusUpdate = () => {
        if (playbookRun.status_posts.length === 0 || !lastStatusUpdate) {
            return null;
        }
        return <StatusUpdateCard post={lastStatusUpdate}/>;
    };

    return (
        <Container
            id={id}
            data-testid={'run-statusupdate-section'}
        >
            <Header>
                <AnchorLinkTitle
                    title={formatMessage({defaultMessage: 'Recent status update'})}
                    id={id}
                />
                <RightWrapper>
                    <IconWrapper>
                        <IconClock
                            type={dueInfo.type}
                            size={14}
                        />
                    </IconWrapper>
                    <TextDateViewer
                        data-testid={'update-due-date-text'}
                        type={dueInfo.type}
                    >
                        {dueInfo.text}
                    </TextDateViewer>
                    <DueDateViewer
                        data-testid={'update-due-date-time'}
                        type={dueInfo.type}
                    >
                        {dueInfo.time}
                    </DueDateViewer>
                    {playbookRun.current_status === PlaybookRunStatus.InProgress ? (
<<<<<<< HEAD
                        <RequestUpdateButton
                            data-testid={'request-update-button'}
                            onClick={() => setShowRequestUpdateConfirm(true)}
                        >
                            {formatMessage({defaultMessage: 'Request update...'})}
                        </RequestUpdateButton>
=======
                        <RequestUpdateButton onClick={showRequestUpdateConfirm}/>
>>>>>>> cb03eff6
                    ) : null}
                </RightWrapper>
            </Header>
            <Content isShort={false}>
                {renderStatusUpdate() || <Placeholder>{formatMessage({defaultMessage: 'No updates have been posted yet'})}</Placeholder>}
            </Content>
            {playbookRun.status_posts.length ? <ViewAllUpdates onClick={() => openRHS(RHSContent.RunStatusUpdates, formatMessage({defaultMessage: 'Status updates'}), playbookRun.name)}>
                {openRHSText}
            </ViewAllUpdates> : null}
            {RequestUpdateConfirmModal}
        </Container>
    );
};

interface ParticipantProps {
    id: string;
    playbookRun: PlaybookRun;
    openRHS: (section: RHSContent, title: React.ReactNode, subtitle?: React.ReactNode) => void;
}

export const ParticipantStatusUpdate = ({id, playbookRun, openRHS}: ParticipantProps) => {
    const {formatMessage} = useIntl();
    const dispatch = useDispatch();
    const {RequestUpdateConfirmModal, showRequestUpdateConfirm} = useRequestUpdate(playbookRun.id);
    const fiveSeconds = 5000;
    const now = useNow(fiveSeconds);

    if (!playbookRun.status_update_enabled) {
        return null;
    }

    const dueInfo = getDueInfo(playbookRun, now);

    // We assume that user permissions have been checked before
    const postUpdate = () => dispatch(openUpdateRunStatusModal(playbookRun.id, playbookRun.channel_id, true));

    const onClickViewAllUpdates = () => {
        if (playbookRun.status_posts.length === 0) {
            return;
        }
        openRHS(RHSContent.RunStatusUpdates, RHSTitle, playbookRun.name);
    };

    return (
        <Container
            id={id}
            data-testid={'run-statusupdate-section'}
        >
            <Content isShort={true}>
                <IconWrapper>
                    <IconClock
                        type={dueInfo.type}
                        size={20}
                    />
                </IconWrapper>
                <TextDate
                    data-testid={'update-due-date-text'}
                    type={dueInfo.type}
                >{dueInfo.text}</TextDate>
                <DueDateParticipant
                    data-testid={'update-due-date-time'}
                    type={dueInfo.type}
                >{dueInfo.time}</DueDateParticipant>
                <RightWrapper>
                    {playbookRun.current_status === PlaybookRunStatus.InProgress ? (
                        <PostUpdateButton
                            data-testid={'post-update-button'}
                            onClick={postUpdate}
                        >
                            {formatMessage({defaultMessage: 'Post update'})}
                        </PostUpdateButton>
                    ) : null}
                    <Kebab>
                        <DotMenu icon={<ThreeDotsIcon/>}>
                            <DropdownItem
                                onClick={onClickViewAllUpdates}
                                disabled={playbookRun.status_posts.length === 0}
                            >
                                {openRHSText}
                            </DropdownItem>
                            <DropdownItem
                                onClick={showRequestUpdateConfirm}
                                disabled={false}
                            >
                                {formatMessage({defaultMessage: 'Request update...'})}
                            </DropdownItem>
                        </DotMenu>
                    </Kebab>
                </RightWrapper>
            </Content>
            {playbookRun.status_posts.length ? <ViewAllUpdates onClick={onClickViewAllUpdates}>
                {formatMessage({defaultMessage: 'View all updates'})}
            </ViewAllUpdates> : null}
            {RequestUpdateConfirmModal}
        </Container>
    );
};

const Container = styled.div`
    margin: 8px 0 16px 0;
    display: flex;
    flex-direction: column;
`;

const Content = styled.div<{isShort: boolean}>`
    display: flex;
    flex-direction: row;
    border: 1px solid rgba(var(--center-channel-color-rgb), 0.08);
    padding: 12px;
    border-radius: 4px;
    height: ${({isShort}) => (isShort ? '56px' : 'auto')};
    align-items: center;
`;

const Header = styled.div`
    margin-top: 16px;
    margin-bottom: 4px;
    display: flex;
    flex: 1;
    align-items: center;
`;

const Placeholder = styled.i`
    color: rgba(var(--center-channel-color-rgb), 0.64);
`;

const Kebab = styled.div`
    margin-left: 8px;
    display: flex;
`;

const ThreeDotsIcon = styled(HamburgerButton)`
    font-size: 18px;
    margin-left: 4px;
`;

const DropdownItem = styled(DropdownMenuItemStyled)<{disabled: boolean}>`
    opacity: ${({disabled}) => (disabled ? '0.50' : '1')};
    cursor: ${({disabled}) => (disabled ? 'not-allowed' : 'pointer')};
`;

const IconWrapper = styled.div`
    margin-left: 4px;
    display: flex;
`;

const TextDate = styled.div<{type: dueType}>`
    margin: 0 4px;
    font-size: 14px;
    line-height: 20px;
    color: ${({type}) => (type === dueType.Overdue ? 'var(--dnd-indicator)' : 'rgba(var(--center-channel-color-rgb), 0.72)')};
    display: flex;
`;

const TextDateViewer = styled(TextDate)`
    font-size: 12px;
    line-height: 9.5px;
`;

const DueDateParticipant = styled.div<{type: dueType}>`
    font-size: 14px;
    line-height:20px;
    color: ${({type}) => (type === dueType.Overdue ? 'var(--dnd-indicator)' : 'rgba(var(--center-channel-color-rgb), 0.72)')};
    font-weight: 600;
    display: flex;
    margin-right: 5px;
`;

const IconClock = styled(Clock)<{type: dueType, size: number}>`
    color: ${({type}) => (type === dueType.Overdue ? 'var(--dnd-indicator)' : 'rgba(var(--center-channel-color-rgb), 0.72)')};
    height: ${({size}) => size}px;
    width: ${({size}) => size}px;
`;

const DueDateViewer = styled(DueDateParticipant)`
    font-size: 12px;
    line-height: 9.5px;
    margin-right: 10px;

`;

const RightWrapper = styled.div`
    display: flex;
    justify-content: flex-end;
    align-items: center;
    flex: 1;
`;

const PostUpdateButton = styled(TertiaryButton)`
    font-size: 12px;
    height: 32px;
    padding: 0 48px;
`;

const RequestUpdateButton = styled(TertiaryButton)`
    font-size: 12px;
    height: 32px;
    padding: 0 16px;
`;

const RequestUpdateButton = ({onClick}: {onClick: () => void}) => {
    const {formatMessage} = useIntl();
    const [showUpgradeModal, setShowUpgradeModal] = useState(false);
    const requestUpdateAllowed = useAllowRequestUpdate();

    const commonCss = `
        position: relative;
        font-size: 12px;
        height: 32px;
        padding: 0 16px;
    `;

    const commonProps = {
        'data-testid': 'request-update-button',
        children: formatMessage({defaultMessage: 'Request update...'}),
    };

    if (requestUpdateAllowed) {
        return (
            <TertiaryButton
                css={commonCss}
                onClick={onClick}
                {...commonProps}
            />
        );
    }

    return (
        <>
            <Tooltip
                id={'request-update-button-tooltip'}
                placement={'bottom'}
                content={formatMessage(
                    {defaultMessage: '<title>Professional feature</title>\n<body>This is a paid feature, available with a free 30-day trial</body>'},
                    {
                        title: (el) => <div>{el}</div>,
                        body: (el) => <span style={{opacity: 0.56}}>{el}</span>,
                    }
                )}
            >
                <UpgradeTertiaryButton
                    css={commonCss}
                    onClick={() => setShowUpgradeModal(true)}
                    {...commonProps}
                />
            </Tooltip>
            <UpgradeModal
                messageType={AdminNotificationType.REQUEST_UPDATE}
                show={showUpgradeModal}
                onHide={() => setShowUpgradeModal(false)}
            />
        </>
    );
};

const ViewAllUpdates = styled.div`
    margin-top: 9px;
    font-size: 11px;
    cursor: pointer;
    color: var(--button-bg);
    font-weight: 600;
`;
<|MERGE_RESOLUTION|>--- conflicted
+++ resolved
@@ -161,16 +161,7 @@
                         {dueInfo.time}
                     </DueDateViewer>
                     {playbookRun.current_status === PlaybookRunStatus.InProgress ? (
-<<<<<<< HEAD
-                        <RequestUpdateButton
-                            data-testid={'request-update-button'}
-                            onClick={() => setShowRequestUpdateConfirm(true)}
-                        >
-                            {formatMessage({defaultMessage: 'Request update...'})}
-                        </RequestUpdateButton>
-=======
                         <RequestUpdateButton onClick={showRequestUpdateConfirm}/>
->>>>>>> cb03eff6
                     ) : null}
                 </RightWrapper>
             </Header>
@@ -365,12 +356,6 @@
     padding: 0 48px;
 `;
 
-const RequestUpdateButton = styled(TertiaryButton)`
-    font-size: 12px;
-    height: 32px;
-    padding: 0 16px;
-`;
-
 const RequestUpdateButton = ({onClick}: {onClick: () => void}) => {
     const {formatMessage} = useIntl();
     const [showUpgradeModal, setShowUpgradeModal] = useState(false);
