--- conflicted
+++ resolved
@@ -7,7 +7,6 @@
 import {FormattedMessage, useIntl} from 'react-intl';
 import {DateTime} from 'luxon';
 
-import {HamburgerButton} from 'src/components/assets/icons/three_dots_icon';
 import {getTimestamp} from 'src/components/rhs/rhs_post_update';
 import {AnchorLinkTitle} from 'src/components/backstage/playbook_runs/shared';
 import {Timestamp} from 'src/webapp_globals';
@@ -215,11 +214,6 @@
                     type={dueInfo.type}
                 >{dueInfo.time}</DueDateParticipant>
                 <RightWrapper>
-<<<<<<< HEAD
-                    <ActionButton onClick={postUpdate}>
-                        {formatMessage({defaultMessage: 'Post update'})}
-                    </ActionButton>
-=======
                     {playbookRun.current_status === PlaybookRunStatus.InProgress ? (
                         <ActionButton
                             data-testid={'post-update-button'}
@@ -228,20 +222,9 @@
                             {formatMessage({defaultMessage: 'Post update'})}
                         </ActionButton>
                     ) : null}
-                    <Kebab>
-                        <DotMenu icon={<ThreeDotsIcon/>}>
-                            <ViewAllLink
-                                onClick={onClickViewAllUpdates}
-                                disabled={playbookRun.status_posts.length === 0}
-                            >
-                                {openRHSText}
-                            </ViewAllLink>
-                        </DotMenu>
-                    </Kebab>
->>>>>>> 880a2438
                 </RightWrapper>
             </Content>
-            {playbookRun.status_posts.length ? <ViewAllUpdates onClick={() => openRHS(RHSContent.RunStatusUpdates, formatMessage({defaultMessage: 'Status updates'}), playbookRun.name)}>
+            {playbookRun.status_posts.length ? <ViewAllUpdates onClick={onClickViewAllUpdates}>
                 {formatMessage({defaultMessage: 'View all updates'})}
             </ViewAllUpdates> : null}
         </Container>
@@ -315,10 +298,6 @@
     margin-right: 10px;
 
 `;
-const Kebab = styled.div`
-    margin-left: 8px;
-    display: flex;
-`;
 
 const RightWrapper = styled.div`
     display: flex;
@@ -338,14 +317,5 @@
     font-size: 11px;
     cursor: pointer;
     color: var(--button-bg);
-`;
-
-const ThreeDotsIcon = styled(HamburgerButton)`
-    font-size: 18px;
-    margin-left: 4px;
-`;
-
-const ViewAllLink = styled(DropdownMenuItemStyled)<{disabled: boolean}>`
-    opacity: ${({disabled}) => (disabled ? '0.50' : '1')};
-    cursor: ${({disabled}) => (disabled ? 'not-allowed' : 'pointer')};
-`;+    font-weight: 600;
+`;
