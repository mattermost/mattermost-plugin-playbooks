// Copyright (c) 2015-present Mattermost, Inc. All Rights Reserved.
// See LICENSE.txt for license information.

import styled from 'styled-components';

import React from 'react';
import {useIntl} from 'react-intl';
import {useDispatch} from 'react-redux';

import {ProductChannelsIcon, UpdateIcon, InformationOutlineIcon, LightningBoltOutlineIcon} from '@mattermost/compass-icons/components';

import CopyLink from 'src/components/widgets/copy_link';
import {showRunActionsModal} from 'src/actions';
import {getSiteUrl} from 'src/client';
import {PlaybookRun} from 'src/types/playbook_run';

import {Role, Badge, ExpandRight} from 'src/components/backstage/playbook_runs/shared';
import RunActionsModal from 'src/components/run_actions_modal';
import {BadgeType} from '../../status_badge';

import {ContextMenu} from './context_menu';
import HeaderButton from './header_button';

interface Props {
    playbookRun: PlaybookRun;
    role: Role;
    onViewInfo: () => void;
    onViewTimeline: () => void;
}

export const RunHeader = ({playbookRun, role, onViewInfo, onViewTimeline}: Props) => {
    const dispatch = useDispatch();
    const {formatMessage} = useIntl();

    return (
        <Container data-testid={'run-header-section'}>
            {/* <Icon className={'icon-star'}/> */}
            <ContextMenu
                playbookRun={playbookRun}
                role={role}
            />
            <StyledBadge status={BadgeType[playbookRun.current_status]}/>
            <HeaderButton
                tooltipId={'run-actions-button-tooltip'}
                tooltipMessage={formatMessage({defaultMessage: 'Run Actions'})}
                aria-label={formatMessage({defaultMessage: 'Run Actions'})}
                Icon={LightningBoltOutlineIcon}
                onClick={() => dispatch(showRunActionsModal())}
                size={24}
                iconSize={14}
            />
            <StyledCopyLink
                id='copy-run-link-tooltip'
                to={getSiteUrl() + '/playbooks/run_details/' + playbookRun?.id}
                tooltipMessage={formatMessage({defaultMessage: 'Copy link to run'})}
            />
            <ExpandRight/>

<<<<<<< HEAD
            {//TODO: for viewers we should show 'Get involved' button
                role === Role.Participant &&
                <HeaderButton
                    tooltipId={'go-to-channel-button-tooltip'}
                    tooltipMessage={formatMessage({defaultMessage: 'Go to channel'})}
                    Icon={ProductChannelsIcon}
                    onClick={() => {
                        if (!playbookRunMetadata) {
                            return;
                        }
                        navigateToUrl(`/${playbookRunMetadata.team_name}/channels/${playbookRunMetadata.channel_name}`);
                    }}
                />
            }
=======
>>>>>>> ef32b2d1
            <HeaderButton
                tooltipId={'timeline-button-tooltip'}
                tooltipMessage={formatMessage({defaultMessage: 'View Timeline'})}
                Icon={UpdateIcon}
                onClick={onViewTimeline}
            />
            <HeaderButton
                tooltipId={'info-button-tooltip'}
                tooltipMessage={formatMessage({defaultMessage: 'View Info'})}
                Icon={InformationOutlineIcon}
                onClick={onViewInfo}
            />
            <RunActionsModal
                playbookRun={playbookRun}
                readOnly={role === Role.Viewer}
            />
        </Container>
    );
};

const Container = styled.div`
    height: 100%;
    width: 100%;
    display: flex;
    flex-direction: row;
    align-items: center;
    padding: 0 14px 0 20px;

    box-shadow: inset 0px -1px 0px rgba(var(--center-channel-color-rgb), 0.16);
`;

const Icon = styled.i`
    font-size: 18px;
`;

const StyledCopyLink = styled(CopyLink)`
    border-radius: 4px;
    font-size: 14px;
    width: 24px;
    height: 24px;
    margin-left: 4px;
    display: grid;
    place-items: center;
`;

const StyledBadge = styled(Badge)`
    margin-left: 8px;
    margin-right: 6px;
    text-transform: uppercase;
`;<|MERGE_RESOLUTION|>--- conflicted
+++ resolved
@@ -7,7 +7,7 @@
 import {useIntl} from 'react-intl';
 import {useDispatch} from 'react-redux';
 
-import {ProductChannelsIcon, UpdateIcon, InformationOutlineIcon, LightningBoltOutlineIcon} from '@mattermost/compass-icons/components';
+import {UpdateIcon, InformationOutlineIcon, LightningBoltOutlineIcon} from '@mattermost/compass-icons/components';
 
 import CopyLink from 'src/components/widgets/copy_link';
 import {showRunActionsModal} from 'src/actions';
@@ -55,24 +55,6 @@
                 tooltipMessage={formatMessage({defaultMessage: 'Copy link to run'})}
             />
             <ExpandRight/>
-
-<<<<<<< HEAD
-            {//TODO: for viewers we should show 'Get involved' button
-                role === Role.Participant &&
-                <HeaderButton
-                    tooltipId={'go-to-channel-button-tooltip'}
-                    tooltipMessage={formatMessage({defaultMessage: 'Go to channel'})}
-                    Icon={ProductChannelsIcon}
-                    onClick={() => {
-                        if (!playbookRunMetadata) {
-                            return;
-                        }
-                        navigateToUrl(`/${playbookRunMetadata.team_name}/channels/${playbookRunMetadata.channel_name}`);
-                    }}
-                />
-            }
-=======
->>>>>>> ef32b2d1
             <HeaderButton
                 tooltipId={'timeline-button-tooltip'}
                 tooltipMessage={formatMessage({defaultMessage: 'View Timeline'})}
