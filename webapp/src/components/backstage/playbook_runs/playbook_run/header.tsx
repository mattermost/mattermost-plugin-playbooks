--- conflicted
+++ resolved
@@ -23,12 +23,8 @@
 interface Props {
     playbookRun: PlaybookRun;
     playbookRunMetadata: PlaybookRunMetadata | null
-<<<<<<< HEAD
-    openRHS: (section: RHSContent) => void
     role: Role;
-=======
     openRHS: (section: RHSContent, title: React.ReactNode) => void
->>>>>>> 0b65ab8f
 }
 
 export const RunHeader = ({playbookRun, playbookRunMetadata, openRHS, role}: Props) => {
