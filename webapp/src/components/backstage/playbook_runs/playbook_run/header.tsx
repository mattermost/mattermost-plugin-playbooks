--- conflicted
+++ resolved
@@ -46,11 +46,7 @@
     isFollowing: boolean;
 }
 
-<<<<<<< HEAD
-export const RunHeader = ({playbookRun, playbookRunMetadata, channel, hasAccessToChannel, role, onInfoClick, onTimelineClick, rhsSection}: Props) => {
-=======
-export const RunHeader = ({playbookRun, playbookRunMetadata, isFollowing, channel, role, onInfoClick, onTimelineClick, rhsSection}: Props) => {
->>>>>>> 30336807
+export const RunHeader = ({playbookRun, playbookRunMetadata, isFollowing, hasAccessToChannel, channel, role, onInfoClick, onTimelineClick, rhsSection}: Props) => {
     const dispatch = useDispatch();
     const {formatMessage} = useIntl();
     const [showGetInvolvedConfirm, setShowGetInvolvedConfirm] = useState(false);
