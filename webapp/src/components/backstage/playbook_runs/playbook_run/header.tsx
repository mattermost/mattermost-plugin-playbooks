--- conflicted
+++ resolved
@@ -18,11 +18,7 @@
 import ConfirmModal from 'src/components/widgets/confirmation_modal';
 import {Role, Badge, ExpandRight} from 'src/components/backstage/playbook_runs/shared';
 import RunActionsModal from 'src/components/run_actions_modal';
-<<<<<<< HEAD
-import {navigateToUrl} from 'src/browser_routing';
 import {PlaybookRunEventTarget} from 'src/types/telemetry';
-=======
->>>>>>> 4e380c70
 
 import {BadgeType} from '../../status_badge';
 import {ToastType, useToaster} from '../../toast_banner';
@@ -74,29 +70,11 @@
             }
             return;
         }
+
+        // if channel is not null, join the channel
         await dispatch(joinChannel(currentUserId, playbookRun.team_id, playbookRun.channel_id, playbookRunMetadata.channel_name));
-<<<<<<< HEAD
         telemetryEventForPlaybookRun(playbookRun.id, PlaybookRunEventTarget.GetInvolvedJoin);
-        navigateToChannel();
-    };
-
-    const onConfirmGetInvolved = async () => {
-        const response = await requestGetInvolved(playbookRun.id);
-        if (response?.error) {
-            addToast(formatMessage({defaultMessage: 'It was not possible to request to get involved'}), ToastType.Failure);
-        } else {
-            addToast(formatMessage({defaultMessage: 'Request has been sent to the run channel.'}), ToastType.Success);
-        }
-    };
-
-    const navigateToChannel = () => {
-        if (!playbookRunMetadata) {
-            return;
-        }
-        navigateToUrl(`/${playbookRunMetadata.team_name}/channels/${playbookRunMetadata.channel_name}`);
-=======
         addToast(formatMessage({defaultMessage: 'You\'ve joined this run.'}), ToastType.Success);
->>>>>>> 4e380c70
     };
 
     return (
