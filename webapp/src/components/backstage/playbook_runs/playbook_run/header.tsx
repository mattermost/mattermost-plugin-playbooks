// Copyright (c) 2015-present Mattermost, Inc. All Rights Reserved.
// See LICENSE.txt for license information.

import styled from 'styled-components';
import React from 'react';
import {useIntl} from 'react-intl';
import {useDispatch, useSelector} from 'react-redux';
import {AccountPlusOutlineIcon} from '@mattermost/compass-icons/components';
import {joinChannel} from 'mattermost-redux/actions/channels';
import {getCurrentUserId} from 'mattermost-redux/selectors/entities/users';

import {PrimaryButton} from 'src/components/assets/buttons';
import CopyLink from 'src/components/widgets/copy_link';
import {showRunActionsModal} from 'src/actions';
import {getSiteUrl} from 'src/client';
import {Playbook} from 'src/types/playbook';
import {PlaybookRun, Metadata as PlaybookRunMetadata} from 'src/types/playbook_run';

import {Role, Badge, ExpandRight} from 'src/components/backstage/playbook_runs/shared';
import RunActionsModal from 'src/components/run_actions_modal';
import {navigateToUrl} from 'src/browser_routing';

import {BadgeType} from '../../status_badge';

import {ContextMenu} from './context_menu';
import HeaderButton from './header_button';

interface Props {
    playbook: Playbook;
    playbookRun: PlaybookRun;
    playbookRunMetadata: PlaybookRunMetadata | null;
    role: Role;
    onViewInfo: () => void;
    onViewTimeline: () => void;
}

export const RunHeader = ({playbook, playbookRun, playbookRunMetadata, role, onViewInfo, onViewTimeline}: Props) => {
    const dispatch = useDispatch();
    const {formatMessage} = useIntl();
    const currentUserId = useSelector(getCurrentUserId);

    const onGetInvolved = async () => {
        if (role === Role.Participant || !playbookRunMetadata) {
            return;
        }

        if (playbook.public) {
            // await dispatch(getChannel(playbookRun.channel_id));

            await dispatch(joinChannel(currentUserId, playbookRun.team_id, playbookRun.channel_id, playbookRunMetadata.channel_name));

            // navigateToChannel();
        }
    };

    const navigateToChannel = () => {
        if (!playbookRunMetadata) {
            return;
        }
        navigateToUrl(`/${playbookRunMetadata.team_name}/channels/${playbookRunMetadata.channel_name}`);
    };

    return (
        <Container data-testid={'run-header-section'}>
            {/* <Icon className={'icon-star'}/> */}
            <ContextMenu
                playbookRun={playbookRun}
                role={role}
            />
            <StyledBadge status={BadgeType[playbookRun.current_status]}/>
            <HeaderButton
                tooltipId={'run-actions-button-tooltip'}
                tooltipMessage={formatMessage({defaultMessage: 'Run Actions'})}

                //TODO: replace icon to 'icon-lightning-bolt-outline'
                className={'icon-hammer'}
                aria-label={formatMessage({defaultMessage: 'Run Actions'})}
                onClick={() => dispatch(showRunActionsModal())}
                size={24}
                iconSize={14}
            />
            <StyledCopyLink
                id='copy-run-link-tooltip'
                to={getSiteUrl() + '/playbooks/run_details/' + playbookRun?.id}
                tooltipMessage={formatMessage({defaultMessage: 'Copy link to run'})}
            />
            <ExpandRight/>

            {role === Role.Participant &&
                <HeaderButton
                    tooltipId={'go-to-channel-button-tooltip'}
                    tooltipMessage={formatMessage({defaultMessage: 'Go to channel'})}
                    className={'icon-product-channels'}
                    onClick={navigateToChannel}
                />
            }
            <HeaderButton
                tooltipId={'timeline-button-tooltip'}
                tooltipMessage={formatMessage({defaultMessage: 'View Timeline'})}
                className={'icon-update'}
                onClick={onViewTimeline}
            />
            <HeaderButton
                tooltipId={'info-button-tooltip'}
                tooltipMessage={formatMessage({defaultMessage: 'View Info'})}
                className={'icon-information-outline'}
                onClick={onViewInfo}
            />
<<<<<<< HEAD
            {role === Role.Viewer &&
                <GetInvolved onClick={onGetInvolved}>
                    <GetInvolvedIcon color={'var(--button-color)'}/>
                    {formatMessage({defaultMessage: 'Get involved'})}
                </GetInvolved>
            }
            <RunActionsModal playbookRun={playbookRun}/>
=======
            <RunActionsModal
                playbookRun={playbookRun}
                readOnly={role === Role.Viewer}
            />
>>>>>>> a463ddfb
        </Container>
    );
};

const Container = styled.div`
    height: 100%;
    width: 100%;
    display: flex;
    flex-direction: row;
    align-items: center;
    padding: 0 14px 0 20px;

    box-shadow: inset 0px -1px 0px rgba(var(--center-channel-color-rgb), 0.16);
`;

const Icon = styled.i`
    font-size: 18px;
`;

const StyledCopyLink = styled(CopyLink)`
    border-radius: 4px;
    font-size: 14px;
    width: 24px;
    height: 24px;
    margin-left: 4px;
    display: grid;
    place-items: center;
`;

const StyledBadge = styled(Badge)`
    margin-left: 8px;
    margin-right: 6px;
    text-transform: uppercase;
`;

const GetInvolved = styled(PrimaryButton)`
    height: 28px;
    padding: 0 12px;
`;

const GetInvolvedIcon = styled(AccountPlusOutlineIcon)`
    height: 14px;
    width: 14px;
    margin-right: 3px;
`;<|MERGE_RESOLUTION|>--- conflicted
+++ resolved
@@ -106,20 +106,16 @@
                 className={'icon-information-outline'}
                 onClick={onViewInfo}
             />
-<<<<<<< HEAD
             {role === Role.Viewer &&
                 <GetInvolved onClick={onGetInvolved}>
                     <GetInvolvedIcon color={'var(--button-color)'}/>
                     {formatMessage({defaultMessage: 'Get involved'})}
                 </GetInvolved>
             }
-            <RunActionsModal playbookRun={playbookRun}/>
-=======
             <RunActionsModal
                 playbookRun={playbookRun}
                 readOnly={role === Role.Viewer}
             />
->>>>>>> a463ddfb
         </Container>
     );
 };
