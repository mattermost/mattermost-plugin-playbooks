import React, {useRef, useState} from 'react';
import styled from 'styled-components';
import {useIntl} from 'react-intl';
import debounce from 'debounce';

import {PlaybookRun, RunMetricData} from 'src/types/playbook_run';
import {PlaybookWithChecklist} from 'src/types/playbook';
import {publishRetrospective, updateRetrospective} from 'src/client';
import {useAllowPlaybookAndRunMetrics, useAllowRetrospectiveAccess} from 'src/hooks';
import UpgradeBanner from 'src/components/upgrade_banner';
import {AdminNotificationType} from 'src/constants';
import {Timestamp} from 'src/webapp_globals';
import {AnchorLinkTitle, Content, Role} from 'src/components/backstage/playbook_runs/shared';
import MetricsData from '../playbook_run_backstage/metrics/metrics_data';
import Report from '../playbook_run_backstage/retrospective/report';
import ConfirmModalLight from 'src/components/widgets/confirmation_modal_light';
import {TertiaryButton} from 'src/components/assets/buttons';
import {PAST_TIME_SPEC} from 'src/components/time_spec';

interface Props {
    id: string;
    playbookRun: PlaybookRun;
    playbook: PlaybookWithChecklist | null;
    role: Role;
}

const DEBOUNCE_2_SECS = 2000;

const Retrospective = ({
    id,
    playbookRun,
    playbook,
    role,
}: Props) => {
    const allowRetrospectiveAccess = useAllowRetrospectiveAccess();
    const {formatMessage} = useIntl();
    const [showConfirmation, setShowConfirmation] = useState(false);
    const childRef = useRef<any>();
    const metricsAvailable = useAllowPlaybookAndRunMetrics();

    if (!playbookRun.retrospective_enabled) {
        return null;
    }

    if (!allowRetrospectiveAccess) {
        return (
<<<<<<< HEAD
            <Container data-testid={'run-retrospective-section'}>
=======
            <Container id={id}>
>>>>>>> 60870c01
                <AnchorLinkTitle
                    title={formatMessage({defaultMessage: 'Retrospective'})}
                    id={id}
                />
                <BannerWrapper>
                    <UpgradeBanner
                        background={<></>}
                        titleText={formatMessage({defaultMessage: 'Publish retrospective report and access the timeline'})}
                        helpText={formatMessage({defaultMessage: 'Celebrate success and learn from mistakes with retrospective reports. Filter timeline events for process review, stakeholder engagement, and auditing purposes.'})}
                        notificationType={AdminNotificationType.RETROSPECTIVE}
                        verticalAdjustment={0}
                        vertical={true}
                    />
                </BannerWrapper>
            </Container>
        );
    }

    const onConfirmPublish = () => {
        publishRetrospective(playbookRun.id, playbookRun.retrospective, playbookRun.metrics_data);
        setShowConfirmation(false);
    };

    const onPublishClick = () => {
        if (childRef.current) {
            const valid = childRef.current.validateInputs();
            if (!valid) {
                return;
            }
        }
        setShowConfirmation(true);
    };

    const isPublished = playbookRun.retrospective_published_at > 0 && !playbookRun.retrospective_was_canceled;
    const notEditable = isPublished || role === Role.Viewer;

    const renderPublishComponent = () => {
        const publishedAt = (
            <Timestamp
                value={playbookRun.retrospective_published_at}
                {...PAST_TIME_SPEC}
            />
        );

        return (
            <>
                {
                    isPublished &&
                    <TimestampContainer>
                        <i className={'icon icon-check-all'}/>
                        <span>{''}</span>
                        {formatMessage({defaultMessage: 'Published {timestamp}'}, {timestamp: publishedAt})}
                    </TimestampContainer>
                }
                <PublishButton
                    onClick={onPublishClick}
                    disabled={notEditable}
                >
                    {formatMessage({defaultMessage: 'Publish'})}
                </PublishButton>
            </>
        );
    };

    const onMetricsChange = debounce((metrics_data: RunMetricData[]) => {
        updateRetrospective(playbookRun.id, playbookRun.retrospective, metrics_data);
    }, DEBOUNCE_2_SECS);
    const onReportChange = debounce((retrospective: string) => {
        updateRetrospective(playbookRun.id, retrospective, playbookRun.metrics_data);
    }, DEBOUNCE_2_SECS);

    return (
<<<<<<< HEAD
        <Container data-testid={'run-retrospective-section'}>
=======
        <Container id={id}>
>>>>>>> 60870c01
            <div>
                <Header>
                    <AnchorLinkTitle
                        title={formatMessage({defaultMessage: 'Retrospective'})}
                        id={id}
                    />
                    <HeaderButtonsRight>
                        {renderPublishComponent()}
                    </HeaderButtonsRight>
                </Header>
                <StyledContent>
                    {playbook?.metrics && metricsAvailable &&
                        <MetricsData
                            ref={childRef}
                            metricsData={playbookRun.metrics_data}
                            metricsConfigs={playbook.metrics}
                            notEditable={notEditable}
                            onEdit={onMetricsChange}
                            flushChanges={() => onMetricsChange.flush()}
                        />}
                    <Report
                        playbookRun={playbookRun}
                        onEdit={onReportChange}
                        flushChanges={() => onReportChange.flush()}
                        notEditable={notEditable}
                    />
                </StyledContent>
            </div>
            <ConfirmModalLight
                show={showConfirmation}
                title={formatMessage({defaultMessage: 'Are you sure you want to publish?'})}
                message={formatMessage({defaultMessage: 'You will not be able to edit the retrospective report after publishing it. Do you want to publish the retrospective report?'})}
                confirmButtonText={formatMessage({defaultMessage: 'Publish'})}
                onConfirm={onConfirmPublish}
                onCancel={() => setShowConfirmation(false)}
            />
        </Container>
    );
};

export default Retrospective;

const StyledContent = styled(Content)`
    padding: 0 24px;
`;

const Header = styled.div`
    display: flex;
    align-items: center;
    padding-right: 12px;
`;

const HeaderButtonsRight = styled.div`
    flex-grow: 1;
    display: flex;
    align-items: center;
    justify-content: flex-end;

    > * {
        margin-left: 4px;
    }
`;

const TimestampContainer = styled.div`
    color: rgba(var(--center-channel-color-rgb), 0.72);
    font-weight: normal;
    margin-right: 16px;
`;

const Container = styled.div`
    margin-top: 20px;
    display: flex;
    flex-direction: column;
`;

const BannerWrapper = styled.div`
    display: flex;
    flex-direction: column;

    padding: 30px 0;
    margin-top: 8px;
    box-shadow: rgb(0 0 0 / 5%) 0px 0px 0px 1px;
`;

const PublishButton = styled(TertiaryButton)`
    font-size: 12px;
    height: 32px;
    padding: 0 16px;
`;<|MERGE_RESOLUTION|>--- conflicted
+++ resolved
@@ -44,11 +44,10 @@
 
     if (!allowRetrospectiveAccess) {
         return (
-<<<<<<< HEAD
-            <Container data-testid={'run-retrospective-section'}>
-=======
-            <Container id={id}>
->>>>>>> 60870c01
+            <Container
+                id={id}
+                data-testid={'run-retrospective-section'}
+            >
                 <AnchorLinkTitle
                     title={formatMessage({defaultMessage: 'Retrospective'})}
                     id={id}
@@ -121,11 +120,10 @@
     }, DEBOUNCE_2_SECS);
 
     return (
-<<<<<<< HEAD
-        <Container data-testid={'run-retrospective-section'}>
-=======
-        <Container id={id}>
->>>>>>> 60870c01
+        <Container
+            id={id}
+            data-testid={'run-retrospective-section'}
+        >
             <div>
                 <Header>
                     <AnchorLinkTitle
