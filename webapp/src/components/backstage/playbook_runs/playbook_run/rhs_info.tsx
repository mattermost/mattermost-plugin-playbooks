// Copyright (c) 2015-present Mattermost, Inc. All Rights Reserved.
// See LICENSE.txt for license information.

import React from 'react';
import styled from 'styled-components';

import RHSInfoOverview from 'src/components/backstage/playbook_runs/playbook_run/rhs_info_overview';
import RHSInfoMetrics from 'src/components/backstage/playbook_runs/playbook_run/rhs_info_metrics';
import RHSInfoActivity from 'src/components/backstage/playbook_runs/playbook_run/rhs_info_activity';
import {Role} from 'src/components/backstage/playbook_runs/shared';
import {PlaybookRun, PlaybookRunStatus, Metadata} from 'src/types/playbook_run';
import {PlaybookWithChecklist} from 'src/types/playbook';

interface Props {
    run: PlaybookRun;
    playbook?: PlaybookWithChecklist;
    runMetadata?: Metadata;
    role: Role;
    onViewParticipants: () => void;
}

const RHSInfo = (props: Props) => {
    const isParticipant = props.role === Role.Participant;
    const isFinished = props.run.current_status === PlaybookRunStatus.Finished;
    const editable = isParticipant && !isFinished;

    return (
        <Container>
            <RHSInfoOverview
                run={props.run}
                runMetadata={props.runMetadata}
<<<<<<< HEAD
                role={props.role}
                onViewParticipants={props.onViewParticipants}
=======
                editable={editable}
            />
            <RHSInfoMetrics
                metricsData={props.run.metrics_data}
                metricsConfig={props.playbook?.metrics}
                editable={editable}
>>>>>>> f2b62860
            />
            <RHSInfoActivity
                run={props.run}
                role={props.role}
            />
        </Container>
    );
};

export default RHSInfo;

const Container = styled.div`
    display: flex;
    flex-direction: column;
`;<|MERGE_RESOLUTION|>--- conflicted
+++ resolved
@@ -29,17 +29,13 @@
             <RHSInfoOverview
                 run={props.run}
                 runMetadata={props.runMetadata}
-<<<<<<< HEAD
-                role={props.role}
                 onViewParticipants={props.onViewParticipants}
-=======
                 editable={editable}
             />
             <RHSInfoMetrics
                 metricsData={props.run.metrics_data}
                 metricsConfig={props.playbook?.metrics}
                 editable={editable}
->>>>>>> f2b62860
             />
             <RHSInfoActivity
                 run={props.run}
