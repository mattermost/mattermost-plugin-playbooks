--- conflicted
+++ resolved
@@ -35,15 +35,10 @@
                 metricsConfig={props.playbook?.metrics}
                 editable={editable}
             />
-<<<<<<< HEAD
-            <RHSInfoActivity/>
-=======
-            <RHSInfoMetrics/>
             <RHSInfoActivity
                 run={props.run}
                 role={props.role}
             />
->>>>>>> 3ba005f3
         </Container>
     );
 };
