--- conflicted
+++ resolved
@@ -21,23 +21,15 @@
 import {addChannelMember} from 'mattermost-redux/actions/channels';
 import {UserProfile} from '@mattermost/types/users';
 
-<<<<<<< HEAD
-=======
-import {Role} from 'src/components/backstage/playbook_runs/shared';
 import {SecondaryButton, TertiaryButton} from 'src/components/assets/buttons';
->>>>>>> a26d119f
 import {useToaster, ToastType} from 'src/components/backstage/toast_banner';
 import Following from 'src/components/backstage/playbook_runs/playbook_run/following';
 import AssignTo, {AssignToContainer} from 'src/components/checklist_item/assign_to';
 import {UserList} from 'src/components/rhs/rhs_participants';
 import {Section, SectionHeader} from 'src/components/backstage/playbook_runs/playbook_run/rhs_info_styles';
 import ConfirmModal from 'src/components/widgets/confirmation_modal';
-
-<<<<<<< HEAD
-import {setOwner as clientSetOwner} from 'src/client';
-=======
-import {requestJoinChannel, followPlaybookRun, unfollowPlaybookRun, setOwner as clientSetOwner} from 'src/client';
->>>>>>> a26d119f
+import {Role} from 'src/components/backstage/playbook_runs/shared';
+import {requestJoinChannel, setOwner as clientSetOwner} from 'src/client';
 import {pluginUrl} from 'src/browser_routing';
 import {useFormattedUsername, useFollowRun} from 'src/hooks';
 import {PlaybookRun, Metadata} from 'src/types/playbook_run';
@@ -47,50 +39,6 @@
 import {useLHSRefresh} from '../../lhs_navigation';
 
 import {FollowState} from './rhs_info';
-
-<<<<<<< HEAD
-=======
-export const useFollow = (runID: string, followState: FollowState) => {
-    const {formatMessage} = useIntl();
-    const addToast = useToaster().add;
-    const {isFollowing, followers, setFollowers} = followState;
-    const currentUser = useSelector(getCurrentUser);
-    const refreshLHS = useLHSRefresh();
-
-    const toggleFollow = () => {
-        const action = isFollowing ? unfollowPlaybookRun : followPlaybookRun;
-        action(runID)
-            .then(() => {
-                const newFollowers = isFollowing ? followers.filter((userId) => userId !== currentUser.id) : [...followers, currentUser.id];
-                setFollowers(newFollowers);
-                refreshLHS();
-            })
-            .catch(() => {
-                addToast(formatMessage({defaultMessage: 'It was not possible to {isFollowing, select, true {unfollow} other {follow}} the run'}, {isFollowing}), ToastType.Failure);
-            });
-    };
-
-    const FollowingButton = () => {
-        if (isFollowing) {
-            return (
-                <UnfollowButton onClick={toggleFollow}>
-                    {formatMessage({defaultMessage: 'Following'})}
-                </UnfollowButton>
-            );
-        }
-
-        return (
-            <FollowButton
-                data-testid={'rdp-rhs-follow-button'}
-                onClick={toggleFollow}
-            >
-                {formatMessage({defaultMessage: 'Follow'})}
-            </FollowButton>
-        );
-    };
-
-    return FollowingButton;
-};
 
 const useRequestJoinChannel = (playbookRunId: string) => {
     const {formatMessage} = useIntl();
@@ -123,7 +71,6 @@
     };
 };
 
->>>>>>> a26d119f
 interface Props {
     run: PlaybookRun;
     runMetadata?: Metadata;
@@ -360,11 +307,7 @@
 
 const ItemContent = styled.div`
     max-width: 230px;
-<<<<<<< HEAD
-
-=======
     display: inline-flex;
->>>>>>> a26d119f
     white-space: nowrap;
     overflow: hidden;
     text-overflow: ellipsis;
@@ -415,8 +358,6 @@
     align-items: center;
 `;
 
-<<<<<<< HEAD
-=======
 const FollowButton = styled(TertiaryButton)`
     font-size: 12px;
     height: 24px;
@@ -427,13 +368,12 @@
     font-size: 12px;
     height: 24px;
     padding: 0 10px;
-    `;
+`;
 
 const RequestJoinButton = styled(FollowButton)`
     margin-right: 10px;
 `;
 
->>>>>>> a26d119f
 const ParticipantsContainer = styled.div`
     display: flex;
     flex-direction: row;
