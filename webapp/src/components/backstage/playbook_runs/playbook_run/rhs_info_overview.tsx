// Copyright (c) 2015-present Mattermost, Inc. All Rights Reserved.
// See LICENSE.txt for license information.

import React, {useState} from 'react';
import {useSelector} from 'react-redux';
import {Link} from 'react-router-dom';
import {useIntl} from 'react-intl';
import styled, {css} from 'styled-components';

import {AccountOutlineIcon, AccountMultipleOutlineIcon, BookOutlineIcon, BullhornOutlineIcon} from '@mattermost/compass-icons/components';
import CompassIconProps from '@mattermost/compass-icons/components/props';

import {getCurrentUser} from 'mattermost-redux/selectors/entities/users';
import {UserProfile} from '@mattermost/types/users';

import {SecondaryButton, TertiaryButton} from 'src/components/assets/buttons';
import {useToasts, ToastType} from 'src/components/backstage/toast_banner';
import Following from 'src/components/backstage/playbook_runs/playbook_run_backstage/following';
import AssignTo from 'src/components/checklist_item/assign_to';
import {UserList} from 'src/components/rhs/rhs_participants';
import {Section, SectionHeader} from 'src/components/backstage/playbook_runs/playbook_run/rhs_info_styles';

import {followPlaybookRun, unfollowPlaybookRun, setOwner as clientSetOwner} from 'src/client';
import {navigateToUrl, pluginUrl} from 'src/browser_routing';
import {usePlaybook} from 'src/hooks';
import {PlaybookRun, Metadata} from 'src/types/playbook_run';

interface Props {
    run: PlaybookRun;
<<<<<<< HEAD
    runMetadata: Metadata | null;
    role: Role;
    onViewParticipants: () => void;
}

const RHSInfoOverview = ({
    run,
    runMetadata,
    role,
    onViewParticipants,
}: Props) => {
=======
    runMetadata?: Metadata;
    editable: boolean;
}

const RHSInfoOverview = ({run, runMetadata, editable}: Props) => {
>>>>>>> f2b62860
    const {formatMessage} = useIntl();
    const playbook = usePlaybook(run.playbook_id);
    const addToast = useToasts().add;
    const [FollowingButton, followers] = useFollowing(run.id, runMetadata?.followers || []);

    const onOwnerChange = async (userType?: string, user?: UserProfile) => {
        if (!user) {
            return;
        }

        try {
            const response = await clientSetOwner(run.id, user.id);

            if (response.error) {
                let message;
                switch (response.error.status_code) {
                case 403:
                    message = formatMessage({defaultMessage: 'You have no permissions to change the owner'});
                    break;
                default:
                    message = formatMessage({defaultMessage: 'It was not possible to change the owner'});
                }

                addToast(message, ToastType.Failure);
            }
        } catch (error) {
            addToast(formatMessage({defaultMessage: 'It was not possible to change the owner'}), ToastType.Failure);
        }
    };

    return (
        <Section>
            <SectionHeader title={formatMessage({defaultMessage: 'Overview'})}/>
            <Item
                icon={BookOutlineIcon}
                name={formatMessage({defaultMessage: 'Playbook'})}
                onClick={() => navigateToUrl(pluginUrl(`/playbooks/${run.playbook_id}`))}
            >
                {playbook && <PlaybookLink to={pluginUrl(`/playbooks/${run.playbook_id}`)}>{playbook.title}</PlaybookLink>}
            </Item>
            <Item
                icon={AccountOutlineIcon}
                name={formatMessage({defaultMessage: 'Owner'})}
            >
                <AssignTo
                    assignee_id={run.owner_user_id}
                    editable={editable}
                    onSelectedChange={onOwnerChange}
                    dropdownMoveRightPx={0}
                />
            </Item>
            <Item
                icon={AccountMultipleOutlineIcon}
                name={formatMessage({defaultMessage: 'Participants'})}
                onClick={onViewParticipants}
            >
                <Participants>
                    <UserList
                        userIds={run.participant_ids}
                        sizeInPx={20}
                    />
                </Participants>
            </Item>
            <Item
                icon={BullhornOutlineIcon}
                name={formatMessage({defaultMessage: 'Following'})}
            >
                <FollowersWrapper>
                    <FollowingButton/>
                    <Following
                        userIds={followers}
                        hideHelpText={true}
                        maxUsers={4}
                    />
                </FollowersWrapper>
            </Item>
        </Section>
    );
};

export default RHSInfoOverview;

const useFollowing = (runID: string, metadataFollowers: string[]) => {
    const {formatMessage} = useIntl();
    const addToast = useToasts().add;
    const currentUser = useSelector(getCurrentUser);
    const [followers, setFollowers] = useState(metadataFollowers);
    const [isFollowing, setIsFollowing] = useState(followers.includes(currentUser.id));

    const toggleFollow = () => {
        const action = isFollowing ? unfollowPlaybookRun : followPlaybookRun;
        action(runID)
            .then(() => {
                const newFollowers = isFollowing ? followers.filter((userId) => userId !== currentUser.id) : [...followers, currentUser.id];
                setIsFollowing(!isFollowing);
                setFollowers(newFollowers);
            })
            .catch(() => {
                setIsFollowing(isFollowing);
                addToast(formatMessage({defaultMessage: 'It was not possible to {isFollowing, select, true {unfollow} other {follow}} the run'}, {isFollowing}), ToastType.Failure);
            });
    };

    const FollowingButton = () => {
        if (isFollowing) {
            return (
                <UnfollowButton onClick={toggleFollow}>
                    {formatMessage({defaultMessage: 'Following'})}
                </UnfollowButton>
            );
        }

        return (
            <FollowButton onClick={toggleFollow}>
                {formatMessage({defaultMessage: 'Follow'})}
            </FollowButton>
        );
    };

    return [FollowingButton, followers] as const;
};

type CompassIcon = React.FC<CompassIconProps>;

interface ItemProps {
    icon: CompassIcon;
    name: string;
    children: React.ReactNode;
    onClick?: () => void;
}

const Item = (props: ItemProps) => {
    const StyledIcon = styled(props.icon)`
        margin-right: 11px;
    `;

    return (
        <OverviewRow onClick={props.onClick}>
            <OverviewItemName>
                <StyledIcon
                    size={18}
                    color={'rgba(var(--center-channel-color-rgb), 0.56)'}
                />
                {props.name}
            </OverviewItemName>
            {props.children}
        </OverviewRow>
    );
};

const PlaybookLink = styled(Link)`
    max-width: 230px;

    white-space: nowrap;
    overflow: hidden;
    text-overflow: ellipsis;
`;

const OverviewRow = styled.div<{onClick?: () => void}>`
    padding: 10px 24px;
    display: flex;
    justify-content: space-between;

    :hover {
        background: rgba(var(--center-channel-color-rgb), 0.08);
    }

    ${({onClick}) => onClick && css`
        cursor: pointer;
    `}
`;

const OverviewItemName = styled.div`
    display: flex;
    align-items: center;
`;

const Participants = styled.div`
    display: flex;
    flex-direction: row;
`;

const FollowersWrapper = styled.div`
    display: flex;
    flex-direction: row;
    align-items: center;
`;

const FollowButton = styled(TertiaryButton)`
    font-size: 12px;
    height: 24px;
    padding: 0 10px;
`;

const UnfollowButton = styled(SecondaryButton)`
    font-size: 12px;
    height: 24px;
    padding: 0 10px;
`;<|MERGE_RESOLUTION|>--- conflicted
+++ resolved
@@ -27,25 +27,12 @@
 
 interface Props {
     run: PlaybookRun;
-<<<<<<< HEAD
-    runMetadata: Metadata | null;
-    role: Role;
+    runMetadata?: Metadata;
+    editable: boolean;
     onViewParticipants: () => void;
 }
 
-const RHSInfoOverview = ({
-    run,
-    runMetadata,
-    role,
-    onViewParticipants,
-}: Props) => {
-=======
-    runMetadata?: Metadata;
-    editable: boolean;
-}
-
-const RHSInfoOverview = ({run, runMetadata, editable}: Props) => {
->>>>>>> f2b62860
+const RHSInfoOverview = ({run, runMetadata, editable, onViewParticipants}: Props) => {
     const {formatMessage} = useIntl();
     const playbook = usePlaybook(run.playbook_id);
     const addToast = useToasts().add;
