// Copyright (c) 2015-present Mattermost, Inc. All Rights Reserved.
// See LICENSE.txt for license information.

import React, {useState} from 'react';
import {useDispatch, useSelector} from 'react-redux';
import {Link} from 'react-router-dom';
import {useIntl} from 'react-intl';
import styled, {css} from 'styled-components';

import {AccountOutlineIcon, AccountMultipleOutlineIcon, BookOutlineIcon, BullhornOutlineIcon} from '@mattermost/compass-icons/components';
import CompassIconProps from '@mattermost/compass-icons/components/props';

import {addChannelMember} from 'mattermost-redux/actions/channels';
import {getCurrentUser} from 'mattermost-redux/selectors/entities/users';
import {UserProfile} from '@mattermost/types/users';

import {SecondaryButton, TertiaryButton} from 'src/components/assets/buttons';
import {useToaster, ToastType} from 'src/components/backstage/toast_banner';
import Following from 'src/components/backstage/playbook_runs/playbook_run_backstage/following';
import AssignTo from 'src/components/checklist_item/assign_to';
import {UserList} from 'src/components/rhs/rhs_participants';
import {Section, SectionHeader} from 'src/components/backstage/playbook_runs/playbook_run/rhs_info_styles';
import ConfirmModal from 'src/components/widgets/confirmation_modal';

import {followPlaybookRun, unfollowPlaybookRun, setOwner as clientSetOwner} from 'src/client';
import {navigateToUrl, pluginUrl} from 'src/browser_routing';
import {usePlaybook, useFormattedUsername} from 'src/hooks';
import {PlaybookRun, Metadata} from 'src/types/playbook_run';

interface Props {
    run: PlaybookRun;
    runMetadata?: Metadata;
    editable: boolean;
    onViewParticipants: () => void;
}

const RHSInfoOverview = ({run, runMetadata, editable, onViewParticipants}: Props) => {
    const {formatMessage} = useIntl();
    const playbook = usePlaybook(run.playbook_id);
<<<<<<< HEAD
    const addToast = useToaster().add;
=======
    const addToast = useToasts().add;
    const [showAddToChannel, setShowAddToChannel] = useState(false);
    const [selectedUser, setSelectedUser] = useState<UserProfile | null>(null);
>>>>>>> 9f5aa0fb
    const [FollowingButton, followers] = useFollowing(run.id, runMetadata?.followers || []);

    const setOwner = async (userID: string) => {
        try {
            const response = await clientSetOwner(run.id, userID);

            if (response.error) {
                let message;
                switch (response.error.status_code) {
                case 403:
                    message = formatMessage({defaultMessage: 'You have no permissions to change the owner'});
                    break;
                default:
                    message = formatMessage({defaultMessage: 'It was not possible to change the owner'});
                }

                addToast(message, ToastType.Failure);
            }
        } catch (error) {
            addToast(formatMessage({defaultMessage: 'It was not possible to change the owner'}), ToastType.Failure);
        }
    };

    const onOwnerChange = async (userType?: string, user?: UserProfile) => {
        if (!user || !userType) {
            return;
        }

        if (userType === 'Member') {
            setOwner(user.id);
        } else {
            setSelectedUser(user);
            setShowAddToChannel(true);
        }
    };

    return (
        <Section>
            <SectionHeader title={formatMessage({defaultMessage: 'Overview'})}/>
            <Item
                icon={BookOutlineIcon}
                name={formatMessage({defaultMessage: 'Playbook'})}
                onClick={() => navigateToUrl(pluginUrl(`/playbooks/${run.playbook_id}`))}
            >
                {playbook && <PlaybookLink to={pluginUrl(`/playbooks/${run.playbook_id}`)}>{playbook.title}</PlaybookLink>}
            </Item>
            <Item
                icon={AccountOutlineIcon}
                name={formatMessage({defaultMessage: 'Owner'})}
            >
                <AssignTo
                    assignee_id={run.owner_user_id}
                    editable={editable}
                    onSelectedChange={onOwnerChange}
                    dropdownMoveRightPx={0}
                    channelId={run.channel_id}
                />
            </Item>
            <Item
                icon={AccountMultipleOutlineIcon}
                name={formatMessage({defaultMessage: 'Participants'})}
                onClick={onViewParticipants}
            >
                <Participants>
                    <UserList
                        userIds={run.participant_ids}
                        sizeInPx={20}
                    />
                </Participants>
            </Item>
            <Item
                icon={BullhornOutlineIcon}
                name={formatMessage({defaultMessage: 'Following'})}
            >
                <FollowersWrapper>
                    <FollowingButton/>
                    <Following
                        userIds={followers}
                        hideHelpText={true}
                        maxUsers={4}
                    />
                </FollowersWrapper>
            </Item>
            {selectedUser &&
            <AddToChannelModal
                user={selectedUser}
                channelId={run.channel_id}
                setOwner={setOwner}
                show={showAddToChannel}
                onHide={() => {
                    setShowAddToChannel(false);
                    setSelectedUser(null);
                }}
            />
            }
        </Section>
    );
};

export default RHSInfoOverview;

interface AddToChannelModalProps {
    user: UserProfile;
    channelId: string;
    setOwner: (id: string) => void;
    show: boolean;
    onHide: () => void;
}

const AddToChannelModal = ({user, channelId, setOwner, show, onHide}: AddToChannelModalProps) => {
    const dispatch = useDispatch();
    const {formatMessage} = useIntl();
    const displayName = useFormattedUsername(user);

    if (!user) {
        return null;
    }

    return (
        <ConfirmModal
            show={show}
            title={formatMessage(
                {defaultMessage: 'Add {displayName} to Channel'},
                {displayName},
            )}
            message={formatMessage(
                {defaultMessage: '{displayName} is not a participant of the run. Would you like to make them a participant? They will have access to all of the message history in the run channel.'},
                {displayName},
            )}
            confirmButtonText={formatMessage({defaultMessage: 'Add'})}
            onConfirm={() => {
                dispatch(addChannelMember(channelId, user.id));
                setOwner(user.id);
                onHide();
            }}
            onCancel={onHide}
        />
    );
};

const useFollowing = (runID: string, metadataFollowers: string[]) => {
    const {formatMessage} = useIntl();
    const addToast = useToaster().add;
    const currentUser = useSelector(getCurrentUser);
    const [followers, setFollowers] = useState(metadataFollowers);
    const [isFollowing, setIsFollowing] = useState(followers.includes(currentUser.id));

    const toggleFollow = () => {
        const action = isFollowing ? unfollowPlaybookRun : followPlaybookRun;
        action(runID)
            .then(() => {
                const newFollowers = isFollowing ? followers.filter((userId) => userId !== currentUser.id) : [...followers, currentUser.id];
                setIsFollowing(!isFollowing);
                setFollowers(newFollowers);
            })
            .catch(() => {
                setIsFollowing(isFollowing);
                addToast(formatMessage({defaultMessage: 'It was not possible to {isFollowing, select, true {unfollow} other {follow}} the run'}, {isFollowing}), ToastType.Failure);
            });
    };

    const FollowingButton = () => {
        if (isFollowing) {
            return (
                <UnfollowButton onClick={toggleFollow}>
                    {formatMessage({defaultMessage: 'Following'})}
                </UnfollowButton>
            );
        }

        return (
            <FollowButton onClick={toggleFollow}>
                {formatMessage({defaultMessage: 'Follow'})}
            </FollowButton>
        );
    };

    return [FollowingButton, followers] as const;
};

type CompassIcon = React.FC<CompassIconProps>;

interface ItemProps {
    icon: CompassIcon;
    name: string;
    children: React.ReactNode;
    onClick?: () => void;
}

const Item = (props: ItemProps) => {
    const StyledIcon = styled(props.icon)`
        margin-right: 11px;
    `;

    return (
        <OverviewRow onClick={props.onClick}>
            <OverviewItemName>
                <StyledIcon
                    size={18}
                    color={'rgba(var(--center-channel-color-rgb), 0.56)'}
                />
                {props.name}
            </OverviewItemName>
            {props.children}
        </OverviewRow>
    );
};

const PlaybookLink = styled(Link)`
    max-width: 230px;

    white-space: nowrap;
    overflow: hidden;
    text-overflow: ellipsis;
`;

const OverviewRow = styled.div<{onClick?: () => void}>`
    padding: 10px 24px;
    display: flex;
    justify-content: space-between;

    :hover {
        background: rgba(var(--center-channel-color-rgb), 0.08);
    }

    ${({onClick}) => onClick && css`
        cursor: pointer;
    `}
`;

const OverviewItemName = styled.div`
    display: flex;
    align-items: center;
`;

const Participants = styled.div`
    display: flex;
    flex-direction: row;
`;

const FollowersWrapper = styled.div`
    display: flex;
    flex-direction: row;
    align-items: center;
`;

const FollowButton = styled(TertiaryButton)`
    font-size: 12px;
    height: 24px;
    padding: 0 10px;
`;

const UnfollowButton = styled(SecondaryButton)`
    font-size: 12px;
    height: 24px;
    padding: 0 10px;
`;<|MERGE_RESOLUTION|>--- conflicted
+++ resolved
@@ -37,13 +37,9 @@
 const RHSInfoOverview = ({run, runMetadata, editable, onViewParticipants}: Props) => {
     const {formatMessage} = useIntl();
     const playbook = usePlaybook(run.playbook_id);
-<<<<<<< HEAD
     const addToast = useToaster().add;
-=======
-    const addToast = useToasts().add;
     const [showAddToChannel, setShowAddToChannel] = useState(false);
     const [selectedUser, setSelectedUser] = useState<UserProfile | null>(null);
->>>>>>> 9f5aa0fb
     const [FollowingButton, followers] = useFollowing(run.id, runMetadata?.followers || []);
 
     const setOwner = async (userID: string) => {
