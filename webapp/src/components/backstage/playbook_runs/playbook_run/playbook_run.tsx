--- conflicted
+++ resolved
@@ -38,15 +38,12 @@
     const [playbookRunMetadata, setPlaybookRunMetadata] = useState<PlaybookRunMetadata | null>(null);
 
     const [isRHSOpen, setIsRHSOpen] = useState(false);
-<<<<<<< HEAD
     const [RHSSection, setRHSSection] = useState(RHSContent.RunInfo);
 
     const openRHS = (section: RHSContent) => {
         setRHSSection(section);
         setIsRHSOpen(true);
     };
-=======
->>>>>>> 441a4d99
 
     useEffect(() => {
         const playbookRunId = match.params.playbookRunId;
@@ -91,7 +88,6 @@
                 </Header>
                 <Body>
                     <Summary playbookRun={currentRun}/>
-<<<<<<< HEAD
                     <StatusUpdate
                         onViewAllUpdates={() => openRHS(RHSContent.RunStatusUpdates)}
                         role={Role.Participant}
@@ -99,21 +95,12 @@
                     />
                     <Checklists playbookRun={currentRun}/>
                     {role === Role.Participant ? <FinishRun playbookRun={currentRun}/> : null}
-=======
-                    <StatusUpdate/>
-                    <Checklists playbookRun={currentRun}/>
-                    <FinishRun/>
->>>>>>> 441a4d99
                     <Retrospective/>
                 </Body>
             </Main>
             <RightHandSidebar
                 isOpen={isRHSOpen}
-<<<<<<< HEAD
                 section={RHSSection}
-=======
-                section={RHSContent.RunInfo}
->>>>>>> 441a4d99
                 onClose={() => setIsRHSOpen(false)}
             />
         </ColumnContainer>
@@ -134,10 +121,6 @@
 const Main = styled.main`
     max-width: 780px;
     padding: 20px;
-<<<<<<< HEAD
-    max-width: 780px;
-=======
->>>>>>> 441a4d99
     width: 662px;
     margin: 0 auto;
     display: flex;
