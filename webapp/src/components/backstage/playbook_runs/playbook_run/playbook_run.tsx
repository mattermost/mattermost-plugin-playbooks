--- conflicted
+++ resolved
@@ -76,19 +76,14 @@
     const playbookRunId = match.params.playbookRunId;
     const {hash: urlHash} = useLocation();
     const retrospectiveMetricId = urlHash.startsWith('#' + PlaybookRunIDs.SectionRetrospective) ? urlHash.substring(1 + PlaybookRunIDs.SectionRetrospective.length) : '';
-<<<<<<< HEAD
     const [playbookRun] = useRun(playbookRunId);
     const [playbook] = usePlaybook(playbookRun?.playbook_id);
-    const [metadata, metadataResult] = useRunMetadata(playbookRunId);
-=======
-    const playbookRun = useRun(playbookRunId);
-    const playbook = usePlaybook(playbookRun?.playbook_id);
 
     // we must force metadata refetch when participants change (leave&unfollow)
     const [metadata, metadataResult] = useRunMetadata(playbookRunId, [JSON.stringify(playbookRun?.participant_ids)]);
->>>>>>> a2731dc3
+
     const [statusUpdates] = useRunStatusUpdates(playbookRunId, [playbookRun?.status_posts.length]);
-    const channel = useChannel(playbookRun?.channel_id ?? '');
+    const [channel, channelFetchMetadata] = useChannel(playbookRun?.channel_id ?? '');
     const myUser = useSelector(getCurrentUser);
     const {options, selectOption, eventsFilter, resetFilters} = useFilter();
 
@@ -205,6 +200,7 @@
                         onTimelineClick={onTimelineClick}
                         role={role}
                         channel={channel}
+                        hasAccessToChannel={!channelFetchMetadata.isErrorCode(403)}
                         rhsSection={RHS.isOpen ? RHS.section : null}
                     />
                 </Header>
