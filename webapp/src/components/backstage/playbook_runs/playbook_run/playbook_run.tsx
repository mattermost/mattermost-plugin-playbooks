// Copyright (c) 2015-present Mattermost, Inc. All Rights Reserved.
// See LICENSE.txt for license information.

import React, {useState, useEffect} from 'react';
import {useDispatch, useSelector} from 'react-redux';
import {FormattedMessage, useIntl} from 'react-intl';
import styled from 'styled-components';
import {useRouteMatch, Redirect} from 'react-router-dom';
import {selectTeam} from 'mattermost-webapp/packages/mattermost-redux/src/actions/teams';
import {getCurrentUser} from 'mattermost-redux/selectors/entities/users';

import {useUpdateEffect} from 'react-use';

import {usePlaybook, useRun, useRunMetadata, useRunStatusUpdates, FetchState} from 'src/hooks';

import {Role} from 'src/components/backstage/playbook_runs/shared';
import {pluginErrorUrl} from 'src/browser_routing';
import {ErrorPageTypes} from 'src/constants';
import {PlaybookRun} from 'src/types/playbook_run';

import Summary from './summary';
import {ParticipantStatusUpdate, ViewerStatusUpdate} from './status_update';
import Checklists from './checklists';
import FinishRun from './finish_run';
import Retrospective from './retrospective';
import {RunHeader} from './header';
import RightHandSidebar, {RHSContent} from './rhs';
import RHSStatusUpdates from './rhs_status_updates';
import RHSInfo from './rhs_info';
<<<<<<< HEAD
import {Participants} from './rhs_participants';
=======
import RHSTimeline from './rhs_timeline';
>>>>>>> 3ba005f3

const RHSRunInfoTitle = <FormattedMessage defaultMessage={'Run info'}/>;

const useRHS = (playbookRun?: PlaybookRun|null) => {
    const [isOpen, setIsOpen] = useState(true);
    const [scrollable, setScrollable] = useState(true);
    const [section, setSection] = useState<RHSContent>(RHSContent.RunInfo);
    const [title, setTitle] = useState<React.ReactNode>(RHSRunInfoTitle);
    const [subtitle, setSubtitle] = useState<React.ReactNode>(playbookRun?.name);
    const [onBack, setOnBack] = useState<() => void>();

    useUpdateEffect(() => {
        setSubtitle(playbookRun?.name);
    }, [playbookRun?.name]);

<<<<<<< HEAD
    const open = (_section: RHSContent, _title: React.ReactNode, _subtitle?: React.ReactNode, _onBack?: () => void) => {
=======
    const open = (_section: RHSContent, _title: React.ReactNode, _subtitle?: React.ReactNode, _scrollable = true) => {
>>>>>>> 3ba005f3
        setIsOpen(true);
        setSection(_section);
        setTitle(_title);
        setSubtitle(_subtitle);
<<<<<<< HEAD
        setOnBack(_onBack);
=======
        setScrollable(_scrollable);
>>>>>>> 3ba005f3
    };
    const close = () => {
        setIsOpen(false);
    };

<<<<<<< HEAD
    return {isOpen, section, title, subtitle, open, close, onBack};
=======
    return {isOpen, section, title, subtitle, scrollable, open, close};
>>>>>>> 3ba005f3
};

const PlaybookRunDetails = () => {
    const {formatMessage} = useIntl();
    const dispatch = useDispatch();
    const match = useRouteMatch<{playbookRunId: string}>();
    const playbookRunId = match.params.playbookRunId;
    const playbookRun = useRun(playbookRunId);
    const playbook = usePlaybook(playbookRun?.playbook_id);
    const [metadata, metadataResult] = useRunMetadata(playbookRunId);
    const [statusUpdates] = useRunStatusUpdates(playbookRunId, [playbookRun?.status_posts.length]);
    const myUser = useSelector(getCurrentUser);

    const RHS = useRHS(playbookRun);

    useEffect(() => {
        const RHSUpdatesOpened = RHS.isOpen && RHS.section === RHSContent.RunStatusUpdates;
        const emptyUpdates = !playbookRun?.status_update_enabled || playbookRun.status_posts.length === 0;
        if (RHSUpdatesOpened && emptyUpdates) {
            RHS.open(RHSContent.RunInfo, RHSRunInfoTitle, playbookRun?.name);
        }
    }, [playbookRun, RHS.section, RHS.isOpen]);

    useEffect(() => {
        const teamId = playbookRun?.team_id;
        if (!teamId) {
            return;
        }

        dispatch(selectTeam(teamId));
    }, [dispatch, playbookRun?.team_id]);

    // loading state
    if (playbookRun === undefined) {
        return null;
    }

    // not found or error
    if (playbookRun === null || metadataResult.state === FetchState.error) {
        return <Redirect to={pluginErrorUrl(ErrorPageTypes.PLAYBOOK_RUNS)}/>;
    }

    // TODO: triple-check this assumption, can we rely on participant_ids?
    const role = playbookRun.participant_ids.includes(myUser.id) ? Role.Participant : Role.Viewer;

    const onViewInfo = () => RHS.open(RHSContent.RunInfo, formatMessage({defaultMessage: 'Run info'}), playbookRun.name);
    const onViewTimeline = () => RHS.open(RHSContent.RunTimeline, formatMessage({defaultMessage: 'Timeline'}), playbookRun.name);

    let rhsComponent = null;
    switch (RHS.section) {
    case RHSContent.RunStatusUpdates:
        rhsComponent = (
            <RHSStatusUpdates
                playbookRun={playbookRun}
                statusUpdates={statusUpdates ?? null}
            />
        );
        break;
    case RHSContent.RunInfo:
        rhsComponent = (
            <RHSInfo
                run={playbookRun}
                runMetadata={metadata ?? null}
                role={role}
                onViewParticipants={() => RHS.open(RHSContent.RunParticipants, formatMessage({defaultMessage: 'Participants'}), playbookRun.name, () => onViewInfo)}
            />
        );
        break;
    case RHSContent.RunParticipants:
        rhsComponent = (
            <Participants
                participantsIds={playbookRun.participant_ids}
                playbookRunMetadata={metadata ?? null}
            />
        );
        break;
<<<<<<< HEAD

=======
    case RHSContent.RunTimeline:
        rhsComponent = (
            <RHSTimeline
                playbookRun={playbookRun}
                role={role}
            />
        );
        break;
>>>>>>> 3ba005f3
    default:
        rhsComponent = null;
    }

    return (
        <Container>
            <MainWrapper isRHSOpen={RHS.isOpen}>
                <Header isRHSOpen={RHS.isOpen}>
                    <RunHeader
                        playbookRun={playbookRun}
                        playbookRunMetadata={metadata ?? null}
                        onViewInfo={onViewInfo}
                        onViewTimeline={onViewTimeline}
                        role={role}
                    />
                </Header>
                <Main isRHSOpen={RHS.isOpen}>
                    <Body>
                        <Summary
                            playbookRun={playbookRun}
                            role={role}
                        />
                        {role === Role.Participant ? (
                            <ParticipantStatusUpdate
                                openRHS={RHS.open}
                                playbookRun={playbookRun}
                            />
                        ) : (
                            <ViewerStatusUpdate
                                openRHS={RHS.open}
                                lastStatusUpdate={statusUpdates?.length ? statusUpdates[0] : undefined}
                                playbookRun={playbookRun}
                            />
                        )}
                        <Checklists
                            playbookRun={playbookRun}
                            role={role}
                        />
                        {role === Role.Participant ? <FinishRun playbookRun={playbookRun}/> : null}
                        <Retrospective
                            playbookRun={playbookRun}
                            playbook={playbook ?? null}
                            role={role}
                        />
                    </Body>
                </Main>
            </MainWrapper>
            <RightHandSidebar
                isOpen={RHS.isOpen}
                title={RHS.title}
                subtitle={RHS.subtitle}
                onClose={RHS.close}
<<<<<<< HEAD
                onBack={RHS.onBack}
=======
                scrollable={RHS.scrollable}
>>>>>>> 3ba005f3
            >
                {rhsComponent}
            </RightHandSidebar>
        </Container>
    );
};

export default PlaybookRunDetails;

const RowContainer = styled.div`
    display: flex;
    flex-direction: column;
`;
const ColumnContainer = styled.div`
    display: flex;
    flex-direction: row;
`;

const Container = styled(ColumnContainer)`
    flex: 1;
`;

const MainWrapper = styled.div<{isRHSOpen: boolean}>`
    flex: 1;
    display: flex;
    flex-direction: column;
    max-width: ${({isRHSOpen}) => (isRHSOpen ? 'calc(100% - 400px)' : '100%')};

    @media screen and (min-width: 1600px) {
        max-width: ${({isRHSOpen}) => (isRHSOpen ? 'calc(100% - 500px)' : '100%')};
    }
`;

const Main = styled.main<{isRHSOpen: boolean}>`
    max-width: 780px;
    width: min(780px, 100%);
    padding: 20px;
    flex: 1;
    margin: 40px auto;
    display: flex;
    flex-direction: column;
`;
const Body = styled(RowContainer)`
`;

const Header = styled.header<{isRHSOpen: boolean}>`
    height: 56px;
    min-height: 56px;
    width: ${({isRHSOpen}) => (isRHSOpen ? 'calc(100% - 639px)' : 'calc(100% - 239px)')};
    z-index: 2;
    position: fixed;
    background-color: var(--center-channel-bg);
    display:flex;

    @media screen and (min-width: 1600px) {
        width: ${({isRHSOpen}) => (isRHSOpen ? 'calc(100% - 739px)' : 'calc(100% - 239px)')};
    }
`;<|MERGE_RESOLUTION|>--- conflicted
+++ resolved
@@ -27,11 +27,8 @@
 import RightHandSidebar, {RHSContent} from './rhs';
 import RHSStatusUpdates from './rhs_status_updates';
 import RHSInfo from './rhs_info';
-<<<<<<< HEAD
 import {Participants} from './rhs_participants';
-=======
 import RHSTimeline from './rhs_timeline';
->>>>>>> 3ba005f3
 
 const RHSRunInfoTitle = <FormattedMessage defaultMessage={'Run info'}/>;
 
@@ -47,30 +44,19 @@
         setSubtitle(playbookRun?.name);
     }, [playbookRun?.name]);
 
-<<<<<<< HEAD
-    const open = (_section: RHSContent, _title: React.ReactNode, _subtitle?: React.ReactNode, _onBack?: () => void) => {
-=======
-    const open = (_section: RHSContent, _title: React.ReactNode, _subtitle?: React.ReactNode, _scrollable = true) => {
->>>>>>> 3ba005f3
+    const open = (_section: RHSContent, _title: React.ReactNode, _subtitle?: React.ReactNode, _onBack?: () => void, _scrollable = true) => {
         setIsOpen(true);
         setSection(_section);
         setTitle(_title);
         setSubtitle(_subtitle);
-<<<<<<< HEAD
         setOnBack(_onBack);
-=======
         setScrollable(_scrollable);
->>>>>>> 3ba005f3
     };
     const close = () => {
         setIsOpen(false);
     };
 
-<<<<<<< HEAD
-    return {isOpen, section, title, subtitle, open, close, onBack};
-=======
-    return {isOpen, section, title, subtitle, scrollable, open, close};
->>>>>>> 3ba005f3
+    return {isOpen, section, title, subtitle, open, close,onBack, scrollable};
 };
 
 const PlaybookRunDetails = () => {
@@ -147,9 +133,6 @@
             />
         );
         break;
-<<<<<<< HEAD
-
-=======
     case RHSContent.RunTimeline:
         rhsComponent = (
             <RHSTimeline
@@ -158,7 +141,6 @@
             />
         );
         break;
->>>>>>> 3ba005f3
     default:
         rhsComponent = null;
     }
@@ -211,11 +193,8 @@
                 title={RHS.title}
                 subtitle={RHS.subtitle}
                 onClose={RHS.close}
-<<<<<<< HEAD
                 onBack={RHS.onBack}
-=======
                 scrollable={RHS.scrollable}
->>>>>>> 3ba005f3
             >
                 {rhsComponent}
             </RightHandSidebar>
