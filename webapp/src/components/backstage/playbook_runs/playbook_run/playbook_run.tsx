--- conflicted
+++ resolved
@@ -59,54 +59,17 @@
     const playbookRunId = match.params.playbookRunId;
     const playbookRun = useRun(playbookRunId);
     const playbook = usePlaybook(playbookRun?.playbook_id);
-<<<<<<< HEAD
-    const [fetchingState, setFetchingState] = useState(FetchingStateType.loading);
-    const [playbookRunMetadata, setPlaybookRunMetadata] = useState<PlaybookRunMetadata | null>(null);
-    const [statusUpdates, setStatusUpdates] = useState<StatusPostComplete[]>([]);
-
-    const RHS = useRHS();
-
-=======
     const [metadata, metadataResult] = useRunMetadata(playbookRunId);
     const [statusUpdates] = useRunStatusUpdates(playbookRunId, [playbookRun?.status_posts.length]);
->>>>>>> ceea3072
     const myUser = useSelector(getCurrentUser);
 
     const RHS = useRHS(playbookRun);
 
     useEffect(() => {
-<<<<<<< HEAD
-        const playbookRunId = match.params.playbookRunId;
-
-        if (currentRun) {
-            // re-download status updates if status_posts size is different
-            if (playbookRun && currentRun.status_posts.length !== playbookRun.status_posts.length) {
-                fetchPlaybookRunStatusUpdates(playbookRunId).then((statusUpdatesResult) => {
-                    setStatusUpdates(statusUpdatesResult || []);
-                });
-            }
-            setPlaybookRun(currentRun);
-        } else {
-            Promise
-                .all([
-                    fetchPlaybookRun(playbookRunId),
-                    fetchPlaybookRunMetadata(playbookRunId),
-                    fetchPlaybookRunStatusUpdates(playbookRunId),
-                ])
-                .then(([playbookRunResult, playbookRunMetadataResult, statusUpdatesResult]) => {
-                    setPlaybookRun(playbookRunResult);
-                    setPlaybookRunMetadata(playbookRunMetadataResult || null);
-                    setFetchingState(FetchingStateType.fetched);
-                    setStatusUpdates(statusUpdatesResult || []);
-                }).catch(() => {
-                    setFetchingState(FetchingStateType.notFound);
-                });
-=======
         const RHSUpdatesOpened = RHS.isOpen && RHS.section === RHSContent.RunStatusUpdates;
         const emptyUpdates = !playbookRun?.status_update_enabled || playbookRun.status_posts.length === 0;
         if (RHSUpdatesOpened && emptyUpdates) {
             RHS.open(RHSContent.RunInfo, RHSRunInfoTitle, playbookRun?.name);
->>>>>>> ceea3072
         }
     }, [playbookRun, RHS.section, RHS.isOpen]);
 
@@ -131,6 +94,7 @@
 
     // TODO: triple-check this assumption, can we rely on participant_ids?
     const role = playbookRun.participant_ids.includes(myUser.id) ? Role.Participant : Role.Viewer;
+
 
     let rhsComponent = null;
     switch (RHS.section) {
@@ -138,7 +102,7 @@
         rhsComponent = (
             <RHSStatusUpdates
                 playbookRun={playbookRun}
-                statusUpdates={statusUpdates}
+                statusUpdates={statusUpdates ?? null}
             />
         );
         break;
@@ -199,16 +163,7 @@
                 subtitle={RHS.subtitle}
                 onClose={RHS.close}
             >
-<<<<<<< HEAD
                 {rhsComponent}
-=======
-                {RHSContent.RunStatusUpdates === RHS.section ? (
-                    <RHSStatusUpdates
-                        playbookRun={playbookRun}
-                        statusUpdates={statusUpdates ?? null}
-                    />
-                ) : null}
->>>>>>> ceea3072
             </RightHandSidebar>
         </Container>
     );
