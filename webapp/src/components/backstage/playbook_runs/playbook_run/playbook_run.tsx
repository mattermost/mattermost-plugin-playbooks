--- conflicted
+++ resolved
@@ -19,7 +19,7 @@
 import {PlaybookRunViewTarget} from 'src/types/telemetry';
 import {useDefaultRedirectOnTeamChange} from 'src/components/backstage/main_body';
 import {useFilter} from 'src/components/backstage/playbook_runs/playbook_run/timeline_utils';
-import {openBackstageRHS, toggleBackstageRHS, closeBackstageRHS} from 'src/actions';
+import {openBackstageRHS, toggleBackstageRHS} from 'src/actions';
 import {BackstageRHSSection, BackstageRHSViewMode} from 'src/types/backstage_rhs';
 
 import Summary from './summary';
@@ -155,8 +155,9 @@
     const role = playbookRun.participant_ids.includes(myUser.id) ? Role.Participant : Role.Viewer;
 
     const onViewInfo = () => RHS.open(RHSContent.RunInfo, formatMessage({defaultMessage: 'Run info'}), playbookRun.name);
+
     // const onViewTimeline = () => RHS.open(RHSContent.RunTimeline, formatMessage({defaultMessage: 'Timeline'}), playbookRun.name, undefined, false);
-    const onViewTimeline = () => dispatch(openBackstageRHS(BackstageRHSSection.RunTimeline, BackstageRHSViewMode.Overlap))
+    const onViewTimeline = () => dispatch(openBackstageRHS(BackstageRHSSection.RunTimeline, BackstageRHSViewMode.Overlap));
 
     let rhsComponent = null;
     switch (RHS.section) {
@@ -177,20 +178,17 @@
                 role={role}
                 followState={followState}
                 channel={channel}
-<<<<<<< HEAD
                 onViewParticipants={() =>
                     dispatch(openBackstageRHS(BackstageRHSSection.RunParticipants, BackstageRHSViewMode.Overlap))
+
                     // () => RHS.open(RHSContent.RunParticipants, formatMessage({defaultMessage: 'Participants'}), playbookRun.name, () => onViewInfo)}
                 }
                 onViewTimeline={() =>
                     dispatch(toggleBackstageRHS(BackstageRHSSection.RunTimeline, BackstageRHSViewMode.Overlap))
+
                     // selectOption('all', true);
                     // RHS.open(RHSContent.RunTimeline, formatMessage({defaultMessage: 'Timeline'}), playbookRun.name, () => onViewInfo, false);
                 }
-=======
-                onViewParticipants={() => RHS.open(RHSContent.RunParticipants, formatMessage({defaultMessage: 'Participants'}), playbookRun.name, () => onViewInfo)}
-                onViewTimeline={() => RHS.open(RHSContent.RunTimeline, formatMessage({defaultMessage: 'Timeline'}), playbookRun.name, () => onViewInfo, false)}
->>>>>>> 5354e14f
             />
         );
         break;
