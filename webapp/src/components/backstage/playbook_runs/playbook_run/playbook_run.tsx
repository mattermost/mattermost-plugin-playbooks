import React, {useState, useEffect} from 'react';
import {useDispatch} from 'react-redux';
import styled from 'styled-components';
import {useIntl} from 'react-intl';
import {useRouteMatch} from 'react-router-dom';
import {selectTeam} from 'mattermost-webapp/packages/mattermost-redux/src/actions/teams';

import {
    fetchPlaybookRun,
    fetchPlaybookRunMetadata,
} from 'src/client';
import {useRun} from 'src/hooks';
import {PlaybookRun, Metadata as PlaybookRunMetadata} from 'src/types/playbook_run';

import Summary from './summary';
import StatusUpdate from './status_update';
import Checklists from './checklists';
import FinishRun from './finish_run';
import Retrospective from './retrospective';
import RightHandSidebar from './rhs';

const FetchingStateType = {
    loading: 'loading',
    fetched: 'fetched',
    notFound: 'notfound',
};

const PlaybookRunDetails = () => {
    const {formatMessage} = useIntl();
    const dispatch = useDispatch();
    const match = useRouteMatch<{playbookRunId: string}>();
    const currentRun = useRun(match.params.playbookRunId);
    const [playbookRun, setPlaybookRun] = useState<PlaybookRun | null>(null);
    const [following, setFollowing] = useState<string[]>([]);
    const [fetchingState, setFetchingState] = useState(FetchingStateType.loading);
    const [playbookRunMetadata, setPlaybookRunMetadata] = useState<PlaybookRunMetadata | null>(null);

    useEffect(() => {
        const playbookRunId = match.params.playbookRunId;

        if (currentRun) {
            setPlaybookRun(currentRun);
        } else {
            Promise.all([fetchPlaybookRun(playbookRunId), fetchPlaybookRunMetadata(playbookRunId)]).then(([playbookRunResult, playbookRunMetadataResult]) => {
                setPlaybookRun(playbookRunResult);
                if (playbookRunMetadataResult) {
                    setPlaybookRunMetadata(playbookRunMetadataResult);
                }
                setFetchingState(FetchingStateType.fetched);
                setFollowing(playbookRunMetadataResult && playbookRunMetadataResult.followers ? playbookRunMetadataResult.followers : []);
            }).catch(() => {
                setFetchingState(FetchingStateType.notFound);
            });
        }
    }, [match.params.playbookRunId, currentRun]);

    useEffect(() => {
        const teamId = playbookRun?.team_id;
        if (!teamId) {
            return;
        }

        dispatch(selectTeam(teamId));
    }, [dispatch, playbookRun?.team_id]);

    if (!currentRun) {
        return null;
    }

    return (
        <RowContainer>
            <Main>
                <Header>{'HEADER' + currentRun?.name}</Header>
                <Body>
                    <Summary/>
                    <StatusUpdate/>
                    <Checklists playbookRun={currentRun}/>
                    <FinishRun/>
                    <Retrospective/>
                </Body>
            </Main>
            <RightHandSidebar
                isOpen={true}
                section={'run-info'}
            />
        </RowContainer>
    );
};

export default PlaybookRunDetails;

const RowContainer = styled.div`
    display: flex;
    flex-direction: column;
`;
const ColumnContainer = styled.div`
    display: flex;
    flex-direction: row;
`;

<<<<<<< HEAD
const Main = styled.main`
    max-width: 1120px;
    width: 1120px;
=======
const Body = styled.main`
    max-width: 780px;
    width: 662px;
>>>>>>> a564b793
    padding: 20px;
    margin: 0 auto;
    display: flex;
    flex-direction: column;
`;
<<<<<<< Updated upstream
=======

const Header = styled.header`
    min-height: 56px;
    width: 100%;
`;

const Body = styled(RowContainer)`
`;
>>>>>>> Stashed changes<|MERGE_RESOLUTION|>--- conflicted
+++ resolved
@@ -35,6 +35,8 @@
     const [fetchingState, setFetchingState] = useState(FetchingStateType.loading);
     const [playbookRunMetadata, setPlaybookRunMetadata] = useState<PlaybookRunMetadata | null>(null);
 
+    const [isRHSOpen, setIsRHSOpen] = useState(true);
+
     useEffect(() => {
         const playbookRunId = match.params.playbookRunId;
 
@@ -68,9 +70,12 @@
     }
 
     return (
-        <RowContainer>
+        <ColumnContainer>
             <Main>
-                <Header>{'HEADER' + currentRun?.name}</Header>
+                <Header>
+                    {'HEADER' + currentRun?.name}
+                    <button onClick={() => setIsRHSOpen(!isRHSOpen)}>Toogle RHS</button>
+                </Header>
                 <Body>
                     <Summary/>
                     <StatusUpdate/>
@@ -80,10 +85,11 @@
                 </Body>
             </Main>
             <RightHandSidebar
-                isOpen={true}
+                isOpen={isRHSOpen}
                 section={'run-info'}
+                onClose={()=>setIsRHSOpen(false)}
             />
-        </RowContainer>
+        </ColumnContainer>
     );
 };
 
@@ -98,28 +104,20 @@
     flex-direction: row;
 `;
 
-<<<<<<< HEAD
 const Main = styled.main`
-    max-width: 1120px;
-    width: 1120px;
-=======
-const Body = styled.main`
+    max-width: 780px;
+    padding: 20px;
     max-width: 780px;
     width: 662px;
->>>>>>> a564b793
-    padding: 20px;
     margin: 0 auto;
     display: flex;
     flex-direction: column;
+`
+const Body = styled(RowContainer)`
 `;
-<<<<<<< Updated upstream
-=======
 
 const Header = styled.header`
     min-height: 56px;
     width: 100%;
 `;
 
-const Body = styled(RowContainer)`
-`;
->>>>>>> Stashed changes