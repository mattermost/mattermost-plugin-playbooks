// Copyright (c) 2015-present Mattermost, Inc. All Rights Reserved.
// See LICENSE.txt for license information.

import React, {useState, useEffect} from 'react';
import {useDispatch, useSelector} from 'react-redux';
import {FormattedMessage, useIntl} from 'react-intl';
import styled from 'styled-components';
import {useRouteMatch, Redirect} from 'react-router-dom';
import {selectTeam} from 'mattermost-webapp/packages/mattermost-redux/src/actions/teams';
import {getCurrentUser} from 'mattermost-redux/selectors/entities/users';

import {useUpdateEffect} from 'react-use';

import {usePlaybook, useRun, useRunMetadata, useRunStatusUpdates, FetchState} from 'src/hooks';

import {Role} from 'src/components/backstage/playbook_runs/shared';
import {pluginErrorUrl} from 'src/browser_routing';
import {ErrorPageTypes} from 'src/constants';
import {PlaybookRun} from 'src/types/playbook_run';

import Summary from './summary';
import {ParticipantStatusUpdate, ViewerStatusUpdate} from './status_update';
import Checklists from './checklists';
import FinishRun from './finish_run';
import Retrospective from './retrospective';
import {RunHeader} from './header';
import RightHandSidebar, {RHSContent} from './rhs';
import RHSStatusUpdates from './rhs_status_updates';
import RHSInfo from './rhs_info';
import {Participants} from './rhs_participants';

const RHSRunInfoTitle = <FormattedMessage defaultMessage={'Run info'}/>;

export const useRHS = (playbookRun?: PlaybookRun|null) => {
    const [isOpen, setIsOpen] = useState(true);
    const [section, setSection] = useState<RHSContent>(RHSContent.RunInfo);
    const [title, setTitle] = useState<React.ReactNode>(RHSRunInfoTitle);
    const [subtitle, setSubtitle] = useState<React.ReactNode>(playbookRun?.name);
    const [onBack, setOnBack] = useState<() => void>();

    useUpdateEffect(() => {
        setSubtitle(playbookRun?.name);
    }, [playbookRun?.name]);

    const open = (_section: RHSContent, _title: React.ReactNode, _subtitle?: React.ReactNode, _onBack?: () => void) => {
        setIsOpen(true);
        setSection(_section);
        setTitle(_title);
        setSubtitle(_subtitle);
        setOnBack(_onBack);
    };
    const close = () => {
        setIsOpen(false);
    };

    return {isOpen, section, title, subtitle, open, close, onBack};
};

const PlaybookRunDetails = () => {
    const {formatMessage} = useIntl();
    const dispatch = useDispatch();
    const match = useRouteMatch<{playbookRunId: string}>();
    const playbookRunId = match.params.playbookRunId;
    const playbookRun = useRun(playbookRunId);
    const playbook = usePlaybook(playbookRun?.playbook_id);
    const [metadata, metadataResult] = useRunMetadata(playbookRunId);
    const [statusUpdates] = useRunStatusUpdates(playbookRunId, [playbookRun?.status_posts.length]);
    const myUser = useSelector(getCurrentUser);

    const RHS = useRHS(playbookRun);

    useEffect(() => {
        const RHSUpdatesOpened = RHS.isOpen && RHS.section === RHSContent.RunStatusUpdates;
        const emptyUpdates = !playbookRun?.status_update_enabled || playbookRun.status_posts.length === 0;
        if (RHSUpdatesOpened && emptyUpdates) {
            RHS.open(RHSContent.RunInfo, RHSRunInfoTitle, playbookRun?.name);
        }
    }, [playbookRun, RHS.section, RHS.isOpen]);

    useEffect(() => {
        const teamId = playbookRun?.team_id;
        if (!teamId) {
            return;
        }

        dispatch(selectTeam(teamId));
    }, [dispatch, playbookRun?.team_id]);

    // loading state
    if (playbookRun === undefined) {
        return null;
    }

    // not found or error
    if (playbookRun === null || metadataResult.state === FetchState.error) {
        return <Redirect to={pluginErrorUrl(ErrorPageTypes.PLAYBOOK_RUNS)}/>;
    }

    // TODO: triple-check this assumption, can we rely on participant_ids?
    const role = playbookRun.participant_ids.includes(myUser.id) ? Role.Participant : Role.Viewer;

    const onViewInfo = () => RHS.open(RHSContent.RunInfo, formatMessage({defaultMessage: 'Run info'}), playbookRun.name);
    const onViewTimeline = () => RHS.open(RHSContent.RunTimeline, formatMessage({defaultMessage: 'Timeline'}), playbookRun.name);

    let rhsComponent = null;
    switch (RHS.section) {
    case RHSContent.RunStatusUpdates:
        rhsComponent = (
            <RHSStatusUpdates
                playbookRun={playbookRun}
                statusUpdates={statusUpdates ?? null}
            />
        );
        break;
    case RHSContent.RunInfo:
        rhsComponent = (
            <RHSInfo
                run={playbookRun}
                runMetadata={metadata ?? null}
                role={role}
                onViewParticipants={() => RHS.open(RHSContent.RunParticipants, formatMessage({defaultMessage: 'Participants'}), playbookRun.name, () => onViewInfo)}
            />
        );
        break;
    case RHSContent.RunParticipants:
        rhsComponent = (
            <Participants
                participantsIds={playbookRun.participant_ids}
                playbookRunMetadata={metadata ?? null}
            />
        );
        break;

    default:
        rhsComponent = null;
    }

    return (
        <Container>
            <MainWrapper isRHSOpen={RHS.isOpen}>
                <Header isRHSOpen={RHS.isOpen}>
                    <RunHeader
                        playbookRun={playbookRun}
                        playbookRunMetadata={metadata ?? null}
<<<<<<< HEAD
                        onViewInfo={onViewInfo}
                        onViewTimeline={onViewTimeline}
=======
                        openRHS={RHS.open}
                        role={role}
>>>>>>> 02a0b7d0
                    />
                </Header>
                <Main isRHSOpen={RHS.isOpen}>
                    <Body>
                        <Summary
                            playbookRun={playbookRun}
                            role={role}
                        />
                        {role === Role.Participant ? (
                            <ParticipantStatusUpdate
                                openRHS={RHS.open}
                                playbookRun={playbookRun}
                            />
                        ) : (
                            <ViewerStatusUpdate
                                openRHS={RHS.open}
                                lastStatusUpdate={statusUpdates?.length ? statusUpdates[0] : undefined}
                                playbookRun={playbookRun}
                            />
                        )}
                        <Checklists
                            playbookRun={playbookRun}
                            role={role}
                        />
                        {role === Role.Participant ? <FinishRun playbookRun={playbookRun}/> : null}
                        <Retrospective
                            playbookRun={playbookRun}
                            playbook={playbook ?? null}
                            role={role}
                        />
                    </Body>
                </Main>
            </MainWrapper>
            <RightHandSidebar
                isOpen={RHS.isOpen}
                title={RHS.title}
                subtitle={RHS.subtitle}
                onClose={RHS.close}
                onBack={RHS.onBack}
            >
                {rhsComponent}
            </RightHandSidebar>
        </Container>
    );
};

export default PlaybookRunDetails;

const RowContainer = styled.div`
    display: flex;
    flex-direction: column;
`;
const ColumnContainer = styled.div`
    display: flex;
    flex-direction: row;
`;

const Container = styled(ColumnContainer)`
    flex: 1;
`;

const MainWrapper = styled.div<{isRHSOpen: boolean}>`
    flex: 1;
    display: flex;
    flex-direction: column;
    max-width: ${({isRHSOpen}) => (isRHSOpen ? 'calc(100% - 400px)' : '100%')};

    @media screen and (min-width: 1600px) {
        max-width: ${({isRHSOpen}) => (isRHSOpen ? 'calc(100% - 500px)' : '100%')};
    }
`;

const Main = styled.main<{isRHSOpen: boolean}>`
    max-width: 780px;
    width: min(780px, 100%);
    padding: 20px;
    flex: 1;
    margin: 40px auto;
    display: flex;
    flex-direction: column;
`;
const Body = styled(RowContainer)`
`;

const Header = styled.header<{isRHSOpen: boolean}>`
    height: 56px;
    min-height: 56px;
    width: ${({isRHSOpen}) => (isRHSOpen ? 'calc(100% - 639px)' : 'calc(100% - 239px)')};
    z-index: 2;
    position: fixed;
    background-color: var(--center-channel-bg);
    display:flex;

    @media screen and (min-width: 1600px) {
        width: ${({isRHSOpen}) => (isRHSOpen ? 'calc(100% - 739px)' : 'calc(100% - 239px)')};
    }
`;<|MERGE_RESOLUTION|>--- conflicted
+++ resolved
@@ -142,13 +142,9 @@
                     <RunHeader
                         playbookRun={playbookRun}
                         playbookRunMetadata={metadata ?? null}
-<<<<<<< HEAD
                         onViewInfo={onViewInfo}
                         onViewTimeline={onViewTimeline}
-=======
-                        openRHS={RHS.open}
                         role={role}
->>>>>>> 02a0b7d0
                     />
                 </Header>
                 <Main isRHSOpen={RHS.isOpen}>
