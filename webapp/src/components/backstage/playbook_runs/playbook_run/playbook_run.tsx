// Copyright (c) 2015-present Mattermost, Inc. All Rights Reserved.
// See LICENSE.txt for license information.

import React, {useState, useEffect} from 'react';
import {useDispatch, useSelector} from 'react-redux';
import styled from 'styled-components';
import {useIntl} from 'react-intl';
import {useRouteMatch} from 'react-router-dom';
import {selectTeam} from 'mattermost-webapp/packages/mattermost-redux/src/actions/teams';
import {getCurrentUser} from 'mattermost-redux/selectors/entities/users';

import {
    fetchPlaybookRun,
    fetchPlaybookRunMetadata,
    fetchPlaybookRunStatusUpdates,
} from 'src/client';
import {usePlaybook, useRun} from 'src/hooks';
import {PlaybookRun, Metadata as PlaybookRunMetadata, StatusPostComplete} from 'src/types/playbook_run';

import {Role} from 'src/components/backstage/playbook_runs/shared';

import Summary from './summary';
import {ParticipantStatusUpdate, ViewerStatusUpdate} from './status_update';
import Checklists from './checklists';
import FinishRun from './finish_run';
import Retrospective from './retrospective';
import {RunHeader} from './header';
import RightHandSidebar, {RHSContent} from './rhs';
import RHSStatusUpdates from './rhs_status_updates';

const FetchingStateType = {
    loading: 'loading',
    fetched: 'fetched',
    notFound: 'notfound',
};

const useRHS = () => {
    const [isOpen, setIsOpen] = useState(false);
    const [section, setSection] = useState<RHSContent>(RHSContent.RunInfo);
    const [title, setTitle] = useState<React.ReactNode>(null);

    const open = (_section: RHSContent, _title: React.ReactNode) => {
        setIsOpen(true);
        setSection(_section);
        setTitle(_title);
    };
    const close = () => {
        setIsOpen(false);
    };

    return {isOpen, section, title, open, close};
};

const PlaybookRunDetails = () => {
    const {formatMessage} = useIntl();
    const dispatch = useDispatch();
    const match = useRouteMatch<{playbookRunId: string}>();
    const currentRun = useRun(match.params.playbookRunId);
    const [playbookRun, setPlaybookRun] = useState<PlaybookRun | null>(null);
    const playbook = usePlaybook(playbookRun?.playbook_id);
    const [following, setFollowing] = useState<string[]>([]);
    const [fetchingState, setFetchingState] = useState(FetchingStateType.loading);
    const [playbookRunMetadata, setPlaybookRunMetadata] = useState<PlaybookRunMetadata | null>(null);
    const [statusUpdates, setStatusUpdates] = useState<StatusPostComplete[]>([]);

    const RHS = useRHS();

    const myUser = useSelector(getCurrentUser);

    useEffect(() => {
        const playbookRunId = match.params.playbookRunId;

        if (currentRun) {
            // re-download status updates if status_posts size is different
            if (playbookRun && currentRun.status_posts.length !== playbookRun.status_posts.length) {
                fetchPlaybookRunStatusUpdates(playbookRunId).then((statusUpdatesResult) => {
                    setStatusUpdates(statusUpdatesResult || []);
                });
            }
            setPlaybookRun(currentRun);
        } else {
            Promise
                .all([
                    fetchPlaybookRun(playbookRunId),
                    fetchPlaybookRunMetadata(playbookRunId),
                    fetchPlaybookRunStatusUpdates(playbookRunId),
                ])
                .then(([playbookRunResult, playbookRunMetadataResult, statusUpdatesResult]) => {
                    setPlaybookRun(playbookRunResult);
                    setPlaybookRunMetadata(playbookRunMetadataResult || null);
                    setFetchingState(FetchingStateType.fetched);
                    setFollowing(playbookRunMetadataResult && playbookRunMetadataResult.followers ? playbookRunMetadataResult.followers : []);
                    setStatusUpdates(statusUpdatesResult || []);
                }).catch(() => {
                    setFetchingState(FetchingStateType.notFound);
                });
        }
    }, [match.params.playbookRunId, currentRun]);

    useEffect(() => {
        const teamId = playbookRun?.team_id;
        if (!teamId) {
            return;
        }

        dispatch(selectTeam(teamId));
    }, [dispatch, playbookRun?.team_id]);

    if (!playbookRun) {
        return null;
    }

    // TODO: triple-check this assumption, can we rely on participant_ids?
    const role = playbookRun.participant_ids.includes(myUser.id) ? Role.Participant : Role.Viewer;

    return (
        <Container>
            <MainWrapper isRHSOpen={RHS.isOpen}>
                <Header>
                    <RunHeader
                        playbookRun={playbookRun}
                        playbookRunMetadata={playbookRunMetadata}
<<<<<<< HEAD
                        openRHS={openRHS}
                        role={role}
=======
                        openRHS={RHS.open}
>>>>>>> 0b65ab8f
                    />
                </Header>
                <Main isRHSOpen={RHS.isOpen}>
                    <Body>
                        <Summary
                            playbookRun={playbookRun}
                            role={role}
                        />
                        {role === Role.Participant ? (
                            <ParticipantStatusUpdate
                                openRHS={RHS.open}
                                playbookRun={playbookRun}
                            />
                        ) : (
                            <ViewerStatusUpdate
                                openRHS={RHS.open}
                                lastStatusUpdate={statusUpdates.length ? statusUpdates[0] : undefined}
                                playbookRun={playbookRun}
                            />
                        )}
                        <Checklists
                            playbookRun={playbookRun}
                            role={role}
                        />
                        {role === Role.Participant ? <FinishRun playbookRun={playbookRun}/> : null}
                        <Retrospective
                            playbookRun={playbookRun}
                            playbook={playbook ?? null}
                            onChange={setPlaybookRun}
                            role={role}
                        />
                    </Body>
                </Main>
            </MainWrapper>
            <RightHandSidebar
                isOpen={RHS.isOpen}
                title={RHS.title}
                onClose={RHS.close}
            >
                {RHSContent.RunStatusUpdates === RHS.section ? (
                    <RHSStatusUpdates
                        playbookRun={playbookRun}
                        statusUpdates={statusUpdates}
                    />
                ) : null}
            </RightHandSidebar>
        </Container>
    );
};

export default PlaybookRunDetails;

const RowContainer = styled.div`
    display: flex;
    flex-direction: column;
`;
const ColumnContainer = styled.div`
    display: flex;
    flex-direction: row;
`;

const Container = styled(ColumnContainer)`
    flex: 1;
`;

const MainWrapper = styled.div<{isRHSOpen: boolean}>`
    flex: 1;
    display: flex;
    flex-direction: column;
    max-width: ${({isRHSOpen}) => (isRHSOpen ? 'calc(100% - 500px)' : '100%')};
`;

const Main = styled.main<{isRHSOpen: boolean}>`
    max-width: 780px;
    width: min(780px, 100%);
    padding: 20px;
    flex: 1;
    margin: 40px auto;
    display: flex;
    flex-direction: column;
`;
const Body = styled(RowContainer)`
`;

const Header = styled.header`
    height: 56px;
    min-height: 56px;
    width: calc(100% - 239px);
    z-index: 2;
    position: fixed;
    background-color: var(--center-channel-bg);
    display:flex;
`;<|MERGE_RESOLUTION|>--- conflicted
+++ resolved
@@ -120,12 +120,8 @@
                     <RunHeader
                         playbookRun={playbookRun}
                         playbookRunMetadata={playbookRunMetadata}
-<<<<<<< HEAD
-                        openRHS={openRHS}
+                        openRHS={RHS.open}
                         role={role}
-=======
-                        openRHS={RHS.open}
->>>>>>> 0b65ab8f
                     />
                 </Header>
                 <Main isRHSOpen={RHS.isOpen}>
