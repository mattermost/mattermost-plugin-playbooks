--- conflicted
+++ resolved
@@ -4,12 +4,8 @@
 import React, {useState, useEffect} from 'react';
 import {useDispatch, useSelector} from 'react-redux';
 import {useIntl} from 'react-intl';
-<<<<<<< HEAD
 import styled from 'styled-components';
-import {useRouteMatch} from 'react-router-dom';
-=======
 import {useRouteMatch, Redirect} from 'react-router-dom';
->>>>>>> ba48e790
 import {selectTeam} from 'mattermost-webapp/packages/mattermost-redux/src/actions/teams';
 import {getCurrentUser} from 'mattermost-redux/selectors/entities/users';
 
@@ -29,15 +25,10 @@
 import RHSStatusUpdates from './rhs_status_updates';
 
 const useRHS = () => {
-    const {formatMessage} = useIntl();
     const [isOpen, setIsOpen] = useState(true);
     const [section, setSection] = useState<RHSContent>(RHSContent.RunInfo);
-<<<<<<< HEAD
-    const [title, setTitle] = useState<React.ReactNode>(formatMessage({defaultMessage: 'Run info'}));
-=======
     const [title, setTitle] = useState<React.ReactNode>(null);
     const [subtitle, setSubtitle] = useState<React.ReactNode>(null);
->>>>>>> ba48e790
 
     const open = (_section: RHSContent, _title: React.ReactNode, _subtitle?: React.ReactNode) => {
         setIsOpen(true);
@@ -82,11 +73,13 @@
         dispatch(selectTeam(teamId));
     }, [dispatch, playbookRun?.team_id]);
 
-    if (fetchingState === FetchingStateType.loading) {
+    // loading state
+    if (playbookRun === undefined) {
         return null;
     }
 
-    if (fetchingState === FetchingStateType.notFound || playbookRun === null || playbookRunMetadata === null) {
+    // not found or error
+    if (playbookRun === null || metadata === null) {
         return <Redirect to={pluginErrorUrl(ErrorPageTypes.PLAYBOOK_RUNS)}/>;
     }
 
