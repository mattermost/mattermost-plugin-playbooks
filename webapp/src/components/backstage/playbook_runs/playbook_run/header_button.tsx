--- conflicted
+++ resolved
@@ -20,11 +20,7 @@
     'aria-label'?: string;
 }
 
-<<<<<<< HEAD
-const HeaderButton = ({tooltipId, tooltipMessage, className, onClick, isActive, clicked, size, iconSize}: HeaderButtonProps) => {
-=======
-const HeaderButton = ({tooltipId, tooltipMessage, Icon, onClick, clicked, size, iconSize, 'aria-label': ariaLabel}: HeaderButtonProps) => {
->>>>>>> 1e58f411
+const HeaderButton = ({tooltipId, tooltipMessage, Icon, onClick, isActive, clicked, size, iconSize, 'aria-label': ariaLabel}: HeaderButtonProps) => {
     return (
         <Tooltip
             id={tooltipId}
@@ -49,15 +45,7 @@
     );
 };
 
-<<<<<<< HEAD
-const Icon = styled.i<{fontSize?: number}>`
-    font-size: ${(props) => (`${props.fontSize}px` ?? '18px')};
-`;
-
 const StyledHeaderIcon = styled(HeaderIcon)<{isActive: boolean; size?: number}>`
-=======
-const StyledHeaderIcon = styled(HeaderIcon)<{size?: number}>`
->>>>>>> 1e58f411
     margin-left: 4px;
     width: ${(props) => (`${props.size}px` ?? '28px')};
     height: ${(props) => (`${props.size}px` ?? '28px')};
