// Copyright (c) 2015-present Mattermost, Inc. All Rights Reserved.
// See LICENSE.txt for license information.

import React, {useEffect, useState} from 'react';
import styled from 'styled-components';
import {useIntl} from 'react-intl';
import debounce from 'debounce';

import {PlaybookRun} from 'src/types/playbook_run';
import {Title} from 'src/components/backstage/playbook_runs/shared';
import {publishRetrospective, updateRetrospective} from 'src/client';
import {PrimaryButton} from 'src/components/assets/buttons';
import ReportTextArea
    from 'src/components/backstage/playbook_runs/playbook_run_backstage/retrospective/report_text_area';
import ConfirmModal from 'src/components/widgets/confirmation_modal';

const editDebounceDelayMilliseconds = 2000;

interface ReportProps {
    playbookRun: PlaybookRun;
    setRetrospective: (report: string) => void;
}

const Report = (props: ReportProps) => {
<<<<<<< HEAD
    const [report, setReport] = useState(props.playbookRun.retrospective);
    const [editing, setEditing] = useState(false);
=======
>>>>>>> cad84cc0
    const [publishedThisSession, setPublishedThisSession] = useState(false);
    const [showConfirmation, setShowConfirmation] = useState(false);
    const {formatMessage} = useIntl();

<<<<<<< HEAD
    useEffect(() => {
        if (!editing) {
            setReport(props.playbookRun.retrospective);
        }
    }, [props.playbookRun.retrospective]);

    const savePressed = () => {
        updateRetrospective(props.playbookRun.id, report);
        setEditing(false);
    };

    const publishPressed = () => {
        publishRetrospective(props.playbookRun.id, report);
        setEditing(false);
=======
    const confirmedPublish = () => {
        publishRetrospective(props.playbookRun.id, props.playbookRun.retrospective);
>>>>>>> cad84cc0
        setPublishedThisSession(true);
        setShowConfirmation(false);
    };

    let publishButtonText: React.ReactNode = formatMessage({defaultMessage: 'Publish'});
    if (publishedThisSession) {
        publishButtonText = (
            <>
                <i className={'icon icon-check'}/>
                {formatMessage({defaultMessage: 'Published'})}
            </>
        );
    } else if (props.playbookRun.retrospective_published_at && !props.playbookRun.retrospective_was_canceled) {
        publishButtonText = formatMessage({defaultMessage: 'Republish'});
    }

    const persistEditEvent = (text: string) => {
        updateRetrospective(props.playbookRun.id, text);
        props.setRetrospective(text);
    };
    const debouncedPersistEditEvent = debounce(persistEditEvent, editDebounceDelayMilliseconds);

    return (
        <ReportContainer>
            <Header>
                <Title>{formatMessage({defaultMessage: 'Report'})}</Title>
                <HeaderButtonsRight>
                    <PrimaryButtonSmaller
                        onClick={() => setShowConfirmation(true)}
                    >
                        <TextContainer>{publishButtonText}</TextContainer>
                    </PrimaryButtonSmaller>
                </HeaderButtonsRight>
            </Header>
<<<<<<< HEAD
            {editing &&
                <ReportTextarea
                    autoFocus={true}
                    value={report}
                    onChange={(e) => {
                        setReport(e.target.value);
                        props.setRetrospective(e.target.value);
                    }}
                />
            }
            {!editing &&
                <PostTextContainer>
                    <PostText
                        text={report}
                        team={team}
                    />
                </PostTextContainer>
            }
            <RouteLeavingGuard
                navigate={(path) => WebappUtils.browserHistory.push(path)}
                shouldBlockNavigation={() => editing}
=======
            <ReportTextArea
                teamId={props.playbookRun.team_id}
                text={props.playbookRun.retrospective}
                onEdit={debouncedPersistEditEvent}
                flushChanges={() => debouncedPersistEditEvent.flush()}
            />
            <ConfirmModal
                show={showConfirmation}
                title={formatMessage({defaultMessage: 'Publish retrospective'})}
                message={formatMessage({defaultMessage: 'Are you sure you want to publish the retrospective?'})}
                confirmButtonText={formatMessage({defaultMessage: 'Publish'})}
                onConfirm={confirmedPublish}
                onCancel={() => setShowConfirmation(false)}
>>>>>>> cad84cc0
            />
        </ReportContainer>
    );
};

const Header = styled.div`
    display: flex;
    align-items: center;
`;

const HeaderButtonsRight = styled.div`
    flex-grow: 1;
    display: flex;
    flex-direction: row-reverse;

    > * {
        margin-left: 10px;
    }
`;

const ReportContainer = styled.div`
    font-size: 12px;
    font-weight: normal;
    margin-bottom: 20px;
    height: 100%;
    display: flex;
    flex-direction: column;
`;

const PrimaryButtonSmaller = styled(PrimaryButton)`
    height: 32px;
`;

const TextContainer = styled.span`
    display: flex;
`;

export default Report;<|MERGE_RESOLUTION|>--- conflicted
+++ resolved
@@ -22,34 +22,19 @@
 }
 
 const Report = (props: ReportProps) => {
-<<<<<<< HEAD
     const [report, setReport] = useState(props.playbookRun.retrospective);
-    const [editing, setEditing] = useState(false);
-=======
->>>>>>> cad84cc0
     const [publishedThisSession, setPublishedThisSession] = useState(false);
     const [showConfirmation, setShowConfirmation] = useState(false);
     const {formatMessage} = useIntl();
 
-<<<<<<< HEAD
     useEffect(() => {
-        if (!editing) {
+        if (!publishedThisSession) {
             setReport(props.playbookRun.retrospective);
         }
     }, [props.playbookRun.retrospective]);
 
-    const savePressed = () => {
-        updateRetrospective(props.playbookRun.id, report);
-        setEditing(false);
-    };
-
-    const publishPressed = () => {
-        publishRetrospective(props.playbookRun.id, report);
-        setEditing(false);
-=======
     const confirmedPublish = () => {
         publishRetrospective(props.playbookRun.id, props.playbookRun.retrospective);
->>>>>>> cad84cc0
         setPublishedThisSession(true);
         setShowConfirmation(false);
     };
@@ -84,32 +69,9 @@
                     </PrimaryButtonSmaller>
                 </HeaderButtonsRight>
             </Header>
-<<<<<<< HEAD
-            {editing &&
-                <ReportTextarea
-                    autoFocus={true}
-                    value={report}
-                    onChange={(e) => {
-                        setReport(e.target.value);
-                        props.setRetrospective(e.target.value);
-                    }}
-                />
-            }
-            {!editing &&
-                <PostTextContainer>
-                    <PostText
-                        text={report}
-                        team={team}
-                    />
-                </PostTextContainer>
-            }
-            <RouteLeavingGuard
-                navigate={(path) => WebappUtils.browserHistory.push(path)}
-                shouldBlockNavigation={() => editing}
-=======
             <ReportTextArea
                 teamId={props.playbookRun.team_id}
-                text={props.playbookRun.retrospective}
+                text={report}
                 onEdit={debouncedPersistEditEvent}
                 flushChanges={() => debouncedPersistEditEvent.flush()}
             />
@@ -120,7 +82,6 @@
                 confirmButtonText={formatMessage({defaultMessage: 'Publish'})}
                 onConfirm={confirmedPublish}
                 onCancel={() => setShowConfirmation(false)}
->>>>>>> cad84cc0
             />
         </ReportContainer>
     );
