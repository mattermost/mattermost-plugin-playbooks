// Copyright (c) 2015-present Mattermost, Inc. All Rights Reserved.
// See LICENSE.txt for license information.

import React, {useEffect, useState} from 'react';
import {useDispatch, useSelector, useStore} from 'react-redux';
import styled from 'styled-components';
import {useIntl} from 'react-intl';

import {GlobalState} from 'mattermost-redux/types/store';
import {UserProfile} from 'mattermost-redux/types/users';
import {displayUsername} from 'mattermost-redux/utils/user_utils';
import {getTeammateNameDisplaySetting} from 'mattermost-redux/selectors/entities/preferences';
import {getUser as getUserAction} from 'mattermost-redux/actions/users';
import {DispatchFunc} from 'mattermost-redux/types/actions';
import {getUser} from 'mattermost-redux/selectors/entities/users';

import Timeline from 'src/components/backstage/playbook_runs/playbook_run_backstage/retrospective/timeline';
import {PlaybookRun} from 'src/types/playbook_run';
import {Content, TabPageContainer, Title} from 'src/components/backstage/playbook_runs/shared';
import MultiCheckbox, {CheckboxOption} from 'src/components/multi_checkbox';
import {TimelineEvent, TimelineEventsFilter, TimelineEventType} from 'src/types/rhs';
import {setRHSEventsFilter} from 'src/actions';
import {rhsEventsFilterForChannel} from 'src/selectors';

const Header = styled.div`
    display: flex;
    align-items: center;
`;

const FakeButton = styled.div`
    display: inline-flex;
    align-items: center;
    color: var(--button-bg);
    background: var(--button-color-rgb);
    border: 1px solid var(--button-bg);
    border-radius: 4px;
    padding: 0 20px;
    height: 32px;
    font-weight: 600;
    font-size: 14px;
    transition: all 0.15s ease-out;
    margin-left: auto;

    &:hover {
        background: rgba(var(--button-bg-rgb), 0.12);
    }

    &:active  {
        background: rgba(var(--button-bg-rgb), 0.16);
    }

    i {
        display: flex;
        font-size: 18px;

        &:before {
            margin: 0 7px 0 0;
        }
    }
`;

const TextContainer = styled.span`
    display: flex;
`;

type IdToUserFn = (userId: string) => UserProfile;

interface Props {
    playbookRun: PlaybookRun;
    deleteTimelineEvent: (id: string) => void;
}

const TimelineRetro = (props: Props) => {
    const dispatch = useDispatch();
    const displayPreference = useSelector<GlobalState, string | undefined>(getTeammateNameDisplaySetting) || 'username';
    const [allEvents, setAllEvents] = useState<TimelineEvent[]>([]);
    const [filteredEvents, setFilteredEvents] = useState<TimelineEvent[]>([]);
    const eventsFilter = useSelector<GlobalState, TimelineEventsFilter>((state) => rhsEventsFilterForChannel(state, props.playbookRun.channel_id));
    const getStateFn = useStore().getState;
    const getUserFn = (userId: string) => getUserAction(userId)(dispatch as DispatchFunc, getStateFn);
    const selectUser = useSelector<GlobalState, IdToUserFn>((state) => (userId: string) => getUser(state, userId));
    const {formatMessage} = useIntl();

    useEffect(() => {
        setFilteredEvents(allEvents.filter((e) => showEvent(e.event_type, eventsFilter)));
    }, [eventsFilter, allEvents]);

    useEffect(() => {
        const {
            status_posts: statuses,
            timeline_events: events,
        } = props.playbookRun;
        const statusDeleteAtByPostId = statuses.reduce<{[id: string]: number}>((map, post) => {
            if (post.delete_at !== 0) {
                map[post.id] = post.delete_at;
            }

            return map;
        }, {});
        Promise.all(events.map(async (event) => {
            let user = selectUser(event.subject_user_id) as UserProfile | undefined;

            if (!user) {
                const ret = await getUserFn(event.subject_user_id) as { data?: UserProfile, error?: any };
                if (!ret.data) {
                    return null;
                }
                user = ret.data;
            }
            return {
                ...event,
                status_delete_at: statusDeleteAtByPostId[event.post_id] ?? 0,
                subject_display_name: displayUsername(user, displayPreference),
            } as TimelineEvent;
        })).then((eventArray) => {
            setAllEvents(eventArray.filter((e) => e) as TimelineEvent[]);
        });
    }, [props.playbookRun.timeline_events, displayPreference, props.playbookRun.status_posts]);

    const selectOption = (value: string, checked: boolean) => {
        if (eventsFilter.all && value !== 'all') {
            return;
        }

        dispatch(setRHSEventsFilter(props.playbookRun.channel_id, {
            ...eventsFilter,
            [value]: checked,
        }));
    };

    const filterOptions = [
        {
            display: formatMessage({defaultMessage: 'All events'}),
            value: 'all',
            selected: eventsFilter.all,
            disabled: false,
        },
        {
            value: 'divider',
        } as CheckboxOption,
        {
            display: formatMessage({defaultMessage: 'Role changes'}),
            value: TimelineEventType.OwnerChanged,
            selected: eventsFilter.owner_changed,
            disabled: eventsFilter.all,
        },
        {
            display: formatMessage({defaultMessage: 'Status updates'}),
            value: TimelineEventType.StatusUpdated,
            selected: eventsFilter.status_updated,
            disabled: eventsFilter.all,
        },
        {
            display: formatMessage({defaultMessage: 'Saved messages'}),
            value: TimelineEventType.EventFromPost,
            selected: eventsFilter.event_from_post,
            disabled: eventsFilter.all,
        },
        {
            display: formatMessage({defaultMessage: 'Task state changes'}),
            value: TimelineEventType.TaskStateModified,
            selected: eventsFilter.task_state_modified,
            disabled: eventsFilter.all,
        },
        {
            display: formatMessage({defaultMessage: 'Task assignments'}),
            value: TimelineEventType.AssigneeChanged,
            selected: eventsFilter.assignee_changed,
            disabled: eventsFilter.all,
        },
        {
            display: formatMessage({defaultMessage: 'Slash commands'}),
            value: TimelineEventType.RanSlashCommand,
            selected: eventsFilter.ran_slash_command,
            disabled: eventsFilter.all,
        },
    ];

    return (
        <TabPageContainer>
            <Header>
<<<<<<< HEAD
                <Title>{formatMessage({defaultMessage: 'Timeline'})}</Title>
                <FakeButton>
                    <MultiCheckbox
                        options={filterOptions}
                        onselect={selectOption}
                    />
                    {formatMessage({defaultMessage: 'Filter'})}
                </FakeButton>
=======
                <Title>{'Timeline'}</Title>
                <MultiCheckbox
                    dotMenuButton={FakeButton}
                    options={filterOptions}
                    onselect={selectOption}
                    icon={
                        <TextContainer>
                            <i className='icon icon-filter-variant'/>
                            {'Filter'}
                        </TextContainer>
                    }
                />
>>>>>>> 12f40133
                {/*
                    <PrimaryButtonNotRight>
                    <i className='icon-download-outline'/>
                    {'Export'}
                    </PrimaryButtonNotRight>
                */}
            </Header>
            <Content>
                <Timeline
                    playbookRun={props.playbookRun}
                    filteredEvents={filteredEvents}
                    deleteTimelineEvent={props.deleteTimelineEvent}
                />
            </Content>
        </TabPageContainer>
    );
};

export default TimelineRetro;

const showEvent = (eventType: string, filter: TimelineEventsFilter) => {
    if (filter.all) {
        return true;
    }
    const filterRecord = filter as unknown as Record<string, boolean>;
    return filterRecord[eventType] ||
        (eventType === TimelineEventType.RunCreated && filterRecord[TimelineEventType.StatusUpdated]) ||
        (eventType === TimelineEventType.RunFinished && filterRecord[TimelineEventType.StatusUpdated]);
};<|MERGE_RESOLUTION|>--- conflicted
+++ resolved
@@ -179,17 +179,7 @@
     return (
         <TabPageContainer>
             <Header>
-<<<<<<< HEAD
                 <Title>{formatMessage({defaultMessage: 'Timeline'})}</Title>
-                <FakeButton>
-                    <MultiCheckbox
-                        options={filterOptions}
-                        onselect={selectOption}
-                    />
-                    {formatMessage({defaultMessage: 'Filter'})}
-                </FakeButton>
-=======
-                <Title>{'Timeline'}</Title>
                 <MultiCheckbox
                     dotMenuButton={FakeButton}
                     options={filterOptions}
@@ -197,11 +187,10 @@
                     icon={
                         <TextContainer>
                             <i className='icon icon-filter-variant'/>
-                            {'Filter'}
+                            {formatMessage({defaultMessage: 'Filter'})}
                         </TextContainer>
                     }
                 />
->>>>>>> 12f40133
                 {/*
                     <PrimaryButtonNotRight>
                     <i className='icon-download-outline'/>
