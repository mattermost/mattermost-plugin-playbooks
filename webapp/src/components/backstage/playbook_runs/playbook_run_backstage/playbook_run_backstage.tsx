--- conflicted
+++ resolved
@@ -35,7 +35,7 @@
 } from 'src/client';
 import {navigateToUrl, navigateToPluginUrl, pluginErrorUrl} from 'src/browser_routing';
 import {ErrorPageTypes, OVERLAY_DELAY} from 'src/constants';
-import {useAllowRetrospectiveAccess, useForceDocumentTitle, useRun} from 'src/hooks';
+import {useAllowRetrospectiveAccess, useForceDocumentTitle} from 'src/hooks';
 import {RegularHeading} from 'src/styles/headings';
 import UpgradeBadge from 'src/components/backstage/upgrade_badge';
 import PlaybookIcon from 'src/components/assets/icons/playbook_icon';
@@ -237,13 +237,7 @@
     const {formatMessage} = useIntl();
     const match = useRouteMatch<MatchParams>();
     const currentUserID = useSelector(getCurrentUserId);
-<<<<<<< HEAD
-    const currentRun = useRun(match.params.playbookRunId);
-
-    const [followers, setFollowers] = useState<string[]>([]);
-=======
     const [following, setFollowing] = useState<string[]>([]);
->>>>>>> ab9f9543
     const [runLinkCopied, setRunLinkCopied] = useState(false);
 
     const [fetchingState, setFetchingState] = useState(FetchingStateType.loading);
@@ -255,21 +249,6 @@
     useEffect(() => {
         const playbookRunId = match.params.playbookRunId;
 
-<<<<<<< HEAD
-        if (currentRun) {
-            setPlaybookRun(currentRun);
-        } else {
-            Promise.all([fetchPlaybookRun(playbookRunId), fetchPlaybookRunMetadata(playbookRunId)]).then(([playbookRunResult, playbookRunMetadataResult]) => {
-                setPlaybookRun(playbookRunResult);
-                setPlaybookRunMetadata(playbookRunMetadataResult);
-                setFetchingState(FetchingStateType.fetched);
-                setFollowers(playbookRunMetadataResult && playbookRunMetadataResult.followers ? playbookRunMetadataResult.followers : []);
-            }).catch(() => {
-                setFetchingState(FetchingStateType.notFound);
-            });
-        }
-    }, [match.params.playbookRunId, currentRun]);
-=======
         Promise.all([fetchPlaybookRun(playbookRunId), fetchPlaybookRunMetadata(playbookRunId)]).then(([playbookRunResult, playbookRunMetadataResult]) => {
             setPlaybookRun(playbookRunResult);
             setPlaybookRunMetadata(playbookRunMetadataResult);
@@ -279,7 +258,6 @@
             setFetchingState(FetchingStateType.notFound);
         });
     }, [match.params.playbookRunId]);
->>>>>>> ab9f9543
 
     useEffect(() => {
         const fetchData = async () => {
@@ -289,18 +267,13 @@
             }
         };
 
-        if (currentRun) {
-            setPlaybookRun(currentRun);
-        } else {
-            fetchData();
-        }
-    }, [playbookRun?.playbook_id, currentRun]);
+        fetchData();
+    }, [playbookRun?.playbook_id]);
 
     const deleteTimelineEvent = async (id: string) => {
         if (!playbookRun) {
             return;
         }
-
         await clientRemoveTimelineEvent(playbookRun.id, id);
         setPlaybookRun({
             ...playbookRun,
