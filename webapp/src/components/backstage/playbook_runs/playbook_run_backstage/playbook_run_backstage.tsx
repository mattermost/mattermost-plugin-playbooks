--- conflicted
+++ resolved
@@ -10,11 +10,8 @@
 
 import {getCurrentUserId} from 'mattermost-redux/selectors/entities/users';
 
-<<<<<<< HEAD
 import Following from 'src/components/backstage/playbook_runs/playbook_run_backstage/following';
-=======
 import {copyToClipboard} from 'src/utils';
->>>>>>> 76210c65
 
 import {
     Badge,
@@ -232,12 +229,8 @@
     const {formatMessage} = useIntl();
     const match = useRouteMatch<MatchParams>();
     const currentUserID = useSelector(getCurrentUserId);
-<<<<<<< HEAD
     const [following, setFollowing] = useState<string[]>([]);
-=======
-    const [followers, setFollowers] = useState<string[]>([]);
     const [runLinkCopied, setRunLinkCopied] = useState(false);
->>>>>>> 76210c65
 
     const [fetchingState, setFetchingState] = useState(FetchingStateType.loading);
 
