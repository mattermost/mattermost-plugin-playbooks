--- conflicted
+++ resolved
@@ -3,15 +3,10 @@
 
 import React, {useEffect, useState} from 'react';
 import {useSelector} from 'react-redux';
-<<<<<<< HEAD
-import styled from 'styled-components';
+import styled, {css} from 'styled-components';
 import {Redirect, Route, useRouteMatch, NavLink, Switch, useHistory} from 'react-router-dom';
-=======
-import styled, {css} from 'styled-components';
-import {Redirect, Route, useRouteMatch, NavLink, Switch} from 'react-router-dom';
 import {useIntl} from 'react-intl';
 import {Tooltip, OverlayTrigger} from 'react-bootstrap';
->>>>>>> 6eebd4f6
 
 import {getCurrentUserId} from 'mattermost-redux/selectors/entities/users';
 
@@ -241,13 +236,10 @@
     const [playbook, setPlaybook] = useState<PlaybookWithChecklist | null>(null);
     const {formatMessage} = useIntl();
     const match = useRouteMatch<MatchParams>();
-<<<<<<< HEAD
     const history = useHistory();
-=======
     const currentUserID = useSelector(getCurrentUserId);
     const [following, setFollowing] = useState<string[]>([]);
     const [runLinkCopied, setRunLinkCopied] = useState(false);
->>>>>>> 6eebd4f6
 
     const [fetchingState, setFetchingState] = useState(FetchingStateType.loading);
 
