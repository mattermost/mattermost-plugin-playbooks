--- conflicted
+++ resolved
@@ -227,7 +227,7 @@
     background: rgba(var(--button-bg-rgb), 0.12);
     &&:hover {
         background: rgba(var(--button-bg-rgb), 0.24);
-    }    
+    }
 `;
 
 const PlaybookRunBackstage = () => {
@@ -363,18 +363,13 @@
                         onClick={closePlaybookRunDetails}
                     />
                     <VerticalBlock>
-<<<<<<< HEAD
-                        <Title data-testid='playbook-run-title'>{playbookRun.name}</Title>
-                        {
-                            playbook &&
-=======
                         <TitleWithBadgeAndLink>
                             <Title data-testid='playbook-run-title'>{playbookRun.name}</Title>
                             <StyledBadge status={BadgeType[playbookRun.current_status]}/>
                             {runLink}
                         </TitleWithBadgeAndLink>
-                        {playbook &&
->>>>>>> 4ae415ee
+                        {
+                            playbook &&
                             <PlaybookDiv onClick={() => navigateToPluginUrl(`/playbooks/${playbook?.id}`)}>
                                 <SmallPlaybookIcon/>
                                 <SubTitle>{playbook?.title}</SubTitle>
