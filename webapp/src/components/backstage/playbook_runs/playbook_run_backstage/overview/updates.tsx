// Copyright (c) 2015-present Mattermost, Inc. All Rights Reserved.
// See LICENSE.txt for license information.

import React from 'react';
import styled from 'styled-components';
import {useSelector} from 'react-redux';
import {Team} from 'mattermost-redux/types/teams';
import {getTeam} from 'mattermost-redux/selectors/entities/teams';
import {GlobalState} from 'mattermost-redux/types/store';

import {PlaybookRun} from 'src/types/playbook_run';

import {
    Content,
    EmptyBody,
    TabPageContainer,
    Title,
} from 'src/components/backstage/playbook_runs/shared';

import PostCard from 'src/components/rhs/post_card';
import {usePost} from 'src/hooks';

const StyledContent = styled(Content)`
    padding: 24px;
`;

interface Props {
    playbookRun: PlaybookRun;
}

const Updates = (props: Props) => {
    const statusPosts = props.playbookRun.status_posts.sort((a, b) => b.create_at - a.create_at);
    const team = useSelector<GlobalState, Team>((state) => getTeam(state, props.playbookRun.team_id));

    let updates: JSX.Element | JSX.Element[] =
        <EmptyBody>{'There are no updates available.'}</EmptyBody>;
    if (statusPosts.length) {
        updates = statusPosts.map((sp) => (
            <PostContent
                key={sp.id}
                postId={sp.id}
<<<<<<< HEAD
                channelId={props.playbookRun.channel_id}
                playbookId={props.playbookRun.playbook_id}
=======
                team={team}
>>>>>>> b2d23155
            />
        ));
    }

    return (
        <TabPageContainer>
            <Title>{'Updates'}</Title>
            {updates}
        </TabPageContainer>
    );
};

<<<<<<< HEAD
const PostContent = (props: { postId: string; channelId: PlaybookRun['channel_id']; playbookId: PlaybookRun['playbook_id']; }) => {
=======
const PostContent = (props: { postId: string, team: Team }) => {
>>>>>>> b2d23155
    const post = usePost(props.postId);

    if (!post) {
        return null;
    }

    return (
        <StyledContent>
            <PostCard
                post={post}
<<<<<<< HEAD
                channelId={props.channelId}
                playbookId={props.playbookId}
=======
                team={props.team}
>>>>>>> b2d23155
            />
        </StyledContent>
    );
};

export default Updates;<|MERGE_RESOLUTION|>--- conflicted
+++ resolved
@@ -39,12 +39,9 @@
             <PostContent
                 key={sp.id}
                 postId={sp.id}
-<<<<<<< HEAD
                 channelId={props.playbookRun.channel_id}
                 playbookId={props.playbookRun.playbook_id}
-=======
                 team={team}
->>>>>>> b2d23155
             />
         ));
     }
@@ -57,11 +54,7 @@
     );
 };
 
-<<<<<<< HEAD
-const PostContent = (props: { postId: string; channelId: PlaybookRun['channel_id']; playbookId: PlaybookRun['playbook_id']; }) => {
-=======
-const PostContent = (props: { postId: string, team: Team }) => {
->>>>>>> b2d23155
+const PostContent = (props: { postId: string; team: Team; channelId: PlaybookRun['channel_id']; playbookId: PlaybookRun['playbook_id']; }) => {
     const post = usePost(props.postId);
 
     if (!post) {
@@ -72,12 +65,9 @@
         <StyledContent>
             <PostCard
                 post={post}
-<<<<<<< HEAD
                 channelId={props.channelId}
                 playbookId={props.playbookId}
-=======
                 team={props.team}
->>>>>>> b2d23155
             />
         </StyledContent>
     );
