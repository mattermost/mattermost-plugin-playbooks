--- conflicted
+++ resolved
@@ -36,20 +36,13 @@
     const {formatMessage} = useIntl();
     const team = useSelector<GlobalState, Team>((state) => getTeam(state, props.playbookRun.team_id));
 
-<<<<<<< HEAD
-    let updates: ReactNode =
-        <EmptyBody>{formatMessage({defaultMessage: 'There are no updates available.'})}</EmptyBody>;
-    if (sortedStatusPosts.length) {
-        updates = sortedStatusPosts.reduce((result, sp) => {
-=======
     const noUpdatesText = props.playbookRun.status_update_enabled ? formatMessage({defaultMessage: 'There are no updates available.'}) :
         formatMessage({defaultMessage: 'Status updates were disabled for this playbook run.'});
 
     let updates: ReactNode = <EmptyBody id={'status-update-msg'}>{noUpdatesText}</EmptyBody>;
 
-    if (statusPosts.length) {
-        updates = statusPosts.reduce((result, sp) => {
->>>>>>> 93b1d286
+    if (sortedStatusPosts.length) {
+        updates = sortedStatusPosts.reduce((result, sp) => {
             if (sp.delete_at === 0) {
                 result.push(
                     <PostContent
