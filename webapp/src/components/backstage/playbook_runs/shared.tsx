--- conflicted
+++ resolved
@@ -150,10 +150,6 @@
 
     return (
         <LinkTitle>
-<<<<<<< HEAD
-
-=======
->>>>>>> a564b793
             <CopyLink
                 id={`section-link-${props.id}`}
                 to={getSiteUrl() + `${url}#${props.id}`}
@@ -171,14 +167,10 @@
     font-weight: 600;
     line-height: 24px;
     padding-left: 8px;
-<<<<<<< HEAD
-    white-space: nowrap;
-=======
     margin: 0;
     white-space: nowrap;
     display: inline-block;
 
->>>>>>> a564b793
     ${CopyLink} {
         margin-left: -1.25em;
         opacity: 1;
@@ -187,8 +179,4 @@
     &:not(:hover) ${CopyLink}:not(:hover) {
         opacity: 0;
     }
-<<<<<<< HEAD
-`;
-=======
-`;
->>>>>>> a564b793
+`;