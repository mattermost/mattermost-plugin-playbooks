--- conflicted
+++ resolved
@@ -130,19 +130,20 @@
 
     return (
         <BackstageContainer>
-<<<<<<< HEAD
             <BackstageNavbar className='flex justify-content-between'>
                 <div className='d-flex items-center'>
-                    <BackstageTitlebarItem
-                        to={`${match.url}/stats`}
-                        activeClassName={'active'}
-                        data-testid='statsLHSButton'
-                    >
-                        <span className='mr-3 d-flex items-center'>
-                            <div className={'fa fa-line-chart'}/>
-                        </span>
-                        {'Stats'}
-                    </BackstageTitlebarItem>
+                    {experimentalFeaturesEnabled &&
+                        <BackstageTitlebarItem
+                            to={`${match.url}/stats`}
+                            activeClassName={'active'}
+                            data-testid='statsLHSButton'
+                        >
+                            <span className='mr-3 d-flex items-center'>
+                                <div className={'fa fa-line-chart'}/>
+                            </span>
+                            {'Stats'}
+                        </BackstageTitlebarItem>
+                    }
                     <BackstageTitlebarItem
                         to={`${match.url}/incidents`}
                         activeClassName={'active'}
@@ -169,54 +170,6 @@
                     onClick={goToMattermost}
                 />
             </BackstageNavbar>
-=======
-            <Switch>
-                <Route path={`${match.url}/playbooks/*`}/>
-                <Route path={`${match.url}/incidents/*`}/>
-                <Route>
-                    <BackstageNavbar className='flex justify-content-between'>
-                        <div className='d-flex items-center'>
-                            {experimentalFeaturesEnabled &&
-                                <BackstageTitlebarItem
-                                    to={`${match.url}/stats`}
-                                    activeClassName={'active'}
-                                    data-testid='statsLHSButton'
-                                >
-                                    <span className='mr-3 d-flex items-center'>
-                                        <div className={'fa fa-line-chart'}/>
-                                    </span>
-                                    {'Stats'}
-                                </BackstageTitlebarItem>
-                            }
-                            <BackstageTitlebarItem
-                                to={`${match.url}/incidents`}
-                                activeClassName={'active'}
-                                data-testid='incidentsLHSButton'
-                            >
-                                <span className='mr-3 d-flex items-center'>
-                                    <IncidentIcon/>
-                                </span>
-                                {'Incidents'}
-                            </BackstageTitlebarItem>
-                            <BackstageTitlebarItem
-                                to={`${match.url}/playbooks`}
-                                activeClassName={'active'}
-                                data-testid='playbooksLHSButton'
-                            >
-                                <span className='mr-3 d-flex items-center'>
-                                    <PlaybookIcon/>
-                                </span>
-                                {'Playbooks'}
-                            </BackstageTitlebarItem>
-                        </div>
-                        <BackstageNavbarIcon
-                            className='icon-close close-icon'
-                            onClick={goToMattermost}
-                        />
-                    </BackstageNavbar>
-                </Route>
-            </Switch>
->>>>>>> 8ecf9c6f
             <BackstageBody>
                 <Switch>
                     <Route path={`${match.url}/playbooks/new`}>
