// Copyright (c) 2015-present Mattermost, Inc. All Rights Reserved.
// See LICENSE.txt for license information.

import React, {useEffect} from 'react';
import {Switch, Route, NavLink, useRouteMatch} from 'react-router-dom';
import {CSSTransition} from 'react-transition-group';

import classNames from 'classnames';

import BackstageIncidentList from 'src/components/backstage/incidents/incident_list';
import PlaybookList from 'src/components/backstage/playbook/playbook_list';

import {BackstageArea} from 'src/types/backstage';
import {navigateToUrl, navigateToTeamPluginUrl} from 'src/utils/utils';

import './backstage.scss';
import Waves from '../assets/waves';

interface Props {
    currentTeamId: string;
    currentTeamName: string;
    currentTeamDisplayName: string;
    theme: Record<string, string>;
}

export const Backstage = (props: Props): React.ReactElement<Props> => {
    useEffect(() => {
        // This class, critical for all the styling to work, is added by ChannelController,
        // which is not loaded when rendering this root component.
        document.body.classList.add('app__body');

        return function cleanUp() {
            document.body.classList.remove('app__body');
        };
    }, []);

    const onBack = () => {
        navigateToUrl(`/${props.currentTeamName}`);
    };

    const match = useRouteMatch();

    return (
        <div className='Backstage'>
            <div className='Backstage__sidebar'>
                <div className='Backstage__sidebar__header'>
                    <div
                        className='cursor--pointer'
                        onClick={onBack}
                    >
                        <i className='icon-arrow-left mr-2 back-icon'/>
                        {'Back to Mattermost'}
                    </div>
                </div>
                <div className='menu'>
<<<<<<< HEAD
                    <NavLink
                        to='incidents'
                        className={'menu-title'}
                        activeClassName={'active'}
                        component={<div/>}
                    >
                        {'Incidents'}
                    </NavLink>
                    <NavLink
                        to='playbooks'
                        className={'menu-title'}
                        activeClassName={'active'}
                        component={<div/>}
=======
                    <div
                        data-testid='incidentsLHSButton'
                        className={classNames('menu-title', {active: selectedArea === BackstageArea.Incidents})}
                        onClick={() => navigateToTeamPluginUrl(currentTeamName, '/incidents')}
                    >
                        {'Incidents'}
                    </div>
                    <div
                        data-testid='playbooksLHSButton'
                        className={classNames('menu-title', {active: selectedArea === BackstageArea.Playbooks})}
                        onClick={() => navigateToTeamPluginUrl(currentTeamName, '/playbooks')}
>>>>>>> 87efbc96
                    >
                        {'Playbooks'}
                    </NavLink>
                </div>
            </div>
            <div className='content-container'>
                <Switch>
                    <Route path={`${match.url}/playbooks`}>
                        <PlaybookList/>
                    </Route>
                    <Route path={`${match.url}/incidents`}>
                        <BackstageIncidentList
                            currentTeamId={props.currentTeamId}
                            currentTeamName={props.currentTeamName}
                            currentTeamDisplayName={props.currentTeamDisplayName}
                        />
                    </Route>
                </Switch>
            </div>
            <Waves/>
        </div>
    );
};<|MERGE_RESOLUTION|>--- conflicted
+++ resolved
@@ -53,8 +53,8 @@
                     </div>
                 </div>
                 <div className='menu'>
-<<<<<<< HEAD
                     <NavLink
+                        data-testid='incidentsLHSButton'
                         to='incidents'
                         className={'menu-title'}
                         activeClassName={'active'}
@@ -63,23 +63,11 @@
                         {'Incidents'}
                     </NavLink>
                     <NavLink
+                        data-testid='playbooksLHSButton'
                         to='playbooks'
                         className={'menu-title'}
                         activeClassName={'active'}
                         component={<div/>}
-=======
-                    <div
-                        data-testid='incidentsLHSButton'
-                        className={classNames('menu-title', {active: selectedArea === BackstageArea.Incidents})}
-                        onClick={() => navigateToTeamPluginUrl(currentTeamName, '/incidents')}
-                    >
-                        {'Incidents'}
-                    </div>
-                    <div
-                        data-testid='playbooksLHSButton'
-                        className={classNames('menu-title', {active: selectedArea === BackstageArea.Playbooks})}
-                        onClick={() => navigateToTeamPluginUrl(currentTeamName, '/playbooks')}
->>>>>>> 87efbc96
                     >
                         {'Playbooks'}
                     </NavLink>
