// Copyright (c) 2015-present Mattermost, Inc. All Rights Reserved.
// See LICENSE.txt for license information.

import React, {useEffect} from 'react';
import {Switch, Route, NavLink, useRouteMatch, Redirect} from 'react-router-dom';
import {useSelector} from 'react-redux';

import styled from 'styled-components';
import Icon from '@mdi/react';
import {mdiThumbsUpDown, mdiClipboardPlayMultipleOutline} from '@mdi/js';

import {GlobalState} from 'mattermost-redux/types/store';
import {getMyTeams} from 'mattermost-redux/selectors/entities/teams';
import {Team} from 'mattermost-redux/types/teams';
import {Theme} from 'mattermost-redux/types/preferences';
import {getTheme} from 'mattermost-redux/selectors/entities/preferences';

import IncidentIcon from 'src/components/assets/icons/incident_icon';
import {promptForFeedback} from 'src/client';

import PlaybookRunBackstage
    from 'src/components/backstage/playbook_runs/playbook_run_backstage/playbook_run_backstage';

import BackstagePlaybookRunList from 'src/components/backstage/playbook_runs/playbook_run_list/playbook_run_list';

import PlaybookList from 'src/components/backstage/playbook_list';
import PlaybookEdit from 'src/components/backstage/playbook_edit';
import {NewPlaybook} from 'src/components/backstage/new_playbook';
import {ErrorPageTypes} from 'src/constants';
import {pluginErrorUrl} from 'src/browser_routing';
import PlaybookIcon from 'src/components/assets/icons/playbook_icon';

import PlaybookBackstage from 'src/components/backstage/playbooks/playbook_backstage';
import {useExperimentalFeaturesEnabled, useForceDocumentTitle} from 'src/hooks';
import CloudModal from 'src/components/cloud_modal';

import ErrorPage from '../error_page';

import SettingsView from './settings';
import {BackstageNavbar} from './backstage_navbar';

import {applyTheme} from './css_utils';

const BackstageContainer = styled.div`
    background: var(--center-channel-bg);
    // The container should take up all vertical real estate, less the height of the global header.
    height: calc(100% - 40px);
    display: flex;
    flex-direction: column;
    overflow-y: auto;
`;

const BackstageTitlebarItem = styled(NavLink)`
    && {
        font-size: 16px;
        cursor: pointer;
        color: var(--center-channel-color);
        fill: var(--center-channel-color);
        padding: 0 8px;
        margin-right: 39px;
        display: flex;
        align-items: center;

        &:hover {
            text-decoration: unset;
            color: var(--button-bg);
            fill: var(--button-bg);
        }

        &.active {
            color: var(--button-bg);
            fill: var(--button-bg);
            text-decoration: unset;
        }

        & > :first-child {
            margin-right: 12px;
        }
    }
`;

const BackstageBody = styled.div`
    z-index: 1;
    flex-grow: 1;
`;

const Backstage = () => {
    //@ts-ignore plugins state is a thing
    const npsAvailable = useSelector<GlobalState, boolean>((state) => Boolean(state.plugins?.plugins?.['com.mattermost.nps']));
    useEffect(() => {
        // This class, critical for all the styling to work, is added by ChannelController,
        // which is not loaded when rendering this root component.
        document.body.classList.add('app__body');
        const root = document.getElementById('root');
        if (root) {
            root.className += ' channel-view';
        }

        applyTheme(currentTheme);
        return function cleanUp() {
            document.body.classList.remove('app__body');
        };
    }, []);

    useForceDocumentTitle('Playbooks');

    const currentTheme = useSelector<GlobalState, Theme>(getTheme);
    const teams = useSelector<GlobalState, Team[]>(getMyTeams);

    const match = useRouteMatch();

    const experimentalFeaturesEnabled = useExperimentalFeaturesEnabled();

    return (
        <BackstageContainer>
<<<<<<< HEAD
            <BackstageNavbar className='flex justify-content-between'>
                <div className='d-flex items-center'>
                    <BackstageTitlebarItem
                        to={`${match.url}/runs`}
                        activeClassName={'active'}
                        data-testid='playbookRunsLHSButton'
                    >
                        <Icon
                            path={mdiClipboardPlayMultipleOutline}
                            title='Runs'
                            size={1.4}
                        />
                        {'Runs'}
                    </BackstageTitlebarItem>
                    <BackstageTitlebarItem
                        to={`${match.url}/playbooks`}
                        activeClassName={'active'}
                        data-testid='playbooksLHSButton'
                    >
                        <PlaybookIcon/>
                        {'Playbooks'}
                    </BackstageTitlebarItem>
                    <BackstageTitlebarItem
                        to={`${match.url}/settings`}
                        activeClassName={'active'}
                        data-testid='settingsLHSButton'
                    >
                        <div className={'fa fa-gear'}/>
                        {'Settings'}
                    </BackstageTitlebarItem>
                </div>
                <div className='d-flex items-center'>
                    {npsAvailable &&
                        <BackstageTitlebarItem
                            onClick={promptForFeedback}
                            to={`/${teams[0].name}/messages/@surveybot`}
                            data-testid='giveFeedbackButton'
                        >
                            <Icon
                                path={mdiThumbsUpDown}
                                title='Give Feedback'
                                size={1}
                            />
                            {'Give Feedback'}
                        </BackstageTitlebarItem>
                    }
                </div>
            </BackstageNavbar>
=======
            <Switch>
                <Route path={`${match.url}/error`}/>
                <Route>
                    <BackstageNavbar className='flex justify-content-between'>
                        <div className='d-flex items-center'>
                            <BackstageTitlebarItem
                                to={`${match.url}/runs`}
                                activeClassName={'active'}
                                data-testid='playbookRunsLHSButton'
                            >
                                <span className='mr-3 d-flex items-center'>
                                    <Icon
                                        path={mdiClipboardPlayMultipleOutline}
                                        title='Runs'
                                        size={1.4}
                                    />
                                </span>
                                {'Runs'}
                            </BackstageTitlebarItem>
                            <BackstageTitlebarItem
                                to={`${match.url}/playbooks`}
                                activeClassName={'active'}
                                data-testid='playbooksLHSButton'
                            >
                                <span className='mr-3 d-flex items-center'>
                                    <PlaybookIcon/>
                                </span>
                                {'Playbooks'}
                            </BackstageTitlebarItem>
                            <BackstageTitlebarItem
                                to={`${match.url}/settings`}
                                activeClassName={'active'}
                                data-testid='settingsLHSButton'
                            >
                                <span className='mr-3 d-flex items-center'>
                                    <div className={'fa fa-gear'}/>
                                </span>
                                {'Settings'}
                            </BackstageTitlebarItem>
                        </div>
                        <div className='d-flex items-center'>
                            {npsAvailable &&
                            <BackstageTitlebarItem
                                onClick={promptForFeedback}
                                to={`/${teams[0].name}/messages/@surveybot`}
                                data-testid='giveFeedbackButton'
                            >
                                <span className='mr-3 d-flex items-center'>
                                    <Icon
                                        path={mdiThumbsUpDown}
                                        title='Give Feedback'
                                        size={1}
                                    />
                                </span>
                                {'Give Feedback'}
                            </BackstageTitlebarItem>
                            }
                        </div>
                    </BackstageNavbar>
                </Route>
            </Switch>
>>>>>>> d71f901a
            <BackstageBody>
                <Switch>
                    <Route path={`${match.url}/playbooks/new`}>
                        <NewPlaybook/>
                    </Route>
                    <Route path={`${match.url}/playbooks/:playbookId/edit/:tabId?`}>
                        <PlaybookEdit
                            isNew={false}
                        />
                    </Route>
                    <Route path={`${match.url}/playbooks/:playbookId`}>
                        <PlaybookBackstage/>
                    </Route>
                    <Route path={`${match.url}/playbooks`}>
                        <PlaybookList/>
                    </Route>
                    <Redirect
                        from={`${match.url}/incidents/:playbookRunId`}
                        to={`${match.url}/runs/:playbookRunId`}
                    />
                    <Route path={`${match.url}/runs/:playbookRunId`}>
                        <PlaybookRunBackstage/>
                    </Route>
                    <Redirect
                        from={`${match.url}/incidents`}
                        to={`${match.url}/runs`}
                    />
                    <Route path={`${match.url}/runs`}>
                        <BackstagePlaybookRunList/>
                    </Route>
                    <Route path={`${match.url}/settings`}>
                        <SettingsView/>
                    </Route>
                    <Route path={`${match.url}/error`}>
                        <ErrorPage/>
                    </Route>
                    <Route
                        exact={true}
                        path={`${match.url}/`}
                    >
                        <Redirect to={`${match.url}/runs`}/>
                    </Route>
                    <Route>
                        <Redirect to={pluginErrorUrl(ErrorPageTypes.DEFAULT)}/>
                    </Route>
                </Switch>
            </BackstageBody>
            <CloudModal/>
        </BackstageContainer>
    );
};

export default Backstage;<|MERGE_RESOLUTION|>--- conflicted
+++ resolved
@@ -113,56 +113,6 @@
 
     return (
         <BackstageContainer>
-<<<<<<< HEAD
-            <BackstageNavbar className='flex justify-content-between'>
-                <div className='d-flex items-center'>
-                    <BackstageTitlebarItem
-                        to={`${match.url}/runs`}
-                        activeClassName={'active'}
-                        data-testid='playbookRunsLHSButton'
-                    >
-                        <Icon
-                            path={mdiClipboardPlayMultipleOutline}
-                            title='Runs'
-                            size={1.4}
-                        />
-                        {'Runs'}
-                    </BackstageTitlebarItem>
-                    <BackstageTitlebarItem
-                        to={`${match.url}/playbooks`}
-                        activeClassName={'active'}
-                        data-testid='playbooksLHSButton'
-                    >
-                        <PlaybookIcon/>
-                        {'Playbooks'}
-                    </BackstageTitlebarItem>
-                    <BackstageTitlebarItem
-                        to={`${match.url}/settings`}
-                        activeClassName={'active'}
-                        data-testid='settingsLHSButton'
-                    >
-                        <div className={'fa fa-gear'}/>
-                        {'Settings'}
-                    </BackstageTitlebarItem>
-                </div>
-                <div className='d-flex items-center'>
-                    {npsAvailable &&
-                        <BackstageTitlebarItem
-                            onClick={promptForFeedback}
-                            to={`/${teams[0].name}/messages/@surveybot`}
-                            data-testid='giveFeedbackButton'
-                        >
-                            <Icon
-                                path={mdiThumbsUpDown}
-                                title='Give Feedback'
-                                size={1}
-                            />
-                            {'Give Feedback'}
-                        </BackstageTitlebarItem>
-                    }
-                </div>
-            </BackstageNavbar>
-=======
             <Switch>
                 <Route path={`${match.url}/error`}/>
                 <Route>
@@ -173,13 +123,11 @@
                                 activeClassName={'active'}
                                 data-testid='playbookRunsLHSButton'
                             >
-                                <span className='mr-3 d-flex items-center'>
-                                    <Icon
-                                        path={mdiClipboardPlayMultipleOutline}
-                                        title='Runs'
-                                        size={1.4}
-                                    />
-                                </span>
+                                <Icon
+                                    path={mdiClipboardPlayMultipleOutline}
+                                    title='Runs'
+                                    size={1.4}
+                                />
                                 {'Runs'}
                             </BackstageTitlebarItem>
                             <BackstageTitlebarItem
@@ -187,9 +135,7 @@
                                 activeClassName={'active'}
                                 data-testid='playbooksLHSButton'
                             >
-                                <span className='mr-3 d-flex items-center'>
-                                    <PlaybookIcon/>
-                                </span>
+                                <PlaybookIcon/>
                                 {'Playbooks'}
                             </BackstageTitlebarItem>
                             <BackstageTitlebarItem
@@ -197,34 +143,29 @@
                                 activeClassName={'active'}
                                 data-testid='settingsLHSButton'
                             >
-                                <span className='mr-3 d-flex items-center'>
-                                    <div className={'fa fa-gear'}/>
-                                </span>
+                                <div className={'fa fa-gear'}/>
                                 {'Settings'}
                             </BackstageTitlebarItem>
                         </div>
                         <div className='d-flex items-center'>
                             {npsAvailable &&
-                            <BackstageTitlebarItem
-                                onClick={promptForFeedback}
-                                to={`/${teams[0].name}/messages/@surveybot`}
-                                data-testid='giveFeedbackButton'
-                            >
-                                <span className='mr-3 d-flex items-center'>
+                                <BackstageTitlebarItem
+                                    onClick={promptForFeedback}
+                                    to={`/${teams[0].name}/messages/@surveybot`}
+                                    data-testid='giveFeedbackButton'
+                                >
                                     <Icon
                                         path={mdiThumbsUpDown}
                                         title='Give Feedback'
                                         size={1}
                                     />
-                                </span>
-                                {'Give Feedback'}
-                            </BackstageTitlebarItem>
+                                    {'Give Feedback'}
+                                </BackstageTitlebarItem>
                             }
                         </div>
                     </BackstageNavbar>
                 </Route>
             </Switch>
->>>>>>> d71f901a
             <BackstageBody>
                 <Switch>
                     <Route path={`${match.url}/playbooks/new`}>
