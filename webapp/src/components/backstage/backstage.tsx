--- conflicted
+++ resolved
@@ -4,11 +4,7 @@
 import React, {useEffect} from 'react';
 import {Switch, Route, NavLink, useRouteMatch, Redirect} from 'react-router-dom';
 import {useSelector} from 'react-redux';
-<<<<<<< HEAD
-=======
 import {useIntl} from 'react-intl';
-
->>>>>>> c4af48b9
 import styled from 'styled-components';
 import Icon from '@mdi/react';
 import {mdiThumbsUpDown, mdiClipboardPlayMultipleOutline} from '@mdi/js';
