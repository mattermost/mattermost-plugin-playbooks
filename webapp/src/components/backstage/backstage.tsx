--- conflicted
+++ resolved
@@ -95,14 +95,10 @@
         };
     }, []);
 
-<<<<<<< HEAD
+    useForceDocumentTitle('Playbooks');
+
     const currentTheme = useSelector<GlobalState, Theme>(getTheme);
     const teams = useSelector<GlobalState, Team[]>(getMyTeams);
-=======
-    useForceDocumentTitle('Playbooks');
-
-    const currentTeam = useSelector<GlobalState, Team>(getCurrentTeam);
->>>>>>> 806f421d
 
     const match = useRouteMatch();
 
