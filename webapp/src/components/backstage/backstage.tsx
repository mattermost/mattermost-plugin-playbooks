--- conflicted
+++ resolved
@@ -28,17 +28,11 @@
     background: var(--center-channel-bg);
     display: flex;
     flex-direction: column;
-<<<<<<< HEAD
     height: 100%;
 `;
 
 const Icon = styled.i`
     font-size: 18px;
-=======
-`;
-
-const Icon = styled.i`
->>>>>>> d3654850
     cursor: pointer;
 
     &:hover {
@@ -68,12 +62,8 @@
         cursor: pointer;
         color: var(--center-channel-color);
         fill: var(--center-channel-color);
-<<<<<<< HEAD
         padding: 8px;
         margin-left: 28px;
-=======
-        margin-left: 38px;
->>>>>>> d3654850
         display: flex;
         align-items: center;
 
@@ -93,11 +83,7 @@
 
 const BackstageBody = styled.div`
     z-index: 1;
-<<<<<<< HEAD
     width: 100%;
-=======
-    padding: 0 10rem;
->>>>>>> d3654850
     overflow: auto;
     margin: 0 auto;
 `;
@@ -129,17 +115,12 @@
         <BackstageContainer>
             <BackstageNavbar>
                 <Icon
-<<<<<<< HEAD
                     className='icon-arrow-back-ios back-icon'
-=======
-                    className='icon-arrow-left back-icon'
->>>>>>> d3654850
                     onClick={goToMattermost}
                 />
                 <BackstageTitlebarItem
                     to={`${match.url}/incidents`}
                     activeClassName={'active'}
-<<<<<<< HEAD
                 >
                     <WorkflowsIcon/>
                     <i className='mr-2'/>
@@ -149,17 +130,6 @@
                     to={`${match.url}/playbooks`}
                     activeClassName={'active'}
                 >
-=======
-                >
-                    <WorkflowsIcon/>
-                    <i className='mr-2'/>
-                    {'Workflows'}
-                </BackstageTitlebarItem>
-                <BackstageTitlebarItem
-                    to={`${match.url}/playbooks`}
-                    activeClassName={'active'}
-                >
->>>>>>> d3654850
                     <PlaybookIcon/>
                     <i className='mr-2'/>
                     {'Playbooks'}
