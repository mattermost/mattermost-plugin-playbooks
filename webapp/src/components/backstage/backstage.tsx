--- conflicted
+++ resolved
@@ -185,11 +185,7 @@
                             currentTeam={currentTeam}
                         />
                     </Route>
-<<<<<<< HEAD
-                    <Route path={`${match.url}/playbooks/:playbookId/:tabId?`}>
-=======
-                    <Route path={`${match.url}/playbooks/:playbookId/edit`}>
->>>>>>> 6a2a03fe
+                    <Route path={`${match.url}/playbooks/:playbookId/edit/:tabId?`}>
                         <PlaybookEdit
                             isNew={false}
                             currentTeam={currentTeam}
