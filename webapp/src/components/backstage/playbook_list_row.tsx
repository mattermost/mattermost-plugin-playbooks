--- conflicted
+++ resolved
@@ -10,13 +10,8 @@
 
 import {useSelector} from 'react-redux';
 
-<<<<<<< HEAD
-=======
-import styled from 'styled-components';
-
 import {FormattedMessage} from 'react-intl';
 
->>>>>>> 6aad7dd1
 import {Playbook} from 'src/types/playbook';
 import TextWithTooltip from '../widgets/text_with_tooltip';
 
