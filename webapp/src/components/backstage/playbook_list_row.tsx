--- conflicted
+++ resolved
@@ -25,11 +25,8 @@
     onClick: () => void
     onEdit: () => void
     onArchive: () => void
-<<<<<<< HEAD
     onRestore: () => void
-=======
     onDuplicate: () => void
->>>>>>> 15fe8124
 }
 
 const ActionCol = styled.div`
@@ -129,11 +126,8 @@
                     playbookIsArchived={props.playbook.delete_at > 0}
                     onEdit={props.onEdit}
                     onArchive={props.onArchive}
-<<<<<<< HEAD
                     onRestore={props.onRestore}
-=======
                     onDuplicate={props.onDuplicate}
->>>>>>> 15fe8124
                 />
             </ActionCol>
         </PlaybookItem>
@@ -144,11 +138,8 @@
     playbookIsArchived: boolean;
     onEdit: () => void;
     onArchive: () => void;
-<<<<<<< HEAD
     onRestore: () => void;
-=======
     onDuplicate: () => void;
->>>>>>> 15fe8124
 }
 
 const IconWrapper = styled.div`
@@ -170,29 +161,20 @@
             >
                 <FormattedMessage defaultMessage='Edit'/>
             </DropdownMenuItem>
-<<<<<<< HEAD
-            {props.playbookIsArchived ? (
-                <DropdownMenuItem onClick={props.onRestore}>
-                    <FormattedMessage defaultMessage='Restore'/>
-                </DropdownMenuItem>
-            ) : (
-                <DropdownMenuItem onClick={props.onArchive}>
-                    <FormattedMessage defaultMessage='Archive'/>
-                </DropdownMenuItem>
-            )}
-
-=======
             <DropdownMenuItem
                 onClick={props.onDuplicate}
             >
                 <FormattedMessage defaultMessage='Duplicate'/>
             </DropdownMenuItem>
-            <DropdownMenuItem
-                onClick={props.onArchive}
-            >
+            {props.playbookIsArchived ? (
+            <DropdownMenuItem onClick={props.onRestore}>
+                <FormattedMessage defaultMessage='Restore'/>
+            </DropdownMenuItem>
+            ) : (
+            <DropdownMenuItem onClick={props.onArchive}>
                 <FormattedMessage defaultMessage='Archive'/>
             </DropdownMenuItem>
->>>>>>> 15fe8124
+            )}
         </DotMenu>
     );
 };
