--- conflicted
+++ resolved
@@ -20,11 +20,7 @@
 
 import {GlobalState} from '@mattermost/types/store';
 
-<<<<<<< HEAD
-import {useHasPlaybookPermission, useHasTeamPermission, useLegacyUpdatePlaybook} from 'src/hooks';
-=======
 import {useHasPlaybookPermission, useHasTeamPermission} from 'src/hooks';
->>>>>>> a7fadeb4
 import {Playbook} from 'src/types/playbook';
 import TextWithTooltip from 'src/components/widgets/text_with_tooltip';
 
@@ -32,10 +28,9 @@
 
 import Tooltip from 'src/components/widgets/tooltip';
 
-<<<<<<< HEAD
-import {autoFollowPlaybook, createPlaybookRun, playbookExportProps, telemetryEventForPlaybook} from 'src/client';
-
-import {PlaybookPermissionGeneral, PlaybookRole} from 'src/types/permissions';
+import {createPlaybookRun, playbookExportProps, telemetryEventForPlaybook} from 'src/client';
+
+import {PlaybookPermissionGeneral} from 'src/types/permissions';
 
 import {TertiaryButton, SecondaryButton} from 'src/components/assets/buttons';
 
@@ -43,41 +38,20 @@
 
 import {DotMenuButton} from '../dot_menu';
 
+import {usePlaybookMembership} from 'src/graphql/hooks';
+
 import {Timestamp} from 'src/webapp_globals';
-=======
-import {createPlaybookRun, playbookExportProps, telemetryEventForPlaybook} from 'src/client';
-
-import {PlaybookPermissionGeneral} from 'src/types/permissions';
-
-import {TertiaryButton, SecondaryButton} from 'src/components/assets/buttons';
-
-import {navigateToUrl} from 'src/browser_routing';
-
-import {DotMenuButton} from '../dot_menu';
-
-import {usePlaybookMembership} from 'src/graphql/hooks';
->>>>>>> a7fadeb4
 
 import {InfoLine} from './styles';
 import {playbookIsTutorialPlaybook} from './playbook_editor/controls';
 
 interface Props {
-<<<<<<< HEAD
-    playbook: Playbook;
-    displayTeam: boolean;
-    onClick: () => void;
-    onEdit: () => void;
-    onArchive: () => void;
-    onRestore: () => void;
-    onDuplicate: () => void;
-=======
     playbook: Playbook
     onClick: () => void
     onEdit: () => void
     onArchive: () => void
     onRestore: () => void
     onDuplicate: () => void
->>>>>>> a7fadeb4
     onMembershipChanged: (joined: boolean) => void;
 }
 
@@ -127,12 +101,6 @@
     font-size: 11px;
 `;
 
-const IconWrapper = styled.div`
-    display: inline-flex;
-    padding: 10px 5px 10px 3px;
-`;
-
-<<<<<<< HEAD
 const TIME_SPEC: React.ComponentProps<typeof Timestamp> = {
     useTime: false,
     style: 'narrow',
@@ -146,8 +114,6 @@
     ],
 };
 
-=======
->>>>>>> a7fadeb4
 const PlaybookListRow = (props: Props) => {
     const team = useSelector((state: GlobalState) => getTeam(state, props.playbook.team_id || ''));
     const currentUser = useSelector(getCurrentUser);
@@ -156,33 +122,7 @@
     const permissionForDuplicate = useHasTeamPermission(props.playbook.team_id, 'playbook_public_create');
     const {formatMessage} = useIntl();
 
-<<<<<<< HEAD
-    const updatePlaybook = useLegacyUpdatePlaybook(props.playbook.id);
-
-    const join = async () => {
-        if (props.playbook.members.find(({user_id}) => user_id === currentUser.id)) {
-            return;
-        }
-        await updatePlaybook((playbook) => {
-            return {
-                members: [...playbook.members, {user_id: currentUser.id, roles: [PlaybookRole.Member]}],
-            };
-        });
-        await autoFollowPlaybook(props.playbook.id, currentUser.id);
-        props.onMembershipChanged(true);
-    };
-
-    const leave = async () => {
-        await updatePlaybook(({members}) => {
-            return {
-                members: [...members.filter(({user_id}) => user_id !== currentUser.id)],
-            };
-        });
-        props.onMembershipChanged(false);
-    };
-=======
     const {join, leave} = usePlaybookMembership(props.playbook.id, currentUser.id);
->>>>>>> a7fadeb4
 
     const isTutorialPlaybook = playbookIsTutorialPlaybook(props.playbook.title);
     const hasPermissionToRunPlaybook = useHasPlaybookPermission(PlaybookPermissionGeneral.RunCreate, props.playbook);
@@ -264,10 +204,7 @@
                             run();
                         }}
                         disabled={!enableRunPlaybook}
-<<<<<<< HEAD
-=======
                         title={enableRunPlaybook ? formatMessage({defaultMessage: 'Run Playbook'}) : formatMessage({defaultMessage: 'You do not have permissions'})}
->>>>>>> a7fadeb4
                         data-testid='run-playbook'
                         css={`
                             height: 32px;
@@ -284,16 +221,10 @@
                     </SecondaryButton>
                 ) : (
                     <TertiaryButton
-<<<<<<< HEAD
-                        onClick={(e) => {
-                            e.stopPropagation();
-                            join();
-=======
                         onClick={async (e) => {
                             e.stopPropagation();
                             await join();
                             props.onMembershipChanged(true);
->>>>>>> a7fadeb4
                         }}
                         data-testid='join-playbook'
                         css={`
@@ -311,10 +242,7 @@
                     </TertiaryButton>
                 )}
                 <DotMenu
-<<<<<<< HEAD
-=======
                     title={'Actions'}
->>>>>>> a7fadeb4
                     placement='bottom-end'
                     icon={(
                         <DotsVerticalIcon
@@ -376,14 +304,10 @@
                         <>
                             <div className='MenuGroup menu-divider'/>
                             <DropdownMenuItem
-<<<<<<< HEAD
-                                onClick={() => leave()}
-=======
                                 onClick={async () => {
                                     await leave();
                                     props.onMembershipChanged(false);
                                 }}
->>>>>>> a7fadeb4
                             >
                                 <CloseIcon
                                     size={18}
