--- conflicted
+++ resolved
@@ -53,7 +53,6 @@
     };
 
     return (
-<<<<<<< HEAD
         <>
             <AutomationHeader>
                 <AutomationTitle>
@@ -62,7 +61,7 @@
                         onChange={handleToggle}
                         disabled={props.disabled}
                     />
-                    <div><FormattedMessage defaultMessage='Invite participants'/></div>
+                    <FormattedMessage defaultMessage='Invite participants'/>
                 </AutomationTitle>
                 <SelectorWrapper>
                     <InviteUsersSelector
@@ -106,28 +105,5 @@
                 onCancel={() => setUserToRemove(null)}
             />
         </>
-=======
-        <AutomationHeader>
-            <AutomationTitle>
-                <Toggle
-                    isChecked={props.enabled}
-                    onChange={props.onToggle}
-                    disabled={props.disabled}
-                >
-                    <FormattedMessage defaultMessage='Invite participants'/>
-                </Toggle>
-            </AutomationTitle>
-            <SelectorWrapper>
-                <InviteUsersSelector
-                    isDisabled={props.disabled || !props.enabled}
-                    onAddUser={props.onAddUser}
-                    onRemoveUser={props.onRemoveUser}
-                    userIds={props.userIds}
-                    searchProfiles={props.searchProfiles}
-                    getProfiles={props.getProfiles}
-                />
-            </SelectorWrapper>
-        </AutomationHeader>
->>>>>>> dd15ceba
     );
 };