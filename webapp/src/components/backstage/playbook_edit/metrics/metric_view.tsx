--- conflicted
+++ resolved
@@ -27,13 +27,8 @@
         icon = <ClockOutline sizePx={18}/>;
     }
 
-<<<<<<< HEAD
     const targetStr = metricToString(metric.target, metric.type, true);
-    const target = metric.target ? `${targetStr} ${perRun}` : '';
-=======
-    const targetStr = targetToString(metric.target, metric.type, true);
     const target = metric.target === null ? '' : `${targetStr} ${perRun}`;
->>>>>>> b585559e
 
     return (
         <ViewContainer>
