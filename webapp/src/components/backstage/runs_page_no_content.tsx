// Copyright (c) 2015-present Mattermost, Inc. All Rights Reserved.
// See LICENSE.txt for license information.

import React, {useEffect, useState} from 'react';
import styled from 'styled-components';

import {useDispatch, useSelector} from 'react-redux';

import {GlobalState} from 'mattermost-redux/types/store';

import {Team} from 'mattermost-redux/types/teams';

import {getMyTeams} from 'mattermost-redux/selectors/entities/teams';

<<<<<<< HEAD
import {FormattedMessage} from 'react-intl';
=======
import {AdminNotificationType, BACKSTAGE_LIST_PER_PAGE} from 'src/constants';
import {Playbook} from 'src/types/playbook';
>>>>>>> 320e6721

import NoContentPlaybookRunSvg from 'src/components/assets/no_content_playbook_runs_svg';
import {startPlaybookRun} from 'src/actions';
import {navigateToUrl} from 'src/browser_routing';
import {usePlaybooksRouting, useAllowPlaybookCreationInTeams, usePlaybooksCrud} from 'src/hooks';

import {clientHasPlaybooks, fetchPlaybookRuns} from 'src/client';

import UpgradeModal from './upgrade_modal';
import {useUpgradeModalVisibility} from './playbook_list';

const NoContentContainer = styled.div`
    display: flex;
    flex-direction: row;
    margin: 0 10vw;
    height: 100%;
    align-items: center;
`;

const NoContentTextContainer = styled.div`
    display: flex;
    flex-direction: column;
    align-items: flex-start;
    padding: 0 20px;
`;

const NoContentTitle = styled.h2`
    font-family: Open Sans;
    font-style: normal;
    font-weight: normal;
    font-size: 28px;
    color: var(--center-channel-color);
    text-align: left;
`;

const NoContentDescription = styled.h5`
    font-family: Open Sans;
    font-style: normal;
    font-weight: normal;
    font-size: 16px;
    line-height: 24px;
    color: rgba(var(--center-channel-color-rgb), 0.72);
    text-align: left;
`;

const NoContentButton = styled.button`
    display: inline-flex;
    background: var(--button-bg);
    color: var(--button-color);
    border-radius: 4px;
    border: 0px;
    font-family: Open Sans;
    font-style: normal;
    font-weight: 600;
    font-size: 16px;
    line-height: 18px;
    align-items: center;
    padding: 14px 24px;
    transition: all 0.15s ease-out;
    align-self: center;
    &:hover {
        opacity: 0.8;
    }
    &:active  {
        background: rgba(var(--button-bg-rgb), 0.8);
    }
    i {
        font-size: 24px;
    }
`;

const NoContentPlaybookRunSvgContainer = styled.div`
    @media (max-width: 1000px) {
        display: none;
    }
`;

const NoContentPage = () => {
    const dispatch = useDispatch();
    const teams = useSelector<GlobalState, Team[]>(getMyTeams);
    const [isUpgradeModalShown, showUpgradeModal, hideUpgradeModal] = useUpgradeModalVisibility(false);
    const goToMattermost = () => {
        navigateToUrl('');
    };
    const [playbookExist, setplaybookExist] = useState(false);

    // When the component is first mounted, determine if there are any
    // playbooks at all.If yes show Run playbook else create playbook
    useEffect(() => {
        async function checkForPlaybook() {
            const returnedPlaybookExist = await clientHasPlaybooks(teams[0].id);
            setplaybookExist(returnedPlaybookExist);
        }
        checkForPlaybook();
    }, [teams]);

    /*Redirecting user to new playbook page when no playbook exists*/
    const [,,
        {setSelectedPlaybook},
    ] = usePlaybooksCrud({team_id: '', per_page: BACKSTAGE_LIST_PER_PAGE});
    const {create} = usePlaybooksRouting<Playbook>({onGo: setSelectedPlaybook});
    const allowPlaybookCreationInTeams = useAllowPlaybookCreationInTeams();
    const newPlaybook = (team: Team, templateTitle?: string | undefined) => {
        if (allowPlaybookCreationInTeams.get(team.id)) {
            create(team, templateTitle);
        } else {
            showUpgradeModal();
        }
    };
    const handleClick = () => {
        if (playbookExist) {
            goToMattermost();
            dispatch(startPlaybookRun(teams[0].id));
        } else {
            newPlaybook(teams[0]);
        }
    };
    return (
        <NoContentContainer>
            <UpgradeModal
                messageType={AdminNotificationType.PLAYBOOK}
                show={isUpgradeModalShown}
                onHide={hideUpgradeModal}
            />
            <NoContentTextContainer>
                <NoContentTitle><FormattedMessage defaultMessage='What are playbook runs?'/></NoContentTitle>
                <NoContentDescription><FormattedMessage defaultMessage='Running a playbook orchestrates workflows for your team and tools.'/></NoContentDescription>
                <NoContentButton
                    className='mt-6'
                    onClick={handleClick}
                >
                    <i className='icon-plus mr-2'/>
<<<<<<< HEAD
                    <FormattedMessage defaultMessage='Run playbook'/>
=======
                    {playbookExist ? 'Run playbook' : 'Create playbook'}
>>>>>>> 320e6721
                </NoContentButton>
            </NoContentTextContainer>
            <NoContentPlaybookRunSvgContainer>
                <NoContentPlaybookRunSvg/>
            </NoContentPlaybookRunSvgContainer>
        </NoContentContainer>
    );
};

export default NoContentPage;<|MERGE_RESOLUTION|>--- conflicted
+++ resolved
@@ -2,6 +2,7 @@
 // See LICENSE.txt for license information.
 
 import React, {useEffect, useState} from 'react';
+import {FormattedMessage} from 'react-intl';
 import styled from 'styled-components';
 
 import {useDispatch, useSelector} from 'react-redux';
@@ -12,12 +13,8 @@
 
 import {getMyTeams} from 'mattermost-redux/selectors/entities/teams';
 
-<<<<<<< HEAD
-import {FormattedMessage} from 'react-intl';
-=======
 import {AdminNotificationType, BACKSTAGE_LIST_PER_PAGE} from 'src/constants';
 import {Playbook} from 'src/types/playbook';
->>>>>>> 320e6721
 
 import NoContentPlaybookRunSvg from 'src/components/assets/no_content_playbook_runs_svg';
 import {startPlaybookRun} from 'src/actions';
@@ -150,11 +147,7 @@
                     onClick={handleClick}
                 >
                     <i className='icon-plus mr-2'/>
-<<<<<<< HEAD
-                    <FormattedMessage defaultMessage='Run playbook'/>
-=======
-                    {playbookExist ? 'Run playbook' : 'Create playbook'}
->>>>>>> 320e6721
+                    {playbookExist ? <FormattedMessage defaultMessage='Run playbook'/> : <FormattedMessage defaultMessage='Create playbook'/>}
                 </NoContentButton>
             </NoContentTextContainer>
             <NoContentPlaybookRunSvgContainer>
