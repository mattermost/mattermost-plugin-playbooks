// Copyright (c) 2015-present Mattermost, Inc. All Rights Reserved.
// See LICENSE.txt for license information.

import React from 'react';

import styled from 'styled-components';

import {ActionFunc} from 'mattermost-redux/types/actions';

import {useIntl} from 'react-intl';

import {PatternedInput} from 'src/components/backstage/automation/patterned_input';
import {InputKeywords} from 'src/components/backstage/automation/input_keywords';
import {PatternedTextArea} from 'src/components/backstage/automation/patterned_text_area';

import {InviteUsers} from 'src/components/backstage/automation/invite_users';
import {AutoAssignOwner} from 'src/components/backstage/automation/auto_assign_owner';
import {Broadcast} from 'src/components/backstage/automation/broadcast';

import {MessageOnJoin} from 'src/components/backstage/automation/message_on_join';

interface Props {
    searchProfiles: (term: string) => ActionFunc;
    getProfiles: () => ActionFunc;
    userIds: string[];
    inviteUsersEnabled: boolean;
    onToggleInviteUsers: () => void;
    onAddUser: (userId: string) => void;
    onRemoveUser: (userId: string) => void;
    defaultOwnerID: string;
    defaultOwnerEnabled: boolean;
    onToggleDefaultOwner: () => void;
    onAssignOwner: (userId: string | undefined) => void;
    broadcastChannelIds: string[];
    broadcastEnabled: boolean;
    onToggleBroadcastChannel: () => void;
    onBroadcastChannelsSelected: (channelIds: string[]) => void;
    webhookOnCreationEnabled: boolean;
    onToggleWebhookOnCreation: () => void;
    webhookOnCreationChange: (url: string) => void;
    webhookOnCreationURLs: string[];
    webhookOnStatusUpdateEnabled: boolean;
    onToggleWebhookOnStatusUpdate: () => void;
    webhookOnStatusUpdateURLs: string[];
    webhookOnStatusUpdateChange: (url: string) => void;
    messageOnJoinEnabled: boolean;
    onToggleMessageOnJoin: () => void;
    messageOnJoin: string;
    messageOnJoinChange: (message: string) => void;
    signalAnyKeywordsEnabled: boolean;
    onToggleSignalAnyKeywords: () => void;
    signalAnyKeywordsChange: (keywords: string[]) => void;
    signalAnyKeywords: string[];
    categorizePlaybookRun: boolean;
    onToggleCategorizePlaybookRun: () => void;
    categoryName: string;
    categoryNameChange: (categoryName: string) => void;
<<<<<<< HEAD
    statusUpdateEnabled: boolean;
=======
    channelNameTemplate: string;
    onChannelNameTemplateChange: (channelNameTemplate: string) => void;
>>>>>>> 3e7e3bb6
}

export const AutomationSettings = (props: Props) => {
    const {formatMessage} = useIntl();
    return (
        <>
            <Section>
                <SectionTitle>
                    {formatMessage({defaultMessage: 'Prompt to run the playbook when a user posts a message'})}
                </SectionTitle>
                <Setting id={'signal-any-keywords'}>
                    <InputKeywords
                        enabled={props.signalAnyKeywordsEnabled}
                        onToggle={props.onToggleSignalAnyKeywords}
                        textOnToggle={formatMessage({defaultMessage: 'Containing any of these keywords'})}
                        placeholderText={formatMessage({defaultMessage: 'Add keywords'})}
                        keywords={props.signalAnyKeywords}
                        onKeywordsChange={props.signalAnyKeywordsChange}
                    />
                </Setting>
            </Section>
            <Section>
                <SectionTitle>
                    {formatMessage({defaultMessage: 'When a run starts'})}
                </SectionTitle>
                <Setting id={'create-channel'}>
                    <PatternedInput
                        enabled={true}
                        disableToggle={true}
                        onToggle={() => null}
                        input={props.channelNameTemplate}
                        onChange={props.onChannelNameTemplateChange}
                        pattern={'[\\S][\\s\\S]*[\\S]'} // at least two non-whitespace characters
                        placeholderText={formatMessage({defaultMessage: 'Channel name template (optional)'})}
                        textOnToggle={formatMessage({defaultMessage: 'Create a channel'})}
                        type={'text'}
                        errorText={formatMessage({defaultMessage: 'Channel name is not valid.'})}
                    />
                </Setting>
                <Setting id={'invite-users'}>
                    <InviteUsers
                        enabled={props.inviteUsersEnabled}
                        onToggle={props.onToggleInviteUsers}
                        searchProfiles={props.searchProfiles}
                        getProfiles={props.getProfiles}
                        userIds={props.userIds}
                        onAddUser={props.onAddUser}
                        onRemoveUser={props.onRemoveUser}
                    />
                </Setting>
                <Setting id={'assign-owner'}>
                    <AutoAssignOwner
                        enabled={props.defaultOwnerEnabled}
                        onToggle={props.onToggleDefaultOwner}
                        searchProfiles={props.searchProfiles}
                        getProfiles={props.getProfiles}
                        ownerID={props.defaultOwnerID}
                        onAssignOwner={props.onAssignOwner}
                    />
                </Setting>
                <Setting id={'playbook-run-creation__outgoing-webhook'}>
                    <PatternedTextArea
                        enabled={props.webhookOnCreationEnabled}
                        onToggle={props.onToggleWebhookOnCreation}
                        input={props.webhookOnCreationURLs.join('\n')}
                        onChange={props.webhookOnCreationChange}
                        pattern={'https?://.*'}
                        delimiter={'\n'}
                        maxLength={1000}
                        rows={3}
                        placeholderText={formatMessage({defaultMessage: 'Enter webhook'})}
                        textOnToggle={formatMessage({defaultMessage: 'Send outgoing webhook (One per line)'})}
                        errorText={formatMessage({defaultMessage: 'Invalid webhook URLs'})}
                        maxRows={64}
                        maxErrorText={formatMessage({defaultMessage: 'Invalid entry: the maximum number of webhooks allowed is 64'})}
                    />
                </Setting>
            </Section>
            <Section>
                <SectionTitle>
                    {formatMessage({defaultMessage: 'When an update is posted'})}
                </SectionTitle>
                <Setting id={'broadcast-channels'}>
                    <Broadcast
                        enabled={props.broadcastEnabled && props.statusUpdateEnabled}
                        onToggle={props.onToggleBroadcastChannel}
                        channelIds={props.broadcastChannelIds}
                        onChannelsSelected={props.onBroadcastChannelsSelected}
                    />
                </Setting>
                <Setting id={'playbook-run-status-update__outgoing-webhook'}>
                    <PatternedTextArea
                        enabled={props.webhookOnStatusUpdateEnabled && props.statusUpdateEnabled}
                        onToggle={props.onToggleWebhookOnStatusUpdate}
                        input={props.webhookOnStatusUpdateURLs.join('\n')}
                        onChange={props.webhookOnStatusUpdateChange}
                        pattern={'https?://.*'}
                        delimiter={'\n'}
                        maxLength={1000}
                        rows={3}
                        placeholderText={formatMessage({defaultMessage: 'Enter webhook'})}
                        textOnToggle={formatMessage({defaultMessage: 'Send outgoing webhook (One per line)'})}
                        errorText={formatMessage({defaultMessage: 'Invalid webhook URLs'})}
                        maxRows={64}
                        maxErrorText={formatMessage({defaultMessage: 'Invalid entry: the maximum number of webhooks allowed is 64'})}
                    />
                </Setting>
            </Section>
            <Section>
                <SectionTitle>
                    {formatMessage({defaultMessage: 'When a new member joins the channel'})}
                </SectionTitle>
                <Setting id={'user-joins-message'}>
                    <MessageOnJoin
                        enabled={props.messageOnJoinEnabled}
                        onToggle={props.onToggleMessageOnJoin}
                        message={props.messageOnJoin}
                        onChange={props.messageOnJoinChange}
                    />
                </Setting>
                <Setting id={'user-joins-channel-categorize'}>
                    <PatternedInput
                        enabled={props.categorizePlaybookRun}
                        onToggle={props.onToggleCategorizePlaybookRun}
                        input={props.categoryName}
                        onChange={props.categoryNameChange}
                        pattern={'[\\s\\S]*'}
                        placeholderText={'Enter category name'}
                        textOnToggle={formatMessage({defaultMessage: 'Add the channel to a sidebar category'})}
                        type={'text'}
                        errorText={formatMessage({defaultMessage: 'Invalid category name.'})} // this should not happen
                        maxLength={22}
                    />
                </Setting>
            </Section>
        </>
    );
};

const Section = styled.div`
    margin: 32px 0;
`;

const SectionTitle = styled.div`
    font-weight: 600;
    margin: 0 0 32px 0;
`;

const Setting = styled.div`
    display: flex;
    flex-direction: column;
    align-items: flex-start;

    margin-bottom: 24px;
`;<|MERGE_RESOLUTION|>--- conflicted
+++ resolved
@@ -55,12 +55,9 @@
     onToggleCategorizePlaybookRun: () => void;
     categoryName: string;
     categoryNameChange: (categoryName: string) => void;
-<<<<<<< HEAD
     statusUpdateEnabled: boolean;
-=======
     channelNameTemplate: string;
     onChannelNameTemplateChange: (channelNameTemplate: string) => void;
->>>>>>> 3e7e3bb6
 }
 
 export const AutomationSettings = (props: Props) => {
