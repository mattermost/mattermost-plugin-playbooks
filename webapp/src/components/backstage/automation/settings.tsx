--- conflicted
+++ resolved
@@ -166,19 +166,8 @@
                     <CategorizePlaybookRun
                         enabled={props.categorizePlaybookRun}
                         onToggle={props.onToggleCategorizePlaybookRun}
-<<<<<<< HEAD
                         categoryName={props.categoryName}
                         onCategorySelected={props.categoryNameChange}
-=======
-                        input={props.categoryName}
-                        onChange={props.categoryNameChange}
-                        pattern={'[\\s\\S]*'}
-                        placeholderText={'Enter category name'}
-                        textOnToggle={formatMessage({defaultMessage: 'Add the channel to a sidebar category'})}
-                        type={'text'}
-                        errorText={formatMessage({defaultMessage: 'Invalid category name.'})} // this should not happen
-                        maxLength={22}
->>>>>>> 18bbc24c
                     />
                 </Setting>
             </Section>
