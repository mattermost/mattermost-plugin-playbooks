// Copyright (c) 2015-present Mattermost, Inc. All Rights Reserved.
// See LICENSE.txt for license information.

import React from 'react';

import styled from 'styled-components';

import {ActionFunc} from 'mattermost-redux/types/actions';

import {useIntl} from 'react-intl';

import {PatternedInput} from 'src/components/backstage/automation/patterned_input';
import {InputKeywords} from 'src/components/backstage/automation/input_keywords';
import {PatternedTextArea} from 'src/components/backstage/automation/patterned_text_area';

import {InviteUsers} from 'src/components/backstage/automation/invite_users';
import {AutoAssignOwner} from 'src/components/backstage/automation/auto_assign_owner';
import {Broadcast} from 'src/components/backstage/automation/broadcast';

import {MessageOnJoin} from 'src/components/backstage/automation/message_on_join';

interface Props {
    searchProfiles: (term: string) => ActionFunc;
    getProfiles: () => ActionFunc;
    userIds: string[];
    inviteUsersEnabled: boolean;
    onToggleInviteUsers: () => void;
    onAddUser: (userId: string) => void;
    onRemoveUser: (userId: string) => void;
    defaultOwnerID: string;
    defaultOwnerEnabled: boolean;
    onToggleDefaultOwner: () => void;
    onAssignOwner: (userId: string | undefined) => void;
    broadcastChannelIds: string[];
    broadcastEnabled: boolean;
    onToggleBroadcastChannel: () => void;
    onBroadcastChannelsSelected: (channelIds: string[]) => void;
    webhookOnCreationEnabled: boolean;
    onToggleWebhookOnCreation: () => void;
    webhookOnCreationChange: (url: string) => void;
    webhookOnCreationURLs: string[];
    webhookOnStatusUpdateEnabled: boolean;
    onToggleWebhookOnStatusUpdate: () => void;
    webhookOnStatusUpdateURLs: string[];
    webhookOnStatusUpdateChange: (url: string) => void;
    messageOnJoinEnabled: boolean;
    onToggleMessageOnJoin: () => void;
    messageOnJoin: string;
    messageOnJoinChange: (message: string) => void;
    signalAnyKeywordsEnabled: boolean;
    onToggleSignalAnyKeywords: () => void;
    signalAnyKeywordsChange: (keywords: string[]) => void;
    signalAnyKeywords: string[];
    categorizePlaybookRun: boolean;
    onToggleCategorizePlaybookRun: () => void;
    categoryName: string;
    categoryNameChange: (categoryName: string) => void;
}

export const AutomationSettings = (props: Props) => {
    const {formatMessage} = useIntl();
    return (
        <>
            <Section>
                <SectionTitle>
                    {formatMessage({defaultMessage: 'Prompt to run the playbook when a user posts a message'})}
                </SectionTitle>
                <Setting id={'signal-any-keywords'}>
                    <InputKeywords
                        enabled={props.signalAnyKeywordsEnabled}
                        onToggle={props.onToggleSignalAnyKeywords}
                        textOnToggle={formatMessage({defaultMessage: 'Containing any of these keywords'})}
                        placeholderText={formatMessage({defaultMessage: 'Add keywords'})}
                        keywords={props.signalAnyKeywords}
                        onKeywordsChange={props.signalAnyKeywordsChange}
                    />
                </Setting>
            </Section>
            <Section>
                <SectionTitle>
                    {formatMessage({defaultMessage: 'When a run starts'})}
                </SectionTitle>
                <Setting id={'invite-users'}>
                    <InviteUsers
                        enabled={props.inviteUsersEnabled}
                        onToggle={props.onToggleInviteUsers}
                        searchProfiles={props.searchProfiles}
                        getProfiles={props.getProfiles}
                        userIds={props.userIds}
                        onAddUser={props.onAddUser}
                        onRemoveUser={props.onRemoveUser}
                    />
                </Setting>
                <Setting id={'assign-owner'}>
                    <AutoAssignOwner
                        enabled={props.defaultOwnerEnabled}
                        onToggle={props.onToggleDefaultOwner}
                        searchProfiles={props.searchProfiles}
                        getProfiles={props.getProfiles}
                        ownerID={props.defaultOwnerID}
                        onAssignOwner={props.onAssignOwner}
                    />
                </Setting>
                <Setting id={'playbook-run-creation__outgoing-webhook'}>
                    <PatternedTextArea
                        enabled={props.webhookOnCreationEnabled}
                        onToggle={props.onToggleWebhookOnCreation}
                        input={props.webhookOnCreationURLs.join('\n')}
                        onChange={props.webhookOnCreationChange}
                        pattern={'https?://.*'}
                        delimiter={'\n'}
                        maxLength={1000}
                        rows={3}
                        placeholderText={formatMessage({defaultMessage: 'Enter webhook'})}
                        textOnToggle={formatMessage({defaultMessage: 'Send outgoing webhook (One per line)'})}
                        errorText={formatMessage({defaultMessage: 'Invalid webhook URLs'})}
                        maxRows={64}
                        maxErrorText={formatMessage({defaultMessage: 'Invalid entry: the maximum number of webhooks allowed is 64'})}
                    />
                </Setting>
            </Section>
            <Section>
                <SectionTitle>
                    {formatMessage({defaultMessage: 'When an update is posted'})}
                </SectionTitle>
                <Setting id={'broadcast-channels'}>
                    <Broadcast
                        enabled={props.broadcastEnabled}
                        onToggle={props.onToggleBroadcastChannel}
                        channelIds={props.broadcastChannelIds}
                        onChannelsSelected={props.onBroadcastChannelsSelected}
                    />
                </Setting>
                <Setting id={'playbook-run-status-update__outgoing-webhook'}>
                    <PatternedTextArea
                        enabled={props.webhookOnStatusUpdateEnabled}
                        onToggle={props.onToggleWebhookOnStatusUpdate}
                        input={props.webhookOnStatusUpdateURLs.join('\n')}
                        onChange={props.webhookOnStatusUpdateChange}
                        pattern={'https?://.*'}
                        delimiter={'\n'}
                        maxLength={1000}
                        rows={3}
                        placeholderText={formatMessage({defaultMessage: 'Enter webhook'})}
                        textOnToggle={formatMessage({defaultMessage: 'Send outgoing webhook (One per line)'})}
                        errorText={formatMessage({defaultMessage: 'Invalid webhook URLs'})}
                        maxRows={64}
                        maxErrorText={formatMessage({defaultMessage: 'Invalid entry: the maximum number of webhooks allowed is 64'})}
                    />
                </Setting>
            </Section>
            <Section>
                <SectionTitle>
                    {formatMessage({defaultMessage: 'When a new member joins the channel'})}
                </SectionTitle>
                <Setting id={'user-joins-message'}>
                    <MessageOnJoin
                        enabled={props.messageOnJoinEnabled}
                        onToggle={props.onToggleMessageOnJoin}
                        message={props.messageOnJoin}
                        onChange={props.messageOnJoinChange}
                    />
                </Setting>
                <Setting id={'user-joins-channel-categorize'}>
                    <PatternedInput
                        enabled={props.categorizePlaybookRun}
                        onToggle={props.onToggleCategorizePlaybookRun}
                        input={props.categoryName}
                        onChange={props.categoryNameChange}
                        pattern={'[\\s\\S]*'}
                        placeholderText={'Enter category name'}
                        textOnToggle={formatMessage({defaultMessage: 'Add the channel to a sidebar category'})}
                        type={'text'}
                        errorText={formatMessage({defaultMessage: 'Invalid category name.'})} // this should not happen
                        maxLength={22}
                    />
                </Setting>
            </Section>
<<<<<<< HEAD
            <Section>
                <SectionTitle>
                    {formatMessage({defaultMessage: 'When a run is finished'})}
                </SectionTitle>
                <Setting id={'export-channel-on-finished'}>
                    <ExportChannelOnArchive
                        enabled={props.exportChannelOnFinishedEnabled}
                        onToggle={props.onToggleExportChannelOnFinishedEnabled}
                    />
                </Setting>
            </Section>
=======
>>>>>>> d02e2a2b
        </>
    );
};

const Section = styled.div`
    margin: 32px 0;
`;

const SectionTitle = styled.div`
    font-weight: 600;
    margin: 0 0 32px 0;
`;

const Setting = styled.div`
    display: flex;
    flex-direction: column;
    align-items: flex-start;

    margin-bottom: 24px;
`;<|MERGE_RESOLUTION|>--- conflicted
+++ resolved
@@ -176,20 +176,6 @@
                     />
                 </Setting>
             </Section>
-<<<<<<< HEAD
-            <Section>
-                <SectionTitle>
-                    {formatMessage({defaultMessage: 'When a run is finished'})}
-                </SectionTitle>
-                <Setting id={'export-channel-on-finished'}>
-                    <ExportChannelOnArchive
-                        enabled={props.exportChannelOnFinishedEnabled}
-                        onToggle={props.onToggleExportChannelOnFinishedEnabled}
-                    />
-                </Setting>
-            </Section>
-=======
->>>>>>> d02e2a2b
         </>
     );
 };
