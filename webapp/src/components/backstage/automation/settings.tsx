// Copyright (c) 2015-present Mattermost, Inc. All Rights Reserved.
// See LICENSE.txt for license information.

import React from 'react';

import styled from 'styled-components';

import {ActionFunc} from 'mattermost-redux/types/actions';

import {PatternedInput} from 'src/components/backstage/automation/patterned_input';

import {InviteUsers} from 'src/components/backstage/automation/invite_users';
import {AutoAssignOwner} from 'src/components/backstage/automation/auto_assign_owner';
import {Announcement} from 'src/components/backstage/automation/announcement';

import {BackstageSubheader, BackstageSubheaderDescription} from 'src/components/backstage/styles';
import {MessageOnJoin} from 'src/components/backstage/automation/message_on_join';

interface Props {
    searchProfiles: (term: string) => ActionFunc;
    getProfiles: () => ActionFunc;
    userIds: string[];
    inviteUsersEnabled: boolean;
    onToggleInviteUsers: () => void;
    onAddUser: (userId: string) => void;
    onRemoveUser: (userId: string) => void;
    defaultOwnerID: string;
    defaultOwnerEnabled: boolean;
    onToggleDefaultOwner: () => void;
    onAssignOwner: (userId: string | undefined) => void;
    teamID: string;
    announcementChannelID: string;
    announcementChannelEnabled: boolean;
    onToggleAnnouncementChannel: () => void;
    onAnnouncementChannelSelected: (channelID: string | undefined) => void;
    webhookOnCreationEnabled: boolean;
    onToggleWebhookOnCreation: () => void;
    webhookOnCreationChange: (url: string) => void;
    webhookOnCreationURL: string;
    webhookOnStatusUpdateEnabled: boolean;
    onToggleWebhookOnStatusUpdate: () => void;
    webhookOnStatusUpdateURL: string;
    webhookOnStatusUpdateChange: (url: string) => void;
    messageOnJoinEnabled: boolean;
    onToggleMessageOnJoin: () => void;
    messageOnJoin: string;
    messageOnJoinChange: (message: string) => void;
    signalAnyKeywordsEnabled: boolean;
    onToggleSignalAnyKeywords: () => void;
    signalAnyKeywordsChange: (keywords: string) => void;
    signalAnyKeywords: string[];
}

export const AutomationSettings = (props: Props) => {
    return (
        <>
            <BackstageSubheader>
                {'Automation'}
            </BackstageSubheader>
            <BackstageSubheaderDescription>
                {'Select when to start an incident and what actions take place once an incident is started.'}
            </BackstageSubheaderDescription>
            <Section>
                <SectionTitle>
<<<<<<< HEAD
                    {'When a run starts'}
=======
                    {'Prompt to start a new incident when a user posts a message'}
                </SectionTitle>
                <Setting id={'signal-any-keywords'}>
                    <PatternedInput
                        enabled={props.signalAnyKeywordsEnabled}
                        onToggle={props.onToggleSignalAnyKeywords}
                        input={props.signalAnyKeywords.join(',')}
                        onChange={props.signalAnyKeywordsChange}
                        pattern={'[\\s\\S]*'} // pretty much everything
                        placeholderText={'Add comma separated keywords'}
                        textOnToggle={'Containing any of these keywords'}
                        type={'text'}
                        errorText={'Keywords are not valid.'} // this should not happen
                    />
                </Setting>
            </Section>
            <Section>
                <SectionTitle>
                    {'When an incident starts'}
>>>>>>> dcf2b9d3
                </SectionTitle>
                <Setting id={'invite-users'}>
                    <InviteUsers
                        enabled={props.inviteUsersEnabled}
                        onToggle={props.onToggleInviteUsers}
                        searchProfiles={props.searchProfiles}
                        getProfiles={props.getProfiles}
                        userIds={props.userIds}
                        onAddUser={props.onAddUser}
                        onRemoveUser={props.onRemoveUser}
                    />
                </Setting>
                <Setting id={'assign-owner'}>
                    <AutoAssignOwner
                        enabled={props.defaultOwnerEnabled}
                        onToggle={props.onToggleDefaultOwner}
                        searchProfiles={props.searchProfiles}
                        getProfiles={props.getProfiles}
                        ownerID={props.defaultOwnerID}
                        onAssignOwner={props.onAssignOwner}
                        teamID={props.teamID}
                    />
                </Setting>
                <Setting id={'announcement-channel'}>
                    <Announcement
                        enabled={props.announcementChannelEnabled}
                        onToggle={props.onToggleAnnouncementChannel}
                        channelId={props.announcementChannelID}
                        onChannelSelected={props.onAnnouncementChannelSelected}
                    />
                </Setting>
<<<<<<< HEAD
                <Setting id={'playbook-run-creation__outgoing-webhook'}>
                    <Webhook
=======
                <Setting id={'incident-creation__outgoing-webhook'}>
                    <PatternedInput
>>>>>>> dcf2b9d3
                        enabled={props.webhookOnCreationEnabled}
                        onToggle={props.onToggleWebhookOnCreation}
                        input={props.webhookOnCreationURL}
                        onChange={props.webhookOnCreationChange}
                        pattern={'https?://.*'}
                        placeholderText={'Enter webhook'}
                        textOnToggle={'Send a webhook'}
                        type={'url'}
                        errorText={'URL is not valid.'}
                    />
                </Setting>
            </Section>
            <Section>
                <SectionTitle>
                    {'When a status updated is posted'}
                </SectionTitle>
<<<<<<< HEAD
                <Setting id={'playbook-run-status-update__outgoing-webhook'}>
                    <Webhook
=======
                <Setting id={'incident-status-update__outgoing-webhook'}>
                    <PatternedInput
>>>>>>> dcf2b9d3
                        enabled={props.webhookOnStatusUpdateEnabled}
                        onToggle={props.onToggleWebhookOnStatusUpdate}
                        input={props.webhookOnStatusUpdateURL}
                        onChange={props.webhookOnStatusUpdateChange}
                        pattern={'https?://.*'}
                        placeholderText={'Enter webhook'}
                        textOnToggle={'Send a webhook'}
                        type={'url'}
                        errorText={'URL is not valid.'}
                    />
                </Setting>
            </Section>
            <Section>
                <SectionTitle>
                    {'When a new member joins the channel'}
                </SectionTitle>
                <Setting id={'user-joins-message'}>
                    <MessageOnJoin
                        enabled={props.messageOnJoinEnabled}
                        onToggle={props.onToggleMessageOnJoin}
                        message={props.messageOnJoin}
                        onChange={props.messageOnJoinChange}
                    />
                </Setting>

            </Section>
        </>
    );
};

const Section = styled.div`
    margin: 32px 0;
`;

const SectionTitle = styled.div`
    font-weight: 600;
    margin: 0 0 32px 0;
`;

const Setting = styled.div`
    display: flex;
    flex-direction: column;
    align-items: flex-start;

    margin-bottom: 24px;
`;<|MERGE_RESOLUTION|>--- conflicted
+++ resolved
@@ -13,7 +13,6 @@
 import {AutoAssignOwner} from 'src/components/backstage/automation/auto_assign_owner';
 import {Announcement} from 'src/components/backstage/automation/announcement';
 
-import {BackstageSubheader, BackstageSubheaderDescription} from 'src/components/backstage/styles';
 import {MessageOnJoin} from 'src/components/backstage/automation/message_on_join';
 
 interface Props {
@@ -54,18 +53,9 @@
 export const AutomationSettings = (props: Props) => {
     return (
         <>
-            <BackstageSubheader>
-                {'Automation'}
-            </BackstageSubheader>
-            <BackstageSubheaderDescription>
-                {'Select when to start an incident and what actions take place once an incident is started.'}
-            </BackstageSubheaderDescription>
             <Section>
                 <SectionTitle>
-<<<<<<< HEAD
-                    {'When a run starts'}
-=======
-                    {'Prompt to start a new incident when a user posts a message'}
+                    {'Prompt to run the playbook when a user posts a message'}
                 </SectionTitle>
                 <Setting id={'signal-any-keywords'}>
                     <PatternedInput
@@ -83,8 +73,7 @@
             </Section>
             <Section>
                 <SectionTitle>
-                    {'When an incident starts'}
->>>>>>> dcf2b9d3
+                    {'When a run starts'}
                 </SectionTitle>
                 <Setting id={'invite-users'}>
                     <InviteUsers
@@ -116,20 +105,15 @@
                         onChannelSelected={props.onAnnouncementChannelSelected}
                     />
                 </Setting>
-<<<<<<< HEAD
                 <Setting id={'playbook-run-creation__outgoing-webhook'}>
-                    <Webhook
-=======
-                <Setting id={'incident-creation__outgoing-webhook'}>
                     <PatternedInput
->>>>>>> dcf2b9d3
                         enabled={props.webhookOnCreationEnabled}
                         onToggle={props.onToggleWebhookOnCreation}
                         input={props.webhookOnCreationURL}
                         onChange={props.webhookOnCreationChange}
                         pattern={'https?://.*'}
                         placeholderText={'Enter webhook'}
-                        textOnToggle={'Send a webhook'}
+                        textOnToggle={'Send outgoing webhook'}
                         type={'url'}
                         errorText={'URL is not valid.'}
                     />
@@ -139,20 +123,15 @@
                 <SectionTitle>
                     {'When a status updated is posted'}
                 </SectionTitle>
-<<<<<<< HEAD
                 <Setting id={'playbook-run-status-update__outgoing-webhook'}>
-                    <Webhook
-=======
-                <Setting id={'incident-status-update__outgoing-webhook'}>
                     <PatternedInput
->>>>>>> dcf2b9d3
                         enabled={props.webhookOnStatusUpdateEnabled}
                         onToggle={props.onToggleWebhookOnStatusUpdate}
                         input={props.webhookOnStatusUpdateURL}
                         onChange={props.webhookOnStatusUpdateChange}
                         pattern={'https?://.*'}
                         placeholderText={'Enter webhook'}
-                        textOnToggle={'Send a webhook'}
+                        textOnToggle={'Send outgoing webhook'}
                         type={'url'}
                         errorText={'URL is not valid.'}
                     />
