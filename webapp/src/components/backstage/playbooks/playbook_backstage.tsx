// Copyright (c) 2015-present Mattermost, Inc. All Rights Reserved.
// See LICENSE.txt for license information.

import styled from 'styled-components';
import React, {useEffect, useState} from 'react';
import {useSelector} from 'react-redux';
import {Redirect, useLocation, useRouteMatch} from 'react-router-dom';

import {getCurrentTeam} from 'mattermost-redux/selectors/entities/teams';

import {
    PrimaryButtonRight,
} from 'src/components/backstage/playbook_runs/shared';

import {clientFetchPlaybook, fetchPlaybookStats} from 'src/client';
import {navigateToTeamPluginUrl, navigateToUrl, teamPluginErrorUrl} from 'src/browser_routing';
import {ErrorPageTypes} from 'src/constants';
import {Playbook} from 'src/types/playbook';
import ClipboardsPlay from 'src/components/assets/icons/clipboards_play';
import ClipboardsCheckmark from 'src/components/assets/icons/clipboards_checkmark';
import Profiles from 'src/components/assets/icons/profiles';
import LineGraph from 'src/components/backstage/playbooks/line_graph';
import PlaybookRunList from 'src/components/backstage/playbooks/playbook_run_list/playbook_run_list';
import BarGraph from 'src/components/backstage/playbooks/bar_graph';
import {EmptyPlaybookStats} from 'src/types/stats';
import {DefaultFetchIncidentsParamsTime, fetchParamsTimeEqual} from 'src/types/incident';

const OuterContainer = styled.div`
    background: var(center-channel-bg);
    display: flex;
    flex-direction: column;
    min-height: 100vh;
`;

const TopContainer = styled.div`
    position: sticky;
    z-index: 2;
    top: 0;
    background: var(--center-channel-bg);
    width: 100%;
    box-shadow: inset 0px -1px 0px var(--center-channel-color-16);
`;

const TitleRow = styled.div`
    display: flex;
    align-items: center;
    margin: 0 32px;
    height: 82px;
`;

const LeftArrow = styled.button`
    display: block;
    padding: 0;
    border: none;
    background: transparent;
    font-size: 24px;
    line-height: 24px;
    cursor: pointer;
    color: var(--center-channel-color-56);

    &:hover {
        background: var(--button-bg-08);
        color: var(--button-bg);
    }
`;

const VerticalBlock = styled.div`
    display: flex;
    flex-direction: column;
    font-weight: 400;
    padding: 0 16px 0 24px;
`;

const HorizontalBlock = styled.div`
    display: flex;
    flex-direction: row;
    color: var(--center-channel-color-64);

    > i {
        font-size: 12px;
        margin-left: -3px;
    }
`;

const Title = styled.div`
    font-size: 20px;
    line-height: 28px;
    color: var(--center-channel-color);
`;

const SubTitle = styled.div`
    font-size: 11px;
    line-height: 16px;
`;

const PrimaryButtonLargerRight = styled(PrimaryButtonRight)`
    padding: 12px 20px;
    height: 40px;
`;

const BottomContainer = styled.div`
    flex-grow: 1;
    background: rgba(var(--center-channel-color-rgb), 0.03);
    width: 100%;
`;

const BottomInnerContainer = styled.div`
    display: flex;
    flex-direction: column;
    padding: 20px;
    max-width: 1120px;
    margin: 0 auto;
    font-family: 'Open Sans', sans-serif;
    font-style: normal;
    font-weight: 600;

    > div + div {
        margin-top: 16px;
    }
`;

const BottomRow = styled.div`
    display: flex;
    flex-direction: row;

    > div + div {
        margin-left: 16px;
    }
`;

const StatCard = styled.div`
    display: flex;
    flex-direction: column;
    align-items: flex-start;
    padding: 20px 20px 12px 20px;

    max-height: 180px;
    max-width: 167px;

    border: 1px solid rgba(var(--center-channel-color-rgb), 0.04);
    box-shadow: 0px 2px 3px rgba(0, 0, 0, 0.32);
    border-radius: 4px;
`;

const StatText = styled.div`
    font-weight: 600;
    font-size: 14px;
    line-height: 20px;
    color: var(--center-channel-color-72);
    padding-top: 10px;
`;

const StatNum = styled.div`
    font-size: 44px;
    line-height: 56px;
    color: var(--center-channel-color);
`;

const StatNumRow = styled.div`
    display: flex;
    flex-direction: row;
    width: 100%;
`;

const PercentageChange = styled.div`
    margin: auto 12px 8px auto;
    display: flex;
    flex-direction: row;
    border-radius: 10px;
    padding-right: 6px;
    background-color: rgba(var(--online-indicator-rgb), 0.08);
    color: var(--online-indicator);
    font-size: 10px;
    line-height: 15px;

    > i {
        font-size: 12px;
    }
`;

const ClipboardsPlayBig = styled(ClipboardsPlay)`
    height: 32px;
    width: auto;
`;

const ProfilesBig = styled(Profiles)`
    height: 32px;
    width: auto;
`;

const ClipboardsCheckmarkBig = styled(ClipboardsCheckmark)`
    height: 32px;
    width: auto;
`;

const GraphBox = styled.div`
    flex-grow: 1;
    max-width: 532px;
    max-height: 180px;
    border: 1px solid rgba(var(--center-channel-color-rgb), 0.04);
    box-shadow: 0px 2px 3px rgba(0, 0, 0, 0.32);
    border-radius: 4px;
`;

interface MatchParams {
    playbookId: string
}

const FetchingStateType = {
    loading: 'loading',
    fetched: 'fetched',
    notFound: 'notfound',
};

const PlaybookBackstage = () => {
    const match = useRouteMatch<MatchParams>();
    const location = useLocation();
    const currentTeam = useSelector(getCurrentTeam);
    const [playbook, setPlaybook] = useState<Playbook | null>(null);
    const [fetchParamsTime, setFetchParamsTime] = useState(DefaultFetchIncidentsParamsTime);
    const [fetchingState, setFetchingState] = useState(FetchingStateType.loading);
    const [stats, setStats] = useState(EmptyPlaybookStats);

    useEffect(() => {
        const fetchData = async () => {
            const playbookId = match.params.playbookId;
            if (playbookId) {
                try {
                    const fetchedPlaybook = await clientFetchPlaybook(playbookId);
                    setPlaybook(fetchedPlaybook);
                    setFetchingState(FetchingStateType.fetched);
                } catch {
                    setFetchingState(FetchingStateType.notFound);
                }
            }
        };

        const fetchStats = async () => {
            const playbookId = match.params.playbookId;
            if (playbookId) {
                const ret = await fetchPlaybookStats(playbookId);
                setStats(ret);
            }
        };

        fetchData();
        fetchStats();
    }, [match.params.playbookId]);

    if (fetchingState === FetchingStateType.loading) {
        return null;
    }

    if (fetchingState === FetchingStateType.notFound || playbook === null) {
        return <Redirect to={teamPluginErrorUrl(currentTeam.name, ErrorPageTypes.PLAYBOOKS)}/>;
    }

    const goToPlaybooks = () => {
        navigateToTeamPluginUrl(currentTeam.name, '/playbooks');
    };

    const goToEdit = () => {
        navigateToUrl(location.pathname + '/edit');
    };

    let subTitle = 'Everyone can access this playbook';
    let accessIconClass = 'icon-globe';
    if (playbook.member_ids.length === 1) {
        subTitle = 'Only you can access this playbook';
        accessIconClass = 'icon-lock-outline';
    } else if (playbook.member_ids.length > 1) {
        subTitle = `${playbook.member_ids.length} people can access this playbook`;
        accessIconClass = 'icon-lock-outline';
    }

    return (
        <OuterContainer>
            <TopContainer>
                <TitleRow>
                    <LeftArrow
                        className='icon-arrow-left'
                        onClick={goToPlaybooks}
                    />
                    <VerticalBlock>
                        <Title>{playbook.title}</Title>
                        <HorizontalBlock>
                            <i className={'icon ' + accessIconClass}/>
                            <SubTitle>{subTitle}</SubTitle>
                        </HorizontalBlock>
                    </VerticalBlock>
                    <PrimaryButtonLargerRight onClick={goToEdit}>
                        <i className={'icon icon-pencil-outline'}/>
                        {'Edit Playbook'}
                    </PrimaryButtonLargerRight>
                </TitleRow>
            </TopContainer>
            <BottomContainer>
                <BottomInnerContainer>
                    <BottomRow>
                        <StatCard>
                            <ClipboardsPlayBig/>
                            <StatText>{'Runs currently in progress'}</StatText>
                            <StatNum>{stats.runs_in_progress}</StatNum>
                        </StatCard>
                        <StatCard>
                            <ProfilesBig/>
                            <StatText>{'Participants currently active'}</StatText>
                            <StatNum>{stats.participants_active}</StatNum>
                        </StatCard>
                        <StatCard>
                            <ClipboardsCheckmarkBig/>
                            <StatText>{'Runs finished in the last 30 days'}</StatText>
                            <StatNumRow>
                                <StatNum>{stats.runs_finished_prev_30_days}</StatNum>
                                {percentageChange(stats.runs_finished_percentage_change)}
                            </StatNumRow>
                        </StatCard>
                        <GraphBox>
                            <LineGraph
                                title={'TOTAL RUNS started per week over the last 12 weeks'}
                                labels={stats.runs_started_per_week_labels}
                                data={stats.runs_started_per_week}
                                tooltipTitleCallback={(xLabel) => 'Week of ' + xLabel}
                                tooltipLabelCallback={(yLabel) => {
                                    const runs = (yLabel === 1) ? 'run' : 'runs';
                                    return `${yLabel} ${runs} started`;
                                }}
                                onClick={(index) => {
                                    let nextFetchParamsTime = DefaultFetchIncidentsParamsTime;
                                    if (index >= 0) {
                                        nextFetchParamsTime = {
                                            started_gte: stats.runs_started_per_week_times[index][0],
                                            started_lt: stats.runs_started_per_week_times[index][1],
                                        };
                                    }

                                    if (!fetchParamsTimeEqual(fetchParamsTime, nextFetchParamsTime)) {
                                        setFetchParamsTime(nextFetchParamsTime);
                                    }
                                }}
                            />
                        </GraphBox>
                    </BottomRow>
                    <BottomRow>
                        <GraphBox>
                            <BarGraph
                                title={'ACTIVE RUNS per day over the last 14 days'}
                                labels={stats.active_runs_per_day_labels}
                                data={stats.active_runs_per_day}
                                tooltipTitleCallback={(xLabel) => 'Day: ' + xLabel}
                                tooltipLabelCallback={(yLabel) => {
                                    const runs = (yLabel === 1) ? 'run' : 'runs';
                                    return `${yLabel} active ${runs}`;
                                }}
                                onClick={(index) => {
                                    let nextFetchParamsTime = DefaultFetchIncidentsParamsTime;
                                    if (index >= 0) {
                                        nextFetchParamsTime = {
                                            active_gte: stats.active_runs_per_day_times[index][0],
                                            active_lt: stats.active_runs_per_day_times[index][1],
                                        };
                                    }

                                    if (!fetchParamsTimeEqual(fetchParamsTime, nextFetchParamsTime)) {
                                        setFetchParamsTime(nextFetchParamsTime);
                                    }
                                }}
                            />
                        </GraphBox>
                        <GraphBox>
                            <BarGraph
                                title={'ACTIVE PARTICIPANTS per day over the last 14 days'}
                                labels={stats.active_participants_per_day_labels}
                                data={stats.active_participants_per_day}
                                color={'--center-channel-color-40'}
                                tooltipTitleCallback={(xLabel) => 'Day: ' + xLabel}
                                tooltipLabelCallback={(yLabel) => {
                                    const participants = (yLabel === 1) ? 'participant' : 'participants';
                                    return `${yLabel} active ${participants}`;
                                }}
                            />
                        </GraphBox>
                    </BottomRow>
<<<<<<< HEAD
                    <PlaybookRunList playbook={playbook}/>
=======
                    <IncidentList
                        playbook={playbook}
                        fetchParamsTime={fetchParamsTime}
                    />
>>>>>>> db50f822
                </BottomInnerContainer>
            </BottomContainer>
        </OuterContainer>
    );
};

const percentageChange = (change: number) => {
    if (change === 99999999 || change === 0) {
        return null;
    }
    const changeSymbol = (change > 0) ? 'icon-arrow-up' : 'icon-arrow-down';

    return (
        <PercentageChange>
            <i className={'icon ' + changeSymbol}/>
            {change + '%'}
        </PercentageChange>
    );
};

export default PlaybookBackstage;<|MERGE_RESOLUTION|>--- conflicted
+++ resolved
@@ -7,6 +7,8 @@
 import {Redirect, useLocation, useRouteMatch} from 'react-router-dom';
 
 import {getCurrentTeam} from 'mattermost-redux/selectors/entities/teams';
+
+import {DefaultFetchPlaybookRunsParamsTime, fetchParamsTimeEqual} from 'src/types/playbook_run';
 
 import {
     PrimaryButtonRight,
@@ -23,7 +25,6 @@
 import PlaybookRunList from 'src/components/backstage/playbooks/playbook_run_list/playbook_run_list';
 import BarGraph from 'src/components/backstage/playbooks/bar_graph';
 import {EmptyPlaybookStats} from 'src/types/stats';
-import {DefaultFetchIncidentsParamsTime, fetchParamsTimeEqual} from 'src/types/incident';
 
 const OuterContainer = styled.div`
     background: var(center-channel-bg);
@@ -217,7 +218,7 @@
     const location = useLocation();
     const currentTeam = useSelector(getCurrentTeam);
     const [playbook, setPlaybook] = useState<Playbook | null>(null);
-    const [fetchParamsTime, setFetchParamsTime] = useState(DefaultFetchIncidentsParamsTime);
+    const [fetchParamsTime, setFetchParamsTime] = useState(DefaultFetchPlaybookRunsParamsTime);
     const [fetchingState, setFetchingState] = useState(FetchingStateType.loading);
     const [stats, setStats] = useState(EmptyPlaybookStats);
 
@@ -326,7 +327,7 @@
                                     return `${yLabel} ${runs} started`;
                                 }}
                                 onClick={(index) => {
-                                    let nextFetchParamsTime = DefaultFetchIncidentsParamsTime;
+                                    let nextFetchParamsTime = DefaultFetchPlaybookRunsParamsTime;
                                     if (index >= 0) {
                                         nextFetchParamsTime = {
                                             started_gte: stats.runs_started_per_week_times[index][0],
@@ -353,7 +354,7 @@
                                     return `${yLabel} active ${runs}`;
                                 }}
                                 onClick={(index) => {
-                                    let nextFetchParamsTime = DefaultFetchIncidentsParamsTime;
+                                    let nextFetchParamsTime = DefaultFetchPlaybookRunsParamsTime;
                                     if (index >= 0) {
                                         nextFetchParamsTime = {
                                             active_gte: stats.active_runs_per_day_times[index][0],
@@ -381,14 +382,10 @@
                             />
                         </GraphBox>
                     </BottomRow>
-<<<<<<< HEAD
-                    <PlaybookRunList playbook={playbook}/>
-=======
-                    <IncidentList
+                    <PlaybookRunList
                         playbook={playbook}
                         fetchParamsTime={fetchParamsTime}
                     />
->>>>>>> db50f822
                 </BottomInnerContainer>
             </BottomContainer>
         </OuterContainer>
