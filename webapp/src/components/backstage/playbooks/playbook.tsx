// Copyright (c) 2015-present Mattermost, Inc. All Rights Reserved.
// See LICENSE.txt for license information.

import styled, {css} from 'styled-components';
import React, {useEffect, useState} from 'react';
import {useDispatch, useSelector} from 'react-redux';
import {Switch, Route, Redirect, NavLink, useRouteMatch} from 'react-router-dom';

import Icon from '@mdi/react';
import {mdiClipboardPlayOutline} from '@mdi/js';

import {Tooltip, OverlayTrigger} from 'react-bootstrap';

import {getTeam} from 'mattermost-redux/selectors/entities/teams';
import {Team} from 'mattermost-redux/types/teams';
import {GlobalState} from 'mattermost-redux/types/store';
import {getCurrentUserId} from 'mattermost-redux/selectors/entities/users';

import {FormattedMessage, useIntl} from 'react-intl';

import {navigateToUrl, navigateToPluginUrl, pluginErrorUrl} from 'src/browser_routing';
import {useForceDocumentTitle, useHasPlaybookPermission, useStats} from 'src/hooks';
import PlaybookUsage from 'src/components/backstage/playbooks/playbook_usage';
import PlaybookPreview from 'src/components/backstage/playbooks/playbook_preview';

import {
    clientFetchPlaybook,
    duplicatePlaybook as clientDuplicatePlaybook,
    clientFetchIsPlaybookFollower,
    autoFollowPlaybook,
    autoUnfollowPlaybook,
    telemetryEventForPlaybook,
    getSiteUrl,
<<<<<<< HEAD
    playbookExportProps,
=======
    archivePlaybook,
>>>>>>> d49cd71b
} from 'src/client';
import {ErrorPageTypes, OVERLAY_DELAY} from 'src/constants';
import {PlaybookWithChecklist} from 'src/types/playbook';
import {PrimaryButton} from 'src/components/assets/buttons';
import {RegularHeading} from 'src/styles/headings';
import CheckboxInput from '../runs_list/checkbox_input';
import {SecondaryButtonLargerRight} from '../playbook_runs/shared';
import StatusBadge, {BadgeType} from 'src/components/backstage/status_badge';

import {copyToClipboard} from 'src/utils';

import {CopyIcon} from '../playbook_runs/playbook_run_backstage/playbook_run_backstage';
import {displayEditPlaybookAccessModal} from 'src/actions';
import {PlaybookPermissionGeneral} from 'src/types/permissions';
import DotMenu, {DropdownMenuItem, DropdownMenuItemStyled} from 'src/components/dot_menu';
import useConfirmPlaybookArchiveModal from '../archive_playbook_modal';

interface MatchParams {
    playbookId: string
}

const FetchingStateType = {
    loading: 'loading',
    fetched: 'fetched',
    notFound: 'notfound',
};

const MembersIcon = styled.div`
    display: inline-block;
    font-size: 12px;
    border-radius: 4px;
    padding: 0 8px;
    font-weight: 600;
    margin: 2px;
    color: rgba(var(--center-channel-color-rgb), 0.56);
    height: 28px;
    line-height: 28px;
	cursor: pointer;
    &:hover {
       background: rgba(var(--center-channel-color-rgb), 0.08);
       color: rgba(var(--center-channel-color-rgb), 0.72);
    }
`;

const TitleButton = styled.div`
	margin-left: 20px;
    display: inline-flex;
    border-radius: 4px;
    color: rgba(var(--center-channel-color-rgb), 0.64);
    fill: rgba(var(--center-channel-color-rgb), 0.64);
    &:hover {
       background: rgba(var(--link-color-rgb), 0.08);
       color: rgba(var(--link-color-rgb), 0.72);
    }
`;

const RedText = styled.div`
	color: var(--error-text);
`;

const Playbook = () => {
    const dispatch = useDispatch();
    const {formatMessage} = useIntl();
    const match = useRouteMatch<MatchParams>();
    const [playbook, setPlaybook] = useState<PlaybookWithChecklist>();
    const [fetchingState, setFetchingState] = useState(FetchingStateType.loading);
    const team = useSelector<GlobalState, Team>((state) => getTeam(state, playbook?.team_id || ''));
    const stats = useStats(match.params.playbookId);
    const [isFollowed, setIsFollowed] = useState(false);
    const currentUserId = useSelector(getCurrentUserId);
    const [playbookLinkCopied, setPlaybookLinkCopied] = useState(false);
    const [modal, openDeletePlaybookModal] = useConfirmPlaybookArchiveModal(() => {
        if (playbook) {
            archivePlaybook(playbook.id);
            navigateToPluginUrl('/playbooks');
        }
    });

    const changeFollowing = (check: boolean) => {
        if (playbook?.id) {
            if (check) {
                autoFollowPlaybook(playbook.id, currentUserId);
            } else {
                autoUnfollowPlaybook(playbook.id, currentUserId);
            }
            setIsFollowed(check);
        }
    };

    const hasPermissionToRunPlaybook = useHasPlaybookPermission(PlaybookPermissionGeneral.RunCreate, playbook);

    useForceDocumentTitle(playbook?.title ? (playbook.title + ' - Playbooks') : 'Playbooks');

    const activeNavItemStyle = {
        color: 'var(--button-bg)',
        boxShadow: 'inset 0px -2px 0px 0px var(--button-bg)',
    };

    const goToPlaybooks = () => {
        navigateToPluginUrl('/playbooks');
    };

    const runPlaybook = () => {
        if (playbook?.id) {
            telemetryEventForPlaybook(playbook.id, 'playbook_dashboard_run_clicked');
            navigateToUrl(`/${team.name || ''}/_playbooks/${playbook?.id || ''}/run`);
        }
    };

    useEffect(() => {
        const fetchData = async () => {
            const playbookId = match.params.playbookId;
            if (playbookId) {
                try {
                    const fetchedPlaybook = await clientFetchPlaybook(playbookId);
                    const isPlaybookFollower = await clientFetchIsPlaybookFollower(playbookId, currentUserId);
                    setPlaybook(fetchedPlaybook!);
                    setFetchingState(FetchingStateType.fetched);
                    setIsFollowed(isPlaybookFollower);
                } catch {
                    setFetchingState(FetchingStateType.notFound);
                    setIsFollowed(false);
                }
            }
        };

        fetchData();
    }, [match.params.playbookId]);

    if (fetchingState === FetchingStateType.loading) {
        return null;
    }

    if (fetchingState === FetchingStateType.notFound || !playbook) {
        return <Redirect to={pluginErrorUrl(ErrorPageTypes.PLAYBOOKS)}/>;
    }

    let accessIconClass;
    if (playbook.public) {
        accessIconClass = 'icon-globe';
    } else {
        accessIconClass = 'icon-lock-outline';
    }

    let toolTipText = formatMessage({defaultMessage: 'Select this to automatically receive updates when this playbook is run.'});
    if (isFollowed) {
        toolTipText = formatMessage({defaultMessage: 'You automatically receive updates when this playbook is run.'});
    }

    const tooltip = (
        <Tooltip id={`auto-follow-tooltip-${isFollowed}`}>
            {toolTipText}
        </Tooltip>
    );

    const copyPlaybookLink = () => {
        copyToClipboard(getSiteUrl() + '/playbooks/playbooks/' + playbook.id);
        setPlaybookLinkCopied(true);
    };

    let copyPlaybookLinkTooltipMessage = formatMessage({defaultMessage: 'Copy link to playbook'});
    if (playbookLinkCopied) {
        copyPlaybookLinkTooltipMessage = formatMessage({defaultMessage: 'Copied!'});
    }

    const playbookLink = (
        <OverlayTrigger
            placement='bottom'
            delay={OVERLAY_DELAY}
            onExit={() => setPlaybookLinkCopied(false)}
            shouldUpdatePosition={true}
            overlay={
                <Tooltip id='copy-playbook-link-tooltip'>
                    {copyPlaybookLinkTooltipMessage}
                </Tooltip>
            }
        >
            <CopyIcon
                className='icon-link-variant'
                onClick={copyPlaybookLink}
                clicked={playbookLinkCopied}
            />
        </OverlayTrigger>
    );

    const archived = playbook?.delete_at !== 0;
    const enableRunPlaybook = !archived && hasPermissionToRunPlaybook;
    const [exportHref, exportFilename] = playbookExportProps(playbook);

    return (
        <>
            <TopContainer>
                <TitleRow>
                    <LeftArrow
                        className='icon-arrow-left'
                        onClick={goToPlaybooks}
                    />
                    <DotMenu
                        dotMenuButton={TitleButton}
                        left={true}
                        icon={
                            <>
                                <i className={'icon ' + accessIconClass}/>
                                <Title>{playbook.title}</Title>
                                <i className={'icon icon-chevron-down'}/>
                            </>
                        }
                    >
                        <DropdownMenuItem
                            onClick={() => dispatch(displayEditPlaybookAccessModal(playbook.id))}
                        >
                            <FormattedMessage defaultMessage='Manage access'/>
                        </DropdownMenuItem>
<<<<<<< HEAD
                        <DropdownMenuItemStyled
                            href={exportHref}
                            download={exportFilename}
                            role={'button'}
                        >
                            <FormattedMessage defaultMessage='Export'/>
                        </DropdownMenuItemStyled>
=======
                        <DropdownMenuItem
                            onClick={async () => {
                                const newID = await clientDuplicatePlaybook(playbook.id);
                                navigateToPluginUrl(`/playbooks/${newID}`);
                            }}
                        >
                            <FormattedMessage defaultMessage='Duplicate'/>
                        </DropdownMenuItem>
>>>>>>> d49cd71b
                        {!archived &&
                        <DropdownMenuItem
                            onClick={() => openDeletePlaybookModal(playbook)}
                        >
                            <RedText>
                                <FormattedMessage defaultMessage='Archive playbook'/>
                            </RedText>
                        </DropdownMenuItem>
                        }
                    </DotMenu>
                    <MembersIcon
                        onClick={() => dispatch(displayEditPlaybookAccessModal(playbook.id))}
                    >
                        <i className={'icon icon-account-multiple-outline'}/>
                        {playbook.members.length}
                    </MembersIcon>
                    {
                        archived &&
                        <StatusBadge
                            data-testid={'archived-badge'}
                            status={BadgeType.Archived}
                        />
                    }
                    {playbookLink}
                    <SecondaryButtonLargerRightStyled
                        checked={isFollowed}
                        disabled={archived}
                    >
                        <OverlayTrigger
                            placement={'bottom'}
                            delay={OVERLAY_DELAY}
                            overlay={tooltip}
                        >
                            <div>
                                <CheckboxInputStyled
                                    testId={'auto-follow-runs'}
                                    text={'Auto-follow runs'}
                                    checked={isFollowed}
                                    disabled={archived}
                                    onChange={changeFollowing}
                                />
                            </div>
                        </OverlayTrigger>
                    </SecondaryButtonLargerRightStyled>
                    <PrimaryButtonLarger
                        onClick={runPlaybook}
                        disabled={!enableRunPlaybook}
                        title={enableRunPlaybook ? formatMessage({defaultMessage: 'Run Playbook'}) : formatMessage({defaultMessage: 'You do not have permissions'})}
                        data-testid='run-playbook'
                    >
                        <RightMarginedIcon
                            path={mdiClipboardPlayOutline}
                            size={1.25}
                        />
                        {formatMessage({defaultMessage: 'Run'})}
                    </PrimaryButtonLarger>
                </TitleRow>
            </TopContainer>
            <Navbar>
                <NavItem
                    activeStyle={activeNavItemStyle}
                    to={`${match.url}/preview`}
                    onClick={() => telemetryEventForPlaybook(playbook.id, 'playbook_preview_tab_clicked')}
                >
                    {formatMessage({defaultMessage: 'Preview'})}
                </NavItem>
                <NavItem
                    activeStyle={activeNavItemStyle}
                    to={`${match.url}/usage`}
                    onClick={() => telemetryEventForPlaybook(playbook.id, 'playbook_usage_tab_clicked')}
                >
                    {formatMessage({defaultMessage: 'Usage'})}
                </NavItem>
            </Navbar>
            <Switch>
                <Route
                    exact={true}
                    path={`${match.path}`}
                >
                    <Redirect to={`${match.url}/preview`}/>
                </Route>
                <Route path={`${match.path}/preview`}>
                    <PlaybookPreview
                        playbook={playbook}
                        runsInProgress={stats.runs_in_progress}
                    />
                </Route>
                <Route path={`${match.path}/usage`}>
                    <PlaybookUsage
                        playbook={playbook}
                        stats={stats}
                    />
                </Route>
            </Switch>
            {modal}
        </>
    );
};

const TopContainer = styled.div`
    position: sticky;
    z-index: 2;
    top: 0;
    background: var(--center-channel-bg);
    width: 100%;
    box-shadow: inset 0px -1px 0px rgba(var(--center-channel-color-rgb), 0.16);
`;

const TitleRow = styled.div`
    display: flex;
    align-items: center;
    margin: 0 32px;
    height: 82px;
`;

const LeftArrow = styled.button`
    display: block;
    padding: 0;
    border: none;
    background: transparent;
    font-size: 24px;
    line-height: 24px;
    cursor: pointer;
    color: rgba(var(--center-channel-color-rgb), 0.56);

    &:hover {
        background: rgba(var(--button-bg-rgb), 0.08);
        color: var(--button-bg);
    }
`;

const VerticalBlock = styled.div`
    display: flex;
    flex-direction: column;
    font-weight: 400;
    padding: 0 16px 0 24px;
`;

const HorizontalBlock = styled.div`
    display: flex;
    flex-direction: row;
    color: rgba(var(--center-channel-color-rgb), 0.64);

    > i {
        font-size: 12px;
        margin-left: -3px;
    }
`;

const Title = styled.div`
    ${RegularHeading}

    font-size: 20px;
    line-height: 28px;
    color: var(--center-channel-color);
	margin-left: 6px;
	margin-right: 6px;
`;

const SubTitle = styled.div`
    font-size: 11px;
    line-height: 16px;
`;

const PrimaryButtonLarger = styled(PrimaryButton)`
    padding: 0 16px;
    height: 36px;
    margin-left: 12px;
`;

const CheckboxInputStyled = styled(CheckboxInput)`
    padding-right: 4px;
    padding-left: 4px;
    font-size: 14px;

    &:hover {
        background-color: transparent;
    }
`;

interface CheckedProps {
    checked: boolean;
}
const SecondaryButtonLargerRightStyled = styled(SecondaryButtonLargerRight) <CheckedProps>`
    border: 1px solid rgba(var(--center-channel-color-rgb), 0.24);
    color: rgba(var(--center-channel-color-rgb), 0.56);

    &:hover:enabled {
        background-color: rgba(var(--center-channel-color-rgb), 0.08);
    }

    ${(props: CheckedProps) => props.checked && css`
        border: 1px solid var(--button-bg);
        color: var(--button-bg);

        &:hover:enabled {
            background-color: rgba(var(--button-bg-rgb),0.12);
        }
    `}`;

const Navbar = styled.nav`
    background: var(--center-channel-bg);
    height: 55px;
    width: 100%;
    box-shadow: inset 0px -1px 0px 0px rgba(var(--center-channel-color-rgb), 0.16);

    display: flex;
    flex-direction: row;
    padding-left: 80px;
    margin: 0;
`;

const NavItem = styled(NavLink)`
    display: flex;
    align-items: center;
    text-align: center;
    padding: 0 25px;
    font-weight: 600;

    && {
        color: rgba(var(--center-channel-color-rgb), 0.64);

        :hover {
            color: var(--button-bg);
        }

        :hover, :focus {
            text-decoration: none;
        }
    }
`;

const RightMarginedIcon = styled(Icon)`
    margin-right: 0.5rem;
`;

export default Playbook;<|MERGE_RESOLUTION|>--- conflicted
+++ resolved
@@ -31,11 +31,8 @@
     autoUnfollowPlaybook,
     telemetryEventForPlaybook,
     getSiteUrl,
-<<<<<<< HEAD
     playbookExportProps,
-=======
     archivePlaybook,
->>>>>>> d49cd71b
 } from 'src/client';
 import {ErrorPageTypes, OVERLAY_DELAY} from 'src/constants';
 import {PlaybookWithChecklist} from 'src/types/playbook';
@@ -249,15 +246,6 @@
                         >
                             <FormattedMessage defaultMessage='Manage access'/>
                         </DropdownMenuItem>
-<<<<<<< HEAD
-                        <DropdownMenuItemStyled
-                            href={exportHref}
-                            download={exportFilename}
-                            role={'button'}
-                        >
-                            <FormattedMessage defaultMessage='Export'/>
-                        </DropdownMenuItemStyled>
-=======
                         <DropdownMenuItem
                             onClick={async () => {
                                 const newID = await clientDuplicatePlaybook(playbook.id);
@@ -266,7 +254,13 @@
                         >
                             <FormattedMessage defaultMessage='Duplicate'/>
                         </DropdownMenuItem>
->>>>>>> d49cd71b
+                        <DropdownMenuItemStyled
+                            href={exportHref}
+                            download={exportFilename}
+                            role={'button'}
+                        >
+                            <FormattedMessage defaultMessage='Export'/>
+                        </DropdownMenuItemStyled>
                         {!archived &&
                         <DropdownMenuItem
                             onClick={() => openDeletePlaybookModal(playbook)}
