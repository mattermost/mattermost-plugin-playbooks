// Copyright (c) 2015-present Mattermost, Inc. All Rights Reserved.
// See LICENSE.txt for license information.

import styled, {css} from 'styled-components';
import React, {useEffect, useState} from 'react';
import {useDispatch, useSelector} from 'react-redux';
import {Switch, Route, Redirect, NavLink, useRouteMatch} from 'react-router-dom';

import Icon from '@mdi/react';
import {mdiClipboardPlayOutline} from '@mdi/js';

import {Tooltip, OverlayTrigger} from 'react-bootstrap';
import {Client4} from 'mattermost-redux/client';

import {getTeam} from 'mattermost-redux/selectors/entities/teams';
import {Team} from 'mattermost-redux/types/teams';
import {GlobalState} from 'mattermost-redux/types/store';
import {getCurrentUserId, getCurrentUser} from 'mattermost-redux/selectors/entities/users';

import {FormattedMessage, useIntl} from 'react-intl';

import {navigateToUrl, navigateToPluginUrl, pluginErrorUrl} from 'src/browser_routing';
import {useForceDocumentTitle, useHasPlaybookPermission, useStats} from 'src/hooks';
import PlaybookUsage from 'src/components/backstage/playbooks/playbook_usage';
import PlaybookPreview from 'src/components/backstage/playbooks/playbook_preview';
import {useToasts} from '../toast_banner';

import {
    clientFetchPlaybookFollowers,
    clientFetchPlaybook,
    duplicatePlaybook as clientDuplicatePlaybook,
    autoFollowPlaybook,
    autoUnfollowPlaybook,
    telemetryEventForPlaybook,
    playbookExportProps,
    archivePlaybook,
    createPlaybookRun,
    getSiteUrl,
} from 'src/client';
import {ErrorPageTypes, OVERLAY_DELAY} from 'src/constants';
import {PlaybookWithChecklist} from 'src/types/playbook';
import {PrimaryButton} from 'src/components/assets/buttons';
import {RegularHeading} from 'src/styles/headings';
import CheckboxInput from '../runs_list/checkbox_input';
import {SecondaryButtonLargerRight} from '../playbook_runs/shared';
import StatusBadge, {BadgeType} from 'src/components/backstage/status_badge';

<<<<<<< HEAD
import {copyToClipboard} from 'src/utils';

import {HeaderIcon} from '../playbook_runs/playbook_run_backstage/playbook_run_backstage';
=======
import CopyLink from 'src/components/widgets/copy_link';
>>>>>>> 06dee63b
import {displayEditPlaybookAccessModal} from 'src/actions';
import {PlaybookPermissionGeneral} from 'src/types/permissions';
import DotMenu, {DropdownMenuItem, DropdownMenuItemStyled} from 'src/components/dot_menu';
import useConfirmPlaybookArchiveModal from '../archive_playbook_modal';
import {useMeasurePunchouts, useShowTutorialStep} from 'src/components/tutorial/tutorial_tour_tip/hooks';
import {PlaybookPreviewTutorialSteps, TutorialTourCategories} from 'src/components/tutorial/tours';
import TutorialTourTip from 'src/components/tutorial/tutorial_tour_tip';
import PlaybookKeyMetrics from 'src/components/backstage/playbooks/metrics/playbook_key_metrics';

interface MatchParams {
    playbookId: string
}

const LEARN_PLAYBOOKS_TITLE = 'Learn how to use playbooks';

const FetchingStateType = {
    loading: 'loading',
    fetched: 'fetched',
    notFound: 'notfound',
};

const MembersIcon = styled.div`
    display: inline-block;
    font-size: 12px;
    border-radius: 4px;
    padding: 0 8px;
    font-weight: 600;
    margin: 2px;
    color: rgba(var(--center-channel-color-rgb), 0.56);
    height: 28px;
    line-height: 28px;
    cursor: pointer;

    &:hover {
        background: rgba(var(--center-channel-color-rgb), 0.08);
        color: rgba(var(--center-channel-color-rgb), 0.72);
    }
`;

const TitleButton = styled.div`
    margin-left: 20px;
    display: inline-flex;
    border-radius: 4px;
    color: rgba(var(--center-channel-color-rgb), 0.64);
    fill: rgba(var(--center-channel-color-rgb), 0.64);

    &:hover {
        background: rgba(var(--link-color-rgb), 0.08);
        color: rgba(var(--link-color-rgb), 0.72);
    }
`;

const RedText = styled.div`
    color: var(--error-text);
`;

const StyledCopyLink = styled(CopyLink)`
    border-radius: 4px;
    font-size: 18px;
    width: 24px;
    height: 24px;
    line-height: 18px;
    margin-left: 8px;
`;

/** @deprecated this page and potentially some inner sections will be deprecated in the future. See `playbook_editor/playbook_editor.tsx`. */
const Playbook = () => {
    const dispatch = useDispatch();
    const {formatMessage} = useIntl();
    const match = useRouteMatch<MatchParams>();
    const [playbook, setPlaybook] = useState<PlaybookWithChecklist>();
    const [followerIds, setFollowerIds] = useState<string[]>([]);
    const [fetchingState, setFetchingState] = useState(FetchingStateType.loading);
    const team = useSelector<GlobalState, Team>((state) => getTeam(state, playbook?.team_id || ''));
    const stats = useStats(match.params.playbookId);
    const [isFollowed, setIsFollowed] = useState(false);
    const currentUserId = useSelector(getCurrentUserId);
    const currentUser = useSelector(getCurrentUser);
    const [modal, openDeletePlaybookModal] = useConfirmPlaybookArchiveModal(() => {
        if (playbook) {
            archivePlaybook(playbook.id);
            navigateToPluginUrl('/playbooks');
        }
    });
    const addToast = useToasts().add;
    const punchoutTitleRow = useMeasurePunchouts(['title-row'], [], {y: -5, height: 10, x: -5, width: 10});
    const showRunButtonTutorial = useShowTutorialStep(PlaybookPreviewTutorialSteps.RunButton, TutorialTourCategories.PLAYBOOK_PREVIEW);

    const changeFollowing = (check: boolean) => {
        if (playbook?.id) {
            if (check) {
                autoFollowPlaybook(playbook.id, currentUserId);
            } else {
                autoUnfollowPlaybook(playbook.id, currentUserId);
            }
            setIsFollowed(check);
        }
    };

    const hasPermissionToRunPlaybook = useHasPlaybookPermission(PlaybookPermissionGeneral.RunCreate, playbook);

    const isTutorialPlaybook = playbook?.title === LEARN_PLAYBOOKS_TITLE;

    useForceDocumentTitle(playbook?.title ? (playbook.title + ' - Playbooks') : 'Playbooks');

    const goToPlaybooks = () => {
        navigateToPluginUrl('/playbooks');
    };

    const runPlaybook = async () => {
        if (playbook && isTutorialPlaybook) {
            const playbookRun = await createPlaybookRun(playbook.id, currentUserId, playbook.team_id, `${currentUser.username}'s onboarding run`, playbook.description);
            const channel = await Client4.getChannel(playbookRun.channel_id);
            const pathname = `/${team.name}/channels/${channel.name}`;
            const search = '?forceRHSOpen&openTakeATourDialog';
            navigateToUrl({pathname, search});
            return;
        }
        if (playbook?.id) {
            telemetryEventForPlaybook(playbook.id, 'playbook_dashboard_run_clicked');
            navigateToUrl(`/${team.name || ''}/_playbooks/${playbook?.id || ''}/run`);
        }
    };

    useEffect(() => {
        const fetchData = async () => {
            const playbookId = match.params.playbookId;
            if (playbookId) {
                try {
                    const fetchedPlaybook = await clientFetchPlaybook(playbookId);
                    setPlaybook(fetchedPlaybook!);
                    setFetchingState(FetchingStateType.fetched);
                } catch {
                    setFetchingState(FetchingStateType.notFound);
                }
            }
        };
        fetchData();
    }, [match.params.playbookId, currentUserId]);

    useEffect(() => {
        const fetchData = async () => {
            const playbookId = match.params.playbookId;
            if (playbookId) {
                try {
                    const fetchedFollowerIds = await clientFetchPlaybookFollowers(playbookId);
                    setFollowerIds(fetchedFollowerIds);
                    setIsFollowed(fetchedFollowerIds.includes(currentUserId));
                } catch {
                    setIsFollowed(false);
                }
            }
        };
        fetchData();
    }, [match.params.playbookId, currentUserId, isFollowed]);

    if (fetchingState === FetchingStateType.loading) {
        return null;
    }

    if (fetchingState === FetchingStateType.notFound || !playbook) {
        return <Redirect to={pluginErrorUrl(ErrorPageTypes.PLAYBOOKS)}/>;
    }

    let accessIconClass;
    if (playbook.public) {
        accessIconClass = 'icon-globe';
    } else {
        accessIconClass = 'icon-lock-outline';
    }

    let toolTipText = formatMessage({defaultMessage: 'Select this to automatically receive updates when this playbook is run.'});
    if (isFollowed) {
        toolTipText = formatMessage({defaultMessage: 'You automatically receive updates when this playbook is run.'});
    }

    const tooltip = (
        <Tooltip id={`auto-follow-tooltip-${isFollowed}`}>
            {toolTipText}
        </Tooltip>
    );

<<<<<<< HEAD
    const copyPlaybookLink = () => {
        copyToClipboard(getSiteUrl() + '/playbooks/playbooks/' + playbook.id);
        setPlaybookLinkCopied(true);
    };

    let copyPlaybookLinkTooltipMessage = formatMessage({defaultMessage: 'Copy link to playbook'});
    if (playbookLinkCopied) {
        copyPlaybookLinkTooltipMessage = formatMessage({defaultMessage: 'Copied!'});
    }

    const playbookLink = (
        <OverlayTrigger
            placement='bottom'
            delay={OVERLAY_DELAY}
            onExit={() => setPlaybookLinkCopied(false)}
            shouldUpdatePosition={true}
            overlay={
                <Tooltip id='copy-playbook-link-tooltip'>
                    {copyPlaybookLinkTooltipMessage}
                </Tooltip>
            }
        >
            <HeaderIcon
                className='icon-link-variant'
                onClick={copyPlaybookLink}
                clicked={playbookLinkCopied}
            />
        </OverlayTrigger>
    );

=======
>>>>>>> 06dee63b
    const archived = playbook?.delete_at !== 0;
    const enableRunPlaybook = !archived && hasPermissionToRunPlaybook;
    const [exportHref, exportFilename] = playbookExportProps(playbook);

    return (
        <>
            <TopContainer
                id='title-row'
            >
                <TitleRow>
                    <LeftArrow
                        className='icon-arrow-left'
                        onClick={goToPlaybooks}
                    />
                    <DotMenu
                        dotMenuButton={TitleButton}
                        left={true}
                        icon={
                            <>
                                <i className={'icon ' + accessIconClass}/>
                                <Title>{playbook.title}</Title>
                                <i className={'icon icon-chevron-down'}/>
                            </>
                        }
                    >
                        <DropdownMenuItem
                            onClick={() => dispatch(displayEditPlaybookAccessModal(playbook.id, setPlaybook))}
                        >
                            <FormattedMessage defaultMessage='Manage access'/>
                        </DropdownMenuItem>
                        <DropdownMenuItem
                            onClick={async () => {
                                const newID = await clientDuplicatePlaybook(playbook.id);
                                navigateToPluginUrl(`/playbooks/${newID}`);
                                addToast(formatMessage({defaultMessage: 'Successfully duplicated playbook'}));
                                telemetryEventForPlaybook(playbook.id, 'playbook_duplicate_clicked_in_playbook');
                            }}
                        >
                            <FormattedMessage defaultMessage='Duplicate'/>
                        </DropdownMenuItem>
                        <DropdownMenuItemStyled
                            href={exportHref}
                            download={exportFilename}
                            role={'button'}
                            onClick={() => telemetryEventForPlaybook(playbook.id, 'playbook_export_clicked_in_playbook')}
                        >
                            <FormattedMessage defaultMessage='Export'/>
                        </DropdownMenuItemStyled>
                        {!archived &&
                            <DropdownMenuItem
                                onClick={() => openDeletePlaybookModal(playbook)}
                            >
                                <RedText>
                                    <FormattedMessage defaultMessage='Archive playbook'/>
                                </RedText>
                            </DropdownMenuItem>
                        }
                    </DotMenu>
                    <MembersIcon
                        onClick={() => dispatch(displayEditPlaybookAccessModal(playbook.id, setPlaybook))}
                    >
                        <i className={'icon icon-account-multiple-outline'}/>
                        {playbook.members.length}
                    </MembersIcon>
                    {
                        archived &&
                        <StatusBadge
                            data-testid={'archived-badge'}
                            status={BadgeType.Archived}
                        />
                    }
                    <StyledCopyLink
                        id='copy-playbook-link-tooltip'
                        to={getSiteUrl() + '/playbooks/playbooks/' + playbook.id}
                        tooltipMessage={formatMessage({defaultMessage: 'Copy link to playbook'})}
                    />
                    <SecondaryButtonLargerRightStyled
                        checked={isFollowed}
                        disabled={archived}
                    >
                        <OverlayTrigger
                            placement={'bottom'}
                            delay={OVERLAY_DELAY}
                            overlay={tooltip}
                        >
                            <div>
                                <CheckboxInputStyled
                                    testId={'auto-follow-runs'}
                                    text={'Auto-follow runs'}
                                    checked={isFollowed}
                                    disabled={archived}
                                    onChange={changeFollowing}
                                />
                            </div>
                        </OverlayTrigger>
                    </SecondaryButtonLargerRightStyled>
                    <PrimaryButtonLarger
                        onClick={runPlaybook}
                        disabled={!enableRunPlaybook}
                        title={enableRunPlaybook ? formatMessage({defaultMessage: 'Run Playbook'}) : formatMessage({defaultMessage: 'You do not have permissions'})}
                        data-testid='run-playbook'
                    >
                        <RightMarginedIcon
                            path={mdiClipboardPlayOutline}
                            size={1.25}
                        />
                        {isTutorialPlaybook ? formatMessage({defaultMessage: 'Start a test run'}) : formatMessage({defaultMessage: 'Run'})}
                    </PrimaryButtonLarger>
                    {showRunButtonTutorial &&
                        <TutorialTourTip
                            {...isTutorialPlaybook ? {
                                title: formatMessage({defaultMessage: 'Test your new playbook out!'}),
                                screen: formatMessage({defaultMessage: 'Select <strong>Start a test run</strong> to see it in action.'}, {strong: (x) => <strong>{x}</strong>}),
                            } : {
                                title: formatMessage({defaultMessage: 'Ready to run your playbook?'}),
                                screen: formatMessage({defaultMessage: 'Select <strong>Run</strong> to see it in action.'}, {strong: (x) => <strong>{x}</strong>}),
                            }}
                            tutorialCategory={TutorialTourCategories.PLAYBOOK_PREVIEW}
                            step={PlaybookPreviewTutorialSteps.RunButton}
                            placement='bottom-end'
                            pulsatingDotPlacement='right'
                            pulsatingDotTranslate={{x: -90, y: 15}}
                            autoTour={true}
                            width={352}
                            punchOut={punchoutTitleRow}
                            telemetryTag={`tutorial_tip_Playbook_Preview_${PlaybookPreviewTutorialSteps.RunButton}_RunButton`}
                        />
                    }
                </TitleRow>
            </TopContainer>
            <Navbar>
                <NavItem
                    activeStyle={activeNavItemStyle}
                    to={`${match.url}/preview`}
                    onClick={() => telemetryEventForPlaybook(playbook.id, 'playbook_preview_tab_clicked')}
                >
                    {formatMessage({defaultMessage: 'Preview'})}
                </NavItem>
                <NavItem
                    activeStyle={activeNavItemStyle}
                    to={`${match.url}/usage`}
                    onClick={() => telemetryEventForPlaybook(playbook.id, 'playbook_usage_tab_clicked')}
                >
                    {formatMessage({defaultMessage: 'Usage'})}
                </NavItem>
                <NavItem
                    activeStyle={activeNavItemStyle}
                    to={`${match.url}/metrics`}
                    onClick={() => telemetryEventForPlaybook(playbook.id, 'playbook_metrics_tab_clicked')}
                >
                    {formatMessage({defaultMessage: 'Key metrics'})}
                </NavItem>
            </Navbar>
            <Switch>
                <Route
                    exact={true}
                    path={`${match.path}`}
                >
                    <Redirect to={`${match.url}/preview`}/>
                </Route>
                <Route path={`${match.path}/preview`}>
                    <PlaybookPreview
                        playbook={playbook}
                        followerIds={followerIds}
                        runsInProgress={stats.runs_in_progress}
                    />
                </Route>
                <Route path={`${match.path}/usage`}>
                    <PlaybookUsage
                        playbook={playbook}
                        stats={stats}
                    />
                </Route>
                <Route path={`${match.path}/metrics`}>
                    <PlaybookKeyMetrics
                        playbook={playbook}
                        stats={stats}
                    />
                </Route>
            </Switch>
            {modal}
        </>
    );
};

const TopContainer = styled.div`
    position: sticky;
    z-index: 2;
    top: 0;
    background: var(--center-channel-bg);
    width: 100%;
    box-shadow: inset 0px -1px 0px rgba(var(--center-channel-color-rgb), 0.16);
`;

const TitleRow = styled.div`
    display: flex;
    align-items: center;
    margin: 0 32px;
    height: 82px;
`;

const LeftArrow = styled.button`
    display: block;
    padding: 0;
    border: none;
    background: transparent;
    font-size: 24px;
    line-height: 24px;
    cursor: pointer;
    color: rgba(var(--center-channel-color-rgb), 0.56);

    &:hover {
        background: rgba(var(--button-bg-rgb), 0.08);
        color: var(--button-bg);
    }
`;
const Title = styled.div`
    ${RegularHeading} {
    }

    font-size: 20px;
    line-height: 28px;
    color: var(--center-channel-color);
    margin-left: 6px;
    margin-right: 6px;
`;

const PrimaryButtonLarger = styled(PrimaryButton)`
    padding: 0 16px;
    height: 36px;
    margin-left: 12px;
`;

const CheckboxInputStyled = styled(CheckboxInput)`
    padding-right: 4px;
    padding-left: 4px;
    font-size: 14px;

    &:hover {
        background-color: transparent;
    }
`;

interface CheckedProps {
    checked: boolean;
}

const SecondaryButtonLargerRightStyled = styled(SecondaryButtonLargerRight) <CheckedProps>`
    border: 1px solid rgba(var(--center-channel-color-rgb), 0.24);
    color: rgba(var(--center-channel-color-rgb), 0.56);

    &:hover:enabled {
        background-color: rgba(var(--center-channel-color-rgb), 0.08);
    }

    ${(props: CheckedProps) => props.checked && css`
        border: 1px solid var(--button-bg);
        color: var(--button-bg);

        &:hover:enabled {
            background-color: rgba(var(--button-bg-rgb), 0.12);
        }
    `}`;

const Navbar = styled.nav`
    background: var(--center-channel-bg);
    height: 55px;
    width: 100%;
    box-shadow: inset 0px -1px 0px 0px rgba(var(--center-channel-color-rgb), 0.16);

    display: flex;
    flex-direction: row;
    padding-left: 80px;
    margin: 0;
`;

const NavItem = styled(NavLink)`
    display: flex;
    align-items: center;
    text-align: center;
    padding: 0 25px;
    font-weight: 600;

    && {
        color: rgba(var(--center-channel-color-rgb), 0.64);

        :hover {
            color: var(--button-bg);
        }

        :hover, :focus {
            text-decoration: none;
        }
    }
`;

const RightMarginedIcon = styled(Icon)`
    margin-right: 0.5rem;
`;

const activeNavItemStyle = {
    color: 'var(--button-bg)',
    boxShadow: 'inset 0px -2px 0px 0px var(--button-bg)',
};

export default Playbook;<|MERGE_RESOLUTION|>--- conflicted
+++ resolved
@@ -45,13 +45,7 @@
 import {SecondaryButtonLargerRight} from '../playbook_runs/shared';
 import StatusBadge, {BadgeType} from 'src/components/backstage/status_badge';
 
-<<<<<<< HEAD
-import {copyToClipboard} from 'src/utils';
-
-import {HeaderIcon} from '../playbook_runs/playbook_run_backstage/playbook_run_backstage';
-=======
 import CopyLink from 'src/components/widgets/copy_link';
->>>>>>> 06dee63b
 import {displayEditPlaybookAccessModal} from 'src/actions';
 import {PlaybookPermissionGeneral} from 'src/types/permissions';
 import DotMenu, {DropdownMenuItem, DropdownMenuItemStyled} from 'src/components/dot_menu';
@@ -234,39 +228,6 @@
         </Tooltip>
     );
 
-<<<<<<< HEAD
-    const copyPlaybookLink = () => {
-        copyToClipboard(getSiteUrl() + '/playbooks/playbooks/' + playbook.id);
-        setPlaybookLinkCopied(true);
-    };
-
-    let copyPlaybookLinkTooltipMessage = formatMessage({defaultMessage: 'Copy link to playbook'});
-    if (playbookLinkCopied) {
-        copyPlaybookLinkTooltipMessage = formatMessage({defaultMessage: 'Copied!'});
-    }
-
-    const playbookLink = (
-        <OverlayTrigger
-            placement='bottom'
-            delay={OVERLAY_DELAY}
-            onExit={() => setPlaybookLinkCopied(false)}
-            shouldUpdatePosition={true}
-            overlay={
-                <Tooltip id='copy-playbook-link-tooltip'>
-                    {copyPlaybookLinkTooltipMessage}
-                </Tooltip>
-            }
-        >
-            <HeaderIcon
-                className='icon-link-variant'
-                onClick={copyPlaybookLink}
-                clicked={playbookLinkCopied}
-            />
-        </OverlayTrigger>
-    );
-
-=======
->>>>>>> 06dee63b
     const archived = playbook?.delete_at !== 0;
     const enableRunPlaybook = !archived && hasPermissionToRunPlaybook;
     const [exportHref, exportFilename] = playbookExportProps(playbook);
