--- conflicted
+++ resolved
@@ -12,16 +12,7 @@
     state: ModalActionState;
 }
 
-<<<<<<< HEAD
 const UpgradeModalIllustrationWrapper = (props: Props) => {
-    if (props.state === ModalActionState.Success) {
-        return (
-            <IllustrationWrapper>
-                <UpgradeSuccessIllustrationSvg/>
-            </IllustrationWrapper>
-        );
-=======
-const UpgradeModalIllustrationWrapper: FC<Props> = (props: Props) => {
     let illustration;
 
     switch (props.state) {
@@ -34,7 +25,6 @@
     default:
         illustration = <UpgradeIllustrationSvg/>;
         break;
->>>>>>> 2464e89e
     }
 
     return (
