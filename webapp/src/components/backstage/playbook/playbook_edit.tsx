--- conflicted
+++ resolved
@@ -2,15 +2,11 @@
 // See LICENSE.txt for license information.
 
 import React, {FC, useState, useEffect} from 'react';
-<<<<<<< HEAD
-import {Redirect, useParams, useLocation} from 'react-router-dom';
+import {Redirect, useParams} from 'react-router-dom';
 import {useSelector, useDispatch} from 'react-redux';
 
 import {getCurrentUserId} from 'mattermost-redux/selectors/entities/users';
 import {searchProfiles} from 'mattermost-redux/actions/users';
-=======
-import {Redirect, useParams} from 'react-router-dom';
->>>>>>> 51343391
 
 import {Team} from 'mattermost-redux/types/teams';
 
@@ -177,7 +173,6 @@
         setChangesMade(true);
     };
 
-<<<<<<< HEAD
     const handleUsersInput = (userIds: string[]) => {
         playbook.member_ids = userIds;
         setMemberIds(userIds || []);
@@ -189,8 +184,6 @@
         return dispatch(searchProfiles(term, {team_id: props.currentTeam.id}));
     };
 
-    const saveDisabled = playbook.title.trim() === '' || memberIds.length === 0 || !changesMade;
-=======
     const handleAddNewStage = () => {
         const allChecklists = Object.assign([], playbook.checklists) as Checklist[];
 
@@ -219,8 +212,7 @@
         updateChecklist(allChecklists);
     };
 
-    const saveDisabled = playbook.title.trim() === '' || !changesMade;
->>>>>>> 51343391
+    const saveDisabled = playbook.title.trim() === '' || memberIds.length === 0 || !changesMade;
 
     if (!props.isNew) {
         switch (fetchingState) {
@@ -277,7 +269,6 @@
                         {'Create Public Incident'}
                     </label>
                 </div>
-<<<<<<< HEAD
                 <div className='inner-container'>
                     <div className='title'>{'Members'}</div>
                     <ProfileAutocomplete
@@ -287,10 +278,7 @@
                         searchProfiles={searchUsers}
                     />
                 </div>
-                <div className='checklist-container'>
-=======
                 <div className='checklists-container'>
->>>>>>> 51343391
                     {playbook.checklists?.map((checklist: Checklist, checklistIndex: number) => (
                         <div
                             className='checklist-container'
