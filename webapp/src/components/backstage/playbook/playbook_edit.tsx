// Copyright (c) 2015-present Mattermost, Inc. All Rights Reserved.
// See LICENSE.txt for license information.

import React, {FC, useState, useEffect} from 'react';
import {Redirect, useParams} from 'react-router-dom';
import {useSelector, useDispatch} from 'react-redux';

import {getCurrentUserId} from 'mattermost-redux/selectors/entities/users';
import {searchProfiles} from 'mattermost-redux/actions/users';

import {Team} from 'mattermost-redux/types/teams';

import {teamPluginErrorUrl} from 'src/browser_routing';
import {Playbook, Checklist, emptyPlaybook} from 'src/types/playbook';
import {savePlaybook, clientFetchPlaybook} from 'src/client';
import {MultiChecklistEditor} from 'src/components/multi_checklist_editor';
import ConfirmModal from 'src/components/widgets/confirmation_modal';
import Toggle from 'src/components/widgets/toggle';
import BackIcon from 'src/components/assets/icons/back_icon';
import Spinner from 'src/components/assets/icons/spinner';
import {MAX_NAME_LENGTH, ErrorPageTypes} from 'src/constants';

import './playbook.scss';
import ProfileAutocomplete from 'src/components/widgets/profile_autocomplete';

interface Props {
    isNew: boolean;
    currentTeam: Team;
    onClose: () => void;
}

interface URLParams {
    playbookId?: string;
}

const PlaybookEdit: FC<Props> = (props: Props) => {
    const dispatch = useDispatch();

    const currentUserId = useSelector(getCurrentUserId);

    const [playbook, setPlaybook] = useState<Playbook>({
        ...emptyPlaybook(),
        member_ids: [currentUserId],
        team_id: props.currentTeam.id,
    });
    const [memberIds, setMemberIds] = useState([currentUserId]);
    const [changesMade, setChangesMade] = useState(false);
    const [confirmOpen, setConfirmOpen] = useState(false);

    const urlParams = useParams<URLParams>();

    const FetchingStateType = {
        loading: 'loading',
        fetched: 'fetched',
        notFound: 'notfound',
    };
    const [fetchingState, setFetchingState] = useState(FetchingStateType.loading);

    useEffect(() => {
        const fetchData = async () => {
            // No need to fetch anything if we're adding a new playbook
            if (props.isNew) {
                return;
            }

            if (urlParams.playbookId) {
                try {
                    const fetchedPlaybook = await clientFetchPlaybook(urlParams.playbookId);
                    setPlaybook(fetchedPlaybook);
                    setFetchingState(FetchingStateType.fetched);

                    setMemberIds(fetchedPlaybook.member_ids);
                } catch {
                    setFetchingState(FetchingStateType.notFound);
                }
            }
        };
        fetchData();
    }, [urlParams.playbookId, props.isNew]);

    const onSave = async () => {
        await savePlaybook(playbook);
        props.onClose();
    };

    const updateChecklist = (newChecklist: Checklist[]) => {
        setPlaybook({
            ...playbook,
            checklists: newChecklist,
        });
        setChangesMade(true);
    };

    const handleTitleChange = (e: React.ChangeEvent<HTMLInputElement>) => {
        setPlaybook({
            ...playbook,
            title: e.target.value,
        });
        setChangesMade(true);
    };

    const confirmOrClose = () => {
        if (changesMade) {
            setConfirmOpen(true);
        } else {
            props.onClose();
        }
    };

    const confirmCancel = () => {
        setConfirmOpen(false);
    };

    const handlePublicChange = () => {
        setPlaybook({
            ...playbook,
            create_public_incident: !playbook.create_public_incident,
        });
        setChangesMade(true);
    };

<<<<<<< HEAD
    const saveDisabled = playbook.title.trim() === '' || !changesMade;
=======
    const handleUsersInput = (userIds: string[]) => {
        playbook.member_ids = userIds;
        setMemberIds(userIds || []);

        setChangesMade(true);
    };

    const searchUsers = (term: string) => {
        return dispatch(searchProfiles(term, {team_id: props.currentTeam.id}));
    };

    const handleAddNewStage = () => {
        const allChecklists = Object.assign([], playbook.checklists) as Checklist[];

        const checklist = emptyChecklist();
        checklist.title = 'New stage';
        allChecklists.push(checklist);

        updateChecklist(allChecklists);
    };

    const onDeleteList = (checklistIndex: number) => {
        const allChecklists = Object.assign([], playbook.checklists) as Checklist[];

        allChecklists.splice(checklistIndex, 1);

        updateChecklist(allChecklists);
    };

    const handleChecklistTitleChange = (checklistIndex: number, newTitle: string) => {
        const allChecklists = Object.assign([], playbook.checklists) as Checklist[];
        const changedChecklist = Object.assign({}, allChecklists[checklistIndex]) as Checklist;

        changedChecklist.title = newTitle;
        allChecklists[checklistIndex] = changedChecklist;

        updateChecklist(allChecklists);
    };

    const saveDisabled = playbook.title.trim() === '' || memberIds.length === 0 || !changesMade;
>>>>>>> 5f5ebb7b

    if (!props.isNew) {
        switch (fetchingState) {
        case FetchingStateType.notFound:
            return <Redirect to={teamPluginErrorUrl(props.currentTeam.name, ErrorPageTypes.PLAYBOOKS)}/>;
        case FetchingStateType.loading:
            return <Spinner/>;
        }
    }

    return (
        <div className='Playbook'>
            <div className='Backstage__header'>
                <div className='title'>
                    <BackIcon
                        className='Backstage__header__back'
                        onClick={confirmOrClose}
                    />
                    {props.isNew ? 'New Playbook' : 'Edit Playbook' }
                </div>
                <div className='header-button-div'>
                    <button
                        className='btn btn-link mr-2'
                        onClick={confirmOrClose}
                    >
                        {'Cancel'}
                    </button>
                    <button
                        className='btn btn-primary'
                        disabled={saveDisabled}
                        onClick={onSave}
                    >
                        {'Save Playbook'}
                    </button>
                </div>
            </div>
            <div className='playbook-fields'>
                <input
                    autoFocus={true}
                    id={'playbook-name'}
                    className='form-control input-name'
                    type='text'
                    placeholder='Playbook Name'
                    value={playbook.title}
                    maxLength={MAX_NAME_LENGTH}
                    onChange={handleTitleChange}
                />
                <div className='public-item'>
                    <Toggle
                        toggled={playbook.create_public_incident}
                        onToggle={handlePublicChange}
                    />
                    <label>
                        {'Create Public Incident'}
                    </label>
                </div>
<<<<<<< HEAD
                <div className='multi-checklist-editor-container'>
                    <MultiChecklistEditor
                        checklist={playbook.checklists}
                        onChange={updateChecklist}
                    />
=======
                <div className='inner-container'>
                    <div className='title'>{'Members'}</div>
                    <ProfileAutocomplete
                        placeholder={'Invite members...'}
                        onChange={handleUsersInput}
                        userIds={playbook.member_ids}
                        searchProfiles={searchUsers}
                    />
                </div>
                <div className='checklists-container'>
                    {playbook.checklists?.map((checklist: Checklist, checklistIndex: number) => (
                        <div
                            className='checklist-container'
                            key={checklist.title + checklistIndex}
                        >
                            <ChecklistDetails
                                checklist={checklist}
                                startEditMode={true}
                                enableEditTitle={true}
                                showEditModeButton={false}
                                enableEditChecklistItems={true}

                                titleChange={(newTitle) => {
                                    handleChecklistTitleChange(checklistIndex, newTitle);
                                }}
                                removeList={() => {
                                    onDeleteList(checklistIndex);
                                }}
                                addItem={(checklistItem: ChecklistItem) => {
                                    onAddItem(checklistItem, checklistIndex);
                                }}
                                removeItem={(chceklistItemIndex: number) => {
                                    onDeleteItem(chceklistItemIndex, checklistIndex);
                                }}
                                editItem={(checklistItemIndex: number, newItem: ChecklistItem) => {
                                    onEditItem(checklistItemIndex, newItem, checklistIndex);
                                }}
                                reorderItems={(checklistItemIndex: number, newPosition: number) => {
                                    onReorderItem(checklistItemIndex, newPosition, checklistIndex);
                                }}
                            />
                        </div>
                    ))}

                    <div className='new-stage'>
                        <a
                            href='#'
                            onClick={() => {
                                handleAddNewStage();
                            }}
                        >
                            <i className='icon icon-plus'/>
                            {'Add new stage'}
                        </a>
                    </div>
>>>>>>> 5f5ebb7b
                </div>
            </div>
            <ConfirmModal
                show={confirmOpen}
                title={'Confirm discard'}
                message={'Are you sure you want to discard your changes?'}
                confirmButtonText={'Discard Changes'}
                onConfirm={props.onClose}
                onCancel={confirmCancel}
            />
        </div>
    );
};

export default PlaybookEdit;<|MERGE_RESOLUTION|>--- conflicted
+++ resolved
@@ -119,50 +119,7 @@
         setChangesMade(true);
     };
 
-<<<<<<< HEAD
-    const saveDisabled = playbook.title.trim() === '' || !changesMade;
-=======
-    const handleUsersInput = (userIds: string[]) => {
-        playbook.member_ids = userIds;
-        setMemberIds(userIds || []);
-
-        setChangesMade(true);
-    };
-
-    const searchUsers = (term: string) => {
-        return dispatch(searchProfiles(term, {team_id: props.currentTeam.id}));
-    };
-
-    const handleAddNewStage = () => {
-        const allChecklists = Object.assign([], playbook.checklists) as Checklist[];
-
-        const checklist = emptyChecklist();
-        checklist.title = 'New stage';
-        allChecklists.push(checklist);
-
-        updateChecklist(allChecklists);
-    };
-
-    const onDeleteList = (checklistIndex: number) => {
-        const allChecklists = Object.assign([], playbook.checklists) as Checklist[];
-
-        allChecklists.splice(checklistIndex, 1);
-
-        updateChecklist(allChecklists);
-    };
-
-    const handleChecklistTitleChange = (checklistIndex: number, newTitle: string) => {
-        const allChecklists = Object.assign([], playbook.checklists) as Checklist[];
-        const changedChecklist = Object.assign({}, allChecklists[checklistIndex]) as Checklist;
-
-        changedChecklist.title = newTitle;
-        allChecklists[checklistIndex] = changedChecklist;
-
-        updateChecklist(allChecklists);
-    };
-
     const saveDisabled = playbook.title.trim() === '' || memberIds.length === 0 || !changesMade;
->>>>>>> 5f5ebb7b
 
     if (!props.isNew) {
         switch (fetchingState) {
@@ -219,13 +176,6 @@
                         {'Create Public Incident'}
                     </label>
                 </div>
-<<<<<<< HEAD
-                <div className='multi-checklist-editor-container'>
-                    <MultiChecklistEditor
-                        checklist={playbook.checklists}
-                        onChange={updateChecklist}
-                    />
-=======
                 <div className='inner-container'>
                     <div className='title'>{'Members'}</div>
                     <ProfileAutocomplete
@@ -235,53 +185,11 @@
                         searchProfiles={searchUsers}
                     />
                 </div>
-                <div className='checklists-container'>
-                    {playbook.checklists?.map((checklist: Checklist, checklistIndex: number) => (
-                        <div
-                            className='checklist-container'
-                            key={checklist.title + checklistIndex}
-                        >
-                            <ChecklistDetails
-                                checklist={checklist}
-                                startEditMode={true}
-                                enableEditTitle={true}
-                                showEditModeButton={false}
-                                enableEditChecklistItems={true}
-
-                                titleChange={(newTitle) => {
-                                    handleChecklistTitleChange(checklistIndex, newTitle);
-                                }}
-                                removeList={() => {
-                                    onDeleteList(checklistIndex);
-                                }}
-                                addItem={(checklistItem: ChecklistItem) => {
-                                    onAddItem(checklistItem, checklistIndex);
-                                }}
-                                removeItem={(chceklistItemIndex: number) => {
-                                    onDeleteItem(chceklistItemIndex, checklistIndex);
-                                }}
-                                editItem={(checklistItemIndex: number, newItem: ChecklistItem) => {
-                                    onEditItem(checklistItemIndex, newItem, checklistIndex);
-                                }}
-                                reorderItems={(checklistItemIndex: number, newPosition: number) => {
-                                    onReorderItem(checklistItemIndex, newPosition, checklistIndex);
-                                }}
-                            />
-                        </div>
-                    ))}
-
-                    <div className='new-stage'>
-                        <a
-                            href='#'
-                            onClick={() => {
-                                handleAddNewStage();
-                            }}
-                        >
-                            <i className='icon icon-plus'/>
-                            {'Add new stage'}
-                        </a>
-                    </div>
->>>>>>> 5f5ebb7b
+                <div className='multi-checklist-editor-container'>
+                    <MultiChecklistEditor
+                        checklist={playbook.checklists}
+                        onChange={updateChecklist}
+                    />
                 </div>
             </div>
             <ConfirmModal
