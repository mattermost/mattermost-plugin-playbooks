--- conflicted
+++ resolved
@@ -48,11 +48,6 @@
         this.props.actions.getPlaybooksForCurrentTeam();
     }
 
-<<<<<<< HEAD
-    public exitEditMode = () => {
-        this.props.actions.getPlaybooksForCurrentTeam();
-        this.setState({editMode: false});
-=======
     public backToPlaybookList = () => {
         this.setState({
             newMode: false,
@@ -66,7 +61,6 @@
             selectedPlaybook: playbook,
         });
         navigateToTeamPluginUrl(this.props.currentTeam.name, `/playbooks/${playbook.id}`);
->>>>>>> 4327e1ce
     }
 
     public newPlaybook = () => {
@@ -149,19 +143,6 @@
                                 <div className='col-sm-2'> {'Actions'}</div>
                             </div>
                         </div>
-<<<<<<< HEAD
-                    )}
-                {
-                    this.state.editMode && (
-                        <PlaybookEdit
-                            playbook={this.state.selectedPlaybook}
-                            currentTeamID={this.props.currentTeamID}
-                            onClose={this.exitEditMode}
-                        />
-                    )
-                }
-            </>
-=======
                     }
                     {
                         !this.props.playbooks.length &&
@@ -222,7 +203,6 @@
                     {editComponent(false)}
                 </Route>
             </Switch>
->>>>>>> 4327e1ce
         );
     }
 }