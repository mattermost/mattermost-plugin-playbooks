$font-family: Open Sans;

.Backstage {
    .IncidentList {
        font-family: $font-family;
        color: var(--center-channel-color-90);

<<<<<<< HEAD
        .filtering {
            .row {
                display: flex;
                align-items: center;
            }
        }

        .header {
            display: flex;
            font-size: 2.8rem;
            line-height: 32px;
            font-style: normal;
            font-weight: normal;
            bottom: 0;
            left: 0;
            height: auto;
            padding: 4rem 0 3.2rem;
            margin: 0 6rem;

            .title {
                display: flex;
                align-items: center;
                width: 100%;

                .light {
                    padding-left: 1rem;
                }
            }
        }

=======
>>>>>>> 3117713b
        .list {
            padding: 0 6rem;

<<<<<<< HEAD
            .list-header {
                font-weight: 600;
                padding: 0 1.6rem;
                font-size: 14px;
                line-height: 4rem;
                background: var(--center-channel-color-04);
                color: var(--center-channel-color);
                border: 1px solid var(--center-channel-color-16);
                border-radius: 4px;

            }

=======
>>>>>>> 3117713b
            .incident-item {
                margin: 0;
                line-height: 4.8rem;
                border-bottom: 1px solid var(--center-channel-color-16);

                &:hover {
                    background: var(--center-channel-color-04);
                }

                .badge {
                    display: inline-flex;
                    border-radius: 4px;
                    padding: 12px 8px 12px 8px;
                    color: var(--sidebar-text);
                    background: var(--center-channel-color-56);

                    &.ongoing {
                        background-color: var(--button-bg);
                    }
                }
            }

            .incident-item__title {
                font-weight: 600;
            }
        }
    }
}

.Backstage__header {
    display: flex;
    font-size: 2.8rem;
    line-height: 3.6rem;
    padding: 4rem 6rem 3.2rem;
    flex-direction: row;
    width: 100%;

    .btn {
        display: inline-flex;
        align-items: center;

        .icon {
            width: 1.6rem;
            height: 1.6rem;
            font-size: 1.8rem;
        }
    }

    .title {
        display: flex;
        align-items: center;
        flex: 1 1 auto;
        height: 4rem;

        .light {
            padding-left: 1rem;
        }
    }
}<|MERGE_RESOLUTION|>--- conflicted
+++ resolved
@@ -5,57 +5,9 @@
         font-family: $font-family;
         color: var(--center-channel-color-90);
 
-<<<<<<< HEAD
-        .filtering {
-            .row {
-                display: flex;
-                align-items: center;
-            }
-        }
+        .list {
+            padding: 2rem 6rem;
 
-        .header {
-            display: flex;
-            font-size: 2.8rem;
-            line-height: 32px;
-            font-style: normal;
-            font-weight: normal;
-            bottom: 0;
-            left: 0;
-            height: auto;
-            padding: 4rem 0 3.2rem;
-            margin: 0 6rem;
-
-            .title {
-                display: flex;
-                align-items: center;
-                width: 100%;
-
-                .light {
-                    padding-left: 1rem;
-                }
-            }
-        }
-
-=======
->>>>>>> 3117713b
-        .list {
-            padding: 0 6rem;
-
-<<<<<<< HEAD
-            .list-header {
-                font-weight: 600;
-                padding: 0 1.6rem;
-                font-size: 14px;
-                line-height: 4rem;
-                background: var(--center-channel-color-04);
-                color: var(--center-channel-color);
-                border: 1px solid var(--center-channel-color-16);
-                border-radius: 4px;
-
-            }
-
-=======
->>>>>>> 3117713b
             .incident-item {
                 margin: 0;
                 line-height: 4.8rem;
