--- conflicted
+++ resolved
@@ -30,13 +30,8 @@
 
 import {createGlobalState} from 'react-use';
 
-<<<<<<< HEAD
-import {pluginUrl, navigateToPluginUrl, navigateToUrl} from 'src/browser_routing';
-import {PlaybookPermissionsMember, useHasPlaybookPermission, useHasTeamPermission, useLegacyUpdatePlaybook} from 'src/hooks';
-=======
 import {pluginUrl, navigateToPluginUrl} from 'src/browser_routing';
 import {PlaybookPermissionsMember, useHasPlaybookPermission, useHasTeamPermission} from 'src/hooks';
->>>>>>> a7fadeb4
 import {useToaster} from '../toast_banner';
 
 import {
@@ -54,32 +49,21 @@
 import CheckboxInput from '../runs_list/checkbox_input';
 import StatusBadge, {BadgeType} from 'src/components/backstage/status_badge';
 
-<<<<<<< HEAD
-import {displayEditPlaybookAccessModal} from 'src/actions';
-import {PlaybookPermissionGeneral, PlaybookRole} from 'src/types/permissions';
-=======
 import {displayEditPlaybookAccessModal, openPlaybookRunModal} from 'src/actions';
 import {PlaybookPermissionGeneral} from 'src/types/permissions';
->>>>>>> a7fadeb4
 import DotMenu, {DropdownMenuItem as DropdownMenuItemBase, DropdownMenuItemStyled, iconSplitStyling} from 'src/components/dot_menu';
 import useConfirmPlaybookArchiveModal from '../archive_playbook_modal';
 import CopyLink from 'src/components/widgets/copy_link';
 import useConfirmPlaybookRestoreModal from '../restore_playbook_modal';
-<<<<<<< HEAD
-=======
 import {usePlaybookMembership} from 'src/graphql/hooks';
->>>>>>> a7fadeb4
 
 type ControlProps = {
     playbook: {
         id: string,
         public: boolean,
         default_playbook_member_role: string,
-<<<<<<< HEAD
-=======
         default_owner_id: string,
         default_owner_enabled: boolean,
->>>>>>> a7fadeb4
         title: string,
         delete_at: number,
         team_id: string,
@@ -309,30 +293,6 @@
     );
 };
 
-<<<<<<< HEAD
-export const JoinPlaybook = ({playbook: {members, id: playbookId}, refetch}: ControlProps & {refetch: () => void;}) => {
-    const {formatMessage} = useIntl();
-    const currentUser = useSelector(getCurrentUser);
-    const updatePlaybook = useLegacyUpdatePlaybook(playbookId);
-    const {setFollowing} = useEditorFollowersMeta(playbookId);
-
-    const join = async () => {
-        if (members.find(({user_id}) => user_id === currentUser.id)) {
-            return;
-        }
-        await updatePlaybook((playbook) => {
-            return {
-                members: [...playbook.members, {user_id: currentUser.id, roles: [PlaybookRole.Member]}],
-            };
-        });
-        await setFollowing(true);
-        refetch();
-    };
-
-    return (
-        <PrimaryButtonLarger
-            onClick={join}
-=======
 export const JoinPlaybook = ({playbook: {id: playbookId}, refetch}: ControlProps & {refetch: () => void;}) => {
     const {formatMessage} = useIntl();
     const currentUserId = useSelector(getCurrentUserId);
@@ -346,7 +306,6 @@
                 await setFollowing(true);
                 refetch();
             }}
->>>>>>> a7fadeb4
             data-testid='join-playbook'
         >
             <PlusIcon
@@ -384,20 +343,7 @@
 
     const permissionForDuplicate = useHasTeamPermission(playbook.team_id, 'playbook_public_create');
 
-<<<<<<< HEAD
-    const updatePlaybook = useLegacyUpdatePlaybook(playbook.id);
-
-    const leavePlaybook = async () => {
-        await updatePlaybook(({members}) => {
-            return {
-                members: [...members.filter(({user_id}) => user_id !== currentUserId)],
-            };
-        });
-        refetch();
-    };
-=======
     const {leave} = usePlaybookMembership(playbook.id, currentUserId);
->>>>>>> a7fadeb4
 
     return (
         <>
@@ -470,14 +416,10 @@
                     <>
                         <div className='MenuGroup menu-divider'/>
                         <DropdownMenuItem
-<<<<<<< HEAD
-                            onClick={() => leavePlaybook()}
-=======
                             onClick={async () => {
                                 await leave();
                                 refetch();
                             }}
->>>>>>> a7fadeb4
                         >
                             <CloseIcon
                                 size={18}
