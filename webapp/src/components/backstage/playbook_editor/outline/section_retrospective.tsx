// Copyright (c) 2020-present Mattermost, Inc. All Rights Reserved.
// See LICENSE.txt for license information.

import React, {useState} from 'react';
import {FormattedMessage, useIntl} from 'react-intl';
import styled from 'styled-components';

import {useAllowRetrospectiveAccess} from 'src/hooks';
import {FullPlaybook, Loaded, useUpdatePlaybook} from 'src/graphql/hooks';
import {Metric, PlaybookWithChecklist} from 'src/types/playbook';
import {SidebarBlock} from 'src/components/backstage/playbook_edit/styles';
import Metrics from 'src/components/backstage/playbook_edit/metrics/metrics';
import {BackstageSubheader, BackstageSubheaderDescription} from 'src/components/backstage/styles';
import MarkdownEdit from 'src/components/markdown_edit';
import {savePlaybook} from 'src/client';
import RetrospectiveIntervalSelector from 'src/components/backstage/playbook_editor/outline/inputs/retrospective_interval_selector';

export interface EditingMetric {
    index: number;
    metric: Metric;
}

// Convert GraphQL FullPlaybook to PlaybookWithChecklist format for legacy components
const convertToPlaybookWithChecklist = (playbook: FullPlaybook): PlaybookWithChecklist => {
    if (!playbook) {
        throw new Error('Playbook is required');
    }

    return {
        ...playbook,

        // Add missing calculated fields with default values
        num_stages: playbook.checklists?.length || 0,
        num_steps: playbook.checklists?.reduce((total, checklist) => total + (checklist.items?.length || 0), 0) || 0,
        num_runs: 0, // This would need to be fetched separately
        num_actions: 0, // This would need to be calculated
        last_run_at: 0, // This would need to be fetched separately
        active_runs: 0, // This would need to be fetched separately
        // Convert GraphQL PropertyField format to TypeScript PropertyField format
        propertyFields: (playbook.propertyFields || []).map((field) => ({
            ...field,
            createAt: field.create_at,
            updateAt: field.update_at,
            deleteAt: field.delete_at,
            groupID: field.group_id,
            attrs: {
                ...field.attrs,
<<<<<<< HEAD
                sortOrder: field.attrs?.sort_order ?? 0,
                parentID: field.attrs?.parent_id ?? null,
                options: field.attrs?.options ?? [],
                visibility: field.attrs?.visibility ?? '',
            },
        })),
    } satisfies PlaybookWithChecklist;
=======
                parentId: field.attrs?.parent_id || '',
                sortOrder: field.attrs?.sort_order || 0,
            },
        })),
    } as PlaybookWithChecklist;
>>>>>>> 952262b4
};

interface Props {
    playbook: Loaded<FullPlaybook>;
    refetch: () => void;
}

const SectionRetrospective = ({playbook, refetch}: Props) => {
    const {formatMessage} = useIntl();
    const retrospectiveAccess = useAllowRetrospectiveAccess();
    const [curEditingMetric, setCurEditingMetric] = useState<EditingMetric | null>(null);
    const updatePlaybook = useUpdatePlaybook(playbook.id);
    const archived = playbook.delete_at !== 0;

    if (!retrospectiveAccess) {
        return null;
    }

    if (!playbook.retrospective_enabled) {
        return (<RetrospectiveTextContainer>
            <FormattedMessage defaultMessage='A retrospective is not expected.'/>
        </RetrospectiveTextContainer>);
    }

    return (
        <Card>
            <SidebarBlock id={'retrospective-reminder-interval'}>
                <BackstageSubheader>
                    {formatMessage({defaultMessage: 'Retrospective reminder interval'})}
                    <BackstageSubheaderDescription>
                        {formatMessage({defaultMessage: 'Reminds the channel at a specified interval to fill out the retrospective.'})}
                    </BackstageSubheaderDescription>
                </BackstageSubheader>
                <RetrospectiveIntervalSelector
                    seconds={playbook.retrospective_reminder_interval_seconds}
                    onChange={(seconds) => {
                        updatePlaybook({
                            retrospectiveReminderIntervalSeconds: seconds,
                        });
                    }}
                    disabled={!playbook.retrospective_enabled || archived}
                />
            </SidebarBlock>
            <SidebarBlock id={'retrospective-metrics'}>
                <BackstageSubheader>
                    {formatMessage({defaultMessage: 'Key metrics'})}
                    <BackstageSubheaderDescription>
                        {formatMessage({defaultMessage: 'Configure custom metrics to fill out with the retrospective report.'})}
                    </BackstageSubheaderDescription>
                </BackstageSubheader>
                <Metrics
                    playbook={convertToPlaybookWithChecklist(playbook)} // TODO reduce prop scope to min-essentials
                    setPlaybook={async (update) => {
                        const playbookWithChecklist = convertToPlaybookWithChecklist(playbook);
                        await savePlaybook({...playbook, ...typeof update === 'function' ? update(playbookWithChecklist) : update}); // TODO replace with graphql / useUpdatePlaybook
                        refetch();
                    }}
                    curEditingMetric={curEditingMetric}
                    setCurEditingMetric={setCurEditingMetric}
                    disabled={!playbook.retrospective_enabled || archived}
                />
            </SidebarBlock>
            <SidebarBlock>
                <BackstageSubheader>
                    {formatMessage({defaultMessage: 'Retrospective template'})}
                    <BackstageSubheaderDescription>
                        {formatMessage({defaultMessage: 'Default text for the retrospective.'})}
                    </BackstageSubheaderDescription>
                </BackstageSubheader>
                <MarkdownEdit
                    className={'playbook_retrospective_template'}
                    placeholder={formatMessage({defaultMessage: 'Enter retrospective template'})}
                    value={playbook.retrospective_template}
                    onSave={(value: string) => {
                        updatePlaybook({
                            retrospectiveTemplate: value,
                        });
                    }}
                    disabled={!playbook.retrospective_enabled || archived}
                />
            </SidebarBlock>
        </Card>
    );
};

const RetrospectiveTextContainer = styled.div`
    padding: 0 8px;
`;

const Card = styled.div`
    display: flex;
    width: 100%;
    box-sizing: border-box;
    flex-direction: column;
    padding: 16px;
    padding-right: 20px;
    padding-left: 11px;
    border: 1px solid rgba(var(--center-channel-color-rgb), 0.04);
    border-radius: 4px;
    background: var(--center-channel-bg);
    box-shadow: 0 2px 3px rgba(0 0 0 / 0.08);
`;

export default SectionRetrospective;<|MERGE_RESOLUTION|>--- conflicted
+++ resolved
@@ -45,21 +45,11 @@
             groupID: field.group_id,
             attrs: {
                 ...field.attrs,
-<<<<<<< HEAD
-                sortOrder: field.attrs?.sort_order ?? 0,
-                parentID: field.attrs?.parent_id ?? null,
-                options: field.attrs?.options ?? [],
-                visibility: field.attrs?.visibility ?? '',
-            },
-        })),
-    } satisfies PlaybookWithChecklist;
-=======
                 parentId: field.attrs?.parent_id || '',
                 sortOrder: field.attrs?.sort_order || 0,
             },
         })),
     } as PlaybookWithChecklist;
->>>>>>> 952262b4
 };
 
 interface Props {
