// Copyright (c) 2015-present Mattermost, Inc. All Rights Reserved.
// See LICENSE.txt for license information.

<<<<<<< HEAD
import React, {ComponentProps, useCallback, useMemo} from 'react';
=======
import React, {ComponentProps, useCallback} from 'react';
>>>>>>> dd15ceba
import {FormattedMessage, useIntl} from 'react-intl';

import {useDispatch} from 'react-redux';

import {getProfilesInTeam, searchProfiles} from 'mattermost-redux/actions/users';

import styled from 'styled-components';
import {AccountMinusOutlineIcon, AccountPlusOutlineIcon, PlayIcon} from '@mattermost/compass-icons/components';

import {FullPlaybook, Loaded, useUpdatePlaybook} from 'src/graphql/hooks';

import {Section, SectionTitle} from 'src/components/backstage/playbook_edit/styles';
import {InviteUsers} from 'src/components/backstage/playbook_edit/automation/invite_users';
import {AutoAssignOwner} from 'src/components/backstage/playbook_edit/automation/auto_assign_owner';
import {WebhookSetting} from 'src/components/backstage/playbook_edit/automation/webhook_setting';
import {CreateAChannel} from 'src/components/backstage/playbook_edit/automation/channel_access';
import {PROFILE_CHUNK_SIZE} from 'src/constants';

import {Toggle} from 'src/components/backstage/playbook_edit/automation/toggle';
import {AutomationTitle} from 'src/components/backstage/playbook_edit/automation/styles';

import {useProxyState} from 'src/hooks';
import {getDistinctAssignees} from 'src/utils';

interface Props {
    playbook: Loaded<FullPlaybook>;
}

const LegacyActionsEdit = ({playbook}: Props) => {
    const {formatMessage} = useIntl();
    const dispatch = useDispatch();
    const updatePlaybook = useUpdatePlaybook(playbook.id);
    const archived = playbook.delete_at !== 0;

    const [
        playbookForCreateChannel,
        setPlaybookForCreateChannel,
    ] = useProxyState<ComponentProps<typeof CreateAChannel>['playbook']>(playbook, useCallback((update) => {
        updatePlaybook({
            createPublicPlaybookRun: update.create_public_playbook_run,
            channelNameTemplate: update.channel_name_template,
            channelMode: update.channel_mode,
            channelId: update.channel_id,
        });
    }, [updatePlaybook]));

    const preAssignees = useMemo(() => {
        return getDistinctAssignees(playbook.checklists);
    }, [playbook.checklists]);

    const searchUsers = (term: string) => {
        return dispatch(searchProfiles(term, {team_id: playbook.team_id}));
    };

    const getUsers = () => {
        return dispatch(getProfilesInTeam(playbook.team_id, 0, PROFILE_CHUNK_SIZE, '', {active: true}));
    };

    const handleAddUserInvited = (userId: string) => {
        if (!playbook.invited_user_ids.includes(userId)) {
            updatePlaybook({
                invitedUserIDs: [...playbook.invited_user_ids, userId],
            });
        }
    };

    const handleRemoveUserInvited = (userId: string) => {
        const idx = playbook.invited_user_ids.indexOf(userId);
        updatePlaybook({
            invitedUserIDs: [...playbook.invited_user_ids.slice(0, idx), ...playbook.invited_user_ids.slice(idx + 1)],
        });
    };

    const handleRemovePreAssignedUserInvited = (userId: string) => {
        // Iterate all checklists and their tasks and unassign the given user from all tasks
        const checklists = playbook.checklists.map((cl) => ({
            ...cl,
            items: cl.items.map((ci) => ({
                title: ci.title,
                description: ci.description,
                state: ci.state,
                stateModified: ci.state_modified || 0,
                assigneeID: ci.assignee_id === userId ? '' : ci.assignee_id || '',
                assigneeModified: ci.assignee_modified || 0,
                command: ci.command,
                commandLastRun: ci.command_last_run,
                dueDate: ci.due_date,
                taskActions: ci.task_actions,
            })),
        }));
        const idx = playbook.invited_user_ids.indexOf(userId);
        updatePlaybook({
            checklists,
            invitedUserIDs: [...playbook.invited_user_ids.slice(0, idx), ...playbook.invited_user_ids.slice(idx + 1)],
        });
    };

    const handleRemovePreAssignedUsers = () => {
        // Iterate all checklists and their tasks and unassign all assignees
        const checklists = playbook.checklists.map((cl) => ({
            ...cl,
            items: cl.items.map((ci) => ({
                title: ci.title,
                description: ci.description,
                state: ci.state,
                stateModified: ci.state_modified || 0,
                assigneeID: '',
                assigneeModified: ci.assignee_modified || 0,
                command: ci.command,
                commandLastRun: ci.command_last_run,
                dueDate: ci.due_date,
                taskActions: ci.task_actions,
            })),
        }));
        updatePlaybook({
            checklists,
            inviteUsersEnabled: false,
        });
    };

    const handleAssignDefaultOwner = (userId: string | undefined) => {
        if ((userId || userId === '') && playbook.default_owner_id !== userId) {
            updatePlaybook({
                defaultOwnerID: userId,
            });
        }
    };

    const handleWebhookOnCreationChange = (urls: string) => {
        updatePlaybook({
            webhookOnCreationURLs: urls.split('\n'),
        });
    };

    const handleToggleInviteUsers = () => {
        updatePlaybook({
            inviteUsersEnabled: !playbook.invite_users_enabled,
        });
    };

    const handleToggleDefaultOwner = () => {
        updatePlaybook({
            defaultOwnerEnabled: !playbook.default_owner_enabled,
        });
    };

    const handleToggleWebhookOnCreation = () => {
        updatePlaybook({
            webhookOnCreationEnabled: !playbook.webhook_on_creation_enabled,
        });
    };

    const handleToggleCategorizePlaybookRun = () => {
        updatePlaybook({
            categorizeChannelEnabled: !playbook.categorize_channel_enabled,
        });
    };

    const handleCategoryNameChange = (categoryName: string) => {
        if (playbook.category_name !== categoryName) {
            updatePlaybook({
                categoryName,
            });
        }
    };

    return (
        <>
            <StyledSection>
                <StyledSectionTitle>
                    <PlayIcon size={24}/>
                    <FormattedMessage defaultMessage='When a run starts'/>
                </StyledSectionTitle>
                <Setting id={'channel-action'}>
                    <CreateAChannel
                        playbook={playbookForCreateChannel}
                        setPlaybook={setPlaybookForCreateChannel}
                    />
                </Setting>
                <Setting id={'invite-users'}>
                    <InviteUsers
                        disabled={archived}
                        enabled={playbook.invite_users_enabled}
                        onToggle={handleToggleInviteUsers}
                        searchProfiles={searchUsers}
                        getProfiles={getUsers}
                        userIds={playbook.invited_user_ids}
                        preAssignedUserIds={preAssignees}
                        onAddUser={handleAddUserInvited}
                        onRemoveUser={handleRemoveUserInvited}
                        onRemovePreAssignedUser={handleRemovePreAssignedUserInvited}
                        onRemovePreAssignedUsers={handleRemovePreAssignedUsers}
                    />
                </Setting>
                <Setting id={'assign-owner'}>
                    <AutoAssignOwner
                        disabled={archived}
                        enabled={playbook.default_owner_enabled}
                        onToggle={handleToggleDefaultOwner}
                        searchProfiles={searchUsers}
                        getProfiles={getUsers}
                        ownerID={playbook.default_owner_id}
                        onAssignOwner={handleAssignDefaultOwner}
                    />
                </Setting>
                <Setting id={'playbook-run-creation__outgoing-webhook'}>
                    <WebhookSetting
                        disabled={archived}
                        enabled={playbook.webhook_on_creation_enabled}
                        onToggle={handleToggleWebhookOnCreation}
                        input={playbook.webhook_on_creation_urls.join('\n')}
                        onBlur={handleWebhookOnCreationChange}
                        pattern={'https?://.*'}
                        delimiter={'\n'}
                        maxLength={1000}
                        rows={3}
                        placeholderText={formatMessage({defaultMessage: 'Enter webhook'})}
                        textOnToggle={formatMessage({defaultMessage: 'Send outgoing webhook (One per line)'})}
                        errorText={formatMessage({defaultMessage: 'Invalid webhook URLs'})}
                        maxRows={64}
                        maxErrorText={formatMessage({defaultMessage: 'Invalid entry: the maximum number of webhooks allowed is 64'})}
                    />
                </Setting>
            </StyledSection>

            <StyledSection>
                <StyledSectionTitle>
                    <AccountPlusOutlineIcon size={22}/>
                    <FormattedMessage defaultMessage='When a participant joins the run'/>
                </StyledSectionTitle>
                <Setting id={'participant-joins-run'}>
                    <AutomationTitle>
                        <Toggle
                            disabled={archived}
                            isChecked={playbook.create_channel_member_on_new_participant}
                            onChange={() => {
                                updatePlaybook({
                                    createChannelMemberOnNewParticipant: !playbook.create_channel_member_on_new_participant,
                                });
                            }}
                        >
                            <FormattedMessage defaultMessage='Add them to the run channel'/>
                        </Toggle>
                    </AutomationTitle>
                </Setting>
            </StyledSection>

            <StyledSection>
                <StyledSectionTitle>
                    <AccountMinusOutlineIcon size={22}/>
                    <FormattedMessage defaultMessage='When a participant leaves the run'/>
                </StyledSectionTitle>
                <Setting id={'participant-leaves-run'}>
                    <AutomationTitle>
                        <Toggle
                            disabled={archived}
                            isChecked={playbook.remove_channel_member_on_removed_participant}
                            onChange={() => {
                                updatePlaybook({
                                    removeChannelMemberOnRemovedParticipant: !playbook.remove_channel_member_on_removed_participant,
                                });
                            }}
                        >
                            <FormattedMessage defaultMessage='Remove them from the run channel'/>
                        </Toggle>
                    </AutomationTitle>
                </Setting>
            </StyledSection>
        </>
    );
};

export default LegacyActionsEdit;

const StyledSection = styled(Section)`
    border: 1px solid rgba(var(--center-channel-color-rgb), 0.08);
    padding: 2rem;
    padding-bottom: 0;
    margin: 0;
    margin-bottom: 20px;
    border-radius: 8px;
`;

const StyledSectionTitle = styled(SectionTitle)`
    font-weight: 600;
    margin: 0 0 24px;
    font-size: 16px;
    display: flex;
    align-items: center;
    gap: 8px;
    svg {
        color: rgba(var(--center-channel-color-rgb), 0.48);
    }
`;

const Setting = styled.div`
    margin-bottom: 24px;
    display: flex;
    flex-direction: column;
    gap: 8px;
`;
<|MERGE_RESOLUTION|>--- conflicted
+++ resolved
@@ -1,11 +1,7 @@
 // Copyright (c) 2015-present Mattermost, Inc. All Rights Reserved.
 // See LICENSE.txt for license information.
 
-<<<<<<< HEAD
 import React, {ComponentProps, useCallback, useMemo} from 'react';
-=======
-import React, {ComponentProps, useCallback} from 'react';
->>>>>>> dd15ceba
 import {FormattedMessage, useIntl} from 'react-intl';
 
 import {useDispatch} from 'react-redux';
