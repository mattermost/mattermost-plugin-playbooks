// Copyright (c) 2015-present Mattermost, Inc. All Rights Reserved.
// See LICENSE.txt for license information.

import React from 'react';

<<<<<<< HEAD
import {Incident} from 'src/types/incident';
=======
import {Tooltip, OverlayTrigger} from 'react-bootstrap';

import {RHSState, Incident} from 'src/types/incident';
>>>>>>> 0c88a2c0
import {BackstageArea} from 'src/types/backstage';
import {RHSState} from 'src/types/rhs';

import PlaybookIcon from './playbook_icon';

interface Props {
    rhsState: RHSState;
    incident: Incident;
    isLoading: boolean;
    actions: {
        startIncident: () => void;
        setRHSState: (state: RHSState) => void;
        setRHSOpen: (open: boolean) => void;
        toggleRHS: () => void;
        openBackstageModal: (selectedArea: BackstageArea) => void;
    };
}

const OVERLAY_DELAY = 400;

export default function RHSHeader(props: Props) {
    const goBack = () => {
        props.actions.setRHSState(RHSState.List);
    };

    const closeRHS = () => {
        props.actions.toggleRHS();
    };

    const headerButtons = (
        <div className={'header-buttons'}>
            <OverlayTrigger
                placement='bottom'
                delay={OVERLAY_DELAY}
                overlay={<Tooltip id='playbooksTooltip'>{'Playbooks'}</Tooltip>}
            >
                <button
                    className='navigation-bar__button'
                    onClick={() => props.actions.openBackstageModal(BackstageArea.Playbooks)}
                >
                    <PlaybookIcon/>
                </button>
            </OverlayTrigger>
            <OverlayTrigger
                placement='bottom'
                delay={OVERLAY_DELAY}
                overlay={<Tooltip id='startIncidentTooltip'>{'Start New Incident'}</Tooltip>}
            >
                <button
                    className='navigation-bar__button'
                    onClick={() => props.actions.startIncident()}
                >
                    <i
                        className='icon icon-plus'
                    />
                </button>
            </OverlayTrigger>
            <button
                className='navigation-bar__button ml-1'
                onClick={closeRHS}
            >
                <i
                    className='icon icon-close'
                />
            </button>
        </div>
    );

    return (
        <div className='navigation-bar'>
            {
                props.rhsState === RHSState.List &&
                    <React.Fragment>
                        <div>
                            <div className='title'>{'Incident List'}</div>
                        </div>
                        {headerButtons}
                    </React.Fragment>
            }
            {
                props.rhsState !== RHSState.List &&
                    <React.Fragment>
                        <div className='incident-details'>
                            <i
                                className='fa fa-angle-left'
                                onClick={goBack}
                            />
                            <div className='title'>{props.incident.name}</div>
                        </div>
                        {headerButtons}
                    </React.Fragment>
            }
        </div>
    );
}<|MERGE_RESOLUTION|>--- conflicted
+++ resolved
@@ -3,13 +3,9 @@
 
 import React from 'react';
 
-<<<<<<< HEAD
-import {Incident} from 'src/types/incident';
-=======
 import {Tooltip, OverlayTrigger} from 'react-bootstrap';
 
-import {RHSState, Incident} from 'src/types/incident';
->>>>>>> 0c88a2c0
+import {Incident} from 'src/types/incident';
 import {BackstageArea} from 'src/types/backstage';
 import {RHSState} from 'src/types/rhs';
 
