--- conflicted
+++ resolved
@@ -44,12 +44,7 @@
 import {PresetTemplates} from 'src/components/backstage/template_selector';
 
 import UpgradeModal from 'src/components/backstage/upgrade_modal';
-<<<<<<< HEAD
 import {useUpgradeModalVisibility} from 'src/components/backstage/playbook_list';
-import {PlaybookRunStatus} from 'src/types/playbook_run';
-=======
-import {UpgradeOrPrimaryButton, useUpgradeModalVisibility} from 'src/components/backstage/playbook_list';
->>>>>>> 649c0cd6
 
 const WelcomeBlock = styled.div`
     padding: 4rem 3rem 2rem;
@@ -72,6 +67,18 @@
         margin-left: 0.5em;
     }
 `;
+
+type CreatePlaybookButtonProps = UpgradeButtonProps & {allowPlaybookCreation: boolean};
+
+const UpgradeOrPrimaryButton = (props: CreatePlaybookButtonProps) => {
+    const {children, allowPlaybookCreation, ...rest} = props;
+
+    if (allowPlaybookCreation) {
+        return <PrimaryButton {...rest}>{children}</PrimaryButton>;
+    }
+
+    return <UpgradeButton {...rest}>{children}</UpgradeButton>;
+};
 
 const WelcomeButtonCreate = styled(UpgradeOrPrimaryButton)`
     margin-right: 2rem;
@@ -359,16 +366,4 @@
     );
 };
 
-export default RHSHome;
-
-type CreatePlaybookButtonProps = UpgradeButtonProps & {allowPlaybookCreation: boolean};
-
-const UpgradeOrPrimaryButton = (props: CreatePlaybookButtonProps) => {
-    const {children, allowPlaybookCreation, ...rest} = props;
-
-    if (allowPlaybookCreation) {
-        return <PrimaryButton {...rest}>{children}</PrimaryButton>;
-    }
-
-    return <UpgradeButton {...rest}>{children}</UpgradeButton>;
-};+export default RHSHome;