--- conflicted
+++ resolved
@@ -74,18 +74,6 @@
     margin-bottom: 4rem;
 `;
 
-<<<<<<< HEAD
-const Heading = styled.h4`
-    color: rgba(var(--center-channel-color-rgb), 0.72);
-    font-size: 18px;
-    font-weight: 700;
-    line-height: 24px;
-`;
-
-const ListHeading = styled(Heading)`
-    ${SemiBoldHeading};
-
-=======
 const Heading = styled.h3`
     ${SemiBoldHeading}
     font-size: 30px;
@@ -96,7 +84,6 @@
 const ListHeading = styled.h4`
     ${SemiBoldHeading}
     font-size: 18px;
->>>>>>> 1f74ee22
     padding-left: 2.75rem;
     letter-spacing: -0.005em;
 `;
