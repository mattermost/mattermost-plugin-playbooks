// Copyright (c) 2015-present Mattermost, Inc. All Rights Reserved.
// See LICENSE.txt for license information.

import React from 'react';
import {useDispatch, useSelector} from 'react-redux';
import styled from 'styled-components';
import Scrollbars from 'react-custom-scrollbars';

import {GlobalState} from 'mattermost-redux/types/store';
import {isCurrentChannelArchived} from 'mattermost-redux/selectors/entities/channels';

import {toggleRHS} from 'src/actions';
import {Incident} from 'src/types/incident';
import {ChecklistItem, ChecklistItemState, Checklist} from 'src/types/playbook';
import {setChecklistItemState} from 'src/client';
import {ChecklistItemDetails} from 'src/components/checklist_item';
import {isMobile} from 'src/mobile';
import 'src/components/checklist.scss';
import {
    renderThumbHorizontal,
    renderThumbVertical,
    renderView,
} from 'src/components/rhs/rhs_shared';

const Title = styled.div`
   display: flex;
   align-items: center;
   font-weight: 600;
   padding: 24px 0 8px;
   font-size: 14px;
`;

const InnerContainer = styled.div`
    display: flex;
    flex-direction: column;
`;

interface Props {
    incident: Incident;
}

const RHSIncidentTasks = (props: Props) => {
    const dispatch = useDispatch();

    const checklists = props.incident.checklists || [];

    const isChannelArchived = useSelector<GlobalState, boolean>(isCurrentChannelArchived);

    return (
<<<<<<< HEAD
        <>
            <Scrollbars
                autoHide={true}
                autoHideTimeout={500}
                autoHideDuration={500}
                renderThumbHorizontal={renderThumbHorizontal}
                renderThumbVertical={renderThumbVertical}
                renderView={renderView}
                style={{position: 'absolute'}}
            >
                <div className='IncidentDetails'>
                    <InnerContainer>
                        <Stage incident={props.incident}/>
                        <Title>
                            {'Tasks'}
                        </Title>
                        <div className='checklist'>
                            {activeChecklist.items.map((checklistItem: ChecklistItem, index: number) => (
                                <ChecklistItemDetails
                                    key={checklistItem.title + index}
                                    checklistItem={checklistItem}
                                    checklistNum={activeChecklistIdx}
                                    itemNum={index}
                                    channelId={props.incident.channel_id}
                                    incidentId={props.incident.id}
                                    disabled={isChannelArchived}
                                    onChange={(newState: ChecklistItemState) => {
                                        setChecklistItemState(props.incident.id, activeChecklistIdx, index, newState);
                                    }}
                                    onRedirect={() => {
                                        if (isMobile()) {
                                            dispatch(toggleRHS());
                                        }
                                    }}
                                />
                            ))}
                        </div>
                    </InnerContainer>
                </div>
            </Scrollbars>
            <RHSFooterTasks incident={props.incident}/>
        </>
=======
        <Scrollbars
            autoHide={true}
            autoHideTimeout={500}
            autoHideDuration={500}
            renderThumbHorizontal={renderThumbHorizontal}
            renderThumbVertical={renderThumbVertical}
            renderView={renderView}
            style={{position: 'absolute'}}
        >
            <div className='IncidentDetails'>
                <InnerContainer>
                    {checklists.map((checklist: Checklist, checklistIndex: number) => (
                        <>
                            <Title>
                                {checklist.title}
                            </Title>
                            <div className='checklist'>
                                {checklist.items.map((checklistItem: ChecklistItem, index: number) => (
                                    <ChecklistItemDetails
                                        key={checklistItem.title + index}
                                        checklistItem={checklistItem}
                                        checklistNum={checklistIndex}
                                        itemNum={index}
                                        channelId={props.incident.channel_id}
                                        incidentId={props.incident.id}
                                        onChange={(newState: ChecklistItemState) => {
                                            setChecklistItemState(props.incident.id, checklistIndex, index, newState);
                                        }}
                                        onRedirect={() => {
                                            if (isMobile()) {
                                                dispatch(toggleRHS());
                                            }
                                        }}
                                    />
                                ))}
                            </div>
                        </>
                    ))}
                </InnerContainer>
            </div>
        </Scrollbars>
>>>>>>> 9fcd0b92
    );
};

export default RHSIncidentTasks;<|MERGE_RESOLUTION|>--- conflicted
+++ resolved
@@ -47,50 +47,6 @@
     const isChannelArchived = useSelector<GlobalState, boolean>(isCurrentChannelArchived);
 
     return (
-<<<<<<< HEAD
-        <>
-            <Scrollbars
-                autoHide={true}
-                autoHideTimeout={500}
-                autoHideDuration={500}
-                renderThumbHorizontal={renderThumbHorizontal}
-                renderThumbVertical={renderThumbVertical}
-                renderView={renderView}
-                style={{position: 'absolute'}}
-            >
-                <div className='IncidentDetails'>
-                    <InnerContainer>
-                        <Stage incident={props.incident}/>
-                        <Title>
-                            {'Tasks'}
-                        </Title>
-                        <div className='checklist'>
-                            {activeChecklist.items.map((checklistItem: ChecklistItem, index: number) => (
-                                <ChecklistItemDetails
-                                    key={checklistItem.title + index}
-                                    checklistItem={checklistItem}
-                                    checklistNum={activeChecklistIdx}
-                                    itemNum={index}
-                                    channelId={props.incident.channel_id}
-                                    incidentId={props.incident.id}
-                                    disabled={isChannelArchived}
-                                    onChange={(newState: ChecklistItemState) => {
-                                        setChecklistItemState(props.incident.id, activeChecklistIdx, index, newState);
-                                    }}
-                                    onRedirect={() => {
-                                        if (isMobile()) {
-                                            dispatch(toggleRHS());
-                                        }
-                                    }}
-                                />
-                            ))}
-                        </div>
-                    </InnerContainer>
-                </div>
-            </Scrollbars>
-            <RHSFooterTasks incident={props.incident}/>
-        </>
-=======
         <Scrollbars
             autoHide={true}
             autoHideTimeout={500}
@@ -116,6 +72,7 @@
                                         itemNum={index}
                                         channelId={props.incident.channel_id}
                                         incidentId={props.incident.id}
+                                        disabled={isChannelArchived}
                                         onChange={(newState: ChecklistItemState) => {
                                             setChecklistItemState(props.incident.id, checklistIndex, index, newState);
                                         }}
@@ -132,7 +89,6 @@
                 </InnerContainer>
             </div>
         </Scrollbars>
->>>>>>> 9fcd0b92
     );
 };
 
