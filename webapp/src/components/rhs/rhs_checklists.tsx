// Copyright (c) 2015-present Mattermost, Inc. All Rights Reserved.
// See LICENSE.txt for license information.

import React, {useState} from 'react';
import {useDispatch, useSelector} from 'react-redux';
import styled, {css} from 'styled-components';
import {
    DragDropContext,
    Draggable,
    DraggableProvided,
    DraggableStateSnapshot,
    Droppable,
    DroppableProvided,
    DropResult,
} from 'react-beautiful-dnd';

import {getCurrentChannelId} from 'mattermost-redux/selectors/entities/channels';
import {getCurrentUser} from 'mattermost-redux/selectors/entities/users';
import {getTeammateNameDisplaySetting} from 'mattermost-redux/selectors/entities/preferences';
import {displayUsername} from 'mattermost-redux/utils/user_utils';

import {PlaybookRun, PlaybookRunStatus} from 'src/types/playbook_run';
import {
    playbookRunUpdated,
    setAllChecklistsCollapsedState,
    setChecklistCollapsedState,
    setChecklistItemsFilter,
    toggleRHS,
    promptUpdateStatus,
} from 'src/actions';
import {
    Checklist,
    ChecklistItem,
    ChecklistItemsFilter,
    ChecklistItemState,
} from 'src/types/playbook';
import {
    clientReorderChecklist,
    setChecklistItemState,
    telemetryEventForPlaybookRun,
} from 'src/client';
import {ChecklistItemDetails} from 'src/components/checklist_item';
import {isMobile} from 'src/mobile';
import CollapsibleChecklist from 'src/components/rhs/collapsible_checklist';
import {HoverMenu, HoverMenuButton} from 'src/components/rhs/rhs_shared';
import {
    currentChecklistAllCollapsed,
    currentChecklistCollapsedState,
    currentChecklistItemsFilter,
} from 'src/selectors';
import MultiCheckbox, {CheckboxOption} from 'src/components/multi_checkbox';
import {DotMenuButton} from 'src/components/dot_menu';
import {PrimaryButton, TertiaryButton} from 'src/components/assets/buttons';

// disable all react-beautiful-dnd development warnings
// @ts-ignore
window['__react-beautiful-dnd-disable-dev-warnings'] = true;

interface Props {
    playbookRun: PlaybookRun;
}

const RHSChecklists = (props: Props) => {
    const dispatch = useDispatch();
    const channelId = useSelector(getCurrentChannelId);
    const checklistsState = useSelector(currentChecklistCollapsedState);
    const allCollapsed = useSelector(currentChecklistAllCollapsed);
    const checklistItemsFilter = useSelector(currentChecklistItemsFilter);
    const myUser = useSelector(getCurrentUser);
    const teamnameNameDisplaySetting = useSelector(getTeammateNameDisplaySetting) || '';
    const preferredName = displayUsername(myUser, teamnameNameDisplaySetting);
    const [showMenu, setShowMenu] = useState(false);

    const checklists = props.playbookRun.checklists || [];
    const FinishButton = allComplete(props.playbookRun.checklists) ? StyledPrimaryButton : StyledTertiaryButton;
    const active = props.playbookRun.current_status !== PlaybookRunStatus.Resolved && props.playbookRun.current_status !== PlaybookRunStatus.Archived;
    const filterOptions = makeFilterOptions(checklistItemsFilter, preferredName);

    const selectOption = (value: string, checked: boolean) => {
        telemetryEventForPlaybookRun(props.playbookRun.id, 'checklists_filter_selected');

        if (checklistItemsFilter.all && value !== 'all') {
            return;
        }
        if (isLastCheckedValueInBottomCategory(value, checked, checklistItemsFilter)) {
            return;
        }

        dispatch(setChecklistItemsFilter(channelId, {
            ...checklistItemsFilter,
            [value]: checked,
        }));
    };

    return (
        <InnerContainer
            onMouseEnter={() => setShowMenu(true)}
            onMouseLeave={() => setShowMenu(false)}
        >
            {
                showMenu &&
                <HoverRow>
                    <HoverMenuButton
                        title={allCollapsed ? 'Expand' : 'Collapse'}
                        className={(allCollapsed ? 'icon-arrow-expand' : 'icon-arrow-collapse') + ' icon-16 btn-icon'}
                        onClick={() => dispatch(setAllChecklistsCollapsedState(channelId, !allCollapsed, checklists.length))}
                    />
                    <MultiCheckbox
                        options={filterOptions}
                        onselect={selectOption}
                        dotMenuButton={StyledDotMenuButton}
                        icon={
                            <IconWrapper>
                                <i className='icon icon-filter-variant'/>
                            </IconWrapper>
                        }
                    />
                </HoverRow>
            }
            <MainTitle>{'Checklists'}</MainTitle>
            {checklists.map((checklist: Checklist, checklistIndex: number) => (
                <CollapsibleChecklist
                    key={checklist.title + checklistIndex}
                    title={checklist.title}
                    items={checklist.items}
                    index={checklistIndex}
                    collapsed={Boolean(checklistsState[checklistIndex])}
                    setCollapsed={(newState) => dispatch(setChecklistCollapsedState(channelId, checklistIndex, newState))}
                >
                    {visibleTasks(checklist, checklistItemsFilter, myUser.id) &&
                    <ChecklistContainer className='checklist'>
                        <DragDropContext
                            onDragEnd={(result: DropResult) => {
                                if (!result.destination) {
                                    return;
                                }

                                if (result.destination.droppableId === result.source.droppableId &&
                                    result.destination.index === result.source.index) {
                                    return;
                                }

                                const newChecklists = Array.from(checklists);
                                const newChecklistItems = Array.from(checklists[checklistIndex].items);
                                const [removed] = newChecklistItems.splice(result.source.index, 1);
                                newChecklistItems.splice(result.destination.index, 0, removed);
                                newChecklists[checklistIndex] = {
                                    ...newChecklists[checklistIndex],
                                    items: newChecklistItems,
                                };

                                dispatch(playbookRunUpdated({
                                    ...props.playbookRun,
                                    checklists: newChecklists,
                                }));

                                clientReorderChecklist(props.playbookRun.id, checklistIndex, result.source.index, result.destination.index);
                            }}
                        >
                            <Droppable
                                droppableId='columns'
                                direction='vertical'
                                type='checklist'
                            >
                                {(droppableProvided: DroppableProvided) => (
                                    <div
                                        ref={droppableProvided.innerRef}
                                        {...droppableProvided.droppableProps}
                                    >
                                        {checklist.items
                                            .map((checklistItem: ChecklistItem, index: number) => {
                                                // filtering here because we need to maintain the index values
                                                // because we refer to checklist items by their index
                                                if (!showItem(checklistItem, checklistItemsFilter, myUser.id)) {
                                                    return null;
                                                }

                                                return (
                                                    <Draggable
                                                        key={checklistItem.title + index}
                                                        draggableId={checklistItem.title + index}
                                                        index={index}
                                                    >
                                                        {(draggableProvided: DraggableProvided, snapshot: DraggableStateSnapshot) => (
                                                            <ChecklistItemDetails
                                                                checklistItem={checklistItem}
                                                                checklistNum={checklistIndex}
                                                                itemNum={index}
                                                                channelId={props.playbookRun.channel_id}
                                                                playbookRunId={props.playbookRun.id}
                                                                onChange={(newState: ChecklistItemState) => {
                                                                    setChecklistItemState(props.playbookRun.id, checklistIndex, index, newState);
                                                                }}
                                                                onRedirect={() => {
                                                                    if (isMobile()) {
                                                                        dispatch(toggleRHS());
                                                                    }
                                                                }}
                                                                draggableProvided={draggableProvided}
                                                                dragging={snapshot.isDragging}
                                                            />
                                                        )}
                                                    </Draggable>
                                                );
                                            })}
                                        {droppableProvided.placeholder}
                                    </div>
                                )}
                            </Droppable>
                        </DragDropContext>
                    </ChecklistContainer>
                    }
                </CollapsibleChecklist>
            ))}
            {
                active &&
<<<<<<< HEAD
                <FinishButton onClick={() => dispatch(promptUpdateStatus(props.playbookRun.id, props.playbookRun.playbook_id, props.playbookRun.channel_id, PlaybookRunStatus.Resolved))}>
=======
                <FinishButton onClick={() => dispatch(updateStatus(props.playbookRun.team_id, 'Resolved'))}>
>>>>>>> b2d23155
                    {'Finish run'}
                </FinishButton>
            }
        </InnerContainer>
    );
};

const InnerContainer = styled.div`
    position: relative;
    display: flex;
    flex-direction: column;
    padding: 12px 12px 24px 12px;

    &:hover {
        background-color: var(--center-channel-color-04);
    }
`;

const MainTitle = styled.div`
    font-weight: 600;
    font-size: 16px;
    line-height: 24px;
    margin: 0 0 0 8px;
`;

const ChecklistContainer = styled.div`
    background-color: var(--center-channel-bg);
    padding: 16px 12px;
`;

const HoverRow = styled(HoverMenu)`
    top: 6px;
    right: 15px;
`;

const StyledDotMenuButton = styled(DotMenuButton)`
    display: inline-block;
    width: 28px;
    height: 28px;

    &:hover {
        background: var(--button-bg-08);
        color: var(--button-bg);
    }
`;

const IconWrapper = styled.div`
    padding: 6px 0 0 2px;
    margin: 0;
`;

const StyledTertiaryButton = styled(TertiaryButton)`
    display: inline-block;
    margin: 12px 0;
`;

const StyledPrimaryButton = styled(PrimaryButton)`
    display: inline-block;
    margin: 12px 0;
`;

export default RHSChecklists;

const allComplete = (checklists: Checklist[]) => {
    return outstandingTasks(checklists) === 0;
};

const outstandingTasks = (checklists: Checklist[]) => {
    let count = 0;
    for (const list of checklists) {
        for (const item of list.items) {
            if (item.state !== ChecklistItemState.Closed) {
                count++;
            }
        }
    }
    return count;
};

const makeFilterOptions = (filter: ChecklistItemsFilter, name: string): CheckboxOption[] => {
    return [
        {
            display: 'All tasks',
            value: 'all',
            selected: filter.all,
            disabled: false,
        },
        {
            value: 'divider',
            display: '',
        },
        {
            value: 'title',
            display: 'TASK STATE',
        },
        {
            display: 'Show checked tasks',
            value: 'checked',
            selected: filter.checked,
            disabled: filter.all,
        },
        {
            value: 'divider',
            display: '',
        },
        {
            value: 'title',
            display: 'ASSIGNEE',
        },
        {
            display: `Me (${name})`,
            value: 'me',
            selected: filter.me,
            disabled: filter.all,
        },
        {
            display: 'Unassigned',
            value: 'unassigned',
            selected: filter.unassigned,
            disabled: filter.all,
        },
        {
            display: 'Others',
            value: 'others',
            selected: filter.others,
            disabled: filter.all,
        },
    ];
};

const showItem = (checklistItem: ChecklistItem, filter: ChecklistItemsFilter, myId: string) => {
    if (filter.all) {
        return true;
    }
    if (!filter.checked && checklistItem.state === ChecklistItemState.Closed) {
        return false;
    }
    if (!filter.me && checklistItem.assignee_id === myId) {
        return false;
    }
    if (!filter.unassigned && checklistItem.assignee_id === '') {
        return false;
    }
    if (!filter.others && checklistItem.assignee_id !== myId) {
        return false;
    }
    return true;
};

const visibleTasks = (list: Checklist, filter: ChecklistItemsFilter, myId: string) => {
    return list.items.some((item) => showItem(item, filter, myId));
};

// isLastCheckedValueInBottomCategory returns true only if this value is in the bottom category and
// it is the last checked value. We don't want to allow the user to deselect all the options in
// the bottom category.
const isLastCheckedValueInBottomCategory = (value: string, nextState: boolean, filter: ChecklistItemsFilter) => {
    const inBottomCategory = (val: string) => val === 'me' || val === 'unassigned' || val === 'others';
    if (!inBottomCategory(value)) {
        return false;
    }
    const numChecked = ['me', 'unassigned', 'others'].reduce((accum, cur) => (
        (inBottomCategory(cur) && filter[cur]) ? accum + 1 : accum
    ), 0);
    return numChecked === 1 && filter[value];
};<|MERGE_RESOLUTION|>--- conflicted
+++ resolved
@@ -214,11 +214,17 @@
             ))}
             {
                 active &&
-<<<<<<< HEAD
-                <FinishButton onClick={() => dispatch(promptUpdateStatus(props.playbookRun.id, props.playbookRun.playbook_id, props.playbookRun.channel_id, PlaybookRunStatus.Resolved))}>
-=======
-                <FinishButton onClick={() => dispatch(updateStatus(props.playbookRun.team_id, 'Resolved'))}>
->>>>>>> b2d23155
+                <FinishButton
+                    onClick={() => {
+                        dispatch(promptUpdateStatus(
+                            props.playbookRun.team_id,
+                            props.playbookRun.id,
+                            props.playbookRun.playbook_id,
+                            props.playbookRun.channel_id,
+                            PlaybookRunStatus.Resolved,
+                        ));
+                    }}
+                >
                     {'Finish run'}
                 </FinishButton>
             }
