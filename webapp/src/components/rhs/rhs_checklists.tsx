--- conflicted
+++ resolved
@@ -27,10 +27,6 @@
     setChecklistCollapsedState,
     setChecklistItemsFilter,
     toggleRHS,
-<<<<<<< HEAD
-    promptUpdateStatus,
-=======
->>>>>>> 1acfc519
 } from 'src/actions';
 import {
     Checklist,
@@ -218,21 +214,7 @@
             ))}
             {
                 active &&
-<<<<<<< HEAD
-                <FinishButton
-                    onClick={() => {
-                        dispatch(promptUpdateStatus(
-                            props.playbookRun.team_id,
-                            props.playbookRun.id,
-                            props.playbookRun.playbook_id,
-                            props.playbookRun.channel_id,
-                            PlaybookRunStatus.Resolved,
-                        ));
-                    }}
-                >
-=======
                 <FinishButton onClick={() => dispatch(finishRun(props.playbookRun.team_id))}>
->>>>>>> 1acfc519
                     {'Finish run'}
                 </FinishButton>
             }
