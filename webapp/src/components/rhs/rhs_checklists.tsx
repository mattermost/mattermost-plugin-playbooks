--- conflicted
+++ resolved
@@ -14,22 +14,12 @@
     DropResult,
 } from 'react-beautiful-dnd';
 
-<<<<<<< HEAD
-import {PlaybookRun, PlaybookRunStatus} from 'src/types/playbook_run';
-import {playbookRunUpdated, toggleRHS, updateStatus} from 'src/actions';
-import {Checklist, ChecklistItem, ChecklistItemState} from 'src/types/playbook';
-import {clientReorderChecklist, setChecklistItemState} from 'src/client';
-import {ChecklistItemDetails} from 'src/components/checklist_item';
-import {isMobile} from 'src/mobile';
-import CollapsibleChecklist from 'src/components/rhs/collapsible_checklist';
-import {PrimaryButton, TertiaryButton} from 'src/components/assets/buttons';
-=======
 import {getCurrentChannelId} from 'mattermost-redux/selectors/entities/channels';
 import {getCurrentUser} from 'mattermost-redux/selectors/entities/users';
 import {getTeammateNameDisplaySetting} from 'mattermost-redux/selectors/entities/preferences';
 import {displayUsername} from 'mattermost-redux/utils/user_utils';
 
-import {PlaybookRun} from 'src/types/playbook_run';
+import {PlaybookRun, PlaybookRunStatus} from 'src/types/playbook_run';
 import {
     playbookRunUpdated,
     setAllChecklistsCollapsedState,
@@ -59,11 +49,12 @@
 } from 'src/selectors';
 import MultiCheckbox, {CheckboxOption} from 'src/components/multi_checkbox';
 import {DotMenuButton} from 'src/components/dot_menu';
+import {PrimaryButton, TertiaryButton} from 'src/components/assets/buttons';
+
 
 // disable all react-beautiful-dnd development warnings
 // @ts-ignore
 window['__react-beautiful-dnd-disable-dev-warnings'] = true;
->>>>>>> e967e9b3
 
 interface Props {
     playbookRun: PlaybookRun;
@@ -80,10 +71,8 @@
     const preferredName = displayUsername(myUser, teamnameNameDisplaySetting);
     const [showMenu, setShowMenu] = useState(false);
     const checklists = props.playbookRun.checklists || [];
-<<<<<<< HEAD
     const FinishButton = allComplete(props.playbookRun.checklists) ? StyledPrimaryButton : StyledTertiaryButton;
     const active = props.playbookRun.current_status !== PlaybookRunStatus.Resolved && props.playbookRun.current_status !== PlaybookRunStatus.Archived;
-=======
     const filterOptions = makeFilterOptions(checklistItemsFilter, preferredName);
 
     const selectOption = (value: string, checked: boolean) => {
@@ -101,7 +90,6 @@
             [value]: checked,
         }));
     };
->>>>>>> e967e9b3
 
     return (
         <InnerContainer
@@ -254,21 +242,6 @@
     padding: 16px 12px;
 `;
 
-<<<<<<< HEAD
-const StyledTertiaryButton = styled(TertiaryButton)`
-    display: inline-block;
-    margin: 12px 0;
-`;
-
-const StyledPrimaryButton = styled(PrimaryButton)`
-    display: inline-block;
-    margin: 12px 0;
-`;
-
-const EmphasisText = styled.span`
-    font-weight: 600;
-    color: var(--button-bg)
-=======
 const HoverRow = styled(HoverMenu)`
     top: 6px;
     right: 15px;
@@ -288,12 +261,25 @@
 const IconWrapper = styled.div`
     padding: 6px 0 0 2px;
     margin: 0;
->>>>>>> e967e9b3
+`;
+
+const StyledTertiaryButton = styled(TertiaryButton)`
+    display: inline-block;
+    margin: 12px 0;
+`;
+
+const StyledPrimaryButton = styled(PrimaryButton)`
+    display: inline-block;
+    margin: 12px 0;
+`;
+
+const EmphasisText = styled.span`
+    font-weight: 600;
+    color: var(--button-bg)
 `;
 
 export default RHSChecklists;
 
-<<<<<<< HEAD
 const allComplete = (checklists: Checklist[]) => {
     return outstandingTasks(checklists) === 0;
 };
@@ -308,7 +294,8 @@
         }
     }
     return count;
-=======
+};
+
 const makeFilterOptions = (filter: ChecklistItemsFilter, name: string): CheckboxOption[] => {
     return [
         {
@@ -391,5 +378,4 @@
         (inBottomCategory(cur) && filter[cur]) ? accum + 1 : accum
     ), 0);
     return numChecked === 1 && filter[value];
->>>>>>> e967e9b3
 };