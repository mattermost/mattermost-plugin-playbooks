// Copyright (c) 2015-present Mattermost, Inc. All Rights Reserved.
// See LICENSE.txt for license information.

import React from 'react';
import Scrollbars from 'react-custom-scrollbars';

import {Incident, RHSState} from 'src/types/incident';

import IncidentList from './incident_list';

import IncidentDetails from './incident_details';

import './rhs.scss';

export function renderView(props: any): JSX.Element {
    return (
        <div
            {...props}
            className='scrollbar--view'
        />);
}

export function renderThumbHorizontal(props: any): JSX.Element {
    return (
        <div
            {...props}
            className='scrollbar--horizontal'
        />);
}

export function renderThumbVertical(props: any): JSX.Element {
    return (
        <div
            {...props}
            className='scrollbar--vertical'
        />);
}

interface Props {
    incidents: Incident[];
    incident: Incident;
    rhsState: RHSState;
    actions: {
<<<<<<< HEAD
        startIncident: () => void;
        getIncidents: () => void;
=======
        getIncidentsForCurrentTeam: () => void;
>>>>>>> dc489174
        getIncidentDetails: (id: string) => void;
        setRHSState: (state: RHSState) => void;
        setRHSOpen: (open: boolean) => void;
    };
}

export default class RightHandSidebar extends React.PureComponent<Props> {
    public componentDidMount(): void {
        this.props.actions.getIncidentsForCurrentTeam();
        this.props.actions.setRHSOpen(true);
    }

    public componentWillUnmount(): void {
        this.props.actions.setRHSOpen(false);
    }

    public handleClick = (id: string) => {
        this.props.actions.getIncidentDetails(id);
        this.props.actions.setRHSState(RHSState.Details);
    }

    public goBack = () => {
        this.props.actions.setRHSState(RHSState.List);
    }

    public render(): JSX.Element {
        return (
            <React.Fragment>
                <Scrollbars
                    autoHide={true}
                    autoHideTimeout={500}
                    autoHideDuration={500}
                    renderThumbHorizontal={renderThumbHorizontal}
                    renderThumbVertical={renderThumbVertical}
                    renderView={renderView}
                    className='RightHandSidebar'
                >
                    {
                        this.props.rhsState === RHSState.List &&
                        <div className='navigation-bar'>
                            <div>
                                <div className='title'>{'Incident List'}</div>
                            </div>
                            <i
                                className='fa fa-plus'
                                onClick={this.props.actions.startIncident}
                            />
                        </div>
                    }
                    {
                        this.props.rhsState !== RHSState.List &&
                        <div className='navigation-bar'>
                            <div className='incident-details'>
                                <i
                                    className='fa fa-chevron-left'
                                    onClick={this.goBack}
                                />
                                <div className='title'>{this.props.incident.name}</div>
                            </div>
                        </div>
                    }
                    <div>
                        {
                            this.props.rhsState === RHSState.List &&
                            <IncidentList
                                incidents={this.props.incidents}
                                onClick={this.handleClick}
                            />
                        }
                        {
                            this.props.rhsState === RHSState.Details &&
                            <IncidentDetails
                                incident={this.props.incident}
                            />
                        }
                    </div>
                </Scrollbars>
            </React.Fragment>
        );
    }
}<|MERGE_RESOLUTION|>--- conflicted
+++ resolved
@@ -41,12 +41,8 @@
     incident: Incident;
     rhsState: RHSState;
     actions: {
-<<<<<<< HEAD
         startIncident: () => void;
-        getIncidents: () => void;
-=======
         getIncidentsForCurrentTeam: () => void;
->>>>>>> dc489174
         getIncidentDetails: (id: string) => void;
         setRHSState: (state: RHSState) => void;
         setRHSOpen: (open: boolean) => void;
