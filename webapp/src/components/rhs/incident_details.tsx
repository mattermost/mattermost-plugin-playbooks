--- conflicted
+++ resolved
@@ -106,7 +106,6 @@
                             onSelectedChange={onSelectedProfileChange}
                         />
                     </div>
-<<<<<<< HEAD
                     <div className='inner-container'>
                         <div className='title'>{'Stage'}</div>
                         <ReactSelect
@@ -117,43 +116,10 @@
                             defaultValue={{value: selectedChecklistIndex, label: selectedChecklist.title}}
                             className={'incident-stage-select'}
                             classNamePrefix={'incident-stage-select'}
-=======
-
-                    {props.incident.playbook.checklists?.map((checklist: Checklist, index: number) => (
-                        <ChecklistDetails
-                            checklist={checklist}
-                            key={checklist.title + index}
-
-                            onChange={(itemNum: number, checked: boolean) => {
-                                if (checked) {
-                                    checkItem(props.incident.id, index, itemNum);
-                                } else {
-                                    uncheckItem(props.incident.id, index, itemNum);
-                                }
-                            }}
-                            onRedirect={() => {
-                                if (isMobile()) {
-                                    dispatch(toggleRHS());
-                                }
-                            }}
-                            addItem={(checklistItem: ChecklistItem) => {
-                                clientAddChecklistItem(props.incident.id, index, checklistItem);
-                            }}
-                            removeItem={(itemNum: number) => {
-                                clientRemoveChecklistItem(props.incident.id, index, itemNum);
-                            }}
-                            editItem={(itemNum: number, newItem: ChecklistItem) => {
-                                clientEditChecklistItem(props.incident.id, index, itemNum, newItem);
-                            }}
-                            reorderItems={(itemNum: number, newPosition: number) => {
-                                clientReorderChecklist(props.incident.id, index, itemNum, newPosition);
-                            }}
->>>>>>> fb6802a8
                         />
                     </div>
                     <ChecklistDetails
                         checklist={selectedChecklist}
-                        enableEditChecklistItems={true}
                         overwriteTitle={'Checklist'}
                         key={selectedChecklist.title + selectedChecklistIndex}
                         onChange={(itemNum: number, checked: boolean) => {
