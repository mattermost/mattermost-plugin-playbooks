// Copyright (c) 2015-present Mattermost, Inc. All Rights Reserved.
// See LICENSE.txt for license information.

import React, {FC, useState} from 'react';
import {useDispatch} from 'react-redux';
import Scrollbars from 'react-custom-scrollbars';
import styled, {css} from 'styled-components';

import {
    fetchUsersInChannel,
    setCommander,
    setActiveStage,
    setChecklistItemState,
} from 'src/client';
import {ChecklistItemDetails} from 'src/components/checklist_item';
import {
    renderThumbHorizontal,
    renderThumbVertical,
    renderView,
} from 'src/components/rhs/rhs_shared';
import {Incident} from 'src/types/incident';
import {Checklist, ChecklistItem, ChecklistItemState} from 'src/types/playbook';
<<<<<<< HEAD
=======

>>>>>>> b7e2cdc8
import ProfileSelector from 'src/components/profile/profile_selector';
import {isMobile} from 'src/mobile';
<<<<<<< HEAD
import {toggleRHS, endIncident, restartIncident} from 'src/actions';
=======
import {toggleRHS, endIncident, restartIncident, nextStage, prevStage} from 'src/actions';

>>>>>>> b7e2cdc8
import Duration from '../duration';
import 'src/components/checklist.scss';
import './incident_details.scss';
import ThreeDotsIcon from '../assets/icons/three_dots_icon';
import DotMenu, {DropdownMenuItem} from '../dot_menu';

interface Props {
    incident: Incident;
}

<<<<<<< HEAD
interface Option {
    value: number;
    label: JSX.Element;
}

interface StageSelectorProps {
=======
function renderView(props: any): JSX.Element {
    return (
        <div
            {...props}
            className='scrollbar--view'
        />);
}

function renderThumbHorizontal(props: any): JSX.Element {
    return (
        <div
            {...props}
            className='scrollbar--horizontal'
        />);
}

function renderThumbVertical(props: any): JSX.Element {
    return (
        <div
            {...props}
            className='scrollbar--vertical'
        />);
}

interface StageProps {
>>>>>>> b7e2cdc8
    stages: Checklist[];
    activeStage: number;
    isIncidentActive: boolean;
}

const StageWrapper = styled.div`
    display: flex;
    justify-content: space-between;
`;

const StageCounter = styled.span`
    font-size: 14px;
    line-height: 20px;
    text-align: right;
    color: rgba(var(--center-channel-color-rgb), 0.64);
`;

const Stage: FC<StageProps> = (props: StageProps) => {
    if (props.stages.length <= 1) {
        return null;
    }

    return (
        <div
            className='inner-container'
            id='incidentRHSStages'
        >
            <div className='title'>
                {'Current Stage:'}
            </div>
            <StageWrapper>
                {props.stages[props.activeStage].title}
                <StageCounter>
                    {`(${props.activeStage + 1}/${props.stages.length})`}
                </StageCounter>
            </StageWrapper>
            <StageProgressBar {...props}/>
        </div>
    );
};

const StageProgressBarElements = styled.div`
    display: flex;
    margin-top: 8px;
`;

interface StageProgressBarElementProps {
    active: boolean;
    finished: boolean;
}

const StageProgressBarElement = styled.div<StageProgressBarElementProps>`
    height: 8px;
    width: 100%;
    margin-right: 3px;
    background-color: rgba(var(--center-channel-color-rgb), 0.08);

    ${(props) => (props.active && css`
        background-color: rgba(var(--button-bg-rgb), 0.2);
    `)}

    ${(props) => (props.finished && css`
        background-color: var(--button-bg);
    `)}


    &:first-child {
        border-top-left-radius: 4px;
        border-bottom-left-radius: 4px;
    }

    &:last-child {
        border-top-right-radius: 4px;
        border-bottom-right-radius: 4px;
        margin-right: 0;
    }
`;

const StageProgressBar: FC<StageProps> = (props: StageProps) => {
    if (props.stages.length <= 1) {
        return null;
    }

    return (
        <StageProgressBarElements>
            {props.stages.map((_, index) => (
                <StageProgressBarElement
                    key={index}
                    active={props.activeStage === index}
                    finished={props.activeStage > index || !props.isIncidentActive}
                />
            ))}
        </StageProgressBarElements>
    );
};

interface NextStageButtonProps {
    stages: Checklist[];
    activeStage: number;
    isActive: boolean;
    endIncident: () => void;
    restartIncident: () => void;
    nextStage: () => void;
}

const HamburgerButton = styled(ThreeDotsIcon)`
    font-size: 24px;
    color: rgba(var(--center-channel-color-rgb), 0.56);
    position: relative;
    top: calc(50% - 12px);
`;

const BasicButton = styled.button`
    display: block;
    border: 1px solid var(--button-bg);
    border-radius: 4px;
    background: transparent;
    font-size: 12px;
    font-weight: 600;
    line-height: 9.5px;
    color: var(--button-bg);
    text-align: center;
    padding: 10px 0;
`;

interface BasicButtonProps {
    primary: boolean;
}

const StyledButton = styled(BasicButton)<BasicButtonProps>`
    min-width: 114px;
    height: 40px;

    ${(props: BasicButtonProps) => props.primary && css`
        background: var(--button-bg);
        color: var(--button-color);
    `}
`;

const NextStageButton: FC<NextStageButtonProps> = (props: NextStageButtonProps) => {
    let text = 'Next Stage';
    let action = props.nextStage;

    if (!props.isActive) {
        text = 'Restart Incident';
        action = props.restartIncident;
    } else if (props.activeStage === props.stages.length - 1) {
        text = 'End Incident';
        action = props.endIncident;
    }

    const allItemsChecked = props.stages[props.activeStage].items.every((item: ChecklistItem) => (
        item.state === ChecklistItemState.Closed
    ));

    return (
        <StyledButton
            primary={!props.isActive || allItemsChecked}
            onClick={action}
        >
            {text}
        </StyledButton>
    );
};

const RHSFooter = styled.div`
    display: flex;
    justify-content: space-between;

    button:only-child {
        margin-left: auto;
    }

    background: var(--center-channel-bg);
    border-top: 1px solid var(--center-channel-color-16);
    position: absolute;
    bottom: 0;
    left: 0;
    width: 100%;
    height: auto;
    text-align: right;
    padding: 2rem;

    a {
        opacity: unset;
    }
`;

const RHSIncidentDetails: FC<Props> = (props: Props) => {
    const dispatch = useDispatch();

    const fetchUsers = async () => {
        return fetchUsersInChannel(props.incident.channel_id);
    };

    const onSelectedProfileChange = async (userId?: string) => {
        if (!userId) {
            return;
        }
        const response = await setCommander(props.incident.id, userId);
        if (response.error) {
            // TODO: Should be presented to the user? https://mattermost.atlassian.net/browse/MM-24271
            console.log(response.error); // eslint-disable-line no-console
        }
    };

    const checklists = props.incident.checklists || [];
    const activeChecklistIdx = props.incident.active_stage;
    const activeChecklist = checklists[activeChecklistIdx] || {title: '', items: []};

    const dotMenuChildren = [];
    if (props.incident.active_stage > 0) {
        dotMenuChildren.push(
            <DropdownMenuItem
                text='Previous Stage'
                onClick={() => dispatch(prevStage())}
            />,
        );
    }

    if (props.incident.active_stage < props.incident.checklists.length - 1) {
        dotMenuChildren.push(
            <DropdownMenuItem
                text='End Incident'
                onClick={() => dispatch(endIncident())}
            />,
        );
    }

    const dotMenu = (
        <DotMenu
            icon={<HamburgerButton/>}
            top={true}
        >
            {dotMenuChildren}
        </DotMenu>
    );

    return (
        <React.Fragment>
            <Scrollbars
                autoHide={true}
                autoHideTimeout={500}
                autoHideDuration={500}
                renderThumbHorizontal={renderThumbHorizontal}
                renderThumbVertical={renderThumbVertical}
                renderView={renderView}
                style={{position: 'absolute'}}
            >
                <div className='IncidentDetails'>
                    <div className='side-by-side'>
                        <div className='inner-container first-container'>
                            <div className='first-title'>{'Commander'}</div>
                            <ProfileSelector
                                selectedUserId={props.incident.commander_user_id}
                                placeholder={'Assign Commander'}
                                placeholderButtonClass={'NoAssignee-button'}
                                profileButtonClass={'Assigned-button'}
                                enableEdit={true}
                                getUsers={fetchUsers}
                                onSelectedChange={onSelectedProfileChange}
                                selfIsFirstOption={true}
                            />
                        </div>
                        <div className='first-title'>
                            {'Duration'}
                            <Duration
                                created_at={props.incident.create_at}
                                ended_at={props.incident.end_at}
                            />
                        </div>
                    </div>
                    <Stage
                        stages={checklists}
                        activeStage={activeChecklistIdx}
                        isIncidentActive={props.incident.is_active}
                    />
                    <div
                        className='checklist-inner-container'
                    >
                        <div className='title'>
                            {'Checklist'}
                        </div>
                        <div className='checklist'>
                            {activeChecklist.items.map((checklistItem: ChecklistItem, index: number) => (
                                <ChecklistItemDetails
                                    key={checklistItem.title + index}
                                    checklistItem={checklistItem}
                                    checklistNum={activeChecklistIdx}
                                    itemNum={index}
                                    channelId={props.incident.channel_id}
                                    incidentId={props.incident.id}
                                    onChange={(newState: ChecklistItemState) => {
                                        setChecklistItemState(props.incident.id, activeChecklistIdx, index, newState);
                                    }}
                                    onRedirect={() => {
                                        if (isMobile()) {
                                            dispatch(toggleRHS());
                                        }
                                    }}
                                />
                            ))}
                        </div>
                    </div>
                </div>
            </Scrollbars>
            <RHSFooter id='incidentRHSFooter'>
                {props.incident.checklists.length > 1 && dotMenu}
                <NextStageButton
                    stages={checklists}
                    activeStage={activeChecklistIdx}
                    isActive={props.incident.is_active}
                    endIncident={() => dispatch(endIncident())}
                    restartIncident={() => dispatch(restartIncident())}
                    nextStage={() => dispatch(nextStage())}
                />
            </RHSFooter>
        </React.Fragment>
    );
};

export default RHSIncidentDetails;<|MERGE_RESOLUTION|>--- conflicted
+++ resolved
@@ -20,18 +20,10 @@
 } from 'src/components/rhs/rhs_shared';
 import {Incident} from 'src/types/incident';
 import {Checklist, ChecklistItem, ChecklistItemState} from 'src/types/playbook';
-<<<<<<< HEAD
-=======
-
->>>>>>> b7e2cdc8
 import ProfileSelector from 'src/components/profile/profile_selector';
 import {isMobile} from 'src/mobile';
-<<<<<<< HEAD
-import {toggleRHS, endIncident, restartIncident} from 'src/actions';
-=======
 import {toggleRHS, endIncident, restartIncident, nextStage, prevStage} from 'src/actions';
 
->>>>>>> b7e2cdc8
 import Duration from '../duration';
 import 'src/components/checklist.scss';
 import './incident_details.scss';
@@ -42,40 +34,12 @@
     incident: Incident;
 }
 
-<<<<<<< HEAD
 interface Option {
     value: number;
     label: JSX.Element;
 }
 
-interface StageSelectorProps {
-=======
-function renderView(props: any): JSX.Element {
-    return (
-        <div
-            {...props}
-            className='scrollbar--view'
-        />);
-}
-
-function renderThumbHorizontal(props: any): JSX.Element {
-    return (
-        <div
-            {...props}
-            className='scrollbar--horizontal'
-        />);
-}
-
-function renderThumbVertical(props: any): JSX.Element {
-    return (
-        <div
-            {...props}
-            className='scrollbar--vertical'
-        />);
-}
-
 interface StageProps {
->>>>>>> b7e2cdc8
     stages: Checklist[];
     activeStage: number;
     isIncidentActive: boolean;
