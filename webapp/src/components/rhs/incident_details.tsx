// Copyright (c) 2015-present Mattermost, Inc. All Rights Reserved.
// See LICENSE.txt for license information.

import React, {FC, useState} from 'react';
import Scrollbars from 'react-custom-scrollbars';

import ReactSelect, {ActionMeta, OptionTypeBase} from 'react-select';

import {useDispatch} from 'react-redux';

<<<<<<< HEAD
import {fetchUsersInChannel, setCommander, setActiveStage, setChecklistItemState} from 'src/client';
=======
import {
    fetchUsersInChannel,
    setCommander,
    checkItem,
    uncheckItem,
    setActiveStage,
} from 'src/client';
>>>>>>> 88d749bb
import {ChecklistItemDetails} from 'src/components/checklist_item';
import {Incident} from 'src/types/incident';
import {Checklist, ChecklistItem, emptyChecklist, ChecklistItemState} from 'src/types/playbook';

import ProfileSelector from 'src/components/profile/profile_selector';

import {isMobile} from 'src/mobile';
import {toggleRHS, endIncident, restartIncident} from 'src/actions';
import './incident_details.scss';

interface Props {
    incident: Incident;
}

function renderView(props: any): JSX.Element {
    return (
        <div
            {...props}
            className='scrollbar--view'
        />);
}

function renderThumbHorizontal(props: any): JSX.Element {
    return (
        <div
            {...props}
            className='scrollbar--horizontal'
        />);
}

function renderThumbVertical(props: any): JSX.Element {
    return (
        <div
            {...props}
            className='scrollbar--vertical'
        />);
}

interface Option {
    value: number;
    label: string;
}

interface StageSelectorProps {
    stages: Checklist[];
    selectedStage: number;
    activeStage: number;
    onStageSelected: (option: Option, action: ActionMeta<OptionTypeBase>) => void;
    onStageActivated: () => void;
}

const StageSelector: FC<StageSelectorProps> = (props: StageSelectorProps) => {
    const isActive = (stageIdx: number) => {
        return stageIdx === props.activeStage;
    };

    const toOption = (stageIdx: number) => {
        return {
            value: stageIdx,
            label: props.stages[stageIdx].title + (isActive(stageIdx) ? ' (Active)' : ''),
        };
    };

    return (
        <React.Fragment>
            <div className='title'>
                {'Stage'}
                {!isActive(props.selectedStage) &&
                <a
                    onClick={props.onStageActivated}
                    className='stage-title__set-active'
                >
                    <span className='font-weight--normal'>{'(Set as active stage)'}</span>
                </a>
                }
            </div>
            <ReactSelect
                options={props.stages.map((_, idx) => toOption(idx))}
                value={toOption(props.selectedStage)}
                defaultValue={toOption(props.selectedStage)}
                onChange={(option, action) => props.onStageSelected(option as Option, action as ActionMeta<OptionTypeBase>)}
                className={'incident-stage-select'}
                classNamePrefix={'incident-stage-select'}
            />
        </React.Fragment>
    );
};

const RHSIncidentDetails: FC<Props> = (props: Props) => {
    const dispatch = useDispatch();

    const fetchUsers = async () => {
        return fetchUsersInChannel(props.incident.primary_channel_id);
    };

    const onSelectedProfileChange = async (userId?: string) => {
        if (!userId) {
            return;
        }
        const response = await setCommander(props.incident.id, userId);
        if (response.error) {
            // TODO: Should be presented to the user? https://mattermost.atlassian.net/browse/MM-24271
            console.log(response.error); // eslint-disable-line no-console
        }
    };

    const [selectedChecklistIndex, setSelectedChecklistIndex] = useState(props.incident.active_stage);

    const checklists = props.incident.playbook.checklists || [];
    const selectedChecklist = checklists[selectedChecklistIndex] || emptyChecklist();

    const onStageSelected = (option: Option, action: ActionMeta<OptionTypeBase>) => {
        if (action.action === 'clear') {
            return;
        }

        setSelectedChecklistIndex(option.value);
    };

    const setCurrentStageAsActive = () => {
        setActiveStage(props.incident.id, selectedChecklistIndex);
    };

    let changeStateButton = (
        <button
            className='btn btn-primary'
            onClick={() => dispatch(endIncident())}
        >
            {'End Incident'}
        </button>
    );
    if (!props.incident.is_active) {
        changeStateButton = (
            <button
                className='btn btn-primary'
                onClick={() => dispatch(restartIncident())}
            >
                {'Restart Incident'}
            </button>
        );
    }

    return (
        <React.Fragment>
            <Scrollbars
                autoHide={true}
                autoHideTimeout={500}
                autoHideDuration={500}
                renderThumbHorizontal={renderThumbHorizontal}
                renderThumbVertical={renderThumbVertical}
                renderView={renderView}
                style={{position: 'absolute'}}
            >
                <div className='IncidentDetails'>
                    <div className='inner-container'>
                        <div className='title'>{'Commander'}</div>
                        <ProfileSelector
                            commanderId={props.incident.commander_user_id}
                            enableEdit={true}
                            getUsers={fetchUsers}
                            onSelectedChange={onSelectedProfileChange}
                        />
                    </div>
                    <div className='inner-container'>
                        <StageSelector
                            stages={checklists}
                            selectedStage={selectedChecklistIndex}
                            activeStage={props.incident.active_stage}
                            onStageSelected={onStageSelected}
                            onStageActivated={setCurrentStageAsActive}
                        />
                    </div>
                    <div
                        className='checklist-inner-container'
                    >
                        <div className='title'>
                            {'Checklist'}
                        </div>
                        <div className='checklist'>
                            {selectedChecklist.items.map((checklistItem: ChecklistItem, index: number) => (
                                <ChecklistItemDetails
                                    key={checklistItem.title + index}
                                    checklistItem={checklistItem}
                                    onChange={(newState: ChecklistItemState) => {
                                        setChecklistItemState(props.incident.id, selectedChecklistIndex, index, newState);
                                    }}
                                    onRedirect={() => {
                                        if (isMobile()) {
                                            dispatch(toggleRHS());
                                        }
                                    }}
                                />
                            ))}
                        </div>
                    </div>
                </div>
            </Scrollbars>
            <div className='footer-div'>
                {changeStateButton}
            </div>
        </React.Fragment>
    );
};

export default RHSIncidentDetails;<|MERGE_RESOLUTION|>--- conflicted
+++ resolved
@@ -8,17 +8,12 @@
 
 import {useDispatch} from 'react-redux';
 
-<<<<<<< HEAD
-import {fetchUsersInChannel, setCommander, setActiveStage, setChecklistItemState} from 'src/client';
-=======
 import {
     fetchUsersInChannel,
     setCommander,
-    checkItem,
-    uncheckItem,
     setActiveStage,
+    setChecklistItemState,
 } from 'src/client';
->>>>>>> 88d749bb
 import {ChecklistItemDetails} from 'src/components/checklist_item';
 import {Incident} from 'src/types/incident';
 import {Checklist, ChecklistItem, emptyChecklist, ChecklistItemState} from 'src/types/playbook';
