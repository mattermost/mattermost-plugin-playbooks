--- conflicted
+++ resolved
@@ -53,18 +53,14 @@
                     }
                 }}
             >
-<<<<<<< HEAD
-                <PostText
-                    text={editedValue}
-                    team={currentTeam}
-                />
-=======
                 {editedValue ? (
-                    <PostText text={editedValue}/>
+                    <PostText
+                        text={editedValue}
+                        team={currentTeam}
+                    />
                 ) : (
                     <PlaceholderText>{placeholder}</PlaceholderText>
                 )}
->>>>>>> 806f421d
             </RenderedDescription>
         );
     }
