--- conflicted
+++ resolved
@@ -43,13 +43,6 @@
 
     if (!editing) {
         return (
-<<<<<<< HEAD
-            <RenderedDescription onClick={() => setEditing(true)}>
-                <PostText
-                    text={editedValue}
-                    team={currentTeam}
-                />
-=======
             <RenderedDescription
                 onClick={(event) => {
                     // Enter edit mode only if the user is not clicking a link
@@ -59,8 +52,10 @@
                     }
                 }}
             >
-                <PostText text={editedValue}/>
->>>>>>> da502f24
+                <PostText
+                    text={editedValue}
+                    team={currentTeam}
+                />
             </RenderedDescription>
         );
     }
