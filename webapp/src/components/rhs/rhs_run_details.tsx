// Copyright (c) 2015-present Mattermost, Inc. All Rights Reserved.
// See LICENSE.txt for license information.

import React, {
    useEffect,
    useMemo,
    useRef,
    useState,
} from 'react';
import Scrollbars from 'react-custom-scrollbars';
import {useDispatch, useSelector} from 'react-redux';

import {FormattedMessage, useIntl} from 'react-intl';

import {getCurrentUserId} from 'mattermost-redux/selectors/entities/users';

import {throttle} from 'lodash';

import {
    RHSContainer,
    RHSContent,
    renderThumbHorizontal,
    renderThumbVertical,
    renderView,
} from 'src/components/rhs/rhs_shared';
import RHSAbout from 'src/components/rhs/rhs_about';
import RHSChecklistList, {ChecklistParent} from 'src/components/rhs/rhs_checklist_list';
import {usePrevious, useRun} from 'src/hooks/general';
import {PlaybookRunStatus} from 'src/types/playbook_run';
import TutorialTourTip, {useMeasurePunchouts, useShowTutorialStep} from 'src/components/tutorial/tutorial_tour_tip';
import {
    FINISHED,
    RunDetailsTutorialSteps,
    SKIPPED,
    TutorialTourCategories,
} from 'src/components/tutorial/tours';
import {displayRhsRunDetailsTourDialog} from 'src/actions';
import {useTutorialStepper} from 'src/components/tutorial/tutorial_tour_tip/manager';
import {browserHistory} from 'src/webapp_globals';
import {PlaybookRunViewTarget} from 'src/types/telemetry';
import {useToaster} from 'src/components/backstage/toast_banner';
import {ToastStyle} from 'src/components/backstage/toast';
import {useParticipateInRun, useViewTelemetry} from 'src/hooks';
import {RHSTitleRemoteRender} from 'src/rhs_title_remote_render';
import {useUpdateRun} from 'src/graphql/hooks';
import {PlaybookRunType} from 'src/graphql/generated/graphql';

import RHSRunDetailsTitle from './rhs_run_details_title';
import RHSRunParticipants from './rhs_run_participants';
import RHSRunParticipantsTitle from './rhs_run_participants_title';

const toastDuration = 4500;

interface Props {
    runID: string;
    onBackClick: () => void;
}

const RHSRunDetails = (props: Props) => {
    const dispatch = useDispatch();
    const {formatMessage} = useIntl();
    const scrollbarsRef = useRef<Scrollbars>(null);
    const currentUserId = useSelector(getCurrentUserId);

    const [playbookRun] = useRun(props.runID);
    const isParticipant = playbookRun?.participant_ids.includes(currentUserId);
    useViewTelemetry(PlaybookRunViewTarget.ChannelsRHSDetails, playbookRun?.id);

    const prevStatus = usePrevious(playbookRun?.current_status);

    const {currentStep: runDetailsStep, setStep: setRunDetailsStep} = useTutorialStepper(TutorialTourCategories.RUN_DETAILS);
    const [showParticipants, setShowParticipants] = useState(false);

    const updateRun = useUpdateRun(props.runID);

    useEffect(() => {
        if ((prevStatus !== playbookRun?.current_status) && (playbookRun?.current_status === PlaybookRunStatus.Finished)) {
            scrollbarsRef?.current?.scrollToTop();
        }
    }, [playbookRun?.current_status]);

    useEffect(() => {
        let isRunDetailTour = false;
        const url = new URL(window.location.href);
        const searchParams = new URLSearchParams(url.searchParams);
        if (searchParams.has('openTakeATourDialog')) {
            isRunDetailTour = true;
            searchParams.delete('openTakeATourDialog');
            browserHistory.replace({pathname: url.pathname, search: searchParams.toString()});
        }
        if ((runDetailsStep === null || parseInt(runDetailsStep, 10) === FINISHED) && isRunDetailTour) {
            dispatch(displayRhsRunDetailsTourDialog({
                onConfirm: () => setRunDetailsStep(RunDetailsTutorialSteps.SidePanel),
                onDismiss: () => setRunDetailsStep(SKIPPED),
            }));
        }
    }, [runDetailsStep]);

    const {ParticipateConfirmModal, showParticipateConfirm} = useParticipateInRun(playbookRun ?? undefined, 'channel_rhs');
    const addToast = useToaster().add;
    const removeToast = useToaster().remove;
    const displayReadOnlyToast = useMemo(() => throttle(() => {
        let toastID = -1;
        const showConfirm = () => {
            removeToast(toastID);
            showParticipateConfirm();
        };
        toastID = addToast({
            content: formatMessage({defaultMessage: 'Become a participant to interact with this run'}),
            toastStyle: ToastStyle.Informational,
            buttonName: formatMessage({defaultMessage: 'Participate'}),
            buttonCallback: showConfirm,
            iconName: 'account-plus-outline',
            duration: toastDuration,
        });
    }, toastDuration, {leading: true, trailing: false}), []);

    const rhsContainerPunchout = useMeasurePunchouts(
        ['rhsContainer'],
        [],
        {y: 0, height: 0, x: 0, width: 0},
    );
    const showRunDetailsSidePanelStep = useShowTutorialStep(RunDetailsTutorialSteps.SidePanel, TutorialTourCategories.RUN_DETAILS, false);

    if (!playbookRun) {
        return null;
    }

    if (showParticipants) {
        return (
            <>
                <RHSTitleRemoteRender>
                    <RHSRunParticipantsTitle
                        onBackClick={() => {
                            setShowParticipants(false);
                        }}
                        runName={playbookRun.name}
                    />
                </RHSTitleRemoteRender>
                <RHSRunParticipants
                    playbookRun={playbookRun}
                />
            </>
        );
    }

    const readOnly = !isParticipant || playbookRun.current_status === PlaybookRunStatus.Finished;
    let onReadOnlyInteract;
    if (playbookRun.current_status !== PlaybookRunStatus.Finished) {
        onReadOnlyInteract = displayReadOnlyToast;
    }

    return (
        <>
            <RHSTitleRemoteRender>
                <RHSRunDetailsTitle
                    runID={props.runID}
                    teamID={playbookRun.team_id}
                    type={playbookRun.type}
                    onUpdateName={(newName) => {
                        updateRun({name: newName});
                    }}
                    onBackClick={props.onBackClick}
                    title={playbookRun.name}

                />
            </RHSTitleRemoteRender>
            <RHSContainer>
                <RHSContent>
                    <Scrollbars
                        ref={scrollbarsRef}
                        autoHide={true}
                        autoHideTimeout={500}
                        autoHideDuration={500}
                        renderThumbHorizontal={renderThumbHorizontal}
                        renderThumbVertical={renderThumbVertical}
                        renderView={renderView}
                        style={{position: 'absolute'}}
                    >
<<<<<<< HEAD
                        { playbookRun.type === PlaybookRunType.Playbook &&
                            <RHSAbout
                                playbookRun={playbookRun}
                                readOnly={!isParticipant}
                                onReadOnlyInteract={playbookRun.current_status === PlaybookRunStatus.Finished ? undefined : displayReadOnlyToast}
                                setShowParticipants={setShowParticipants}
                            />
                        }
=======
                        <RHSAbout
                            playbookRun={playbookRun}
                            readOnly={readOnly}
                            onReadOnlyInteract={onReadOnlyInteract}
                            setShowParticipants={setShowParticipants}
                        />
>>>>>>> 7e4aefd7
                        <RHSChecklistList
                            playbookRun={playbookRun}
                            parentContainer={ChecklistParent.RHS}
                            readOnly={readOnly}
                            onReadOnlyInteract={onReadOnlyInteract}
                        />
                    </Scrollbars>
                </RHSContent>
                {ParticipateConfirmModal}
                {showRunDetailsSidePanelStep && (
                    <TutorialTourTip
                        title={<FormattedMessage defaultMessage='View run details in a side panel'/>}
                        screen={<FormattedMessage defaultMessage='See who is involved and what needs to be done without leaving the conversation.'/>}
                        tutorialCategory={TutorialTourCategories.RUN_DETAILS}
                        step={RunDetailsTutorialSteps.SidePanel}
                        showOptOut={false}
                        placement='left-start'
                        pulsatingDotPlacement='top-start'
                        pulsatingDotTranslate={{x: 0, y: -7}}
                        width={352}
                        autoTour={true}
                        punchOut={rhsContainerPunchout}
                        telemetryTag={`tutorial_tip_Playbook_Run_Details_${RunDetailsTutorialSteps.SidePanel}_SidePanel`}
                    />
                )}
            </RHSContainer>
        </>
    );
};

export default RHSRunDetails;<|MERGE_RESOLUTION|>--- conflicted
+++ resolved
@@ -177,23 +177,14 @@
                         renderView={renderView}
                         style={{position: 'absolute'}}
                     >
-<<<<<<< HEAD
                         { playbookRun.type === PlaybookRunType.Playbook &&
                             <RHSAbout
-                                playbookRun={playbookRun}
-                                readOnly={!isParticipant}
-                                onReadOnlyInteract={playbookRun.current_status === PlaybookRunStatus.Finished ? undefined : displayReadOnlyToast}
-                                setShowParticipants={setShowParticipants}
-                            />
-                        }
-=======
-                        <RHSAbout
                             playbookRun={playbookRun}
                             readOnly={readOnly}
                             onReadOnlyInteract={onReadOnlyInteract}
                             setShowParticipants={setShowParticipants}
-                        />
->>>>>>> 7e4aefd7
+                            />
+                        }
                         <RHSChecklistList
                             playbookRun={playbookRun}
                             parentContainer={ChecklistParent.RHS}
