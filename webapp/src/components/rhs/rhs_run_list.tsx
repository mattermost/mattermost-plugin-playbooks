// Copyright (c) 2020-present Mattermost, Inc. All Rights Reserved.
// See LICENSE.txt for license information.

import React, {useMemo, useState} from 'react';
import {FormattedMessage, useIntl} from 'react-intl';
import {useDispatch, useSelector} from 'react-redux';
import styled from 'styled-components';
import {getCurrentTeamId} from 'mattermost-redux/selectors/entities/teams';
import {
    BookOutlineIcon,
    CheckAllIcon,
    CheckIcon,
    LinkVariantIcon,
    PencilOutlineIcon,
    PlayOutlineIcon,
    PlusIcon,
    SortAscendingIcon,
} from '@mattermost/compass-icons/components';

import Scrollbars from 'react-custom-scrollbars';
import {DateTime} from 'luxon';
import {debounce} from 'lodash';
import {GlobalState} from '@mattermost/types/store';
import {getCurrentChannel, getCurrentChannelId} from 'mattermost-redux/selectors/entities/channels';
import {getCurrentUserId} from 'mattermost-redux/selectors/entities/common';

import CheckLogoIcon from 'src/components/assets/app-bar-icon-check.svg';

import {useUpdateRun} from 'src/graphql/hooks';
import {HamburgerButton} from 'src/components/assets/icons/three_dots_icon';
import {SemiBoldHeading} from 'src/styles/headings';
import {openPlaybookRunModal, openUpdateRunChannelModal, openUpdateRunNameModal} from 'src/actions';
import Profile from 'src/components/profile/profile';
import DotMenu, {DotMenuButton, DropdownMenuItem, TitleButton} from 'src/components/dot_menu';
import {PrimaryButton, SecondaryButton, TertiaryButton} from 'src/components/assets/buttons';
import {RHSTitleRemoteRender} from 'src/rhs_title_remote_render';
import ClipboardChecklist from 'src/components/assets/illustrations/clipboard_checklist_svg';
import LoadingSpinner from 'src/components/assets/loading_spinner';
<<<<<<< HEAD
import PlaybooksProductIcon from 'src/components/assets/icons/playbooks_product_icon';
=======
>>>>>>> 2ba732bc
import {navigateToPluginUrl} from 'src/browser_routing';
import {useToaster} from 'src/components/backstage/toast_banner';
import {ToastStyle} from 'src/components/backstage/toast';

import {PlaybookRunType} from 'src/graphql/generated/graphql';

import {UserList} from './rhs_participants';

interface PlaybookToDisplay {
    title: string
}

interface RunToDisplay {
    id: string
    name: string
    participantIDs: string[]
    ownerUserID: string
    playbookID: string
    playbook?: Maybe<PlaybookToDisplay>
    numTasksClosed: number
    numTasks: number
    lastUpdatedAt: number
    type: string
}

export enum FilterType {
    InProgress,
    Finished,
}

export interface RunListOptions {
    sort: string
    direction: string
    filter: FilterType
}

interface Props {
    runs: RunToDisplay[];
    onSelectRun: (runID: string) => void;
    onRunCreated: (runID: string, channelId: string, statsData: object) => void;
    onLinkRunToChannel: () => void;
    getMore: () => Promise<any>;
    hasMore: boolean;

    options: RunListOptions;
    setOptions: React.Dispatch<React.SetStateAction<RunListOptions>>;
    numInProgress: number;
    numFinished: number;
}

const getCurrentChannelName = (state: GlobalState) => getCurrentChannel(state)?.display_name;

const PoweredByPlaybooksFooter = () => (
    <PoweredByFooter>
        <PoweredByText>
            <FormattedMessage
                defaultMessage='POWERED BY{productName}'
                values={{
                    productName: (
                        <ProductName>
                            <PlaybooksProductIcon/>
                            {/* product name; don't translate */}
                            {/* eslint-disable-next-line formatjs/no-literal-string-in-jsx */}
                            {'PLAYBOOKS'}
                        </ProductName>
                    ),
                }}
            />
        </PoweredByText>
    </PoweredByFooter>
);

const RHSRunList = (props: Props) => {
    const {formatMessage} = useIntl();
    const dispatch = useDispatch();
    const currentTeamId = useSelector(getCurrentTeamId);
    const currentChannelId = useSelector(getCurrentChannelId);
    const [loadingMore, setLoadingMore] = useState(false);
    const debouncedSetLoadingMore = useMemo(() => debounce(setLoadingMore, 100), [setLoadingMore]);
    const getMore = async () => {
        debouncedSetLoadingMore(true);
        await props.getMore();
        debouncedSetLoadingMore(false);
    };
    const currentChannelName = useSelector<GlobalState, string | undefined>(getCurrentChannelName);
    const filterMenuTitleText = props.options.filter === FilterType.InProgress ? formatMessage({defaultMessage: 'In progress'}) : formatMessage({defaultMessage: 'Finished'});
    const showNoRuns = props.runs.length === 0;

    const handleStartRun = () => {
        dispatch(openPlaybookRunModal({
            onRunCreated: props.onRunCreated,
            triggerChannelId: currentChannelId,
            teamId: currentTeamId,
        }));
    };

    return (
        <>
            <RHSTitleRemoteRender>
                <TitleContainer>
                    <TitleIcon src={CheckLogoIcon}/>
                    <>
                        {/* static title; don't translate */}
                        {/* eslint-disable-next-line formatjs/no-literal-string-in-jsx */}
                        {'Checklists'}
                    </>
                    <VerticalLine/>
                    <ChannelNameText>
                        {currentChannelName}
                    </ChannelNameText>
                </TitleContainer>
            </RHSTitleRemoteRender>
            <Container>
                {!showNoRuns &&
                <Header>
                    <DotMenu
                        dotMenuButton={TitleButton}
                        placement='bottom-start'
                        icon={
                            <FilterMenuTitle data-testid='rhs-runs-filter-menu'>
                                {filterMenuTitleText}
                                <i className={'icon icon-chevron-down'}/>
                            </FilterMenuTitle>
                        }
                    >
                        <FilterMenuItem
                            onClick={() => props.setOptions((oldOptions) => ({...oldOptions, filter: FilterType.InProgress}))}
                        >
                            {formatMessage({defaultMessage: 'In progress'})}
                            <FilterMenuNumericValue>
                                {props.numInProgress}
                            </FilterMenuNumericValue>
                        </FilterMenuItem>
                        <FilterMenuItem
                            onClick={() => props.setOptions((oldOptions) => ({...oldOptions, filter: FilterType.Finished}))}
                        >
                            {formatMessage({defaultMessage: 'Finished'})}
                            <FilterMenuNumericValue>
                                {props.numFinished}
                            </FilterMenuNumericValue>
                        </FilterMenuItem>
                    </DotMenu>
                    <Spacer/>
                    <StartRunButton
                        data-testid='rhs-runlist-start-run'
                        onClick={handleStartRun}
                    >
                        <PlusIcon size={14}/>
                        {formatMessage({defaultMessage: 'New checklist'})}
                    </StartRunButton>
                    <DotMenu
                        dotMenuButton={SortDotMenuButton}
                        placement='bottom-start'
                        icon={<SortAscendingIcon size={18}/>}
                    >
                        <SortMenuTitle>{formatMessage({defaultMessage: 'Sort by'})}</SortMenuTitle>
                        <SortMenuItem
                            label={formatMessage({defaultMessage: 'Recently created'})}
                            sortItem={'create_at'}
                            sortDirection={'DESC'}
                            options={props.options}
                            setOptions={props.setOptions}
                        />
                        <SortMenuItem
                            label={formatMessage({defaultMessage: 'Last status update'})}
                            sortItem={'last_status_update_at'}
                            sortDirection={'DESC'}
                            options={props.options}
                            setOptions={props.setOptions}
                        />
                        <SortMenuItem
                            label={formatMessage({defaultMessage: 'Alphabetically'})}
                            sortItem={'name'}
                            sortDirection={'ASC'}
                            options={props.options}
                            setOptions={props.setOptions}
                        />
                    </DotMenu>
                </Header>
                }
                {showNoRuns &&
                    <>
                        <NoRunsWrapper>
                            <NoRuns
                                active={props.options.filter === FilterType.InProgress}
                                numInProgress={props.numInProgress}
                                numFinished={props.numFinished}
                                setOptions={props.setOptions}
                                onStartRunClicked={handleStartRun}
                            />
                        </NoRunsWrapper>
<<<<<<< HEAD
                        <PoweredByPlaybooksFooter/>
=======
>>>>>>> 2ba732bc
                    </>
                }
                {!showNoRuns &&
                    <Scrollbars
                        autoHide={true}
                        autoHideTimeout={500}
                        autoHideDuration={500}
                    >
                        <RunsList data-testid='rhs-runs-list'>
                            {props.runs.map((run: RunToDisplay) => (
                                <RHSRunListCard
                                    key={run.id}
                                    onLinkRunToChannel={props.onLinkRunToChannel}
                                    onClick={() => props.onSelectRun(run.id)}
                                    {...run}
                                />
                            ))}
                            {props.hasMore && !loadingMore &&
                                <TertiaryButton
                                    onClick={getMore}
                                >
                                    {formatMessage({defaultMessage: 'Show more'})}
                                </TertiaryButton>
                            }
                            {loadingMore &&
                                <StyledLoadingSpinner/>
                            }
                        </RunsList>
<<<<<<< HEAD
                        <PoweredByPlaybooksFooter/>
=======
>>>>>>> 2ba732bc
                    </Scrollbars>
                }
            </Container>
        </>
    );
};

<<<<<<< HEAD
const PoweredByFooter = styled.div`
    padding: 0 16px;
    margin-top: 10px;
    margin-bottom: 30px;
    text-align: center;
`;

const PoweredByText = styled.div`
    display: flex;
    align-items: center;
    justify-content: center;
    gap: 6px;
    font-size: 13px;
    font-weight: 600;
    letter-spacing: 0.02em;
    color: rgba(var(--center-channel-color-rgb), 0.56);
    line-height: 16px;
`;

const ProductName = styled.span`
    display: inline-flex;
    align-items: center;

    i {
        font-size: 16px;
    }
`;

=======
>>>>>>> 2ba732bc
const Container = styled.div`
    display: flex;
    height: 100%;
    flex-direction: column;
`;

const Header = styled.div`
    display: flex;
    flex-direction: row;
    align-items: center;
    padding: 12px 16px;
    gap: 4px;
`;

const RunsList = styled.div`
    display: flex;
    min-height: calc(100% - 65px);
    flex-direction: column;
    padding: 0 16px;
    gap: 12px;
`;
const NoRunsWrapper = styled.div`
    display: flex;
    min-height: calc(100% - 123px);
`;

const FilterMenuTitle = styled.div`
    font-family: Metropolis;
    font-size: 16px;
    font-weight: 600;
    line-height: 24px;
`;

const Spacer = styled.div`
    flex-grow: 1;
`;

const StyledLoadingSpinner = styled(LoadingSpinner)`
    width: 20px;
    height: 20px;
    align-self: center;
    margin-top: 12px;
`;

const TitleContainer = styled.div`
    display: flex;
    flex-direction: row;
    align-items: center;
    gap: 8px;
`;

const VerticalLine = styled.div`
    height: 24px;
    border-left: 1px solid var(--center-channel-color);
    opacity: 0.16;
`;

const ChannelNameText = styled.div`
    overflow: hidden;
    color: rgba(var(--center-channel-color-rgb), 0.56);
    font-family: "Open Sans", sans-serif;
    font-size: 12px;
    font-weight: 400;
    line-height: 20px;
    text-overflow: ellipsis;
`;

const TitleIcon = styled.img`
    width: 24px;
    height: 24px;
    border-radius: 50%;
`;

const StartRunButton = styled(SecondaryButton)`
    display: flex;
    height: 100%;
    flex-direction: row;
    padding: 8px 16px;
    border: 0;
    background: rgba(var(--button-bg-rgb), 0.08);
    color: var(--button-bg);
    font-size: 12px;
    font-weight: 600;
    gap: 6px;
`;

const SortDotMenuButton = styled(DotMenuButton)`
    align-items: center;
    justify-content: center;
`;

const SortMenuTitle = styled.div`
    margin: 5px 18px;
    color: rgba(var(--center-channel-color-rgb), 0.56);
    font-size: 12px;
    font-weight: 600;
    line-height: 16px;
    text-transform: uppercase;
`;

const FilterMenuItem = styled(DropdownMenuItem)`
    display: flex;
    min-width: 182px;
    flex-direction: row;
    justify-content: space-between;
`;

const StyledDropdownMenuSort = styled(DropdownMenuItem)`
    display: flex;
    min-width: 190px;
    flex-direction: row;
    align-items: center;
    justify-content: space-between;
`;

interface SortMenuItemProps {
    label: string
    sortItem: string
    sortDirection: string
    options: RunListOptions
    setOptions: React.Dispatch<React.SetStateAction<RunListOptions>>
}

const SortMenuItem = (props: SortMenuItemProps) => {
    return (
        <StyledDropdownMenuSort
            onClick={() => props.setOptions((oldOptions) => ({...oldOptions, sort: props.sortItem, direction: props.sortDirection}))}
        >
            {props.label}
            {props.sortItem === props.options.sort &&
                <BlueCheckmark/>
            }
        </StyledDropdownMenuSort>
    );
};

const FilterMenuNumericValue = styled.div`
    color: rgba(var(--center-channel-color-rgb), 0.56);
`;

const BlueCheckmark = styled(CheckIcon)`
    width: 18px;
    height: 18px;
    color: var(--button-bg);
`;

interface RHSRunListCardProps extends RunToDisplay {
    onClick: () => void;
    onLinkRunToChannel: () => void;
}

const RHSRunListCard = (props: RHSRunListCardProps) => {
    const {formatMessage} = useIntl();
    const [removed, setRemoved] = useState(false);
    const {add: addToastMessage} = useToaster();
    const teamId = useSelector(getCurrentTeamId);
    const currentUserId = useSelector(getCurrentUserId);
    const canEditRun = currentUserId === props.ownerUserID || props.participantIDs.includes(currentUserId);
    const participatIDsWithoutOwner = props.participantIDs.filter((id) => id !== props.ownerUserID);
    const [movedChannel, setMovedChannel] = useState({channelId: '', channelName: ''});
    const updateRun = useUpdateRun(props.id);
    const isPlaybookRun = props.type === PlaybookRunType.Playbook;
    const icon = isPlaybookRun ? <PlayOutlineIcon size={22}/> : <CheckAllIcon size={22}/>;

    return (
        <CardWrapper
            progress={(props.numTasksClosed / props.numTasks) * 100}
            className={removed ? 'removed' : ''}
            onAnimationEnd={() => {
                if (!movedChannel.channelId) {
                    return;
                }
                updateRun({channelID: movedChannel.channelId});
                addToastMessage({
                    content: isPlaybookRun ? formatMessage({defaultMessage: 'Run moved to {channel}'}, {channel: movedChannel.channelName}) : formatMessage({defaultMessage: 'Checklist moved to {channel}'}, {channel: movedChannel.channelName}),
                    toastStyle: ToastStyle.Success,
                });
                props.onLinkRunToChannel();
            }}
        >
            <CardContainer
                onClick={props.onClick}
                data-testid='run-list-card'
            >
                <CardTitleContainer>
                    <IconWrapper $margin='6px'>
                        {icon}
                    </IconWrapper>
                    <TitleRow>{props.name}</TitleRow>
                    <Spacer/>
                    {isPlaybookRun &&
                        <ContextMenu
                            playbookID={props.playbookID}
                            playbookTitle={props.playbook?.title || ''}
                            playbookRunID={props.id}
                            teamID={teamId}
                            canSeePlaybook={Boolean(props.playbook?.title)}
                            canEditRun={canEditRun}
                            onUpdateName={(newName) => {
                                updateRun({name: newName});
                            }}
                            onUpdateChannel={(newChannelId: string, newChannelName: string) => {
                                setRemoved(true);
                                setMovedChannel({
                                    channelId: newChannelId,
                                    channelName: newChannelName,
                                });
                            }}
                        />
                    }
                    {!isPlaybookRun &&
                        <ChannelChecklistContextMenu
                            playbookRunID={props.id}
                            teamID={teamId}
                            canEditRun={canEditRun}
                            onUpdateName={(newName) => {
                                updateRun({name: newName});
                            }}
                            onUpdateChannel={(newChannelId: string, newChannelName: string) => {
                                setRemoved(true);
                                setMovedChannel({
                                    channelId: newChannelId,
                                    channelName: newChannelName,
                                });
                            }}
                        />
                    }
                </CardTitleContainer>
                {isPlaybookRun &&
                    <PeopleRow>
                        <OwnerProfileChip userId={props.ownerUserID}/>
                        <ParticipantsProfiles>
                            <UserList
                                userIds={participatIDsWithoutOwner}
                                sizeInPx={20}
                            />
                        </ParticipantsProfiles>
                    </PeopleRow>
                }
                {!isPlaybookRun && props.numTasks > 0 &&
                    <TasksDone>
                        <TasksDoneNumbers>
                            {/* eslint-disable formatjs/no-literal-string-in-jsx */}
                            {props.numTasksClosed + '/' + props.numTasks}
                        </TasksDoneNumbers>
                        <TasksDoneText>
                            {formatMessage({defaultMessage: 'tasks done'})}
                        </TasksDoneText>
                    </TasksDone>
                }
                <InfoRow>
                    <LastUpdatedText>
                        {formatMessage(
                            {defaultMessage: 'Last updated {time}'},
                            {time: DateTime.fromMillis(props.lastUpdatedAt).toRelative()}
                        )}
                    </LastUpdatedText>
                    {props.playbook && isPlaybookRun &&
                        <PlaybookChip>
                            <StyledBookOutlineIcon
                                size={11}
                            />
                            <PlaybookChipText>{props.playbook.title}</PlaybookChipText>
                        </PlaybookChip>
                    }
                </InfoRow>
            </CardContainer>
        </CardWrapper>
    );
};
const CardWrapper = styled.div<{ progress: number }>`
    position: relative;
    padding:0;
    border-radius: 4px;
    margin: 0;

    &::after {
        position: absolute;
        right: calc(${({progress}) => 100 - progress}% + 1px);
        bottom: 1px;
        left: 1px;
        display: block;
        border-bottom: 2px solid var(--online-indicator);
        border-bottom-left-radius: inherit;
        border-bottom-right-radius: ${({progress}) => (progress < 100 ? 0 : 'inherit')};
        content: ''
    }

    &.removed {
        animation: disapear 0.7s;
        animation-fill-mode: forwards;
    }

    @keyframes disapear{
        35% {
            transform: translateY(5%);
        }

        100% {
            transform: translateY(-1000%);
        }
    }

    @keyframes disapear{
        35% {
            transform: translateY(5%);
        }

        100% {
            transform: translateY(-1000%);
        }
    }
`;

const CardContainer = styled.div`
    display: flex;
    flex-direction: column;
    padding: 16px 20px 20px;
    border: 1px solid rgba(var(--center-channel-color-rgb), 0.08);
    border-radius: 4px;
    box-shadow: 0 2px 3px 0 rgba(0 0 0 / 0.08);
    cursor: pointer;
    gap: 8px;

    &:hover {
        box-shadow: 0 4px 6px 0 rgba(0 0 0 / 0.12);
    }

    &:active {
        box-shadow: inset 0 2px 3px rgba(0 0 0 / 0.08);
    }
`;
const CardTitleContainer = styled.div`
    display: flex;
    flex-direction: row;
    justify-content: space-between;

`;
const TitleRow = styled.div`
    overflow: hidden;
    font-size: 14px;
    font-weight: 600;
    text-overflow: ellipsis;
    white-space: nowrap;
`;
const PeopleRow = styled.div`
    display: flex;
    flex-direction: row;
    gap: 4px;
`;
const InfoRow = styled.div`
    display: flex;
    flex-direction: row;
    justify-content: space-between;
`;
const LastUpdatedText = styled.div`
    color: rgba(var(--center-channel-color-rgb), 0.64);
    font-size: 11px;
    font-weight: 400;
    line-height: 16px;
`;
const PlaybookChip = styled.div`
    display: flex;
    max-width: 40%;
    flex-direction: row;
    align-items: center;
    padding: 0 4px;
    border-radius: 4px;
    background: rgba(var(--center-channel-color-rgb), 0.08);
    gap: 4px;
`;
const PlaybookChipText = styled.span`
    overflow: hidden;
    color: rgba(var(--center-channel-color-rgb), 0.72);
    font-size: 10px;
    font-weight: 600;
    line-height: 16px;
    text-overflow: ellipsis;
    white-space: nowrap;
`;

const OwnerProfileChip = styled(Profile)`
    flex-grow: 0;
    padding: 2px 10px 2px 2px;
    border-radius: 12px;
    background: rgba(var(--center-channel-color-rgb), 0.08);
    font-size: 11px;
    font-weight: 400;
    line-height: 15px;

    > .image {
        width: 16px;
        height: 16px;
    }
`;
const ParticipantsProfiles = styled.div`
    display: flex;
    flex-direction: row;
`;

const ThreeDotsIcon = styled(HamburgerButton)`
    margin-left: 1px;
    font-size: 18px;
`;

const StyledBookOutlineIcon = styled(BookOutlineIcon)`
    flex-shrink: 0;
`;

const StyledDotMenuButton = styled(DotMenuButton)`
    width: 28px;
    height: 28px;
`;

const StyledDropdownMenuItem = styled(DropdownMenuItem)`
    display: flex;
    align-content: center;
`;

const Separator = styled.hr`
    display: flex;
    width: 100%;
    align-content: center;
    border-top: 1px solid var(--center-channel-color-08);
    margin: 5px auto;
`;

const IconWrapper = styled.div<{$margin?: string}>`
    margin-right: ${({$margin}) => ($margin || '11px')};
    color: rgba(var(--center-channel-color-rgb), 0.56);
`;

interface NoRunsProps {
    active: boolean
    numInProgress: number;
    numFinished: number;
    onStartRunClicked: () => void;
    setOptions: React.Dispatch<React.SetStateAction<RunListOptions>>
}

const NoRuns = (props: NoRunsProps) => {
    const {formatMessage} = useIntl();

<<<<<<< HEAD
    let text = formatMessage({defaultMessage: 'Get started with a checklist for this channel'});
=======
    let text = formatMessage({defaultMessage: 'There are no checklists in progress linked to this channel'});
>>>>>>> 2ba732bc
    if (!props.active) {
        text = formatMessage({defaultMessage: 'There are no finished checklists linked to this channel'});
    }

    return (
        <NoActiveRunsContainer data-testid={'no-active-runs'}>
            <StyledClipboardChecklist/>
            <NoRunsText>
                {text}
            </NoRunsText>
            <PrimaryButton onClick={props.onStartRunClicked}>
<<<<<<< HEAD
                <PlusIcon size={18}/>
                <FormattedMessage defaultMessage={'Create a checklist'}/>
=======
                <PlayOutlineIcon size={18}/>
                <FormattedMessage defaultMessage={'Start'}/>
>>>>>>> 2ba732bc
            </PrimaryButton>
            {props.active && props.numFinished > 0 &&
                <ViewOtherRunsButton
                    onClick={() => props.setOptions((oldOptions) => ({...oldOptions, filter: FilterType.Finished}))}
                >
                    {formatMessage({defaultMessage: 'View finished'})}
                </ViewOtherRunsButton>
            }
            {!props.active && props.numInProgress > 0 &&
                <ViewOtherRunsButton
                    onClick={() => props.setOptions((oldOptions) => ({...oldOptions, filter: FilterType.InProgress}))}
                >
                    {formatMessage({defaultMessage: 'View in progress'})}
                </ViewOtherRunsButton>
            }
        </NoActiveRunsContainer>
    );
};

const NoActiveRunsContainer = styled.div`
    display: flex;
    max-width: 325px;
    flex-direction: column;
    align-items: center;
    align-self: center;
    margin: auto;
    gap: 24px;
`;
const NoRunsText = styled.div`
    ${SemiBoldHeading}
    font-size: 20px;
    line-height: 28px;
    text-align: center;
`;
const ViewOtherRunsButton = styled(TertiaryButton)`
    background: none;
`;
const StyledClipboardChecklist = styled(ClipboardChecklist)`
    width: 189.33px;
    height: 106.67px;
`;

interface ContextMenuProps {
    playbookID: string;
    teamID: string;
    playbookRunID: string;
    playbookTitle: string;
    canSeePlaybook: boolean;
    canEditRun: boolean;
    onUpdateChannel: (channelId: string, channelName: string) => void;
    onUpdateName: (name: string) => void;
}
const ContextMenu = (props: ContextMenuProps) => {
    const dispatch = useDispatch();
    const {formatMessage} = useIntl();
    const overviewURL = `/runs/${props.playbookRunID}?from=channel_rhs_dotmenu`;
    const playbookURL = `/playbooks/${props.playbookID}`;

    return (
        <DotMenu
            dotMenuButton={StyledDotMenuButton}
            placement='bottom-start'
            icon={<ThreeDotsIcon/>}
        >
            <StyledDropdownMenuItem
                onClick={() => dispatch(openUpdateRunChannelModal(props.playbookRunID, props.teamID, PlaybookRunType.Playbook, props.onUpdateChannel))}
                disabled={!props.canEditRun}
                disabledAltText={formatMessage({defaultMessage: 'You do not have permission to edit this'})}
            >
                <IconWrapper>
                    <LinkVariantIcon size={22}/>
                </IconWrapper>
                <FormattedMessage defaultMessage='Link to a different channel'/>
            </StyledDropdownMenuItem>
            <StyledDropdownMenuItem
                onClick={() => dispatch(openUpdateRunNameModal(props.playbookRunID, props.onUpdateName))}
                disabled={!props.canEditRun}
                disabledAltText={formatMessage({defaultMessage: 'You do not have permission to edit this'})}
            >
                <IconWrapper>
                    <PencilOutlineIcon size={22}/>
                </IconWrapper>
                <FormattedMessage defaultMessage='Rename'/>
            </StyledDropdownMenuItem>
            <Separator/>
            <StyledDropdownMenuItem onClick={() => navigateToPluginUrl(overviewURL)}>
                <IconWrapper>
                    <PlayOutlineIcon size={22}/>
                </IconWrapper>
                <FormattedMessage defaultMessage='Go to overview'/>
            </StyledDropdownMenuItem>
            <StyledDropdownMenuItem
                disabled={!props.canSeePlaybook}
                onClick={() => navigateToPluginUrl(playbookURL)}
                disabledAltText={formatMessage({defaultMessage: 'You do not have permission to see this playbook'})}
            >
                <RowContainer>
                    <ColContainer>
                        <IconWrapper>
                            <BookOutlineIcon size={22}/>
                        </IconWrapper>
                        <FormattedMessage defaultMessage='Go to playbook'/>
                    </ColContainer>
                    <MenuItemSubTitle>{props.playbookTitle}</MenuItemSubTitle>
                </RowContainer>
            </StyledDropdownMenuItem>
        </DotMenu>
    );
};

interface ChannelChecklistContextMenuProps {
    teamID: string;
    playbookRunID: string;
    canEditRun: boolean;
    onUpdateChannel: (channelId: string, channelName: string) => void;
    onUpdateName: (name: string) => void;
}
const ChannelChecklistContextMenu = (props: ChannelChecklistContextMenuProps) => {
    const dispatch = useDispatch();
    const {formatMessage} = useIntl();

    return (
        <DotMenu
            dotMenuButton={StyledDotMenuButton}
            placement='bottom-start'
            icon={<ThreeDotsIcon/>}
        >
            <StyledDropdownMenuItem
                onClick={() => dispatch(openUpdateRunChannelModal(props.playbookRunID, props.teamID, PlaybookRunType.ChannelChecklist, props.onUpdateChannel))}
                disabled={!props.canEditRun}
                disabledAltText={formatMessage({defaultMessage: 'You do not have permission to edit this checklist'})}
            >
                <IconWrapper>
                    <LinkVariantIcon size={22}/>
                </IconWrapper>
                <FormattedMessage defaultMessage='Link checklist to a different channel'/>
            </StyledDropdownMenuItem>
            <StyledDropdownMenuItem
                onClick={() => dispatch(openUpdateRunNameModal(props.playbookRunID, props.onUpdateName))}
                disabled={!props.canEditRun}
                disabledAltText={formatMessage({defaultMessage: 'You do not have permission to edit this checklist'})}
            >
                <IconWrapper>
                    <PencilOutlineIcon size={22}/>
                </IconWrapper>
                <FormattedMessage defaultMessage='Rename checklist'/>
            </StyledDropdownMenuItem>
        </DotMenu>
    );
};

const ColContainer = styled.div`
    display: flex;
    flex-direction: row;
`;

const RowContainer = styled.div`
    display: flex;
    flex-direction: column;
`;

const MenuItemSubTitle = styled.div`
    overflow: hidden;

    /* don't let the playbook title make context menu grow too wide */
    max-width: 220px;
    margin-left: 33px;
    color: rgba(var(--center-channel-color-rgb), 0.56);
    text-overflow: ellipsis;
    white-space: nowrap;
`;

const TasksDone = styled.div`
    display: flex;
    color: rgba(var(--center-channel-color-rgb), 0.64);
    font-size: 11px;
`;

const TasksDoneNumbers = styled.div`
    margin-right: 6px;
    font-weight: 600;
`;

const TasksDoneText = styled.div`
    font-weight: 400;
`;

export default RHSRunList;<|MERGE_RESOLUTION|>--- conflicted
+++ resolved
@@ -36,10 +36,7 @@
 import {RHSTitleRemoteRender} from 'src/rhs_title_remote_render';
 import ClipboardChecklist from 'src/components/assets/illustrations/clipboard_checklist_svg';
 import LoadingSpinner from 'src/components/assets/loading_spinner';
-<<<<<<< HEAD
 import PlaybooksProductIcon from 'src/components/assets/icons/playbooks_product_icon';
-=======
->>>>>>> 2ba732bc
 import {navigateToPluginUrl} from 'src/browser_routing';
 import {useToaster} from 'src/components/backstage/toast_banner';
 import {ToastStyle} from 'src/components/backstage/toast';
@@ -231,10 +228,7 @@
                                 onStartRunClicked={handleStartRun}
                             />
                         </NoRunsWrapper>
-<<<<<<< HEAD
                         <PoweredByPlaybooksFooter/>
-=======
->>>>>>> 2ba732bc
                     </>
                 }
                 {!showNoRuns &&
@@ -263,10 +257,7 @@
                                 <StyledLoadingSpinner/>
                             }
                         </RunsList>
-<<<<<<< HEAD
                         <PoweredByPlaybooksFooter/>
-=======
->>>>>>> 2ba732bc
                     </Scrollbars>
                 }
             </Container>
@@ -274,7 +265,6 @@
     );
 };
 
-<<<<<<< HEAD
 const PoweredByFooter = styled.div`
     padding: 0 16px;
     margin-top: 10px;
@@ -303,8 +293,6 @@
     }
 `;
 
-=======
->>>>>>> 2ba732bc
 const Container = styled.div`
     display: flex;
     height: 100%;
@@ -748,11 +736,7 @@
 const NoRuns = (props: NoRunsProps) => {
     const {formatMessage} = useIntl();
 
-<<<<<<< HEAD
     let text = formatMessage({defaultMessage: 'Get started with a checklist for this channel'});
-=======
-    let text = formatMessage({defaultMessage: 'There are no checklists in progress linked to this channel'});
->>>>>>> 2ba732bc
     if (!props.active) {
         text = formatMessage({defaultMessage: 'There are no finished checklists linked to this channel'});
     }
@@ -764,13 +748,8 @@
                 {text}
             </NoRunsText>
             <PrimaryButton onClick={props.onStartRunClicked}>
-<<<<<<< HEAD
                 <PlusIcon size={18}/>
-                <FormattedMessage defaultMessage={'Create a checklist'}/>
-=======
-                <PlayOutlineIcon size={18}/>
-                <FormattedMessage defaultMessage={'Start'}/>
->>>>>>> 2ba732bc
+                <FormattedMessage defaultMessage={'New checklist'}/>
             </PrimaryButton>
             {props.active && props.numFinished > 0 &&
                 <ViewOtherRunsButton
