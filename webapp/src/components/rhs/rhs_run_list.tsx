// Copyright (c) 2020-present Mattermost, Inc. All Rights Reserved.
// See LICENSE.txt for license information.

import React, {useMemo, useState} from 'react';
import {FormattedMessage, useIntl} from 'react-intl';
import {useDispatch, useSelector} from 'react-redux';
import styled from 'styled-components';
import {getCurrentTeamId} from 'mattermost-redux/selectors/entities/teams';
import {
    BookOutlineIcon,
    CheckAllIcon,
    CheckIcon,
    LinkVariantIcon,
    PencilOutlineIcon,
    PlayOutlineIcon,
    SortAscendingIcon,
} from '@mattermost/compass-icons/components';
import Scrollbars from 'react-custom-scrollbars';
import {DateTime} from 'luxon';
import {debounce} from 'lodash';
import {GlobalState} from '@mattermost/types/store';
import {getCurrentChannel, getCurrentChannelId} from 'mattermost-redux/selectors/entities/channels';
import {getCurrentUserId} from 'mattermost-redux/selectors/entities/common';

import appIcon from 'src/components/assets/app-bar-icon.png';
import {useUpdateRun} from 'src/graphql/hooks';
import {useViewTelemetry} from 'src/hooks';
import {HamburgerButton} from 'src/components/assets/icons/three_dots_icon';
import {SemiBoldHeading} from 'src/styles/headings';
import {openPlaybookRunModal, openUpdateRunChannelModal, openUpdateRunNameModal} from 'src/actions';
import Profile from 'src/components/profile/profile';
import DotMenu, {DotMenuButton, DropdownMenuItem, TitleButton} from 'src/components/dot_menu';
import {PrimaryButton, SecondaryButton, TertiaryButton} from 'src/components/assets/buttons';
import {RHSTitleRemoteRender} from 'src/rhs_title_remote_render';
import ClipboardChecklist from 'src/components/assets/illustrations/clipboard_checklist_svg';
import LoadingSpinner from 'src/components/assets/loading_spinner';
import GiveFeedbackButton from 'src/components/give_feedback_button';
import {navigateToPluginUrl} from 'src/browser_routing';
import {useToaster} from 'src/components/backstage/toast_banner';
import {ToastStyle} from 'src/components/backstage/toast';

import {GeneralViewTarget} from 'src/types/telemetry';
import {PlaybookRunType} from 'src/graphql/generated/graphql';

import {UserList} from './rhs_participants';
import {RHSTitleText} from './rhs_title_common';

interface PlaybookToDisplay {
    title: string
}

interface RunToDisplay {
    id: string
    name: string
    participantIDs: string[]
    ownerUserID: string
    playbookID: string
    playbook?: Maybe<PlaybookToDisplay>
    numTasksClosed: number
    numTasks: number
    lastUpdatedAt: number
    type: string
}

export enum FilterType {
    InProgress,
    Finished,
}

export interface RunListOptions {
    sort: string
    direction: string
    filter: FilterType
}

interface Props {
    runs: RunToDisplay[];
    onSelectRun: (runID: string) => void;
    onRunCreated: (runID: string, channelId: string, statsData: object) => void;
    onLinkRunToChannel: () => void;
    getMore: () => Promise<any>;
    hasMore: boolean;

    options: RunListOptions;
    setOptions: React.Dispatch<React.SetStateAction<RunListOptions>>;
    numInProgress: number;
    numFinished: number;
}

const getCurrentChannelName = (state: GlobalState) => getCurrentChannel(state)?.display_name;

const RHSRunList = (props: Props) => {
    const {formatMessage} = useIntl();
    const dispatch = useDispatch();
    const currentTeamId = useSelector(getCurrentTeamId);
    const currentChannelId = useSelector(getCurrentChannelId);
    const [loadingMore, setLoadingMore] = useState(false);
    const debouncedSetLoadingMore = useMemo(() => debounce(setLoadingMore, 100), [setLoadingMore]);
    const getMore = async () => {
        debouncedSetLoadingMore(true);
        await props.getMore();
        debouncedSetLoadingMore(false);
    };
    const currentChannelName = useSelector<GlobalState, string | undefined>(getCurrentChannelName);
    const filterMenuTitleText = props.options.filter === FilterType.InProgress ? formatMessage({defaultMessage: 'Runs in progress'}) : formatMessage({defaultMessage: 'Finished runs'});
    const showNoRuns = props.runs.length === 0;
    useViewTelemetry(GeneralViewTarget.ChannelsRHSRunList, currentChannelId);

    const handleStartRun = () => {
        dispatch(openPlaybookRunModal({
            onRunCreated: props.onRunCreated,
            triggerChannelId: currentChannelId,
            teamId: currentTeamId,
        }));
    };

    return (
        <>
            <RHSTitleRemoteRender>
                <TitleContainer>
                    <ClipboardImage src={appIcon}/>
                    <RHSTitleText>
                        {/* product name; don't translate */}
                        {/* eslint-disable-next-line formatjs/no-literal-string-in-jsx */}
                        {'Playbooks'}
                    </RHSTitleText>
                    <VerticalLine/>
                    <ChannelNameText>
                        {currentChannelName}
                    </ChannelNameText>
                </TitleContainer>
            </RHSTitleRemoteRender>
            <Container>
                <Header>
                    <DotMenu
                        dotMenuButton={TitleButton}
                        placement='bottom-start'
                        icon={
                            <FilterMenuTitle data-testid='rhs-runs-filter-menu'>
                                {filterMenuTitleText}
                                <i className={'icon icon-chevron-down'}/>
                            </FilterMenuTitle>
                        }
                    >
                        <FilterMenuItem
                            onClick={() => props.setOptions((oldOptions) => ({...oldOptions, filter: FilterType.InProgress}))}
                        >
                            {formatMessage({defaultMessage: 'Runs in progress'})}
                            <FilterMenuNumericValue>
                                {props.numInProgress}
                            </FilterMenuNumericValue>
                        </FilterMenuItem>
                        <FilterMenuItem
                            onClick={() => props.setOptions((oldOptions) => ({...oldOptions, filter: FilterType.Finished}))}
                        >
                            {formatMessage({defaultMessage: 'Finished runs'})}
                            <FilterMenuNumericValue>
                                {props.numFinished}
                            </FilterMenuNumericValue>
                        </FilterMenuItem>
                    </DotMenu>
                    <Spacer/>
                    <StartRunButton
                        data-testid='rhs-runlist-start-run'
                        onClick={handleStartRun}
                    >
                        <PlayOutlineIcon size={14}/>
                        {formatMessage({defaultMessage: 'Start run'})}
                    </StartRunButton>
                    <DotMenu
                        dotMenuButton={SortDotMenuButton}
                        placement='bottom-start'
                        icon={<SortAscendingIcon size={18}/>}
                    >
                        <SortMenuTitle>{formatMessage({defaultMessage: 'Sort runs by'})}</SortMenuTitle>
                        <SortMenuItem
                            label={formatMessage({defaultMessage: 'Recently created'})}
                            sortItem={'create_at'}
                            sortDirection={'DESC'}
                            options={props.options}
                            setOptions={props.setOptions}
                        />
                        <SortMenuItem
                            label={formatMessage({defaultMessage: 'Last status update'})}
                            sortItem={'last_status_update_at'}
                            sortDirection={'DESC'}
                            options={props.options}
                            setOptions={props.setOptions}
                        />
                        <SortMenuItem
                            label={formatMessage({defaultMessage: 'Alphabetically'})}
                            sortItem={'name'}
                            sortDirection={'ASC'}
                            options={props.options}
                            setOptions={props.setOptions}
                        />
                    </DotMenu>
                </Header>
                {showNoRuns &&
                    <>
                        <NoRunsWrapper>
                            <NoRuns
                                active={props.options.filter === FilterType.InProgress}
                                numInProgress={props.numInProgress}
                                numFinished={props.numFinished}
                                setOptions={props.setOptions}
                                onStartRunClicked={handleStartRun}
                            />
                        </NoRunsWrapper>
                        <FeedbackWrapper>
                            <StyledGiveFeedbackButton tooltipPlacement='top'/>
                        </FeedbackWrapper>
                    </>
                }
                {!showNoRuns &&
                    <Scrollbars
                        autoHide={true}
                        autoHideTimeout={500}
                        autoHideDuration={500}
                    >
                        <RunsList data-testid='rhs-runs-list'>
                            {props.runs.map((run: RunToDisplay) => (
                                <RHSRunListCard
                                    key={run.id}
                                    onLinkRunToChannel={props.onLinkRunToChannel}
                                    onClick={() => props.onSelectRun(run.id)}
                                    {...run}
                                />
                            ))}
                            {props.hasMore && !loadingMore &&
                                <TertiaryButton
                                    onClick={getMore}
                                >
                                    {formatMessage({defaultMessage: 'Show more'})}
                                </TertiaryButton>
                            }
                            {loadingMore &&
                                <StyledLoadingSpinner/>
                            }
                        </RunsList>
                        <FeedbackWrapper>
                            <StyledGiveFeedbackButton tooltipPlacement='top'/>
                        </FeedbackWrapper>
                    </Scrollbars>
                }
            </Container>
        </>
    );
};

const FeedbackWrapper = styled.div`
    padding: 0 16px;
    margin-top: 10px;
    margin-bottom: 30px;
    text-align: center;
`;

const Container = styled.div`
    display: flex;
    height: 100%;
    flex-direction: column;
`;

const Header = styled.div`
    display: flex;
    flex-direction: row;
    align-items: center;
    padding: 12px 16px;
    gap: 4px;
`;

const RunsList = styled.div`
    display: flex;
    min-height: calc(100% - 65px);
    flex-direction: column;
    padding: 0 16px;
    gap: 12px;
`;
const NoRunsWrapper = styled.div`
    display: flex;
    min-height: calc(100% - 123px);
`;

const FilterMenuTitle = styled.div`
    font-family: Metropolis;
    font-size: 16px;
    font-weight: 600;
    line-height: 24px;
`;

const Spacer = styled.div`
    flex-grow: 1;
`;

const StyledLoadingSpinner = styled(LoadingSpinner)`
    width: 20px;
    height: 20px;
    align-self: center;
    margin-top: 12px;
`;

const TitleContainer = styled.div`
    display: flex;
    flex-direction: row;
    align-items: center;
    gap: 8px;
`;

const VerticalLine = styled.div`
    height: 24px;
    border-left: 1px solid var(--center-channel-color);
    opacity: 0.16;
`;

const ChannelNameText = styled.div`
    overflow: hidden;
    color: rgba(var(--center-channel-color-rgb), 0.56);
    font-family: "Open Sans", sans-serif;
    font-size: 12px;
    font-weight: 400;
    line-height: 20px;
    text-overflow: ellipsis;
`;

const ClipboardImage = styled.img`
    width: 24px;
    height: 24px;
    border-radius: 50%;
`;

const StartRunButton = styled(SecondaryButton)`
    display: flex;
    height: 100%;
    flex-direction: row;
    padding: 8px 16px;
    border: 0;
    background: rgba(var(--button-bg-rgb), 0.08);
    color: var(--button-bg);
    font-size: 12px;
    font-weight: 600;
    gap: 6px;
`;

const SortDotMenuButton = styled(DotMenuButton)`
    align-items: center;
    justify-content: center;
`;

const SortMenuTitle = styled.div`
    margin: 5px 18px;
    color: rgba(var(--center-channel-color-rgb), 0.56);
    font-size: 12px;
    font-weight: 600;
    line-height: 16px;
    text-transform: uppercase;
`;

const FilterMenuItem = styled(DropdownMenuItem)`
    display: flex;
    min-width: 182px;
    flex-direction: row;
    justify-content: space-between;
`;

const StyledDropdownMenuSort = styled(DropdownMenuItem)`
    display: flex;
    min-width: 190px;
    flex-direction: row;
    align-items: center;
    justify-content: space-between;
`;

const StyledGiveFeedbackButton = styled(GiveFeedbackButton)`
    && {
        width: 100%;
        color: var(--center-channel-color-64);
        font-size: 12px;
    }

    &&:hover:not([disabled]) {
        background-color: var(--center-channel-color-08);
        color: var(--center-channel-color-72);
    }

`;

interface SortMenuItemProps {
    label: string
    sortItem: string
    sortDirection: string
    options: RunListOptions
    setOptions: React.Dispatch<React.SetStateAction<RunListOptions>>
}

const SortMenuItem = (props: SortMenuItemProps) => {
    return (
        <StyledDropdownMenuSort
            onClick={() => props.setOptions((oldOptions) => ({...oldOptions, sort: props.sortItem, direction: props.sortDirection}))}
        >
            {props.label}
            {props.sortItem === props.options.sort &&
                <BlueCheckmark/>
            }
        </StyledDropdownMenuSort>
    );
};

const FilterMenuNumericValue = styled.div`
    color: rgba(var(--center-channel-color-rgb), 0.56);
`;

const BlueCheckmark = styled(CheckIcon)`
    width: 18px;
    height: 18px;
    color: var(--button-bg);
`;

interface RHSRunListCardProps extends RunToDisplay {
    onClick: () => void;
    onLinkRunToChannel: () => void;
}

const RHSRunListCard = (props: RHSRunListCardProps) => {
    const {formatMessage} = useIntl();
    const [removed, setRemoved] = useState(false);
    const {add: addToastMessage} = useToaster();
    const teamId = useSelector(getCurrentTeamId);
    const currentUserId = useSelector(getCurrentUserId);
    const canEditRun = currentUserId === props.ownerUserID || props.participantIDs.includes(currentUserId);
    const participatIDsWithoutOwner = props.participantIDs.filter((id) => id !== props.ownerUserID);
    const [movedChannel, setMovedChannel] = useState({channelId: '', channelName: ''});
    const updateRun = useUpdateRun(props.id);
    const isPlaybookRun = props.type === PlaybookRunType.Playbook;
    const icon = isPlaybookRun ? <PlayOutlineIcon size={22}/> : <CheckAllIcon size={22}/>;

    return (
        <CardWrapper
            progress={(props.numTasksClosed / props.numTasks) * 100}
            className={removed ? 'removed' : ''}
            onAnimationEnd={() => {
                if (!movedChannel.channelId) {
                    return;
                }
                updateRun({channelID: movedChannel.channelId});
                addToastMessage({
                    content: isPlaybookRun ? formatMessage({defaultMessage: 'Run moved to {channel}'}, {channel: movedChannel.channelName}) : formatMessage({defaultMessage: 'Checklist moved to {channel}'}, {channel: movedChannel.channelName}),
                    toastStyle: ToastStyle.Success,
                });
                props.onLinkRunToChannel();
            }}
        >
            <CardContainer
                onClick={props.onClick}
                data-testid='run-list-card'
            >
                <CardTitleContainer>
                    <IconWrapper $margin='6px'>
                        {icon}
                    </IconWrapper>
                    <TitleRow>{props.name}</TitleRow>
                    <Spacer/>
                    {isPlaybookRun &&
                        <ContextMenu
                            playbookID={props.playbookID}
                            playbookTitle={props.playbook?.title || ''}
                            playbookRunID={props.id}
                            teamID={teamId}
                            canSeePlaybook={Boolean(props.playbook?.title)}
                            canEditRun={canEditRun}
                            onUpdateName={(newName) => {
                                updateRun({name: newName});
                            }}
                            onUpdateChannel={(newChannelId: string, newChannelName: string) => {
                                setRemoved(true);
                                setMovedChannel({
                                    channelId: newChannelId,
                                    channelName: newChannelName,
                                });
                            }}
                        />
                    }
                    {!isPlaybookRun &&
                        <ChannelChecklistContextMenu
                            playbookRunID={props.id}
                            teamID={teamId}
                            canEditRun={canEditRun}
                            onUpdateName={(newName) => {
                                updateRun({name: newName});
                            }}
                            onUpdateChannel={(newChannelId: string, newChannelName: string) => {
                                setRemoved(true);
                                setMovedChannel({
                                    channelId: newChannelId,
                                    channelName: newChannelName,
                                });
                            }}
                        />
                    }
                </CardTitleContainer>
                {isPlaybookRun &&
                    <PeopleRow>
                        <OwnerProfileChip userId={props.ownerUserID}/>
                        <ParticipantsProfiles>
                            <UserList
                                userIds={participatIDsWithoutOwner}
                                sizeInPx={20}
                            />
                        </ParticipantsProfiles>
                    </PeopleRow>
                }
                {!isPlaybookRun && props.numTasks > 0 &&
                    <TasksDone>
                        <TasksDoneNumbers>
                            {/* eslint-disable formatjs/no-literal-string-in-jsx */}
                            {props.numTasksClosed + '/' + props.numTasks}
                        </TasksDoneNumbers>
                        <TasksDoneText>
                            {formatMessage({defaultMessage: 'tasks done'})}
                        </TasksDoneText>
                    </TasksDone>
                }
                <InfoRow>
                    <LastUpdatedText>
                        {formatMessage(
                            {defaultMessage: 'Last updated {time}'},
                            {time: DateTime.fromMillis(props.lastUpdatedAt).toRelative()}
                        )}
                    </LastUpdatedText>
                    {props.playbook && isPlaybookRun &&
                        <PlaybookChip>
                            <StyledBookOutlineIcon
                                size={11}
                            />
                            <PlaybookChipText>{props.playbook.title}</PlaybookChipText>
                        </PlaybookChip>
                    }
                </InfoRow>
            </CardContainer>
        </CardWrapper>
    );
};
const CardWrapper = styled.div<{ progress: number }>`
    position: relative;
    padding:0;
    border-radius: 4px;
    margin: 0;

    &::after {
        position: absolute;
        right: calc(${({progress}) => 100 - progress}% + 1px);
        bottom: 1px;
        left: 1px;
        display: block;
        border-bottom: 2px solid var(--online-indicator);
        border-bottom-left-radius: inherit;
        border-bottom-right-radius: ${({progress}) => (progress < 100 ? 0 : 'inherit')};
        content: ''
    }

    &.removed {
        animation: disapear 0.7s;
        animation-fill-mode: forwards;
    }

    @keyframes disapear{
        35% {
            transform: translateY(5%);
        }

        100% {
            transform: translateY(-1000%);
        }
    }

    @keyframes disapear{
        35% {
            transform: translateY(5%);
        }

        100% {
            transform: translateY(-1000%);
        }
    }
`;

const CardContainer = styled.div`
    display: flex;
    flex-direction: column;
    padding: 16px 20px 20px;
    border: 1px solid rgba(var(--center-channel-color-rgb), 0.08);
    border-radius: 4px;
    box-shadow: 0 2px 3px 0 rgba(0 0 0 / 0.08);
    cursor: pointer;
    gap: 8px;

    &:hover {
        box-shadow: 0 4px 6px 0 rgba(0 0 0 / 0.12);
    }

    &:active {
        box-shadow: inset 0 2px 3px rgba(0 0 0 / 0.08);
    }
`;
const CardTitleContainer = styled.div`
    display: flex;
    flex-direction: row;
    justify-content: space-between;

`;
const TitleRow = styled.div`
    overflow: hidden;
    font-size: 14px;
    font-weight: 600;
    text-overflow: ellipsis;
    white-space: nowrap;
`;
const PeopleRow = styled.div`
    display: flex;
    flex-direction: row;
    gap: 4px;
`;
const InfoRow = styled.div`
    display: flex;
    flex-direction: row;
    justify-content: space-between;
`;
const LastUpdatedText = styled.div`
    color: rgba(var(--center-channel-color-rgb), 0.64);
    font-size: 11px;
    font-weight: 400;
    line-height: 16px;
`;
const PlaybookChip = styled.div`
    display: flex;
    max-width: 40%;
    flex-direction: row;
    align-items: center;
    padding: 0 4px;
    border-radius: 4px;
    background: rgba(var(--center-channel-color-rgb), 0.08);
    gap: 4px;
`;
const PlaybookChipText = styled.span`
    overflow: hidden;
    color: rgba(var(--center-channel-color-rgb), 0.72);
    font-size: 10px;
    font-weight: 600;
    line-height: 16px;
    text-overflow: ellipsis;
    white-space: nowrap;
`;

const OwnerProfileChip = styled(Profile)`
    flex-grow: 0;
    padding: 2px 10px 2px 2px;
    border-radius: 12px;
    background: rgba(var(--center-channel-color-rgb), 0.08);
    font-size: 11px;
    font-weight: 400;
    line-height: 15px;

    > .image {
        width: 16px;
        height: 16px;
    }
`;
const ParticipantsProfiles = styled.div`
    display: flex;
    flex-direction: row;
`;

const ThreeDotsIcon = styled(HamburgerButton)`
    margin-left: 1px;
    font-size: 18px;
`;

const StyledBookOutlineIcon = styled(BookOutlineIcon)`
    flex-shrink: 0;
`;

const StyledDotMenuButton = styled(DotMenuButton)`
    width: 28px;
    height: 28px;
`;

const StyledDropdownMenuItem = styled(DropdownMenuItem)`
    display: flex;
    align-content: center;
`;

const Separator = styled.hr`
    display: flex;
    width: 100%;
    align-content: center;
    border-top: 1px solid var(--center-channel-color-08);
    margin: 5px auto;
`;

const IconWrapper = styled.div<{$margin?: string}>`
    margin-right: ${({$margin}) => ($margin || '11px')};
    color: rgba(var(--center-channel-color-rgb), 0.56);
`;

interface NoRunsProps {
    active: boolean
    numInProgress: number;
    numFinished: number;
    onStartRunClicked: () => void;
    setOptions: React.Dispatch<React.SetStateAction<RunListOptions>>
}

const NoRuns = (props: NoRunsProps) => {
    const {formatMessage} = useIntl();

    let text = formatMessage({defaultMessage: 'There are no runs in progress linked to this channel'});
    if (!props.active) {
        text = formatMessage({defaultMessage: 'There are no finished runs linked to this channel'});
    }

    return (
        <NoActiveRunsContainer data-testid={'no-active-runs'}>
            <StyledClipboardChecklist/>
            <NoRunsText>
                {text}
            </NoRunsText>
            <PrimaryButton onClick={props.onStartRunClicked}>
                <PlayOutlineIcon size={18}/>
                <FormattedMessage defaultMessage={'Start a run'}/>
            </PrimaryButton>
            {props.active && props.numFinished > 0 &&
                <ViewOtherRunsButton
                    onClick={() => props.setOptions((oldOptions) => ({...oldOptions, filter: FilterType.Finished}))}
                >
                    {formatMessage({defaultMessage: 'View finished runs'})}
                </ViewOtherRunsButton>
            }
            {!props.active && props.numInProgress > 0 &&
                <ViewOtherRunsButton
                    onClick={() => props.setOptions((oldOptions) => ({...oldOptions, filter: FilterType.InProgress}))}
                >
                    {formatMessage({defaultMessage: 'View in progress runs'})}
                </ViewOtherRunsButton>
            }
        </NoActiveRunsContainer>
    );
};

const NoActiveRunsContainer = styled.div`
    display: flex;
    max-width: 325px;
    flex-direction: column;
    align-items: center;
    align-self: center;
    margin: auto;
    gap: 24px;
`;
const NoRunsText = styled.div`
<<<<<<< HEAD
=======
    ${SemiBoldHeading}
>>>>>>> 1f74ee22
    font-size: 20px;
    font-weight: 600;
    line-height: 28px;
    text-align: center;
`;
const ViewOtherRunsButton = styled(TertiaryButton)`
    background: none;
`;
const StyledClipboardChecklist = styled(ClipboardChecklist)`
    width: 189.33px;
    height: 106.67px;
`;

interface ContextMenuProps {
    playbookID: string;
    teamID: string;
    playbookRunID: string;
    playbookTitle: string;
    canSeePlaybook: boolean;
    canEditRun: boolean;
    onUpdateChannel: (channelId: string, channelName: string) => void;
    onUpdateName: (name: string) => void;
}
const ContextMenu = (props: ContextMenuProps) => {
    const dispatch = useDispatch();
    const {formatMessage} = useIntl();
    const overviewURL = `/runs/${props.playbookRunID}?from=channel_rhs_dotmenu`;
    const playbookURL = `/playbooks/${props.playbookID}`;

    return (
        <DotMenu
            dotMenuButton={StyledDotMenuButton}
            placement='bottom-start'
            icon={<ThreeDotsIcon/>}
        >
            <StyledDropdownMenuItem
                onClick={() => dispatch(openUpdateRunChannelModal(props.playbookRunID, props.teamID, PlaybookRunType.Playbook, props.onUpdateChannel))}
                disabled={!props.canEditRun}
                disabledAltText={formatMessage({defaultMessage: 'You do not have permission to edit this run'})}
            >
                <IconWrapper>
                    <LinkVariantIcon size={22}/>
                </IconWrapper>
                <FormattedMessage defaultMessage='Link run to a different channel'/>
            </StyledDropdownMenuItem>
            <StyledDropdownMenuItem
                onClick={() => dispatch(openUpdateRunNameModal(props.playbookRunID, props.onUpdateName))}
                disabled={!props.canEditRun}
                disabledAltText={formatMessage({defaultMessage: 'You do not have permission to edit this run'})}
            >
                <IconWrapper>
                    <PencilOutlineIcon size={22}/>
                </IconWrapper>
                <FormattedMessage defaultMessage='Rename run'/>
            </StyledDropdownMenuItem>
            <Separator/>
            <StyledDropdownMenuItem onClick={() => navigateToPluginUrl(overviewURL)}>
                <IconWrapper>
                    <PlayOutlineIcon size={22}/>
                </IconWrapper>
                <FormattedMessage defaultMessage='Go to run overview'/>
            </StyledDropdownMenuItem>
            <StyledDropdownMenuItem
                disabled={!props.canSeePlaybook}
                onClick={() => navigateToPluginUrl(playbookURL)}
                disabledAltText={formatMessage({defaultMessage: 'You do not have permission to see this playbook'})}
            >
                <RowContainer>
                    <ColContainer>
                        <IconWrapper>
                            <BookOutlineIcon size={22}/>
                        </IconWrapper>
                        <FormattedMessage defaultMessage='Go to playbook'/>
                    </ColContainer>
                    <MenuItemSubTitle>{props.playbookTitle}</MenuItemSubTitle>
                </RowContainer>
            </StyledDropdownMenuItem>
        </DotMenu>
    );
};

interface ChannelChecklistContextMenuProps {
    teamID: string;
    playbookRunID: string;
    canEditRun: boolean;
    onUpdateChannel: (channelId: string, channelName: string) => void;
    onUpdateName: (name: string) => void;
}
const ChannelChecklistContextMenu = (props: ChannelChecklistContextMenuProps) => {
    const dispatch = useDispatch();
    const {formatMessage} = useIntl();

    return (
        <DotMenu
            dotMenuButton={StyledDotMenuButton}
            placement='bottom-start'
            icon={<ThreeDotsIcon/>}
        >
            <StyledDropdownMenuItem
                onClick={() => dispatch(openUpdateRunChannelModal(props.playbookRunID, props.teamID, PlaybookRunType.ChannelChecklist, props.onUpdateChannel))}
                disabled={!props.canEditRun}
                disabledAltText={formatMessage({defaultMessage: 'You do not have permission to edit this checklist'})}
            >
                <IconWrapper>
                    <LinkVariantIcon size={22}/>
                </IconWrapper>
                <FormattedMessage defaultMessage='Link checklist to a different channel'/>
            </StyledDropdownMenuItem>
            <StyledDropdownMenuItem
                onClick={() => dispatch(openUpdateRunNameModal(props.playbookRunID, props.onUpdateName))}
                disabled={!props.canEditRun}
                disabledAltText={formatMessage({defaultMessage: 'You do not have permission to edit this checklist'})}
            >
                <IconWrapper>
                    <PencilOutlineIcon size={22}/>
                </IconWrapper>
                <FormattedMessage defaultMessage='Rename checklist'/>
            </StyledDropdownMenuItem>
        </DotMenu>
    );
};

const ColContainer = styled.div`
    display: flex;
    flex-direction: row;
`;

const RowContainer = styled.div`
    display: flex;
    flex-direction: column;
`;

const MenuItemSubTitle = styled.div`
    overflow: hidden;

    /* don't let the playbook title make context menu grow too wide */
    max-width: 220px;
    margin-left: 33px;
    color: rgba(var(--center-channel-color-rgb), 0.56);
    text-overflow: ellipsis;
    white-space: nowrap;
`;

const TasksDone = styled.div`
    display: flex;
    color: rgba(var(--center-channel-color-rgb), 0.64);
    font-size: 11px;
`;

const TasksDoneNumbers = styled.div`
    margin-right: 6px;
    font-weight: 600;
`;

const TasksDoneText = styled.div`
    font-weight: 400;
`;

export default RHSRunList;<|MERGE_RESOLUTION|>--- conflicted
+++ resolved
@@ -755,10 +755,7 @@
     gap: 24px;
 `;
 const NoRunsText = styled.div`
-<<<<<<< HEAD
-=======
     ${SemiBoldHeading}
->>>>>>> 1f74ee22
     font-size: 20px;
     font-weight: 600;
     line-height: 28px;
