--- conflicted
+++ resolved
@@ -25,11 +25,8 @@
 import {getCurrentChannel, getCurrentChannelId} from 'mattermost-redux/selectors/entities/channels';
 import {getCurrentUserId} from 'mattermost-redux/selectors/entities/common';
 
-<<<<<<< HEAD
-=======
 import CheckLogoIcon from 'src/components/assets/app-bar-icon-check.svg';
 
->>>>>>> c68647c6
 import {useUpdateRun} from 'src/graphql/hooks';
 import {createPlaybookRun} from 'src/client';
 import {HamburgerButton} from 'src/components/assets/icons/three_dots_icon';
@@ -171,21 +168,12 @@
         <>
             <RHSTitleRemoteRender>
                 <TitleContainer>
-<<<<<<< HEAD
-                    <TitleIcon/>
-                    <RHSTitleText>
-                        {/* product name; don't translate */}
-                        {/* eslint-disable-next-line formatjs/no-literal-string-in-jsx */}
-                        {'Checklists'}
-                    </RHSTitleText>
-=======
                     <TitleIcon src={CheckLogoIcon}/>
                     <>
                         {/* static title; don't translate */}
                         {/* eslint-disable-next-line formatjs/no-literal-string-in-jsx */}
                         {'Checklists'}
                     </>
->>>>>>> c68647c6
                     <VerticalLine/>
                     <ChannelNameText>
                         {currentChannelName}
@@ -233,7 +221,6 @@
                             </>
                         }
                     >
-<<<<<<< HEAD
                         <CreateChecklistMenuItem
                             onClick={handleCreateBlankChecklist}
                             data-testid='create-blank-checklist'
@@ -253,11 +240,6 @@
                             <FormattedMessage defaultMessage='From playbook'/>
                         </CreateChecklistMenuItem>
                     </DotMenu>
-=======
-                        <PlusIcon size={14}/>
-                        {formatMessage({defaultMessage: 'New checklist'})}
-                    </StartRunButton>
->>>>>>> c68647c6
                     <DotMenu
                         dotMenuButton={SortDotMenuButton}
                         placement='bottom-start'
@@ -431,11 +413,7 @@
     text-overflow: ellipsis;
 `;
 
-<<<<<<< HEAD
-const TitleIcon = styled(CheckCircleOutlineIcon)`
-=======
 const TitleIcon = styled.img`
->>>>>>> c68647c6
     width: 24px;
     height: 24px;
     border-radius: 50%;
@@ -842,16 +820,11 @@
     const {formatMessage} = useIntl();
 
     let text = formatMessage({defaultMessage: 'Get started with a checklist for this channel'});
-<<<<<<< HEAD
-    if (!props.active) {
-        text = formatMessage({defaultMessage: 'There are no finished runs linked to this channel'});
-=======
 
     if (props.active && props.numFinished > 0) {
         text = formatMessage({defaultMessage: 'There are no in progress checklists in this channel'});
     } else if (!props.active) {
         text = formatMessage({defaultMessage: 'There are no finished checklists linked to this channel'});
->>>>>>> c68647c6
     }
 
     return (
@@ -860,15 +833,9 @@
             <NoRunsText>
                 {text}
             </NoRunsText>
-<<<<<<< HEAD
-            <PrimaryButton onClick={props.onCreateChecklistClicked}>
-                <PlusIcon size={18}/>
-                <FormattedMessage defaultMessage={'Create a checklist'}/>
-=======
             <PrimaryButton onClick={props.onStartRunClicked}>
                 <PlusIcon size={18}/>
                 <FormattedMessage defaultMessage={'New checklist'}/>
->>>>>>> c68647c6
             </PrimaryButton>
             {props.active && props.numFinished > 0 &&
                 <ViewOtherRunsButton
