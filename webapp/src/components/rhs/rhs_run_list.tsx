// Copyright (c) 2015-present Mattermost, Inc. All Rights Reserved.
// See LICENSE.txt for license information.

import React, {useState} from 'react';
import {FormattedMessage, useIntl} from 'react-intl';
import {useDispatch, useSelector} from 'react-redux';
import styled from 'styled-components';
import {getCurrentTeamId} from 'mattermost-redux/selectors/entities/teams';
import {
    BookOutlineIcon,
    CheckIcon,
    LinkVariantIcon,
    PencilOutlineIcon,
    PlayOutlineIcon,
    SortAscendingIcon,
} from '@mattermost/compass-icons/components';
import Scrollbars from 'react-custom-scrollbars';
import {DateTime} from 'luxon';
import {debounce} from 'lodash';
import {GlobalState} from '@mattermost/types/store';
import {getCurrentChannel, getCurrentChannelId} from 'mattermost-redux/selectors/entities/channels';
import {getCurrentUserId} from 'mattermost-webapp/packages/mattermost-redux/src/selectors/entities/common';

import {useUpdateRun} from 'src/graphql/hooks';
import {HamburgerButton} from 'src/components/assets/icons/three_dots_icon';
import {openPlaybookRunNewModal, openUpdateRunChannelModal, openUpdateRunNameModal} from 'src/actions';
import Profile from 'src/components/profile/profile';
import DotMenu, {DotMenuButton, DropdownMenuItem, TitleButton} from 'src/components/dot_menu';
import {PrimaryButton, SecondaryButton, TertiaryButton} from 'src/components/assets/buttons';
import {RHSTitleRemoteRender} from 'src/rhs_title_remote_render';
import ClipboardChecklist from 'src/components/assets/illustrations/clipboard_checklist_svg';
import LoadingSpinner from 'src/components/assets/loading_spinner';
import {pluginId} from 'src/manifest';
import {getSiteUrl} from 'src/client';
import GiveFeedbackButton from 'src/components/give_feedback_button';
import {navigateToPluginUrl} from 'src/browser_routing';
import {useToaster} from 'src/components/backstage/toast_banner';
import {ToastStyle} from 'src/components/backstage/toast';

import {UserList} from './rhs_participants';
import {RHSTitleText} from './rhs_title_common';

interface PlaybookToDisplay {
    title: string
}

interface RunToDisplay {
    id: string
    name: string
    participantIDs: string[]
    ownerUserID: string
    playbookID: string
    playbook?: Maybe<PlaybookToDisplay>
    progress: number;
    lastUpdatedAt: number
}

export enum FilterType {
    InProgress,
    Finished,
}

export interface RunListOptions {
    sort: string
    direction: string
    filter: FilterType
}

interface Props {
    runs: RunToDisplay[];
    onSelectRun: (runID: string) => void;
<<<<<<< HEAD
    onRunCreated: (runID: string, channelId: string, statsData: object) => void;
=======
    onRunCreated: (runID: string, channelId: string) => void;
    onLinkRunToChannel: () => void;
>>>>>>> ed274e94
    getMore: () => Promise<any>;
    hasMore: boolean;

    options: RunListOptions;
    setOptions: React.Dispatch<React.SetStateAction<RunListOptions>>;
    numInProgress: number;
    numFinished: number;
}

const getCurrentChannelName = (state: GlobalState) => getCurrentChannel(state)?.display_name;

const RHSRunList = (props: Props) => {
    const {formatMessage} = useIntl();
    const dispatch = useDispatch();
    const currentTeamId = useSelector(getCurrentTeamId);
    const currentChannelId = useSelector(getCurrentChannelId);
    const [loadingMore, setLoadingMore] = useState(false);
    const debouncedSetLoadingMore = debounce(setLoadingMore, 100);
    const getMore = async () => {
        debouncedSetLoadingMore(true);
        await props.getMore();
        debouncedSetLoadingMore(false);
    };
    const currentChannelName = useSelector<GlobalState, string>(getCurrentChannelName);
    const filterMenuTitleText = props.options.filter === FilterType.InProgress ? formatMessage({defaultMessage: 'Runs in progress'}) : formatMessage({defaultMessage: 'Finished runs'});
    const showNoRuns = props.runs.length === 0;

    const handleStartRun = () => {
        dispatch(openPlaybookRunNewModal({
            onRunCreated: props.onRunCreated,
            triggerChannelId: currentChannelId,
            teamId: currentTeamId,
        }));
    };

    return (
        <>
            <RHSTitleRemoteRender>
                <TitleContainer>
                    <ClipboardImage src={`${getSiteUrl()}/plugins/${pluginId}/public/app-bar-icon.png`}/>
                    <RHSTitleText>
                        {/* product name; don't translate */}
                        {/* eslint-disable-next-line formatjs/no-literal-string-in-jsx */}
                        {'Playbooks'}
                    </RHSTitleText>
                    <VerticalLine/>
                    <ChannelNameText>
                        {currentChannelName}
                    </ChannelNameText>
                </TitleContainer>
            </RHSTitleRemoteRender>
            <Container>
                <Header>
                    <DotMenu
                        dotMenuButton={TitleButton}
                        placement='bottom-start'
                        icon={
                            <FilterMenuTitle data-testid='rhs-runs-filter-menu'>
                                {filterMenuTitleText}
                                <i className={'icon icon-chevron-down'}/>
                            </FilterMenuTitle>
                        }
                    >
                        <FilterMenuItem
                            onClick={() => props.setOptions((oldOptions) => ({...oldOptions, filter: FilterType.InProgress}))}
                        >
                            {formatMessage({defaultMessage: 'Runs in progress'})}
                            <FilterMenuNumericValue>
                                {props.numInProgress}
                            </FilterMenuNumericValue>
                        </FilterMenuItem>
                        <FilterMenuItem
                            onClick={() => props.setOptions((oldOptions) => ({...oldOptions, filter: FilterType.Finished}))}
                        >
                            {formatMessage({defaultMessage: 'Finished runs'})}
                            <FilterMenuNumericValue>
                                {props.numFinished}
                            </FilterMenuNumericValue>
                        </FilterMenuItem>
                    </DotMenu>
                    <Spacer/>
                    <StartRunButton
                        data-testid='rhs-runlist-start-run'
                        onClick={handleStartRun}
                    >
                        <PlayOutlineIcon size={14}/>
                        {formatMessage({defaultMessage: 'Start run'})}
                    </StartRunButton>
                    <DotMenu
                        dotMenuButton={SortDotMenuButton}
                        placement='bottom-start'
                        icon={<SortAscendingIcon size={18}/>}
                    >
                        <SortMenuTitle>{formatMessage({defaultMessage: 'Sort runs by'})}</SortMenuTitle>
                        <SortMenuItem
                            label={formatMessage({defaultMessage: 'Recently created'})}
                            sortItem={'create_at'}
                            sortDirection={'DESC'}
                            options={props.options}
                            setOptions={props.setOptions}
                        />
                        <SortMenuItem
                            label={formatMessage({defaultMessage: 'Last status update'})}
                            sortItem={'last_status_update_at'}
                            sortDirection={'DESC'}
                            options={props.options}
                            setOptions={props.setOptions}
                        />
                        <SortMenuItem
                            label={formatMessage({defaultMessage: 'Alphabetically'})}
                            sortItem={'name'}
                            sortDirection={'ASC'}
                            options={props.options}
                            setOptions={props.setOptions}
                        />
                    </DotMenu>
                </Header>
                {showNoRuns &&
                    <>
                        <NoRunsWrapper>
                            <NoRuns
                                active={props.options.filter === FilterType.InProgress}
                                numInProgress={props.numInProgress}
                                numFinished={props.numFinished}
                                setOptions={props.setOptions}
                                onStartRunClicked={handleStartRun}
                            />
                        </NoRunsWrapper>
                        <FeedbackWrapper>
                            <StyledGiveFeedbackButton tooltipPlacement='top'/>
                        </FeedbackWrapper>
                    </>
                }
                {!showNoRuns &&
                    <Scrollbars
                        autoHide={true}
                        autoHideTimeout={500}
                        autoHideDuration={500}
                    >
                        <RunsList data-testid='rhs-runs-list'>
                            {props.runs.map((run: RunToDisplay) => (
                                <RHSRunListCard
                                    key={run.id}
                                    onLinkRunToChannel={props.onLinkRunToChannel}
                                    onClick={() => props.onSelectRun(run.id)}
                                    {...run}
                                />
                            ))}
                            {props.hasMore && !loadingMore &&
                                <TertiaryButton
                                    onClick={getMore}
                                >
                                    {formatMessage({defaultMessage: 'Show more'})}
                                </TertiaryButton>
                            }
                            {loadingMore &&
                                <StyledLoadingSpinner/>
                            }
                        </RunsList>
                        <FeedbackWrapper>
                            <StyledGiveFeedbackButton tooltipPlacement='top'/>
                        </FeedbackWrapper>
                    </Scrollbars>
                }
            </Container>
        </>
    );
};

const FeedbackWrapper = styled.div`
    padding: 0px 16px;
    text-align: center;
    margin-bottom: 30px;
    margin-top: 10px;
`;

const Container = styled.div`
    display: flex;
    flex-direction: column;
    height: 100%;
`;

const Header = styled.div`
    display: flex;
    flex-direction: row;
    align-items: center;
    padding: 12px 16px;
    gap: 4px;
`;

const RunsList = styled.div`
    display: flex;
    flex-direction: column;
    padding: 0px 16px;
    gap: 12px;
    min-height: calc(100% - 65px);
`;
const NoRunsWrapper = styled.div`
    min-height: calc(100% - 123px);
    display: flex;
`;

const FilterMenuTitle = styled.div`
    font-family: Metropolis;
    font-weight: 600;
    font-size: 16px;
    line-height: 24px;
`;

const Spacer = styled.div`
    flex-grow: 1;
`;

const StyledLoadingSpinner = styled(LoadingSpinner)`
    margin-top: 12px;
    width: 20px;
    height: 20px;
    align-self: center;
`;

const TitleContainer = styled.div`
    display: flex;
    flex-direction: row;
    align-items: center;
    gap: 8px;
`;

const VerticalLine = styled.div`
    opacity: 0.16;
    border: 1px solid var(--center-channel-color);
    height: 24px;
`;

const ChannelNameText = styled.div`
    color: rgba(var(--center-channel-color-rgb), 0.56);
    font-weight: 400;
    font-size: 12px;
    line-height: 20px;
    overflow: hidden;
    text-overflow: ellipsis;
`;

const ClipboardImage = styled.img`
    width: 24px;
    height: 24px;
    border-radius: 50%;
`;

const StartRunButton = styled(SecondaryButton)`
    display: flex;
    flex-direction: row;
    gap: 6px;
    padding: 8px 16px;

    border: 0;
    height: 100%;
    font-weight: 600;
    font-size: 12px;
    color: var(--button-bg);
    background: rgba(var(--button-bg-rgb), 0.08);
`;

const SortDotMenuButton = styled(DotMenuButton)`
    justify-content: center;
    align-items: center;
`;

const SortMenuTitle = styled.div`
    color: rgba(var(--center-channel-color-rgb), 0.56);
    text-transform: uppercase;
    font-size: 12px;
    line-height: 16px;
    font-weight: 600;
    margin: 5px 18px;
`;

const FilterMenuItem = styled(DropdownMenuItem)`
    display: flex;
    flex-direction: row;
    justify-content: space-between;
    min-width: 182px;
`;

const StyledDropdownMenuSort = styled(DropdownMenuItem)`
    display: flex;
    flex-direction: row;
    justify-content: space-between;
    min-width: 190px;
    align-items: center;
`;

const StyledGiveFeedbackButton = styled(GiveFeedbackButton)`
    && {
        font-size: 12px;
        color: var(--center-channel-color-64);
        width: 100%;
    }

    &&:hover:not([disabled]) {
        color: var(--center-channel-color-72);
        background-color: var(--center-channel-color-08);
    }

`;

interface SortMenuItemProps {
    label: string
    sortItem: string
    sortDirection: string
    options: RunListOptions
    setOptions: React.Dispatch<React.SetStateAction<RunListOptions>>
}

const SortMenuItem = (props: SortMenuItemProps) => {
    return (
        <StyledDropdownMenuSort
            onClick={() => props.setOptions((oldOptions) => ({...oldOptions, sort: props.sortItem, direction: props.sortDirection}))}
        >
            {props.label}
            {props.sortItem === props.options.sort &&
                <BlueCheckmark/>
            }
        </StyledDropdownMenuSort>
    );
};

const FilterMenuNumericValue = styled.div`
    color: rgba(var(--center-channel-color-rgb), 0.56);
`;

const BlueCheckmark = styled(CheckIcon)`
    color: var(--button-bg);
    width: 18px;
    height: 18px;
`;

interface RHSRunListCardProps extends RunToDisplay {
    onClick: () => void;
    onLinkRunToChannel: () => void;
}

const RHSRunListCard = (props: RHSRunListCardProps) => {
    const {formatMessage} = useIntl();
    const [removed, setRemoved] = useState(false);
    const {add: addToastMessage} = useToaster();
    const teamId = useSelector(getCurrentTeamId);
    const currentUserId = useSelector(getCurrentUserId);
    const canEditRun = currentUserId === props.ownerUserID || props.participantIDs.includes(currentUserId);
    const participatIDsWithoutOwner = props.participantIDs.filter((id) => id !== props.ownerUserID);
    const [movedChannel, setMovedChannel] = useState({channelId: '', channelName: ''});
    const updateRun = useUpdateRun(props.id);

    return (
        <CardWrapper
            progress={props.progress * 100}
            className={removed ? 'removed' : ''}
            onAnimationEnd={() => {
                if (!movedChannel.channelId) {
                    return;
                }
                updateRun({channelID: movedChannel.channelId});
                addToastMessage({
                    content: formatMessage({defaultMessage: 'Run moved to {channel}'}, {channel: movedChannel.channelName}),
                    toastStyle: ToastStyle.Success,
                });
                props.onLinkRunToChannel();
            }}
        >
            <CardContainer
                onClick={props.onClick}
                data-testid='run-list-card'
            >
                <CardTitleContainer>
                    <TitleRow>{props.name}</TitleRow>
                    <ContextMenu
                        playbookID={props.playbookID}
                        playbookTitle={props.playbook?.title || ''}
                        playbookRunID={props.id}
                        teamID={teamId}
                        canSeePlaybook={Boolean(props.playbook?.title)}
                        canEditRun={canEditRun}
                        onUpdateName={(newName) => {
                            updateRun({name: newName});
                        }}
                        onUpdateChannel={(newChannelId: string, newChannelName: string) => {
                            setRemoved(true);
                            setMovedChannel({
                                channelId: newChannelId,
                                channelName: newChannelName,
                            });
                        }}
                    />
                </CardTitleContainer>
                <PeopleRow>
                    <OwnerProfileChip userId={props.ownerUserID}/>
                    <ParticipantsProfiles>
                        <UserList
                            userIds={participatIDsWithoutOwner}
                            sizeInPx={20}
                        />
                    </ParticipantsProfiles>
                </PeopleRow>
                <InfoRow>
                    <LastUpdatedText>
                        {formatMessage(
                            {defaultMessage: 'Last updated {time}'},
                            {time: DateTime.fromMillis(props.lastUpdatedAt).toRelative()}
                        )}
                    </LastUpdatedText>
                    {props.playbook &&
                        <PlaybookChip>
                            <StyledBookOutlineIcon
                                size={11}
                            />
                            <PlaybookChipText>{props.playbook.title}</PlaybookChipText>
                        </PlaybookChip>
                    }
                </InfoRow>
            </CardContainer>
        </CardWrapper>
    );
};
const CardWrapper = styled.div<{ progress: number }>`
    margin: 0;
    padding:0;
    border-radius: 4px;
    position: relative;

    &:after {
        content: '';
        display: block;
        position: absolute;
        right: calc(${({progress}) => 100 - progress}% + 1px);
        bottom: 1px;
        left: 1px;
        border-bottom: 2px solid var(--online-indicator);
        border-bottom-left-radius: inherit;
        border-bottom-right-radius: ${({progress}) => (progress < 100 ? 0 : 'inherit')}
    }

    &.removed {
        -webkit-animation: disapear 0.7s;
        -webkit-animation-fill-mode: forwards;
        animation: disapear 0.7s;
        animation-fill-mode: forwards;
    }

    @-webkit-keyframes disapear{
        35% {
            -webkit-transform: translateY(5%);
            transform: translateY(5%);
        }
        100% {
            -webkit-transform: translateY(-1000%);
            transform: translateY(-1000%);
        }
    }

    @keyframes disapear{
        35% {
            -webkit-transform: translateY(5%);
            transform: translateY(5%);
        }
        100% {
            -webkit-transform: translateY(-1000%);
            transform: translateY(-1000%);
        }
    }
`;

const CardContainer = styled.div`
    display: flex;
    flex-direction: column;
    padding: 16px 20px 20px;
    border: 1px solid rgba(var(--center-channel-color-rgb), 0.08);
    box-shadow: 0px 2px 3px 0px rgba(0, 0, 0, 0.08);
    border-radius: 4px;
    gap: 8px;

    cursor: pointer;

    &:hover {
        box-shadow: 0px 4px 6px 0px rgba(0, 0, 0, 0.12);
    }

    &:active {
        box-shadow: inset 0px 2px 3px rgba(0, 0, 0, 0.08);
    }
`;
const CardTitleContainer = styled.div`
    display: flex;
    flex-direction: row;
    justify-content: space-between;

`;
const TitleRow = styled.div`
    font-size: 14px;
    font-weight: 600;

    overflow: hidden;
    text-overflow: ellipsis;
    white-space: nowrap;
`;
const PeopleRow = styled.div`
    display: flex;
    flex-direction: row;
    gap: 4px;
`;
const InfoRow = styled.div`
    display: flex;
    flex-direction: row;
    justify-content: space-between;
`;
const LastUpdatedText = styled.div`
    font-size: 11px;
    font-weight: 400;
    line-height: 16px;
    color: rgba(var(--center-channel-color-rgb), 0.64);
`;
const PlaybookChip = styled.div`
    display: flex;
    flex-direction: row;
    align-items: center;
    padding: 0px 4px;
    gap: 4px;
    max-width: 40%;

    background: rgba(var(--center-channel-color-rgb), 0.08);
    border-radius: 4px;
`;
const PlaybookChipText = styled.span`
    font-size: 10px;
    font-weight: 600;
    line-height: 16px;
    color: rgba(var(--center-channel-color-rgb), 0.72);
    white-space: nowrap;
    overflow: hidden;
    text-overflow: ellipsis;
`;

const OwnerProfileChip = styled(Profile)`
    flex-grow: 0;

    font-weight: 400;
    font-size: 11px;
    line-height: 15px;
    padding: 2px 10px 2px 2px;
    background: rgba(var(--center-channel-color-rgb), 0.08);
    border-radius: 12px;

    > .image {
        width: 16px;
        height: 16px;
    }
`;
const ParticipantsProfiles = styled.div`
    display: flex;
    flex-direction: row;
`;

const ThreeDotsIcon = styled(HamburgerButton)`
    font-size: 18px;
    margin-left: 1px;
`;

const StyledBookOutlineIcon = styled(BookOutlineIcon)`
    flex-shrink: 0;
`;

const StyledDotMenuButton = styled(DotMenuButton)`
    width: 28px;
    height: 28px;
`;

const StyledDropdownMenuItem = styled(DropdownMenuItem)`
    display: flex;
    align-content: center;
`;

const Separator = styled.hr`
    display: flex;
    align-content: center;
    border-top: 1px solid var(--center-channel-color-08);
    margin: 5px auto;
    width: 100%;
`;

const IconWrapper = styled.div`
    margin-right: 11px;
    color: rgba(var(--center-channel-color-rgb), 0.56);
`;

interface NoRunsProps {
    active: boolean
    numInProgress: number;
    numFinished: number;
    onStartRunClicked: () => void;
    setOptions: React.Dispatch<React.SetStateAction<RunListOptions>>
}

const NoRuns = (props: NoRunsProps) => {
    const {formatMessage} = useIntl();

    let text = formatMessage({defaultMessage: 'There are no runs in progress linked to this channel'});
    if (!props.active) {
        text = formatMessage({defaultMessage: 'There are no finished runs linked to this channel'});
    }

    return (
        <NoActiveRunsContainer data-testid={'no-active-runs'}>
            <StyledClipboardChecklist/>
            <NoRunsText>
                {text}
            </NoRunsText>
            <PrimaryButton onClick={props.onStartRunClicked}>
                <PlayOutlineIcon size={18}/>
                <FormattedMessage defaultMessage={'Start a run'}/>
            </PrimaryButton>
            {props.active && props.numFinished > 0 &&
                <ViewOtherRunsButton
                    onClick={() => props.setOptions((oldOptions) => ({...oldOptions, filter: FilterType.Finished}))}
                >
                    {formatMessage({defaultMessage: 'View finished runs'})}
                </ViewOtherRunsButton>
            }
            {!props.active && props.numInProgress > 0 &&
                <ViewOtherRunsButton
                    onClick={() => props.setOptions((oldOptions) => ({...oldOptions, filter: FilterType.InProgress}))}
                >
                    {formatMessage({defaultMessage: 'View in progress runs'})}
                </ViewOtherRunsButton>
            }
        </NoActiveRunsContainer>
    );
};

const NoActiveRunsContainer = styled.div`
    display: flex;
    flex-direction: column;
    align-items: center;
    align-self: center;
    gap: 24px;
    max-width: 325px;
    margin: auto;
`;
const NoRunsText = styled.div`
    font-weight: 600;
    font-size: 20px;
    line-height: 28px;
    text-align: center;
`;
const ViewOtherRunsButton = styled(TertiaryButton)`
    background: none;
`;
const StyledClipboardChecklist = styled(ClipboardChecklist)`
    width: 98px;
    height: 98px;
`;

interface ContextMenuProps {
    playbookID: string;
    teamID: string;
    playbookRunID: string;
    playbookTitle: string;
    canSeePlaybook: boolean;
    canEditRun: boolean;
    onUpdateChannel: (channelId: string, channelName: string) => void;
    onUpdateName: (name: string) => void;
}
const ContextMenu = (props: ContextMenuProps) => {
    const dispatch = useDispatch();
    const {formatMessage} = useIntl();
    const overviewURL = `/runs/${props.playbookRunID}?from=channel_rhs_dotmenu`;
    const playbookURL = `/playbooks/${props.playbookID}`;

    return (
        <DotMenu
            dotMenuButton={StyledDotMenuButton}
            placement='bottom-start'
            icon={<ThreeDotsIcon/>}
        >
            <StyledDropdownMenuItem
                onClick={() => dispatch(openUpdateRunChannelModal(props.playbookRunID, props.teamID, props.onUpdateChannel))}
                disabled={!props.canEditRun}
                disabledAltText={formatMessage({defaultMessage: 'You do not have permission to edit this run'})}
            >
                <IconWrapper>
                    <LinkVariantIcon size={22}/>
                </IconWrapper>
                <FormattedMessage defaultMessage='Link run to a different channel'/>
            </StyledDropdownMenuItem>
            <StyledDropdownMenuItem
                onClick={() => dispatch(openUpdateRunNameModal(props.playbookRunID, props.teamID, props.onUpdateName))}
                disabled={!props.canEditRun}
                disabledAltText={formatMessage({defaultMessage: 'You do not have permission to edit this run'})}
            >
                <IconWrapper>
                    <PencilOutlineIcon size={22}/>
                </IconWrapper>
                <FormattedMessage defaultMessage='Rename run'/>
            </StyledDropdownMenuItem>
            <Separator/>
            <StyledDropdownMenuItem onClick={() => navigateToPluginUrl(overviewURL)}>
                <IconWrapper>
                    <PlayOutlineIcon size={22}/>
                </IconWrapper>
                <FormattedMessage defaultMessage='Go to run overview'/>
            </StyledDropdownMenuItem>
            <StyledDropdownMenuItem
                disabled={!props.canSeePlaybook}
                onClick={() => navigateToPluginUrl(playbookURL)}
                disabledAltText={formatMessage({defaultMessage: 'You do not have permission to see this playbook'})}
            >
                <RowContainer>
                    <ColContainer>
                        <IconWrapper>
                            <BookOutlineIcon size={22}/>
                        </IconWrapper>
                        <FormattedMessage defaultMessage='Go to playbook'/>
                    </ColContainer>
                    <MenuItemSubTitle>{props.playbookTitle}</MenuItemSubTitle>
                </RowContainer>
            </StyledDropdownMenuItem>
        </DotMenu>
    );
};

const ColContainer = styled.div`
    display: flex;
    flex-direction: row;
`;

const RowContainer = styled.div`
    display: flex;
    flex-direction: column;
`;

const MenuItemSubTitle = styled.div`
    margin-left: 33px;
    color: rgba(var(--center-channel-color-rgb), 0.56);
    // don't let the playbook title make context menu grow too wide
    max-width: 220px;
    overflow: hidden;
    text-overflow: ellipsis;
    white-space: nowrap;
`;

export default RHSRunList;<|MERGE_RESOLUTION|>--- conflicted
+++ resolved
@@ -69,12 +69,8 @@
 interface Props {
     runs: RunToDisplay[];
     onSelectRun: (runID: string) => void;
-<<<<<<< HEAD
     onRunCreated: (runID: string, channelId: string, statsData: object) => void;
-=======
-    onRunCreated: (runID: string, channelId: string) => void;
     onLinkRunToChannel: () => void;
->>>>>>> ed274e94
     getMore: () => Promise<any>;
     hasMore: boolean;
 
