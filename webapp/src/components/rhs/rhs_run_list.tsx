--- conflicted
+++ resolved
@@ -3,46 +3,27 @@
 
 import React, {useState} from 'react';
 import {useIntl, FormattedMessage} from 'react-intl';
-<<<<<<< HEAD
 import {useDispatch, useSelector} from 'react-redux';
 import styled from 'styled-components';
 import {getCurrentTeamId} from 'mattermost-redux/selectors/entities/teams';
 import {BookOutlineIcon, SortAscendingIcon, CheckIcon, PlayOutlineIcon, PencilOutlineIcon, LinkVariantIcon} from '@mattermost/compass-icons/components';
-=======
-import styled from 'styled-components';
-import {BookOutlineIcon, SortAscendingIcon, CheckIcon, PlayOutlineIcon} from '@mattermost/compass-icons/components';
->>>>>>> 4d6c59fc
 import Scrollbars from 'react-custom-scrollbars';
 import {DateTime} from 'luxon';
 import {debounce} from 'lodash';
 import {GlobalState} from '@mattermost/types/store';
-<<<<<<< HEAD
-import {getCurrentChannel} from 'mattermost-redux/selectors/entities/channels';
+import {getCurrentChannelId, getCurrentChannel} from 'mattermost-redux/selectors/entities/channels';
 
 import {HamburgerButton} from 'src/components/assets/icons/three_dots_icon';
-=======
-import {useDispatch, useSelector} from 'react-redux';
-import {getCurrentChannelId, getCurrentChannel} from 'mattermost-redux/selectors/entities/channels';
-import {getCurrentTeamId} from 'mattermost-redux/selectors/entities/teams';
-
-import {HamburgerButton} from 'src/components/assets/icons/three_dots_icon';
-import {openPlaybookRunNewModal} from 'src/actions';
->>>>>>> 4d6c59fc
+import {openPlaybookRunNewModal, openUpdateRunModal} from 'src/actions';
 import Profile from 'src/components/profile/profile';
 import DotMenu, {DotMenuButton, DropdownMenuItem, TitleButton} from 'src/components/dot_menu';
 import {SecondaryButton, TertiaryButton} from 'src/components/assets/buttons';
 import {RHSTitleRemoteRender} from 'src/rhs_title_remote_render';
 import ClipboardChecklist from 'src/components/assets/illustrations/clipboard_checklist_svg';
-<<<<<<< HEAD
-=======
 import {useLHSRefresh} from 'src/components/backstage/lhs_navigation';
->>>>>>> 4d6c59fc
 import LoadingSpinner from 'src/components/assets/loading_spinner';
 import {pluginId} from 'src/manifest';
 import {getSiteUrl} from 'src/client';
-import {openUpdateRunModal} from 'src/actions';
-import {navigateToPluginUrl} from 'src/browser_routing';
-
 import {navigateToPluginUrl} from 'src/browser_routing';
 
 import {UserList} from './rhs_participants';
@@ -380,58 +361,10 @@
 
 const RHSRunListCard = (props: RHSRunListCardProps) => {
     const {formatMessage} = useIntl();
-    const dispatch = useDispatch();
     const teamId = useSelector(getCurrentTeamId);
 
     const participatIDsWithoutOwner = props.participantIDs.filter((id) => id !== props.ownerUserID);
-    const overviewURL = `/runs/${props.id}?from=channel_rhs_dotmenu`;
-    const playbookURL = `/playbooks/${props.playbookID}`;
     return (
-<<<<<<< HEAD
-        <CardContainer
-            onClick={props.onClick}
-        >
-            <CardTitleContainer>
-                <TitleRow>{props.name}</TitleRow>
-                <DotMenu
-                    dotMenuButton={StyledDotMenuButton}
-                    placement='bottom-start'
-                    icon={<ThreeDotsIcon/>}
-                >
-                    <StyledDropdownMenuItem onClick={() => dispatch(openUpdateRunModal(props.id, teamId, 'channel_id'))}>
-                        <IconWrapper>
-                            <LinkVariantIcon size={22}/>
-                        </IconWrapper>
-                        <FormattedMessage defaultMessage='Link run to a different channel'/>
-                    </StyledDropdownMenuItem>
-                    <StyledDropdownMenuItem onClick={() => dispatch(openUpdateRunModal(props.id, teamId, 'name'))}>
-                        <IconWrapper>
-                            <PencilOutlineIcon size={22}/>
-                        </IconWrapper>
-                        <FormattedMessage defaultMessage='Rename run'/>
-                    </StyledDropdownMenuItem>
-                    <Separator/>
-                    <StyledDropdownMenuItem onClick={() => navigateToPluginUrl(overviewURL)}>
-                        <IconWrapper>
-                            <PlayOutlineIcon size={22}/>
-                        </IconWrapper>
-                        <FormattedMessage defaultMessage='Go to run overview'/>
-                    </StyledDropdownMenuItem>
-                    <StyledDropdownMenuItem onClick={() => navigateToPluginUrl(playbookURL)}>
-                        <IconWrapper>
-                            <BookOutlineIcon size={22}/>
-                        </IconWrapper>
-                        <FormattedMessage defaultMessage='Go to playbook'/>
-                    </StyledDropdownMenuItem>
-                </DotMenu>
-            </CardTitleContainer>
-            <PeopleRow>
-                <OwnerProfileChip userId={props.ownerUserID}/>
-                <ParticipantsProfiles>
-                    <UserList
-                        userIds={participatIDsWithoutOwner}
-                        sizeInPx={20}
-=======
         <CardWrapper progress={props.progress * 100}>
             <CardContainer
                 onClick={props.onClick}
@@ -443,7 +376,7 @@
                         playbookID={props.playbookID}
                         playbookTitle={props.playbook?.title || ''}
                         playbookRunID={props.id}
->>>>>>> 4d6c59fc
+                        teamID={teamId}
                     />
                 </CardTitleContainer>
                 <PeopleRow>
@@ -584,7 +517,6 @@
     flex-direction: row;
 `;
 
-<<<<<<< HEAD
 const ThreeDotsIcon = styled(HamburgerButton)`
     font-size: 18px;
     margin-left: 1px;
@@ -617,8 +549,6 @@
     color: rgba(var(--center-channel-color-rgb), 0.56);
 `;
 
-=======
->>>>>>> 4d6c59fc
 interface NoRunsProps {
     active: boolean
     setOptions: React.Dispatch<React.SetStateAction<RunListOptions>>
@@ -674,10 +604,12 @@
 
 interface ContextMenuProps {
     playbookID: string;
+    teamID: string;
     playbookRunID: string;
     playbookTitle: string;
 }
 const ContextMenu = (props: ContextMenuProps) => {
+    const dispatch = useDispatch();
     const overviewURL = `/runs/${props.playbookRunID}?from=channel_rhs_dotmenu`;
     const playbookURL = `/playbooks/${props.playbookID}`;
     return (
@@ -686,6 +618,19 @@
             placement='bottom-start'
             icon={<ThreeDotsIcon/>}
         >
+            <StyledDropdownMenuItem onClick={() => dispatch(openUpdateRunModal(props.playbookRunID, props.teamID, 'channel_id'))}>
+                <IconWrapper>
+                    <LinkVariantIcon size={22}/>
+                </IconWrapper>
+                <FormattedMessage defaultMessage='Link run to a different channel'/>
+            </StyledDropdownMenuItem>
+            <StyledDropdownMenuItem onClick={() => dispatch(openUpdateRunModal(props.playbookRunID, props.teamID, 'name'))}>
+                <IconWrapper>
+                    <PencilOutlineIcon size={22}/>
+                </IconWrapper>
+                <FormattedMessage defaultMessage='Rename run'/>
+            </StyledDropdownMenuItem>
+            <Separator/>
             <StyledDropdownMenuItem onClick={() => navigateToPluginUrl(overviewURL)}>
                 <IconWrapper>
                     <PlayOutlineIcon size={22}/>
@@ -717,25 +662,6 @@
     flex-direction: column;
 `;
 
-const ThreeDotsIcon = styled(HamburgerButton)`
-    font-size: 18px;
-    margin-left: 1px;
-`;
-
-const StyledBookOutlineIcon = styled(BookOutlineIcon)`
-    flex-shrink: 0;
-`;
-
-const StyledDotMenuButton = styled(DotMenuButton)`
-    width: 28px;
-    height: 28px;
-`;
-
-const StyledDropdownMenuItem = styled(DropdownMenuItem)`
-    display: flex;
-    align-content: center;
-`;
-
 const MenuItemSubTitle = styled.div`
     margin-left: 33px;
     color: rgba(var(--center-channel-color-rgb), 0.56);
@@ -746,17 +672,4 @@
     white-space: nowrap;
 `;
 
-const Separator = styled.hr`
-    display: flex;
-    align-content: center;
-    border-top: 1px solid var(--center-channel-color-08);
-    margin: 5px auto;
-    width: 100%;
-`;
-
-const IconWrapper = styled.div`
-    margin-right: 11px;
-    color: rgba(var(--center-channel-color-rgb), 0.56);
-`;
-
 export default RHSRunList;