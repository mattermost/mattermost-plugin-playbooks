--- conflicted
+++ resolved
@@ -1,11 +1,7 @@
 // Copyright (c) 2015-present Mattermost, Inc. All Rights Reserved.
 // See LICENSE.txt for license information.
 
-<<<<<<< HEAD
-import React, {useState, useEffect} from 'react';
-=======
 import React, {useState} from 'react';
->>>>>>> ab9f9543
 import {useDispatch, useSelector} from 'react-redux';
 import {useIntl} from 'react-intl';
 import styled from 'styled-components';
@@ -19,7 +15,6 @@
 import {getTeam} from 'mattermost-redux/selectors/entities/teams';
 import {Team} from 'mattermost-redux/types/teams';
 import {getTeammateNameDisplaySetting} from 'mattermost-redux/selectors/entities/preferences';
-import {getUser} from 'mattermost-redux/selectors/entities/users';
 
 import {PlaybookRun, PlaybookRunStatus} from 'src/types/playbook_run';
 import {setOwner, changeChannelName, updatePlaybookRunDescription} from 'src/client';
@@ -27,8 +22,8 @@
 import RHSPostUpdate from 'src/components/rhs/rhs_post_update';
 import {useProfilesInCurrentChannel, useProfilesInTeam} from 'src/hooks';
 import RHSParticipants from 'src/components/rhs/rhs_participants';
+import {HoverMenu} from 'src/components/rhs/rhs_shared';
 import ConfirmModal from 'src/components/widgets/confirmation_modal';
-import {HoverMenu} from 'src/components/rhs/rhs_shared';
 import RHSAboutButtons from 'src/components/rhs/rhs_about_buttons';
 import RHSAboutTitle, {DefaultRenderedTitle} from 'src/components/rhs/rhs_about_title';
 import RHSAboutDescription from 'src/components/rhs/rhs_about_description';
@@ -45,11 +40,12 @@
     const dispatch = useDispatch();
     const {formatMessage} = useIntl();
     const channelId = useSelector(getCurrentChannelId);
+    const profilesInChannel = useProfilesInCurrentChannel();
+    const collapsed = useSelector(currentRHSAboutCollapsedState);
     const channelName = useSelector(getCurrentChannelNameForSearchShortcut);
     const channel = useSelector<GlobalState, Channel>((state) => getChannel(state, channelId));
-    const profilesInChannel = useProfilesInCurrentChannel();
     const profilesInTeam = useProfilesInTeam();
-    const collapsed = useSelector(currentRHSAboutCollapsedState);
+
     const team = useSelector<GlobalState, Team>((state) => getTeam(state, channel?.team_id));
     const channelNamesMap = useSelector<GlobalState, ChannelNamesMap>(getChannelsNameMapInCurrentTeam);
     const [showAddToChannel, setShowAddToChannelConfirm] = useState(false);
@@ -121,14 +117,17 @@
     const isFinished = props.playbookRun.current_status === PlaybookRunStatus.Finished;
 
     return (
-<<<<<<< HEAD
         <>
-            <Container tabIndex={0}>
-                <ButtonsRow>
+            <Container
+                tabIndex={0}
+                id={'rhs-about'}
+            >
+                <ButtonsRow data-testid='buttons-row'>
                     <RHSAboutButtons
                         playbookRun={props.playbookRun}
                         collapsed={collapsed}
                         toggleCollapsed={toggleCollapsed}
+                        editSummary={editSummary}
                     />
                 </ButtonsRow>
                 <RHSAboutTitle
@@ -142,6 +141,8 @@
                     <RHSAboutDescription
                         value={props.playbookRun.summary}
                         onEdit={onDescriptionEdit}
+                        editing={editingSummary}
+                        setEditing={setEditingSummary}
                     />
                     <Row>
                         <OwnerSection>
@@ -165,38 +166,13 @@
                     </Row>
                 </>
                 }
-                <RHSPostUpdate
+                {props.playbookRun.status_update_enabled && (
+                    <RHSPostUpdate
                     collapsed={collapsed}
                     playbookRun={props.playbookRun}
                     updatesExist={props.playbookRun.status_posts.length !== 0}
-=======
-        <Container
-            tabIndex={0}
-            id={'rhs-about'}
-        >
-            <ButtonsRow data-testid='buttons-row'>
-                <RHSAboutButtons
-                    playbookRun={props.playbookRun}
-                    collapsed={collapsed}
-                    toggleCollapsed={toggleCollapsed}
-                    editSummary={editSummary}
-                />
-            </ButtonsRow>
-            <RHSAboutTitle
-                value={props.playbookRun.name}
-                onEdit={onTitleEdit}
-                renderedTitle={RenderedTitle}
-                status={props.playbookRun.current_status}
-            />
-            {!collapsed &&
-            <>
-                <RHSAboutDescription
-                    value={props.playbookRun.summary}
-                    onEdit={onDescriptionEdit}
-                    editing={editingSummary}
-                    setEditing={setEditingSummary}
->>>>>>> ab9f9543
-                />
+                    />
+                )}
             </Container>
             {(currentUserSelect?.id)?
                 <ConfirmModal
@@ -215,18 +191,7 @@
                 onCancel={() => setShowAddToChannelConfirm(false)}
                 />:null
             }
-<<<<<<< HEAD
         </>
-=======
-            {props.playbookRun.status_update_enabled && (
-                <RHSPostUpdate
-                    collapsed={collapsed}
-                    playbookRun={props.playbookRun}
-                    updatesExist={props.playbookRun.status_posts.length !== 0}
-                />
-            )}
-        </Container>
->>>>>>> ab9f9543
     );
 };
 
