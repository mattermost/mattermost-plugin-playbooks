--- conflicted
+++ resolved
@@ -76,12 +76,8 @@
     };
 
     const isFinished = props.playbookRun.current_status === PlaybookRunStatus.Finished;
-<<<<<<< HEAD
     const {ParticipateConfirmModal, showParticipateConfirm} = useParticipateInRun(props.playbookRun, 'channel_rhs');
-=======
-    const {ParticipateConfirmModal, showParticipateConfirm} = useParticipateInRun(props.playbookRun.id, 'channel_rhs');
     useEnsureProfiles(props.playbookRun.participant_ids);
->>>>>>> e28abdd5
 
     return (
         <>
