--- conflicted
+++ resolved
@@ -69,16 +69,11 @@
     const isFinished = props.playbookRun.current_status === PlaybookRunStatus.Finished;
 
     return (
-<<<<<<< HEAD
         <Container
             tabIndex={0}
             id={'rhs-about'}
         >
-            <ButtonsRow>
-=======
-        <Container tabIndex={0}>
             <ButtonsRow data-testid='buttons-row'>
->>>>>>> 3e7e3bb6
                 <RHSAboutButtons
                     playbookRun={props.playbookRun}
                     collapsed={collapsed}
