--- conflicted
+++ resolved
@@ -73,11 +73,14 @@
                 collapsed={props.collapsed}
                 isNextUpdateScheduled={isNextUpdateScheduled}
                 updatesExist={props.updatesExist}
-<<<<<<< HEAD
-                onClick={() => dispatch(promptUpdateStatus(props.playbookRun.id, props.playbookRun.playbook_id, props.playbookRun.channel_id))}
-=======
-                onClick={() => dispatch(updateStatus(props.playbookRun.team_id))}
->>>>>>> b2d23155
+                onClick={() => {
+                    dispatch(promptUpdateStatus(
+                        props.playbookRun.team_id,
+                        props.playbookRun.id,
+                        props.playbookRun.playbook_id,
+                        props.playbookRun.channel_id,
+                    ));
+                }}
                 isDue={isDue}
             />
         </PostUpdate>
