--- conflicted
+++ resolved
@@ -17,12 +17,8 @@
 import {Client4} from 'mattermost-redux/client';
 
 import {isMobile} from 'src/mobile';
-<<<<<<< HEAD
+import {ChannelNamesMap} from 'src/types/backstage';
 import {promptUpdateStatus, toggleRHS} from 'src/actions';
-import {ChannelNamesMap} from 'src/types/backstage';
-=======
-import {updateStatus, toggleRHS} from 'src/actions';
->>>>>>> b2d23155
 import ShowMore from 'src/components/rhs/show_more';
 import PostText from 'src/components/post_text';
 
@@ -86,14 +82,10 @@
 
 interface Props {
     post: Post | null;
-<<<<<<< HEAD
-
+    team: Team;
     playbookRunId: string;
     playbookId: string
     channelId: string;
-=======
-    team: Team;
->>>>>>> b2d23155
 }
 
 const PostCard = (props: Props) => {
@@ -103,11 +95,7 @@
     if (!props.post) {
         return (
             <NoRecentUpdates>
-<<<<<<< HEAD
-                {'No recent updates. '}<a onClick={() => dispatch(promptUpdateStatus(props.playbookRunId, props.playbookId, props.channelId))}>{'Click here'}</a>{' to update status.'}
-=======
-                {'No recent updates. '}<a onClick={() => dispatch(updateStatus(props.team.id))}>{'Click here'}</a>{' to update status.'}
->>>>>>> b2d23155
+                {'No recent updates. '}<a onClick={() => dispatch(promptUpdateStatus(props.team.id, props.playbookRunId, props.playbookId, props.channelId))}>{'Click here'}</a>{' to update status.'}
             </NoRecentUpdates>
         );
     }
