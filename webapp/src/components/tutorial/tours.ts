// Copyright (c) 2015-present Mattermost, Inc. All Rights Reserved.
// See LICENSE.txt for license information.

//TODO replace with playbooks tutorials here

export const FINISHED = 999;
export const SKIPPED = -999;

export const AutoTourStatus = {
    ENABLED: 0,
    DISABLED: 1,
};

const AutoStatusSuffix = '_at_status';

export const TutorialTourCategories: Record<string, string> = {
    PB_TOUR_EX: 'tutorial_pb_tour_ex',
<<<<<<< HEAD
    PLAYBOOK_EDIT: 'playbook_edit',
=======
    PLAYBOOK_PREVIEW: 'playbook_preview',
>>>>>>> a42fe995
};

export const PB_TOUR_EX = {
    START: 0,
    FINISHED,
};

<<<<<<< HEAD
export const PlaybookEditTutorialSteps = {
    Checklists: 0,
    Actions: 1,
    StatusUpdates: 2,
    Retrospective: 3,
=======
export const PlaybookPreviewTutorialSteps = {
    EditButton: 0,
    Navbar: 1,
    RunButton: 2,
>>>>>>> a42fe995
    FINISHED,
};

export const TTCategoriesMapToSteps: Record<string, Record<string, number>> = {
    [TutorialTourCategories.PB_TOUR_EX]: PB_TOUR_EX,
<<<<<<< HEAD
    [TutorialTourCategories.PLAYBOOK_EDIT]: PlaybookEditTutorialSteps,
=======
    [TutorialTourCategories.PLAYBOOK_PREVIEW]: PlaybookPreviewTutorialSteps,
>>>>>>> a42fe995
};

export const TTCategoriesMapToAutoTourStatusKey: Record<string, string> = {
    [TutorialTourCategories.PB_TOUR_EX]: TutorialTourCategories.PB_TOUR_EX + AutoStatusSuffix,
};<|MERGE_RESOLUTION|>--- conflicted
+++ resolved
@@ -15,11 +15,8 @@
 
 export const TutorialTourCategories: Record<string, string> = {
     PB_TOUR_EX: 'tutorial_pb_tour_ex',
-<<<<<<< HEAD
     PLAYBOOK_EDIT: 'playbook_edit',
-=======
     PLAYBOOK_PREVIEW: 'playbook_preview',
->>>>>>> a42fe995
 };
 
 export const PB_TOUR_EX = {
@@ -27,28 +24,23 @@
     FINISHED,
 };
 
-<<<<<<< HEAD
 export const PlaybookEditTutorialSteps = {
     Checklists: 0,
     Actions: 1,
     StatusUpdates: 2,
     Retrospective: 3,
-=======
+};
 export const PlaybookPreviewTutorialSteps = {
     EditButton: 0,
     Navbar: 1,
     RunButton: 2,
->>>>>>> a42fe995
     FINISHED,
 };
 
 export const TTCategoriesMapToSteps: Record<string, Record<string, number>> = {
     [TutorialTourCategories.PB_TOUR_EX]: PB_TOUR_EX,
-<<<<<<< HEAD
     [TutorialTourCategories.PLAYBOOK_EDIT]: PlaybookEditTutorialSteps,
-=======
     [TutorialTourCategories.PLAYBOOK_PREVIEW]: PlaybookPreviewTutorialSteps,
->>>>>>> a42fe995
 };
 
 export const TTCategoriesMapToAutoTourStatusKey: Record<string, string> = {
