--- conflicted
+++ resolved
@@ -6,14 +6,10 @@
 import {useIntl} from 'react-intl';
 import {DraggableProvidedDragHandleProps} from 'react-beautiful-dnd';
 
-<<<<<<< HEAD
-=======
-import {addNewTask} from 'src/actions';
 import {
     clientSkipChecklist,
     clientRestoreChecklist,
 } from 'src/client';
->>>>>>> 6b17e9e0
 import {HamburgerButton} from 'src/components/assets/icons/three_dots_icon';
 import DotMenu, {DotMenuButton, DropdownMenu, DropdownMenuItem} from 'src/components/dot_menu';
 import {HoverMenuButton} from 'src/components/rhs/rhs_shared';
@@ -43,56 +39,6 @@
     );
     if (!props.isChecklistSkipped) {
         lastComponent = (
-            <>
-                <AddNewTask
-                    data-testid={'addNewTask'}
-                    onClick={(e) => {
-                        e.stopPropagation();
-                        dispatch(addNewTask(props.checklistIndex));
-                    }}
-                >
-                    <i className='icon-18 icon-plus'/>
-                    {formatMessage({defaultMessage: 'Task'})}
-                </AddNewTask>
-                <DotMenu
-                    icon={<DotMenuIcon/>}
-                    dotMenuButton={StyledDotMenuButton}
-                    dropdownMenu={StyledDropdownMenu}
-                    topPx={15}
-                    leftPx={-189}
-                    title={formatMessage({defaultMessage: 'More'})}
-                >
-                    <StyledDropdownMenuItem onClick={props.onRenameChecklist}>
-                        <DropdownIcon className='icon-pencil-outline icon-16'/>
-                        {formatMessage({defaultMessage: 'Rename checklist'})}
-                    </StyledDropdownMenuItem>
-                    <StyledDropdownMenuItem onClick={props.onDeleteChecklist}>
-                        <DropdownIcon className='icon-trash-can-outline icon-16'/>
-                        {formatMessage({defaultMessage: 'Delete checklist'})}
-                    </StyledDropdownMenuItem>
-                    <StyledDropdownMenuItemRed
-                        onClick={() => {
-                            clientSkipChecklist(props.playbookRunID, props.checklistIndex);
-                        }}
-                    >
-                        <DropdownIconRed className={'icon-close icon-16'}/>
-                        {formatMessage({defaultMessage: 'Skip checklist'})}
-                    </StyledDropdownMenuItemRed>
-                </DotMenu>
-            </>
-        );
-    }
-
-    return (
-        <ButtonRow>
-            {props.dragHandleProps &&
-<<<<<<< HEAD
-            <Handle
-                title={formatMessage({defaultMessage: 'Drag to reorder checklist'})}
-                className={'icon icon-drag-vertical'}
-                {...props.dragHandleProps}
-            />
-            }
             <DotMenu
                 icon={<DotMenuIcon/>}
                 dotMenuButton={StyledDotMenuButton}
@@ -109,8 +55,21 @@
                     <DropdownIcon className='icon-trash-can-outline icon-16'/>
                     {formatMessage({defaultMessage: 'Delete checklist'})}
                 </StyledDropdownMenuItem>
+                <StyledDropdownMenuItemRed
+                    onClick={() => {
+                        clientSkipChecklist(props.playbookRunID, props.checklistIndex);
+                    }}
+                >
+                    <DropdownIconRed className={'icon-close icon-16'}/>
+                    {formatMessage({defaultMessage: 'Skip checklist'})}
+                </StyledDropdownMenuItemRed>
             </DotMenu>
-=======
+        );
+    }
+
+    return (
+        <ButtonRow>
+            {props.dragHandleProps &&
                 <Handle
                     title={formatMessage({defaultMessage: 'Drag to reorder checklist'})}
                     className={'icon icon-drag-vertical'}
@@ -118,7 +77,6 @@
                 />
             }
             {lastComponent}
->>>>>>> 6b17e9e0
         </ButtonRow>
     );
 };
