// Copyright (c) 2015-present Mattermost, Inc. All Rights Reserved.
// See LICENSE.txt for license information.

<<<<<<< HEAD
import React, {ComponentProps} from 'react';
=======
import React from 'react';
import {useIntl} from 'react-intl';
>>>>>>> e26f825c
import {useDispatch, useSelector} from 'react-redux';
import styled, {css} from 'styled-components';
import {useIntl} from 'react-intl';
import {components, ContainerProps} from 'react-select';
import {MenuPortal} from 'react-select/src/components/Menu';

import {Post} from 'mattermost-redux/types/posts';
import {GlobalState} from 'mattermost-redux/types/store';
import {Channel} from 'mattermost-redux/types/channels';
import {getChannel} from 'mattermost-redux/selectors/entities/channels';
import {Team} from 'mattermost-redux/types/teams';
import {getTeam} from 'mattermost-redux/selectors/entities/teams';

import {currentPlaybookRun} from 'src/selectors';
import PostText from 'src/components/post_text';
import {PrimaryButton, TertiaryButton} from 'src/components/assets/buttons';
import {promptUpdateStatus} from 'src/actions';
import {doDelete, resetReminder} from 'src/client';
import {pluginId} from 'src/manifest';
import {CustomPostContainer} from 'src/components/custom_post_styles';
import {makeOption, Mode, ms, Option} from 'src/components/datetime_input';
import {nearest} from 'src/utils';
import {optionFromSeconds} from 'src/components/modals/update_run_status_modal';
import {StyledSelect} from 'src/components/backstage/styles';

interface Props {
    post: Post;
}

export const UpdateRequestPost = (props: Props) => {
    const dispatch = useDispatch();
    const {formatMessage} = useIntl();
    const channel = useSelector<GlobalState, Channel>((state) => getChannel(state, props.post.channel_id));
    const team = useSelector<GlobalState, Team>((state) => getTeam(state, channel.team_id));
    const currentRun = useSelector(currentPlaybookRun);
    const targetUsername = props.post.props.targetUsername ?? '';
    const dismissUrl = `/plugins/${pluginId}/api/v0/runs/${currentRun?.id}/reminder`;
    const dismissBody = JSON.stringify({channel_id: channel.id});

    if (!currentRun) {
        return null;
    }

    const options = [
        makeOption('in 60 minutes', Mode.DurationValue),
        makeOption('in 24 hours', Mode.DurationValue),
        makeOption('in 7 days', Mode.DurationValue),
    ];
    const pushIfNotIn = (option: Option) => {
        if (!options.find((o) => ms(option.value) === ms(o.value))) {
            // option doesn't already exist
            options.push(option);
        }
    };
    if (currentRun.previous_reminder) {
        pushIfNotIn(optionFromSeconds(nearest(currentRun.previous_reminder * 1e-9, 1)));
    }
    if (currentRun.reminder_timer_default_seconds) {
        pushIfNotIn(optionFromSeconds(currentRun.reminder_timer_default_seconds));
    }
    options.sort((a, b) => ms(a.value) - ms(b.value));

    const snoozeFor = (option: Option) => {
        resetReminder(currentRun.id, ms(option.value) / 1000);
    };

    const SelectContainer = ({children, ...ownProps}: ContainerProps<Option, boolean>) => {
        return (
            <components.SelectContainer
                {...ownProps}

                // @ts-ignore
                innerProps={{...ownProps.innerProps, role: 'button'}}
            >
                {children}
            </components.SelectContainer>
        );
    };

    return (
        <>
            <StyledPostText
                text={formatMessage({defaultMessage: '@{targetUsername}, please provide a status update.'}, {targetUsername})}
                team={team}
            />
            <Container>
                <PostUpdatePrimaryButton
                    onClick={() => {
                        dispatch(promptUpdateStatus(
                            team.id,
                            currentRun?.id,
                            currentRun?.playbook_id,
                            props.post.channel_id,
                        ));
                    }}
                >
                    {formatMessage({defaultMessage: 'Post update'})}
                </PostUpdatePrimaryButton>
                <Spacer/>
                <PostUpdateTertiaryButton onClick={() => doDelete(dismissUrl, dismissBody)}>
                    {formatMessage({defaultMessage: 'Dismiss'})}
                </PostUpdateTertiaryButton>
                <Spacer/>
                <StyledSelect
                    classNamePrefix='channel-selector'
                    filterOption={null}
                    isMulti={false}
                    menuPlacement={'top'}
                    components={{
                        IndicatorSeparator: () => null,
                        SelectContainer,
                    }}
                    placeholder={formatMessage({defaultMessage: 'Snooze'})}
                    options={options}
                    onChange={snoozeFor}
                    menuPortalTarget={document.body}
                />
            </Container>
        </>
    );
};

const PostUpdateButtonCommon = css`
    justify-content: center;
    flex: 1;
    max-width: 135px;
`;

const PostUpdatePrimaryButton = styled(PrimaryButton)`
    ${PostUpdateButtonCommon}
`;

const PostUpdateTertiaryButton = styled(TertiaryButton)`
    ${PostUpdateButtonCommon}
`;

const Spacer = styled.div`
    flex-grow: 0;
    flex-shrink: 0;
    width: 12px;
`;

const Container = styled(CustomPostContainer)`
    display: flex;
    flex-direction: row;
    padding: 12px;
`;

const StyledPostText = styled(PostText)`
    margin-bottom: 8px;
`;<|MERGE_RESOLUTION|>--- conflicted
+++ resolved
@@ -1,12 +1,8 @@
 // Copyright (c) 2015-present Mattermost, Inc. All Rights Reserved.
 // See LICENSE.txt for license information.
 
-<<<<<<< HEAD
 import React, {ComponentProps} from 'react';
-=======
-import React from 'react';
 import {useIntl} from 'react-intl';
->>>>>>> e26f825c
 import {useDispatch, useSelector} from 'react-redux';
 import styled, {css} from 'styled-components';
 import {useIntl} from 'react-intl';
