// Copyright (c) 2015-present Mattermost, Inc. All Rights Reserved.
// See LICENSE.txt for license information.

import React, {CSSProperties, useEffect, useState} from 'react';
import {useIntl} from 'react-intl';
import {useDispatch, useSelector} from 'react-redux';
import styled, {css} from 'styled-components';
import {components, ContainerProps} from 'react-select';
import {Duration} from 'luxon';

import {Post} from 'mattermost-redux/types/posts';
import {GlobalState} from 'mattermost-redux/types/store';
import {Channel} from 'mattermost-redux/types/channels';
import {getChannel} from 'mattermost-redux/selectors/entities/channels';
import {Team} from 'mattermost-redux/types/teams';
import {getTeam} from 'mattermost-redux/selectors/entities/teams';

import {getPlaybookRunByTeamAndChannelId} from 'src/selectors';
import PostText from 'src/components/post_text';
import {PrimaryButton} from 'src/components/assets/buttons';
import {promptUpdateStatus} from 'src/actions';
import {resetReminder} from 'src/client';
import {CustomPostContainer} from 'src/components/custom_post_styles';
import {useMakeOption, Mode, ms, Option} from 'src/components/datetime_input';
import {nearest} from 'src/utils';
import {StyledSelect} from 'src/components/backstage/styles';
import {useClientRect} from 'src/hooks';
import {PlaybookRun} from 'src/types/playbook_run';
import {formatDuration} from 'src/components/formatted_duration';

interface Props {
    post: Post;
}

const optionFromSeconds = (seconds: number): Option => {
    const duration = Duration.fromObject({seconds});

    return {
        label: `for ${formatDuration(duration, 'long')}`,
        value: duration,
    };
};

export const UpdateRequestPost = (props: Props) => {
    const dispatch = useDispatch();
    const {formatMessage} = useIntl();
    const channel = useSelector<GlobalState, Channel>((state) => getChannel(state, props.post.channel_id));
    const team = useSelector<GlobalState, Team>((state) => getTeam(state, channel.team_id));
    const playbookRun = useSelector<GlobalState, PlaybookRun | undefined>((state) => getPlaybookRunByTeamAndChannelId(state, team?.id, channel?.id));
    const targetUsername = props.post.props.targetUsername ?? '';

    // Decide whether to open the snooze menu above or below
    const [snoozeMenuPos, setSnoozeMenuPos] = useState('top');
    const [rect, ref] = useClientRect();
    useEffect(() => {
        if (!rect) {
            return;
        }

        setSnoozeMenuPos((rect.top < 250) ? 'bottom' : 'top');
    }, [rect]);

    const makeOption = useMakeOption(Mode.DurationValue);

    if (!playbookRun) {
        return null;
    }

    const options = [
<<<<<<< HEAD
        makeOption({minutes: 60}, formatMessage({defaultMessage: 'in 60 minutes'})),
        makeOption({hours: 24}, formatMessage({defaultMessage: 'in 24 hours'})),
        makeOption({days: 7}, formatMessage({defaultMessage: 'in 7 days'})),
=======
        makeOption('for 60 minutes', Mode.DurationValue),
        makeOption('for 24 hours', Mode.DurationValue),
        makeOption('for 7 days', Mode.DurationValue),
>>>>>>> 6796ed38
    ];
    const pushIfNotIn = (option: Option) => {
        if (!options.find((o) => ms(option.value) === ms(o.value))) {
            // option doesn't already exist
            options.push(option);
        }
    };
    if (playbookRun.previous_reminder) {
        pushIfNotIn(makeOption({seconds: nearest(playbookRun.previous_reminder * 1e-9, 1)}));
    }
    if (playbookRun.reminder_timer_default_seconds) {
        pushIfNotIn(makeOption({seconds: playbookRun.reminder_timer_default_seconds}));
    }
    options.sort((a, b) => ms(a.value) - ms(b.value));

    const snoozeFor = (option: Option) => {
        resetReminder(playbookRun.id, ms(option.value) / 1000);
    };

    const SelectContainer = ({children, ...ownProps}: ContainerProps<Option, boolean>) => {
        return (
            <components.SelectContainer
                {...ownProps}

                // @ts-ignore
                innerProps={{...ownProps.innerProps, role: 'button'}}
            >
                {children}
            </components.SelectContainer>
        );
    };

    return (
        <>
            <StyledPostText
                text={formatMessage({defaultMessage: '@{targetUsername}, please provide a status update.'}, {targetUsername})}
                team={team}
            />
            <Container ref={ref}>
                <PostUpdatePrimaryButton
                    onClick={() => {
                        dispatch(promptUpdateStatus(
                            team.id,
                            playbookRun?.id,
                            props.post.channel_id,
                        ));
                    }}
                >
                    {formatMessage({defaultMessage: 'Post update'})}
                </PostUpdatePrimaryButton>
                <SelectWrapper
                    filterOption={null}
                    isMulti={false}
                    menuPlacement={snoozeMenuPos}
                    components={{
                        IndicatorSeparator: () => null,
                        SelectContainer,
                    }}
                    placeholder={formatMessage({defaultMessage: 'Snooze'})}
                    options={options}
                    onChange={snoozeFor}
                    menuPortalTarget={document.body}
                    styles={{
                        control: (base: CSSProperties) => ({
                            ...base,
                            height: '40px',
                            minWidth: '100px',
                        }),
                        menuPortal: (base: CSSProperties) => ({
                            ...base,
                            minWidth: '168px',
                            zIndex: 22,
                        }),
                    }}
                />
            </Container>
        </>
    );
};

const PostUpdateButtonCommon = css`
    justify-content: center;
    flex: 1;
    max-width: 135px;
    margin: 4px;
`;

const SelectWrapper = styled(StyledSelect)`
    margin: 4px;
`;

const PostUpdatePrimaryButton = styled(PrimaryButton)`
    ${PostUpdateButtonCommon} {
    }

    white-space: nowrap;
`;

const Container = styled(CustomPostContainer)`
    display: flex;
    flex-direction: row;
    padding: 12px;
    flex-wrap: wrap;
    max-width: 440px;
`;

const StyledPostText = styled(PostText)`
    margin-bottom: 8px;
`;<|MERGE_RESOLUTION|>--- conflicted
+++ resolved
@@ -26,20 +26,10 @@
 import {StyledSelect} from 'src/components/backstage/styles';
 import {useClientRect} from 'src/hooks';
 import {PlaybookRun} from 'src/types/playbook_run';
-import {formatDuration} from 'src/components/formatted_duration';
 
 interface Props {
     post: Post;
 }
-
-const optionFromSeconds = (seconds: number): Option => {
-    const duration = Duration.fromObject({seconds});
-
-    return {
-        label: `for ${formatDuration(duration, 'long')}`,
-        value: duration,
-    };
-};
 
 export const UpdateRequestPost = (props: Props) => {
     const dispatch = useDispatch();
@@ -67,15 +57,9 @@
     }
 
     const options = [
-<<<<<<< HEAD
-        makeOption({minutes: 60}, formatMessage({defaultMessage: 'in 60 minutes'})),
-        makeOption({hours: 24}, formatMessage({defaultMessage: 'in 24 hours'})),
-        makeOption({days: 7}, formatMessage({defaultMessage: 'in 7 days'})),
-=======
-        makeOption('for 60 minutes', Mode.DurationValue),
-        makeOption('for 24 hours', Mode.DurationValue),
-        makeOption('for 7 days', Mode.DurationValue),
->>>>>>> 6796ed38
+        makeOption({minutes: 60}),
+        makeOption({hours: 24}),
+        makeOption({days: 7}),
     ];
     const pushIfNotIn = (option: Option) => {
         if (!options.find((o) => ms(option.value) === ms(o.value))) {
@@ -134,7 +118,7 @@
                         IndicatorSeparator: () => null,
                         SelectContainer,
                     }}
-                    placeholder={formatMessage({defaultMessage: 'Snooze'})}
+                    placeholder={formatMessage({defaultMessage: 'Snooze for'})}
                     options={options}
                     onChange={snoozeFor}
                     menuPortalTarget={document.body}
