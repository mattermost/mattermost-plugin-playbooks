// Copyright (c) 2015-present Mattermost, Inc. All Rights Reserved.
// See LICENSE.txt for license information.

import React, {CSSProperties, useEffect, useState} from 'react';
import {useIntl} from 'react-intl';
import {useDispatch, useSelector} from 'react-redux';
import styled, {css} from 'styled-components';
import {components, ContainerProps} from 'react-select';

import {Post} from 'mattermost-redux/types/posts';
import {GlobalState} from 'mattermost-redux/types/store';
import {Channel} from 'mattermost-redux/types/channels';
import {getChannel} from 'mattermost-redux/selectors/entities/channels';
import {Team} from 'mattermost-redux/types/teams';
import {getTeam} from 'mattermost-redux/selectors/entities/teams';

import {getPlaybookRunByTeamAndChannelId} from 'src/selectors';
import PostText from 'src/components/post_text';
import {PrimaryButton} from 'src/components/assets/buttons';
import {promptUpdateStatus} from 'src/actions';
import {resetReminder} from 'src/client';
import {CustomPostContainer} from 'src/components/custom_post_styles';
import {useMakeOption, Mode, ms, Option} from 'src/components/datetime_input';
import {nearest} from 'src/utils';
import {optionFromSeconds} from 'src/components/modals/update_run_status_modal';
import {StyledSelect} from 'src/components/backstage/styles';
import {useClientRect} from 'src/hooks';
import {PlaybookRun} from 'src/types/playbook_run';

interface Props {
    post: Post;
}

export const UpdateRequestPost = (props: Props) => {
    const dispatch = useDispatch();
    const {formatMessage} = useIntl();
    const channel = useSelector<GlobalState, Channel>((state) => getChannel(state, props.post.channel_id));
    const team = useSelector<GlobalState, Team>((state) => getTeam(state, channel.team_id));
    const playbookRun = useSelector<GlobalState, PlaybookRun | undefined>((state) => getPlaybookRunByTeamAndChannelId(state, team?.id, channel?.id));
    const targetUsername = props.post.props.targetUsername ?? '';

    // Decide whether to open the snooze menu above or below
    const [snoozeMenuPos, setSnoozeMenuPos] = useState('top');
    const [rect, ref] = useClientRect();
    useEffect(() => {
        if (!rect) {
            return;
        }

        setSnoozeMenuPos((rect.top < 250) ? 'bottom' : 'top');
    }, [rect]);

<<<<<<< HEAD
    const makeOption = useMakeOption(Mode.DurationValue, 'en');

    if (!currentRun) {
=======
    if (!playbookRun) {
>>>>>>> 4e86d3cb
        return null;
    }

    const options = [
        makeOption('in 60 minutes', formatMessage({defaultMessage: 'in 60 minutes'})),
        makeOption('in 24 hours', formatMessage({defaultMessage: 'in 24 hours'})),
        makeOption('in 7 days', formatMessage({defaultMessage: 'in 7 days'})),
    ];
    const pushIfNotIn = (option: Option) => {
        if (!options.find((o) => ms(option.value) === ms(o.value))) {
            // option doesn't already exist
            options.push(option);
        }
    };
    if (playbookRun.previous_reminder) {
        pushIfNotIn(optionFromSeconds(nearest(playbookRun.previous_reminder * 1e-9, 1)));
    }
    if (playbookRun.reminder_timer_default_seconds) {
        pushIfNotIn(optionFromSeconds(playbookRun.reminder_timer_default_seconds));
    }
    options.sort((a, b) => ms(a.value) - ms(b.value));

    const snoozeFor = (option: Option) => {
        resetReminder(playbookRun.id, ms(option.value) / 1000);
    };

    const SelectContainer = ({children, ...ownProps}: ContainerProps<Option, boolean>) => {
        return (
            <components.SelectContainer
                {...ownProps}

                // @ts-ignore
                innerProps={{...ownProps.innerProps, role: 'button'}}
            >
                {children}
            </components.SelectContainer>
        );
    };

    return (
        <>
            <StyledPostText
                text={formatMessage({defaultMessage: '@{targetUsername}, please provide a status update.'}, {targetUsername})}
                team={team}
            />
            <Container ref={ref}>
                <PostUpdatePrimaryButton
                    onClick={() => {
                        dispatch(promptUpdateStatus(
                            team.id,
                            playbookRun?.id,
                            props.post.channel_id,
                        ));
                    }}
                >
                    {formatMessage({defaultMessage: 'Post update'})}
                </PostUpdatePrimaryButton>
                <SelectWrapper
                    filterOption={null}
                    isMulti={false}
                    menuPlacement={snoozeMenuPos}
                    components={{
                        IndicatorSeparator: () => null,
                        SelectContainer,
                    }}
                    placeholder={formatMessage({defaultMessage: 'Snooze'})}
                    options={options}
                    onChange={snoozeFor}
                    menuPortalTarget={document.body}
                    styles={{
                        control: (base: CSSProperties) => ({
                            ...base,
                            height: '40px',
                            minWidth: '100px',
                        }),
                        menuPortal: (base: CSSProperties) => ({
                            ...base,
                            minWidth: '168px',
                            zIndex: 22,
                        }),
                    }}
                />
            </Container>
        </>
    );
};

const PostUpdateButtonCommon = css`
    justify-content: center;
    flex: 1;
    max-width: 135px;
    margin: 4px;
`;

const SelectWrapper = styled(StyledSelect)`
    margin: 4px;
`;

const PostUpdatePrimaryButton = styled(PrimaryButton)`
    ${PostUpdateButtonCommon} {
    }

    white-space: nowrap;
`;

const Container = styled(CustomPostContainer)`
    display: flex;
    flex-direction: row;
    padding: 12px;
    flex-wrap: wrap;
    max-width: 440px;
`;

const StyledPostText = styled(PostText)`
    margin-bottom: 8px;
`;<|MERGE_RESOLUTION|>--- conflicted
+++ resolved
@@ -22,7 +22,6 @@
 import {CustomPostContainer} from 'src/components/custom_post_styles';
 import {useMakeOption, Mode, ms, Option} from 'src/components/datetime_input';
 import {nearest} from 'src/utils';
-import {optionFromSeconds} from 'src/components/modals/update_run_status_modal';
 import {StyledSelect} from 'src/components/backstage/styles';
 import {useClientRect} from 'src/hooks';
 import {PlaybookRun} from 'src/types/playbook_run';
@@ -50,20 +49,16 @@
         setSnoozeMenuPos((rect.top < 250) ? 'bottom' : 'top');
     }, [rect]);
 
-<<<<<<< HEAD
-    const makeOption = useMakeOption(Mode.DurationValue, 'en');
+    const makeOption = useMakeOption(Mode.DurationValue);
 
-    if (!currentRun) {
-=======
     if (!playbookRun) {
->>>>>>> 4e86d3cb
         return null;
     }
 
     const options = [
-        makeOption('in 60 minutes', formatMessage({defaultMessage: 'in 60 minutes'})),
-        makeOption('in 24 hours', formatMessage({defaultMessage: 'in 24 hours'})),
-        makeOption('in 7 days', formatMessage({defaultMessage: 'in 7 days'})),
+        makeOption({minutes: 60}, formatMessage({defaultMessage: 'in 60 minutes'})),
+        makeOption({hours: 24}, formatMessage({defaultMessage: 'in 24 hours'})),
+        makeOption({days: 7}, formatMessage({defaultMessage: 'in 7 days'})),
     ];
     const pushIfNotIn = (option: Option) => {
         if (!options.find((o) => ms(option.value) === ms(o.value))) {
@@ -72,10 +67,10 @@
         }
     };
     if (playbookRun.previous_reminder) {
-        pushIfNotIn(optionFromSeconds(nearest(playbookRun.previous_reminder * 1e-9, 1)));
+        pushIfNotIn(makeOption({seconds: nearest(playbookRun.previous_reminder * 1e-9, 1)}));
     }
     if (playbookRun.reminder_timer_default_seconds) {
-        pushIfNotIn(optionFromSeconds(playbookRun.reminder_timer_default_seconds));
+        pushIfNotIn(makeOption({seconds: playbookRun.reminder_timer_default_seconds}));
     }
     options.sort((a, b) => ms(a.value) - ms(b.value));
 
