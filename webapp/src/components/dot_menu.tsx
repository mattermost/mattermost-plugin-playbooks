--- conflicted
+++ resolved
@@ -28,22 +28,12 @@
        background: rgba(var(--center-channel-color-rgb), 0.08);
        color: rgba(var(--center-channel-color-rgb), 0.72);
     }
-<<<<<<< HEAD
-
-    ${(props) => (props.right && css`
-        margin: 0 16px 0 auto;
-    `)}
-
     ${(props) => (props.active && css`
         &, &:hover {
             background: rgba(var(--button-bg-rgb), 0.08);
             color: var(--button-bg);
         }
     `)}
-
-
-=======
->>>>>>> e967e9b3
 `;
 
 const DropdownMenuWrapper = styled.div`
@@ -97,12 +87,8 @@
     left?: boolean;
     wide?: boolean;
     buttonRight?: boolean;
-<<<<<<< HEAD
     activeState?: boolean;
     buttonSize?: string;
-=======
-    dotMenuButton?: StyledComponentBase<'div', any>;
->>>>>>> e967e9b3
 }
 
 const DotMenu = (props: DotMenuProps) => {
@@ -129,7 +115,6 @@
                 e.stopPropagation();
                 toggleOpen();
             }}
-<<<<<<< HEAD
             onKeyDown={(e) => {
                 // Handle Enter and Space as clicking on the button
                 if (e.keyCode === 13 || e.keyCode === 32) {
@@ -137,13 +122,10 @@
                     toggleOpen();
                 }
             }}
-            right={props.buttonRight}
             tabIndex={0}
             role={'button'}
             active={props.activeState && isOpen}
             buttonSize={props.buttonSize}
-=======
->>>>>>> e967e9b3
         >
             {props.icon}
             <DropdownMenuWrapper>
