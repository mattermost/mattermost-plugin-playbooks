// Copyright (c) 2015-present Mattermost, Inc. All Rights Reserved.
// See LICENSE.txt for license information.

import React, {useState} from 'react';
import styled from 'styled-components';

import {useFloating, offset, flip, shift, Placement} from '@floating-ui/react-dom';

import {useKeyPress, useClickOutsideRef} from 'src/hooks';
import {PrimaryButton} from 'src/components/assets/buttons';
import Tooltip from 'src/components/widgets/tooltip';
import {useUniqueId} from 'src/utils';

export const DotMenuButton = styled.div<{isActive: boolean}>`
    display: inline-flex;
    padding: 0;
    border: none;
    border-radius: 4px;
    width: 3.2rem;
    height: 3.2rem;
    fill: rgba(var(--center-channel-color-rgb), 0.56);
    cursor: pointer;

    color: ${(props) => (props.isActive ? 'var(--button-bg)' : 'rgba(var(--center-channel-color-rgb), 0.56)')};
    background-color: ${(props) => (props.isActive ? 'rgba(var(--button-bg-rgb), 0.08)' : 'transparent')};

    &:hover {
        color: ${(props) => (props.isActive ? 'var(--button-bg)' : 'rgba(var(--center-channel-color-rgb), 0.56)')};
        background-color: ${(props) => (props.isActive ? 'rgba(var(--button-bg-rgb), 0.08)' : 'rgba(var(--center-channel-color-rgb), 0.08)')};
    }
`;

const DropdownMenuWrapper = styled.div`
    position: relative;
`;

interface DropdownMenuProps {
    top?: boolean;
    left?: boolean;
    wide?: boolean;
    topPx?: number;
    leftPx?: number;
}

export const DropdownMenu = styled.div<DropdownMenuProps>`
    display: flex;
    flex-direction: column;

    width: max-content;
    min-width: 160px;
    text-align: left;
    list-style: none;

    padding: 10px 0;
    font-family: Open Sans;
    font-style: normal;
    font-weight: normal;
    font-size: 14px;
    line-height: 20px;
    color: var(--center-channel-color);

    background: var(--center-channel-bg);
    border: 1px solid rgba(var(--center-channel-color-rgb), 0.16);
    box-shadow: 0px 8px 24px rgba(0, 0, 0, 0.12);
    border-radius: 4px;

<<<<<<< HEAD
    z-index: 2;
=======
    z-index: 12;
>>>>>>> c98421d7
`;

interface DotMenuProps {
    children: React.ReactNode;
    icon: JSX.Element;
    dotMenuButton?: typeof DotMenuButton | typeof PrimaryButton;
    dropdownMenu?: typeof DropdownMenu;
    placement?: Placement;
    offset?: Parameters<typeof offset>[0];
    title?: string;
    disabled?: boolean;
    className?: string;
    isActive?: boolean;
}

const DotMenu = (props: DotMenuProps) => {
    const {strategy, x, y, reference, floating, refs} = useFloating<HTMLElement>({
        placement: props.placement ?? 'bottom',
        middleware: [offset(props.offset ?? 2), flip(), shift()],
    });

    const [isOpen, setOpen] = useState(false);
    const toggleOpen = () => {
        setOpen(true);
    };

    useClickOutsideRef(refs.reference, () => {
        setOpen(false);
    });

    useKeyPress('Escape', () => {
        setOpen(false);
    });

    const MenuButton = props.dotMenuButton ?? DotMenuButton;
    const Menu = props.dropdownMenu ?? DropdownMenu;

    return (

        // @ts-ignore
        <MenuButton
            title={props.title}
            ref={reference}
            isActive={(props.isActive ?? false) || isOpen}
            onClick={(e: MouseEvent) => {
                e.stopPropagation();
                toggleOpen();
            }}
            onKeyDown={(e: KeyboardEvent) => {
                // Handle Enter and Space as clicking on the button
                if (e.key === 'Space' || e.key === 'Enter') {
                    e.stopPropagation();
                    toggleOpen();
                }
            }}
            tabIndex={0}
            className={props.className}
            role={'button'}
            disabled={props.disabled || false}
        >
            {props.icon}
            <DropdownMenuWrapper>
                {
                    isOpen &&
                    <Menu
                        ref={floating}
                        style={{
                            position: strategy,
                            top: y ?? '',
                            left: x ?? '',
                        }}
                        data-testid='dropdownmenu'
                        onClick={(e) => {
                            e.stopPropagation();
                            setOpen(false);
                        }}
                    >
                        {props.children}
                    </Menu>
                }
            </DropdownMenuWrapper>
        </MenuButton>
    );
};

export const DropdownMenuItemStyled = styled.a`
 && {
    font-family: 'Open Sans';
    font-style: normal;
    font-weight: normal;
    font-size: 14px;
    color: var(--center-channel-color);
    padding: 10px 20px;
    text-decoration: unset;

    &:hover {
        background: rgba(var(--center-channel-color-rgb), 0.08);
        color: var(--center-channel-color);
    }
}
`;

export const DisabledDropdownMenuItemStyled = styled.div`
 && {
    cursor: default;
    font-family: 'Open Sans';
    font-style: normal;
    font-weight: normal;
    font-size: 14px;
    color: var(--center-channel-color-40);
    padding: 10px 20px;
    text-decoration: unset;
}
`;

export const DropdownMenuItem = (props: { children: React.ReactNode, onClick: () => void, className?: string, disabled?: boolean, disabledAltText?: string }) => {
    const tooltipId = useUniqueId();

    if (props.disabled) {
        return (
            <Tooltip
                id={tooltipId}
                content={props.disabledAltText}
            >
                <DisabledDropdownMenuItemStyled
                    className={props.className}
                >
                    {props.children}
                </DisabledDropdownMenuItemStyled>
            </Tooltip>
        );
    }

    return (
        <DropdownMenuItemStyled
            href='#'
            onClick={props.onClick}
            className={props.className}
            role={'button'}

            // Prevent trigger icon (parent) from propagating title prop to options
            // Menu items use to be full text (not just icons) so don't need title
            title=''
        >
            {props.children}
        </DropdownMenuItemStyled>
    );
};

export default DotMenu;<|MERGE_RESOLUTION|>--- conflicted
+++ resolved
@@ -64,11 +64,7 @@
     box-shadow: 0px 8px 24px rgba(0, 0, 0, 0.12);
     border-radius: 4px;
 
-<<<<<<< HEAD
-    z-index: 2;
-=======
     z-index: 12;
->>>>>>> c98421d7
 `;
 
 interface DotMenuProps {
