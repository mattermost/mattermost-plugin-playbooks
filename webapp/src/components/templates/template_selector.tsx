--- conflicted
+++ resolved
@@ -1,37 +1,17 @@
 // Copyright (c) 2015-present Mattermost, Inc. All Rights Reserved.
 // See LICENSE.txt for license information.
 
-import React, {ReactNode} from 'react';
+import React from 'react';
 import styled from 'styled-components';
-
-import {FormattedMessage, useIntl} from 'react-intl';
-import {getCurrentUserId} from 'mattermost-redux/selectors/entities/users';
-
+import {useIntl} from 'react-intl';
 import {useDispatch, useSelector} from 'react-redux';
-<<<<<<< HEAD
-import {haveITeamPermission} from 'mattermost-webapp/packages/mattermost-redux/src/selectors/entities/roles';
-import {getMyTeams} from 'mattermost-webapp/packages/mattermost-redux/src/selectors/entities/teams';
-import {GlobalState} from 'mattermost-webapp/packages/mattermost-redux/src/types/store';
-import {Team} from 'mattermost-webapp/packages/mattermost-redux/src/types/teams';
-
-import {PlaybookRole} from 'src/types/permissions';
-import {navigateToPluginUrl} from 'src/browser_routing';
-=======
-
 import {getCurrentUser} from 'mattermost-webapp/packages/mattermost-redux/src/selectors/entities/common';
->>>>>>> cb411cd5
 
 import {displayPlaybookCreateModal} from 'src/actions';
 import {telemetryEventForTemplate, savePlaybook} from 'src/client';
-
 import {StyledSelect} from 'src/components/backstage/styles';
-import {usePlaybooksRouting} from 'src/hooks';
-import {Playbook, DraftPlaybookWithChecklist, emptyPlaybook} from 'src/types/playbook';
-
 import {selectTeamsIHavePermissionToMakePlaybooksOn} from 'src/selectors';
-
 import {setPlaybookDefaults} from 'src/types/playbook';
-
 import {navigateToPluginUrl} from 'src/browser_routing';
 
 import TemplateItem from './template_item';
@@ -77,67 +57,20 @@
     padding: 0 0 100px;
 `;
 
-<<<<<<< HEAD
-const selectTeamsIHavePermissionToMakePlaybooksOn = (state: GlobalState) => {
-    return getMyTeams(state).filter((team: Team) => (
-        haveITeamPermission(state, team.id, 'playbook_public_create') ||
-		haveITeamPermission(state, team.id, 'playbook_private_create')
-    ));
-=======
 const instantCreatePlaybook = async (template: PresetTemplate, teamID: string, username: string): Promise<string> => {
     const pb = setPlaybookDefaults(template.template);
     pb.public = true;
     pb.team_id = teamID;
-    pb.title = '@' + username + "'s " + template.title;
+    if (username !== '') {
+        pb.title = '@' + username + "'s " + template.title;
+    }
     const data = await savePlaybook(pb);
 
     return data?.id;
->>>>>>> cb411cd5
 };
 
 const TemplateSelector = ({templates = PresetTemplates}: Props) => {
     const dispatch = useDispatch();
-<<<<<<< HEAD
-    const {create} = usePlaybooksRouting<Playbook>();
-    const teams = useSelector(selectTeamsIHavePermissionToMakePlaybooksOn);
-    const currentUserId = useSelector(getCurrentUserId);
-
-    return (
-        <SelectorGrid>
-            {templates.map((template: PresetTemplate) => {
-                let onSelect = () => {
-                    telemetryEventForTemplate(template.title, 'click_template_icon');
-                    dispatch(displayPlaybookCreateModal({startingTemplate: template.title}));
-                };
-                if (template.title === 'Learn how to use playbooks') {
-                    onSelect = async () => {
-                        telemetryEventForTemplate(template.title, 'click_template_icon');
-                        const pb:DraftPlaybookWithChecklist = {
-                            ...template.template,
-                            reminder_timer_default_seconds: 86400,
-                            members: [{user_id: currentUserId, roles: [PlaybookRole.Member, PlaybookRole.Admin]}],
-                            team_id: teams[0].id || '',
-                            public: true,
-                        };
-
-                        const data = await savePlaybook(pb);
-                        navigateToPluginUrl(`/playbooks/${data?.id}`);
-                    };
-                }
-                return (
-                    <TemplateItem
-                        key={template.title}
-                        label={template.label}
-                        title={template.title}
-                        description={template.description ?? ''}
-                        color={template.color}
-                        icon={template.icon}
-                        author={template.author}
-                        labelColor={template.labelColor}
-                        onSelect={onSelect}
-                    />);
-            })}
-=======
     const teams = useSelector(selectTeamsIHavePermissionToMakePlaybooksOn);
     const currentUser = useSelector(getCurrentUser);
     return (
@@ -154,16 +87,20 @@
                     labelColor={template.labelColor}
                     onSelect={async () => {
                         telemetryEventForTemplate(template.title, 'click_template_icon');
-                        if (teams.length > 1) {
+                        let username = currentUser.username;
+                        const isTutorial = template.title === 'Learn how to use playbooks';
+                        if (isTutorial) {
+                            username = '';
+                        }
+                        if (isTutorial || teams.length === 1) {
+                            const playbookID = await instantCreatePlaybook(template, teams[0].id, username);
+                            navigateToPluginUrl(`/playbooks/${playbookID}`);
+                        } else {
                             dispatch(displayPlaybookCreateModal({startingTemplate: template.title}));
-                        } else {
-                            const playbookID = await instantCreatePlaybook(template, teams[0].id, currentUser.username);
-                            navigateToPluginUrl(`/playbooks/${playbookID}`);
                         }
                     }}
                 />
             ))}
->>>>>>> cb411cd5
 
         </SelectorGrid>
     );
