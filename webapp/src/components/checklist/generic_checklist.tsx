// Copyright (c) 2015-present Mattermost, Inc. All Rights Reserved.
// See LICENSE.txt for license information.

import React, {useState} from 'react';
import {useIntl} from 'react-intl';
import {useSelector} from 'react-redux';
import styled, {css} from 'styled-components';
import {Droppable, DroppableProvided} from 'react-beautiful-dnd';

import {getCurrentUser} from 'mattermost-redux/selectors/entities/users';

import {Checklist, ChecklistItem, emptyChecklistItem} from 'src/types/playbook';
import DraggableChecklistItem from 'src/components/checklist_item/checklist_item_draggable';
import {ButtonsFormat as ItemButtonsFormat} from 'src/components/checklist_item/checklist_item';
import {PlaybookRun} from 'src/types/playbook_run';

// disable all react-beautiful-dnd development warnings
// @ts-ignore
window['__react-beautiful-dnd-disable-dev-warnings'] = true;

interface Props {
    id: string
    playbookRun?: PlaybookRun
    playbookId?: string,
    readOnly: boolean;
    checklist: Checklist;
    checklistIndex: number;
    onUpdateChecklist: (newChecklist: Checklist) => void;
    showItem?: (checklistItem: ChecklistItem, myId: string) => boolean
    itemButtonsFormat?: ItemButtonsFormat;
<<<<<<< HEAD
    onViewerModeInteract?: () => void;
    isEmptyChannelChecklist: boolean;
=======
    onReadOnlyInteract?: () => void;
>>>>>>> 7e4aefd7
}

const GenericChecklist = (props: Props) => {
    const {formatMessage} = useIntl();
    const myUser = useSelector(getCurrentUser);
    const [addingItem, setAddingItem] = useState(props.isEmptyChannelChecklist);

    const onUpdateChecklistItem = (index: number, newItem: ChecklistItem) => {
        const newChecklistItems = [...props.checklist.items];
        newChecklistItems[index] = newItem;
        const newChecklist = {...props.checklist};
        newChecklist.items = newChecklistItems;
        props.onUpdateChecklist(newChecklist);
    };

    const onAddChecklistItem = (newItem: ChecklistItem) => {
        const newChecklistItems = [...props.checklist.items];
        newChecklistItems.push(newItem);
        const newChecklist = {...props.checklist};
        newChecklist.items = newChecklistItems;
        props.onUpdateChecklist(newChecklist);
    };

    const onDuplicateChecklistItem = (index: number) => {
        const newChecklistItems = [...props.checklist.items];
        const duplicate = {...newChecklistItems[index]};
        newChecklistItems.splice(index + 1, 0, duplicate);
        const newChecklist = {...props.checklist};
        newChecklist.items = newChecklistItems;
        props.onUpdateChecklist(newChecklist);
    };

    const onDeleteChecklistItem = (index: number) => {
        const newChecklistItems = [...props.checklist.items];
        newChecklistItems.splice(index, 1);
        const newChecklist = {...props.checklist};
        newChecklist.items = newChecklistItems;
        props.onUpdateChecklist(newChecklist);
    };

    const keys = generateKeys(props.checklist.items.map((item) => props.id + item.title));

    return (

        <Droppable
            droppableId={props.checklistIndex.toString()}
            direction='vertical'
            type='checklist-item'
        >
            {(droppableProvided: DroppableProvided) => (
                <ChecklistContainer
                    className='checklist'
                    isEmptyChannelChecklist={props.isEmptyChannelChecklist}
                >
                    <div
                        ref={droppableProvided.innerRef}
                        {...droppableProvided.droppableProps}
                    >
                        {props.checklist.items.map((checklistItem: ChecklistItem, index: number) => {
                            // filtering here because we need to maintain the index values
                            // because we refer to checklist items by their index
                            if (props.showItem ? !props.showItem(checklistItem, myUser.id) : false) {
                                return null;
                            }

                            return (
                                <DraggableChecklistItem
                                    key={keys[index]}
                                    playbookRun={props.playbookRun}
                                    playbookId={props.playbookId}
                                    readOnly={props.readOnly}
                                    checklistIndex={props.checklistIndex}
                                    item={checklistItem}
                                    itemIndex={index}
                                    newItem={false}
                                    cancelAddingItem={() => {
                                        setAddingItem(false);
                                    }}
                                    onUpdateChecklistItem={(newItem: ChecklistItem) => onUpdateChecklistItem(index, newItem)}
                                    onDuplicateChecklistItem={() => onDuplicateChecklistItem(index)}
                                    onDeleteChecklistItem={() => onDeleteChecklistItem(index)}
                                    itemButtonsFormat={props.itemButtonsFormat}
<<<<<<< HEAD
                                    onViewerModeInteract={props.onViewerModeInteract}
                                    isEmptyChannelChecklist={props.isEmptyChannelChecklist}
=======
                                    onReadOnlyInteract={props.onReadOnlyInteract}
>>>>>>> 7e4aefd7
                                />
                            );
                        })}
                        {addingItem &&
                            <DraggableChecklistItem
                                key={'new_checklist_item'}
                                playbookRun={props.playbookRun}
                                playbookId={props.playbookId}
                                readOnly={props.readOnly}
                                checklistIndex={props.checklistIndex}
                                item={emptyChecklistItem()}
                                itemIndex={-1}
                                newItem={true}
                                cancelAddingItem={() => {
                                    setAddingItem(false);
                                }}
                                onAddChecklistItem={onAddChecklistItem}
                                itemButtonsFormat={props.itemButtonsFormat}
<<<<<<< HEAD
                                onViewerModeInteract={props.onViewerModeInteract}
                                isEmptyChannelChecklist={props.isEmptyChannelChecklist}
=======
                                onReadOnlyInteract={props.onReadOnlyInteract}
>>>>>>> 7e4aefd7
                            />
                        }
                        {droppableProvided.placeholder}
                        {props.readOnly || props.isEmptyChannelChecklist ? null : (
                            <AddTaskLink
                                disabled={props.readOnly}
                                onClick={() => {
                                    setAddingItem(true);
                                }}
                                data-testid={`add-new-task-${props.checklistIndex}`}
                            >
                                <IconWrapper>
                                    <i className='icon icon-plus'/>
                                </IconWrapper>
                                {formatMessage({defaultMessage: 'Add a task'})}
                            </AddTaskLink>
                        )}
                    </div>
                </ChecklistContainer>
            )}
        </Droppable>
    );
};

const IconWrapper = styled.div`
    padding: 3px 0 0 1px;
    margin: 0;
`;

const ChecklistContainer = styled.div<{isEmptyChannelChecklist?: boolean}>`
    background-color: var(--center-channel-bg);
    border-radius: 0 0 4px 4px;
    border:  1px solid rgba(var(--center-channel-color-rgb), 0.08);
    border-top: 0;

    ${({isEmptyChannelChecklist}) => !isEmptyChannelChecklist && css`
        padding: 8px 0px;
    `}
`;

const AddTaskLink = styled.button`
    font-size: 14px;
    font-weight: 400;
    line-height: 20px;
    height: 44px;
    width: 100%;

    background: none;
    border: none;

    display: flex;
    flex-direction: row;
    align-items: center;
    cursor: pointer;

    color: var(--center-channel-color-64);

    &:hover:not(:disabled) {
        background-color: var(--button-bg-08);
        color: var(--button-bg);
    }
`;

export const generateKeys = (arr: string[]): string[] => {
    const keys: string[] = [];
    const itemsMap = new Map<string, number>();
    for (let i = 0; i < arr.length; i++) {
        const num = itemsMap.get(arr[i]) || 0;
        keys.push(arr[i] + String(num));
        itemsMap.set(arr[i], num + 1);
    }
    return keys;
};

export default GenericChecklist;<|MERGE_RESOLUTION|>--- conflicted
+++ resolved
@@ -28,12 +28,8 @@
     onUpdateChecklist: (newChecklist: Checklist) => void;
     showItem?: (checklistItem: ChecklistItem, myId: string) => boolean
     itemButtonsFormat?: ItemButtonsFormat;
-<<<<<<< HEAD
-    onViewerModeInteract?: () => void;
+    onReadOnlyInteract?: () => void;
     isEmptyChannelChecklist: boolean;
-=======
-    onReadOnlyInteract?: () => void;
->>>>>>> 7e4aefd7
 }
 
 const GenericChecklist = (props: Props) => {
@@ -116,12 +112,8 @@
                                     onDuplicateChecklistItem={() => onDuplicateChecklistItem(index)}
                                     onDeleteChecklistItem={() => onDeleteChecklistItem(index)}
                                     itemButtonsFormat={props.itemButtonsFormat}
-<<<<<<< HEAD
-                                    onViewerModeInteract={props.onViewerModeInteract}
+                                    onReadOnlyInteract={props.onReadOnlyInteract}
                                     isEmptyChannelChecklist={props.isEmptyChannelChecklist}
-=======
-                                    onReadOnlyInteract={props.onReadOnlyInteract}
->>>>>>> 7e4aefd7
                                 />
                             );
                         })}
@@ -140,12 +132,8 @@
                                 }}
                                 onAddChecklistItem={onAddChecklistItem}
                                 itemButtonsFormat={props.itemButtonsFormat}
-<<<<<<< HEAD
-                                onViewerModeInteract={props.onViewerModeInteract}
+                                onReadOnlyInteract={props.onReadOnlyInteract}
                                 isEmptyChannelChecklist={props.isEmptyChannelChecklist}
-=======
-                                onReadOnlyInteract={props.onReadOnlyInteract}
->>>>>>> 7e4aefd7
                             />
                         }
                         {droppableProvided.placeholder}
