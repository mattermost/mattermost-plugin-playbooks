// Copyright (c) 2020-present Mattermost, Inc. All Rights Reserved.
// See LICENSE.txt for license information.

import React, {useEffect, useState} from 'react';
import {useIntl} from 'react-intl';
import {useSelector} from 'react-redux';
import styled from 'styled-components';
import {Droppable, DroppableProvided} from 'react-beautiful-dnd';

import {getCurrentUser} from 'mattermost-redux/selectors/entities/users';

import {Checklist, ChecklistItem, emptyChecklistItem} from 'src/types/playbook';
import DraggableChecklistItem from 'src/components/checklist_item/checklist_item_draggable';
import {ButtonsFormat as ItemButtonsFormat} from 'src/components/checklist_item/checklist_item';
import {PlaybookRun} from 'src/types/playbook_run';
import {Condition, ConditionExprV1} from 'src/types/conditions';
import {PropertyField} from 'src/types/properties';

import ConditionHeader from './condition_header';

// disable all react-beautiful-dnd development warnings
// @ts-ignore
window['__react-beautiful-dnd-disable-dev-warnings'] = true;

interface Props {
    id: string
    playbookRun?: PlaybookRun
    playbookId?: string,
    readOnly: boolean;
    checklist: Checklist;
    checklistIndex: number;
    onUpdateChecklist: (newChecklist: Checklist) => void;
    showItem?: (checklistItem: ChecklistItem, myId: string) => boolean
    itemButtonsFormat?: ItemButtonsFormat;
    onReadOnlyInteract?: () => void;
    conditions?: Condition[];
    propertyFields?: PropertyField[];
    onDeleteCondition?: (conditionId: string) => void;
    onCreateCondition?: (expr: ConditionExprV1, itemIndex: number) => void;
    onUpdateCondition?: (conditionId: string, expr: ConditionExprV1) => void;
    newlyCreatedConditionIds?: Set<string>;
<<<<<<< HEAD
    autoAddTask?: boolean;
    onTaskAdded?: () => void;
=======
    allChecklists?: Checklist[];
    onMoveItemToCondition?: (itemIndex: number, conditionId: string) => void;
>>>>>>> 938dedbd
}

const GenericChecklist = (props: Props) => {
    const {formatMessage} = useIntl();
    const myUser = useSelector(getCurrentUser);
    const [addingItem, setAddingItem] = useState(props.autoAddTask ?? false);
    const [editingItemIndex, setEditingItemIndex] = useState<number | null>(null);
    const [newItemKey, setNewItemKey] = useState(0);

    // Auto-add task on mount if requested
    useEffect(() => {
        if (props.autoAddTask && !addingItem) {
            setAddingItem(true);
            props.onTaskAdded?.();
        }
    }, [props.autoAddTask]); // Only run when autoAddTask changes

    const onUpdateChecklistItem = (index: number, newItem: ChecklistItem) => {
        const newChecklistItems = [...props.checklist.items];
        newChecklistItems[index] = newItem;
        const newChecklist = {...props.checklist};
        newChecklist.items = newChecklistItems;
        props.onUpdateChecklist(newChecklist);
    };

    const onAddChecklistItem = (newItem: ChecklistItem) => {
        const newChecklistItems = [...props.checklist.items];
        newChecklistItems.push(newItem);
        const newChecklist = {...props.checklist};
        newChecklist.items = newChecklistItems;
        props.onUpdateChecklist(newChecklist);
    };

    const onDuplicateChecklistItem = (index: number) => {
        const newChecklistItems = [...props.checklist.items];
        const duplicate = {
            ...newChecklistItems[index],
            id: `temp_item_${Date.now()}_${Math.random().toString(36).substring(2, 15)}`,
        };
        newChecklistItems.splice(index + 1, 0, duplicate);
        const newChecklist = {...props.checklist};
        newChecklist.items = newChecklistItems;
        props.onUpdateChecklist(newChecklist);
    };

    const onDeleteChecklistItem = (index: number) => {
        const newChecklistItems = [...props.checklist.items];
        newChecklistItems.splice(index, 1);
        const newChecklist = {...props.checklist};
        newChecklist.items = newChecklistItems;
        props.onUpdateChecklist(newChecklist);
    };

    const onOpenConditionEditor = (index: number) => {
        // Create a default condition directly with the first available field
        if (props.propertyFields && props.propertyFields.length > 0 && props.onCreateCondition) {
            const firstField = props.propertyFields.find((field) =>
                field.type === 'text' || field.type === 'select' || field.type === 'multiselect'
            );

            if (firstField) {
                let defaultValue: string | string[] = '';
                if (firstField.type === 'select' || firstField.type === 'multiselect') {
                    // Use first option if available
                    defaultValue = firstField.attrs.options?.[0]?.id ? [firstField.attrs.options[0].id] : [];
                }

                const expr: ConditionExprV1 = {
                    is: {
                        field_id: firstField.id,
                        value: defaultValue,
                    },
                };

                props.onCreateCondition(expr, index);
            }
        }
    };

    // Check if we can add conditionals (need property fields)
    const canAddConditional = props.propertyFields && props.propertyFields.length > 0 &&
        props.propertyFields.some((field) => field.type === 'text' || field.type === 'select' || field.type === 'multiselect');

    const onRemoveFromCondition = (index: number) => {
        const item = props.checklist.items[index];
        const conditionId = item.condition_id;

        // Find the last item in the condition group (before removal)
        let lastConditionItemIndex = -1;
        for (let i = props.checklist.items.length - 1; i >= 0; i--) {
            if (props.checklist.items[i].condition_id === conditionId) {
                lastConditionItemIndex = i;
                break;
            }
        }

        const newChecklistItems = [...props.checklist.items];
        const updatedItem = {...newChecklistItems[index], condition_id: ''};

        // Check if there are other items in the condition group
        const otherItemsInGroup = newChecklistItems.filter((checklistItem, idx) =>
            idx !== index && checklistItem.condition_id === conditionId
        );

        if (otherItemsInGroup.length > 0) {
            // Remove the item from its current position
            newChecklistItems.splice(index, 1);

            // Calculate the position right after the last item in the group
            // Adjust if we removed an item before the last item
            const targetIndex = index < lastConditionItemIndex ? lastConditionItemIndex : lastConditionItemIndex + 1;

            // Insert the item (with condition_id cleared) right after the group
            newChecklistItems.splice(targetIndex, 0, updatedItem);
        } else {
            // This was the only item in the group, just clear its condition_id in place
            newChecklistItems[index] = updatedItem;
        }

        const newChecklist = {...props.checklist};
        newChecklist.items = newChecklistItems;
        props.onUpdateChecklist(newChecklist);

        // Check if this was the last item with this condition_id
        if (conditionId) {
            const remainingItemsWithCondition = newChecklistItems.filter((checklistItem) => checklistItem.condition_id === conditionId);
            if (remainingItemsWithCondition.length === 0 && props.onDeleteCondition) {
                // Delete the condition group since it's now empty
                props.onDeleteCondition(conditionId);
            }
        }
    };

    const onAssignToCondition = (index: number, conditionId: string) => {
        // If we have a parent callback for cross-checklist moves, use it
        if (props.onMoveItemToCondition) {
            props.onMoveItemToCondition(index, conditionId);
            return;
        }

        // Otherwise, handle same-checklist assignment (legacy behavior)
        const item = {...props.checklist.items[index], condition_id: conditionId};

        // Find the last item in the target condition group in the current checklist
        let lastConditionItemIndex = -1;
        for (let i = props.checklist.items.length - 1; i >= 0; i--) {
            if (props.checklist.items[i].condition_id === conditionId) {
                lastConditionItemIndex = i;
                break;
            }
        }

        // If the condition already has items, move this task to be right after the last one
        if (lastConditionItemIndex >= 0 && lastConditionItemIndex !== index) {
            const newChecklistItems = [...props.checklist.items];
            newChecklistItems.splice(index, 1);

            // Adjust the target position if we removed an item before it
            const targetIndex = index < lastConditionItemIndex ? lastConditionItemIndex : lastConditionItemIndex + 1;

            newChecklistItems.splice(targetIndex, 0, item);

            const newChecklist = {...props.checklist};
            newChecklist.items = newChecklistItems;
            props.onUpdateChecklist(newChecklist);
        } else {
            // Just update the condition_id in place
            const newChecklistItems = [...props.checklist.items];
            newChecklistItems[index] = item;
            const newChecklist = {...props.checklist};
            newChecklist.items = newChecklistItems;
            props.onUpdateChecklist(newChecklist);
        }
    };

    // Helper to determine if we should show the condition header for this item
    const shouldShowConditionHeader = (item: ChecklistItem, index: number): boolean => {
        if (!item.condition_id) {
            return false;
        }

        // Show header if:
        // 1. This is the first item in the list, OR
        // 2. The previous item has a different condition_id (or no condition)
        if (index === 0) {
            return true;
        }

        const prevItem = props.checklist.items[index - 1];
        return prevItem.condition_id !== item.condition_id;
    };

    // Use item IDs for unique React keys, fallback to title-based keys for items without IDs
    const rawKeys = props.checklist.items.map((item) => item.id || (props.id + item.title));
    const keys = generateKeys(rawKeys);

    const renderChecklistItem = (checklistItem: ChecklistItem, index: number) => {
        const hasCondition = Boolean(checklistItem.condition_id);
        const conditionId = checklistItem.condition_id;
        const showConditionHeader = shouldShowConditionHeader(checklistItem, index) && conditionId;

        return (
            <DraggableChecklistItem
                key={keys[index]}
                playbookRun={props.playbookRun}
                playbookId={props.playbookId}
                readOnly={props.readOnly}
                dragDisabled={addingItem || editingItemIndex !== null}
                checklistIndex={props.checklistIndex}
                item={checklistItem}
                itemIndex={index}
                newItem={false}
                cancelAddingItem={() => {
                    setAddingItem(false);
                }}
                onUpdateChecklistItem={(newItem: ChecklistItem) => onUpdateChecklistItem(index, newItem)}
                onDuplicateChecklistItem={() => onDuplicateChecklistItem(index)}
                onDeleteChecklistItem={() => onDeleteChecklistItem(index)}
                itemButtonsFormat={props.itemButtonsFormat}
                onReadOnlyInteract={props.onReadOnlyInteract}
                onAddConditional={canAddConditional ? () => onOpenConditionEditor(index) : undefined}
                onRemoveFromCondition={() => onRemoveFromCondition(index)}
                onAssignToCondition={(targetConditionId) => onAssignToCondition(index, targetConditionId)}
                availableConditions={(() => {
                    const currentItem = props.checklist.items[index];
                    const seenIds = new Set<string>();

                    // Helper to check if a condition has any items across all checklists
                    const conditionHasItems = (targetConditionId: string): boolean => {
                        if (!props.allChecklists) {
                            return false;
                        }
                        return props.allChecklists.some((checklist) =>
                            checklist.items.some((item) => item.condition_id === targetConditionId)
                        );
                    };

                    // Show all conditions that:
                    // 1. Have at least one item (in any checklist)
                    // 2. Are not the condition this item is already in
                    // 3. Haven't been added yet (deduplicate by ID)
                    return (props.conditions || []).filter((cond) => {
                        if (seenIds.has(cond.id)) {
                            return false;
                        }
                        const shouldInclude = cond.id !== currentItem.condition_id && conditionHasItems(cond.id);
                        if (shouldInclude) {
                            seenIds.add(cond.id);
                        }
                        return shouldInclude;
                    });
                })()}
                conditions={props.conditions}
                propertyFields={props.propertyFields}
                onEditingChange={(isEditing) => {
                    setEditingItemIndex(isEditing ? index : null);
                }}
                hasCondition={hasCondition}
                conditionHeader={showConditionHeader ? (
                    <ConditionHeader
                        conditionId={conditionId}
                        propertyFields={props.propertyFields || []}
                        checklistIndex={props.checklistIndex}
                        startEditing={props.newlyCreatedConditionIds?.has(conditionId)}
                        onUpdate={(expr) => {
                            if (props.onUpdateCondition) {
                                props.onUpdateCondition(conditionId, expr);
                            }
                        }}
                        onDelete={() => {
                            if (props.onDeleteCondition) {
                                props.onDeleteCondition(conditionId);
                            }
                        }}
                    />
                ) : undefined}
            />
        );
    };

    // Determine if drag and drop should be disabled
    const isDragDropDisabled = addingItem || editingItemIndex !== null;

    return (
        <Droppable
            droppableId={props.checklistIndex.toString()}
            direction='vertical'
            type='checklist-item'
            isDropDisabled={isDragDropDisabled}
        >
            {(droppableProvided: DroppableProvided) => (
                <ChecklistContainer className='checklist'>
                    <div
                        ref={droppableProvided.innerRef}
                        {...droppableProvided.droppableProps}
                    >
                        {/* Render all items in flat list with condition headers */}
                        {props.checklist.items.map((item, index) => {
                            // Skip filtered items
                            if (props.showItem && !props.showItem(item, myUser.id)) {
                                return null;
                            }

                            return renderChecklistItem(item, index);
                        })}

                        {addingItem &&
                            <DraggableChecklistItem
                                key={`new_checklist_item_${newItemKey}`}
                                playbookRun={props.playbookRun}
                                playbookId={props.playbookId}
                                readOnly={props.readOnly}
                                dragDisabled={true}
                                checklistIndex={props.checklistIndex}
                                item={emptyChecklistItem()}
                                itemIndex={-1}
                                newItem={true}
                                cancelAddingItem={() => {
                                    setAddingItem(false);
                                }}
                                onAddChecklistItem={onAddChecklistItem}
                                itemButtonsFormat={props.itemButtonsFormat}
                                onReadOnlyInteract={props.onReadOnlyInteract}
                                onEditingChange={() => {
                                    // New item is always in editing mode, so we don't need to track it separately
                                    // addingItem state already handles disabling drag & drop
                                }}
                                onSaveAndAddNew={() => {
                                    // Increment key to force a new component instance with fresh state
                                    setNewItemKey((prev) => prev + 1);

                                    // Keep adding mode active after saving to create a new item
                                    setAddingItem(true);
                                }}
                            />
                        }
                        {droppableProvided.placeholder}
                        {props.readOnly ? null : (
                            <AddTaskLink
                                disabled={props.readOnly}
                                onClick={() => {
                                    setNewItemKey((prev) => prev + 1);
                                    setAddingItem(true);
                                }}
                                data-testid={`add-new-task-${props.checklistIndex}`}
                            >
                                <IconWrapper>
                                    <i className='icon icon-plus'/>
                                </IconWrapper>
                                {formatMessage({defaultMessage: 'Add a task'})}
                            </AddTaskLink>
                        )}
                    </div>
                </ChecklistContainer>
            )}
        </Droppable>
    );
};

const IconWrapper = styled.div`
    padding: 3px 0 0 1px;
    margin: 0;
`;

const ChecklistContainer = styled.div`
    padding: 8px 0;
    border:  1px solid rgba(var(--center-channel-color-rgb), 0.08);
    border-radius: 0 0 4px 4px;
    border-top: 0;
    background-color: var(--center-channel-bg);
`;

const AddTaskLink = styled.button`
    display: flex;
    width: 100%;
    height: 44px;
    flex-direction: row;
    align-items: center;
    border: none;
    background: none;
    color: var(--center-channel-color-64);
    cursor: pointer;
    font-size: 14px;
    font-weight: 400;
    line-height: 20px;

    &:hover:not(:disabled) {
        background-color: var(--button-bg-08);
        color: var(--button-bg);
    }
`;

export const generateKeys = (arr: string[]): string[] => {
    const keys: string[] = [];
    const itemsMap = new Map<string, number>();
    for (let i = 0; i < arr.length; i++) {
        const num = itemsMap.get(arr[i]) || 0;
        keys.push(arr[i] + String(num));
        itemsMap.set(arr[i], num + 1);
    }
    return keys;
};

export default GenericChecklist;<|MERGE_RESOLUTION|>--- conflicted
+++ resolved
@@ -39,13 +39,10 @@
     onCreateCondition?: (expr: ConditionExprV1, itemIndex: number) => void;
     onUpdateCondition?: (conditionId: string, expr: ConditionExprV1) => void;
     newlyCreatedConditionIds?: Set<string>;
-<<<<<<< HEAD
     autoAddTask?: boolean;
     onTaskAdded?: () => void;
-=======
     allChecklists?: Checklist[];
     onMoveItemToCondition?: (itemIndex: number, conditionId: string) => void;
->>>>>>> 938dedbd
 }
 
 const GenericChecklist = (props: Props) => {
