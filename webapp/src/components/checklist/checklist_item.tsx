--- conflicted
+++ resolved
@@ -28,7 +28,6 @@
         <div
             className={'checkbox-container' + (disabled ? ' light' : '')}
         >
-<<<<<<< HEAD
             <div
                 onClick={() => {
                     if (!disabled && onChange) {
@@ -40,6 +39,7 @@
                     className='checkbox'
                     type='checkbox'
                     disabled={disabled}
+                    readOnly={!onChange}
                     checked={checklistItem.checked}
                 />
                 <label>
@@ -55,16 +55,6 @@
             >
                 {timestamp}
             </a>
-=======
-            <input
-                className='checkbox'
-                type='checkbox'
-                disabled={disabled}
-                readOnly={!onChange}
-                checked={checklistItem.checked}
-            />
-            <label>{checklistItem.title}{' '}<span className={'light small'}>{timestamp}</span></label>
->>>>>>> d8c7ab75
         </div>
     );
 };
