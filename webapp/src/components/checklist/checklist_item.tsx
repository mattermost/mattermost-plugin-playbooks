// Copyright (c) 2015-present Mattermost, Inc. All Rights Reserved.
// See LICENSE.txt for license information.

import React, {useState} from 'react';
import moment from 'moment';

import {isMinimumServerVersion} from 'mattermost-redux/utils/helpers';

import {ChecklistItem} from 'src/types/playbook';

interface ChecklistItemDetailsProps {
    checklistItem: ChecklistItem;
    disabled: boolean;
    onChange?: (item: boolean) => void;
<<<<<<< HEAD
    onRedirect?: () => void;
}

export const ChecklistItemDetails = ({checklistItem, disabled, onChange, onRedirect}: ChecklistItemDetailsProps): React.ReactElement => {
=======
    serverVersion: string;
}

export const ChecklistItemDetails = ({checklistItem, disabled, onChange, serverVersion}: ChecklistItemDetailsProps): React.ReactElement => {
>>>>>>> 5d8f2f9f
    let timestamp = '';
    if (checklistItem.checked) {
        const checkedModified = moment(checklistItem.checked_modified);

        // Avoid times before 2020 since those are errors
        if (checkedModified.isSameOrAfter('2020-01-01')) {
            timestamp = '(' + checkedModified.calendar(undefined, {sameDay: 'LT'}) + ')'; //eslint-disable-line no-undefined
        }
    }

    return (
        <div
            className={'checkbox-container' + (disabled ? ' light' : '')}
        >
            <div
                onClick={() => {
                    if (!disabled && onChange) {
                        onChange(!checklistItem.checked);
                    }
                }}
            >
                <input
                    className='checkbox'
                    type='checkbox'
                    disabled={disabled}
                    readOnly={!onChange}
                    checked={checklistItem.checked}
                />
                <label>
                    {checklistItem.title}
                </label>
            </div>
            {isMinimumServerVersion(serverVersion, 5, 24) &&
                <a
                    className={'light small'}
                    href={`/_redirect/pl/${checklistItem.checked_post_id}`}
                    onClick={(e) => {
                        e.preventDefault();
                        if (!checklistItem.checked_post_id) {
                            return;
                        }

<<<<<<< HEAD
                    // @ts-ignore
                    window.WebappUtils.browserHistory.push(`/_redirect/pl/${checklistItem.checked_post_id}`);
                    if (onRedirect) {
                        onRedirect();
                    }
                }}
            >
                {timestamp}
            </a>
=======
                        // @ts-ignore
                        window.WebappUtils.browserHistory.push(`/_redirect/pl/${checklistItem.checked_post_id}`);
                    }}
                >
                    {timestamp}
                </a>
            }
>>>>>>> 5d8f2f9f
        </div>
    );
};

interface ChecklistItemDetailsEditProps {
    checklistItem: ChecklistItem;
    onEdit: (newvalue: string) => void;
    onRemove: () => void;
}

export const ChecklistItemDetailsEdit = ({checklistItem, onEdit, onRemove}: ChecklistItemDetailsEditProps): React.ReactElement => {
    const [title, setTitle] = useState(checklistItem.title);

    const submit = () => {
        const trimmedTitle = title.trim();
        if (trimmedTitle === '') {
            setTitle(checklistItem.title);
            return;
        }
        if (trimmedTitle !== checklistItem.title) {
            onEdit(trimmedTitle);
        }
    };

    return (
        <div
            className='checkbox-container'
        >
            <i
                className='icon icon-menu pr-2'
            />
            <input
                className='form-control'
                type='text'
                value={title}
                onBlur={submit}
                onKeyPress={(e) => {
                    if (e.key === 'Enter') {
                        submit();
                    }
                }}
                onChange={(e) => {
                    setTitle(e.target.value);
                }}
            />
            <span
                onClick={onRemove}
                className='checkbox-container__close'
            >
                <i className='icon icon-close'/>
            </span>
        </div>
    );
};<|MERGE_RESOLUTION|>--- conflicted
+++ resolved
@@ -12,17 +12,11 @@
     checklistItem: ChecklistItem;
     disabled: boolean;
     onChange?: (item: boolean) => void;
-<<<<<<< HEAD
     onRedirect?: () => void;
-}
-
-export const ChecklistItemDetails = ({checklistItem, disabled, onChange, onRedirect}: ChecklistItemDetailsProps): React.ReactElement => {
-=======
     serverVersion: string;
 }
 
-export const ChecklistItemDetails = ({checklistItem, disabled, onChange, serverVersion}: ChecklistItemDetailsProps): React.ReactElement => {
->>>>>>> 5d8f2f9f
+export const ChecklistItemDetails = ({checklistItem, disabled, onChange, onRedirect, serverVersion}: ChecklistItemDetailsProps): React.ReactElement => {
     let timestamp = '';
     if (checklistItem.checked) {
         const checkedModified = moment(checklistItem.checked_modified);
@@ -65,25 +59,16 @@
                             return;
                         }
 
-<<<<<<< HEAD
-                    // @ts-ignore
-                    window.WebappUtils.browserHistory.push(`/_redirect/pl/${checklistItem.checked_post_id}`);
-                    if (onRedirect) {
-                        onRedirect();
-                    }
-                }}
-            >
-                {timestamp}
-            </a>
-=======
                         // @ts-ignore
                         window.WebappUtils.browserHistory.push(`/_redirect/pl/${checklistItem.checked_post_id}`);
+                        if (onRedirect) {
+                            onRedirect();
+                        }
                     }}
                 >
                     {timestamp}
                 </a>
             }
->>>>>>> 5d8f2f9f
         </div>
     );
 };
