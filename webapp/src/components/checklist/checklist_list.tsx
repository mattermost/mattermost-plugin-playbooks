// Copyright (c) 2020-present Mattermost, Inc. All Rights Reserved.
// See LICENSE.txt for license information.

import React, {useCallback, useState} from 'react';
import {useIntl} from 'react-intl';
import {useDispatch} from 'react-redux';
import styled from 'styled-components';
import {
    DragDropContext,
    Draggable,
    DraggableProvided,
    DraggableStateSnapshot,
    DropResult,
    Droppable,
    DroppableProvided,
} from 'react-beautiful-dnd';

import classNames from 'classnames';

import {FloatingPortal} from '@floating-ui/react';

import {PlaybookRun, PlaybookRunStatus} from 'src/types/playbook_run';
import {
    conditionCreated,
    conditionDeleted,
    conditionUpdated,
    playbookRunUpdated,
} from 'src/actions';
import {Checklist, ChecklistItem} from 'src/types/playbook';
import {
    clientAddChecklist,
    clientMoveChecklist,
    clientMoveChecklistItem,
    deletePlaybookCondition,
    updatePlaybookCondition,
} from 'src/client';
import {ButtonsFormat as ItemButtonsFormat} from 'src/components/checklist_item/checklist_item';

import {FullPlaybook, Loaded, useUpdatePlaybook} from 'src/graphql/hooks';

import {useProxyState} from 'src/hooks';
import {usePlaybookConditions} from 'src/hooks/conditions';
import {PlaybookUpdates} from 'src/graphql/generated/graphql';
import {getDistinctAssignees} from 'src/utils';
import {ConditionExprV1} from 'src/types/conditions';

import CollapsibleChecklist, {ChecklistInputComponent, TitleHelpTextWrapper} from './collapsible_checklist';

import GenericChecklist, {generateKeys} from './generic_checklist';

// disable all react-beautiful-dnd development warnings
// @ts-ignore
window['__react-beautiful-dnd-disable-dev-warnings'] = true;

// Helper function to check if a task is adjacent to other tasks in its condition group
const isTaskAdjacentToConditionGroup = (
    items: ChecklistItem[],
    taskIndex: number,
    conditionId: string
): boolean => {
    // Check if there's another task with the same condition_id immediately before or after
    const hasPrevSibling = taskIndex > 0 && items[taskIndex - 1].condition_id === conditionId;
    const hasNextSibling = taskIndex < items.length - 1 && items[taskIndex + 1].condition_id === conditionId;

    return hasPrevSibling || hasNextSibling;
};

interface Props {
    playbookRun?: PlaybookRun;
    playbook?: Loaded<FullPlaybook>;
    isReadOnly: boolean;
    checklistsCollapseState: Record<number, boolean>;
    onChecklistCollapsedStateChange: (checklistIndex: number, state: boolean) => void;
    onEveryChecklistCollapsedStateChange: (state: Record<number, boolean>) => void;
    showItem?: (checklistItem: ChecklistItem, myId: string) => boolean;
    itemButtonsFormat?: ItemButtonsFormat;
    onReadOnlyInteract?: () => void;
    autoAddTask?: boolean;
    onTaskAdded?: () => void;
}

const ChecklistList = ({
    playbookRun,
    playbook: inPlaybook,
    isReadOnly,
    checklistsCollapseState,
    onChecklistCollapsedStateChange,
    onEveryChecklistCollapsedStateChange,
    showItem,
    itemButtonsFormat,
    onReadOnlyInteract,
    autoAddTask,
    onTaskAdded,
}: Props) => {
    const dispatch = useDispatch();
    const {formatMessage} = useIntl();
    const [addingChecklist, setAddingChecklist] = useState(false);
    const [newChecklistName, setNewChecklistName] = useState('');
    const [isDragging, setIsDragging] = useState(false);
    const [newlyCreatedConditionIds, setNewlyCreatedConditionIds] = useState<Set<string>>(new Set());

    const updatePlaybook = useUpdatePlaybook(inPlaybook?.id);
    const {conditions, createCondition} = usePlaybookConditions(inPlaybook?.id || '');
    const [playbook, setPlaybook] = useProxyState(inPlaybook, useCallback((updatedPlaybook) => {
        const updatedChecklists = updatedPlaybook?.checklists.map((cl) => ({
            ...cl,
            items: cl.items.map((ci) => ({
                title: ci.title,
                description: ci.description,
                state: ci.state,
                stateModified: ci.state_modified || 0,
                assigneeID: ci.assignee_id || '',
                assigneeModified: ci.assignee_modified || 0,
                command: ci.command,
                commandLastRun: ci.command_last_run,
                dueDate: ci.due_date,
                taskActions: ci.task_actions,
                conditionID: ci.condition_id,
            })),
        }));
        const updates: PlaybookUpdates = {
            checklists: updatedChecklists,
        };

        if (updatedPlaybook) {
            const preAssignees = getDistinctAssignees(updatedPlaybook.checklists);
            if (preAssignees.length && !updatedPlaybook.invite_users_enabled) {
                updates.inviteUsersEnabled = true;
            }

            // Append all assignees found in the updated checklists and clear duplicates
            // Only update the invited users when new assignees were added
            const invitedUsers = new Set([...updatedPlaybook.invited_user_ids, ...preAssignees]);
            if (invitedUsers.size > updatedPlaybook.invited_user_ids.length) {
                updates.invitedUserIDs = [...invitedUsers];
            }
        }

        updatePlaybook(updates);
    }, [updatePlaybook]), 0);
    const checklists = playbookRun?.checklists || playbook?.checklists || [];
    const finished = (playbookRun !== undefined) && (playbookRun.current_status === PlaybookRunStatus.Finished);
    const archived = playbook != null && playbook.delete_at !== 0 && !playbookRun;
    const readOnly = finished || archived || isReadOnly;

    if (!playbook && !playbookRun) {
        return null;
    }

    const setChecklistsForPlaybook = (newChecklists: Checklist[]) => {
        if (!playbook) {
            return;
        }

        const updated = newChecklists.map((cl) => {
            return {
                ...cl,
                items: cl.items.map((ci) => {
                    return {
                        ...ci,
                        state_modified: ci.state_modified || 0,
                        assignee_id: ci.assignee_id || '',
                        assignee_modified: ci.assignee_modified || 0,
                    };
                }),
            };
        });

        setPlaybook({...playbook, checklists: updated});
    };

    const onRenameChecklist = (index: number, title: string) => {
        const newChecklists = [...checklists];
        newChecklists[index].title = title;
        setChecklistsForPlaybook(newChecklists);
    };

    const onDuplicateChecklist = (index: number) => {
        const originalChecklist = checklists[index];
        const newChecklist = {
            ...originalChecklist,
            id: `temp_${Date.now()}_${Math.random().toString(36).substring(2, 15)}`,
            items: originalChecklist.items.map((item) => ({
                ...item,
                id: `temp_item_${Date.now()}_${Math.random().toString(36).substring(2, 15)}`,
            })),
        };
        const newChecklists = [...checklists, newChecklist];
        setChecklistsForPlaybook(newChecklists);
    };

    const onDeleteChecklist = (index: number) => {
        const newChecklists = [...checklists];
        newChecklists.splice(index, 1);
        setChecklistsForPlaybook(newChecklists);
    };

    const onUpdateChecklist = (index: number, newChecklist: Checklist) => {
        const newChecklists = [...checklists];
        newChecklists[index] = {...newChecklist};
        setChecklistsForPlaybook(newChecklists);
    };

    const onDeleteCondition = async (conditionId: string) => {
        try {
            // Remove condition from all items that reference it
            const newChecklists = checklists.map((checklist) => ({
                ...checklist,
                items: checklist.items.map((item) => ({
                    ...item,
                    condition_id: item.condition_id === conditionId ? '' : item.condition_id,
                })),
            }));
            setChecklistsForPlaybook(newChecklists);

            // Delete the condition on the server
            await deletePlaybookCondition(playbook?.id || '', conditionId);

            // Dispatch Redux action to remove from store immediately
            dispatch(conditionDeleted(conditionId, playbook?.id || ''));
        } catch (error) {
            console.error('Failed to delete condition:', error); // eslint-disable-line no-console
        }
    };

    const onCreateCondition = async (checklistIndex: number, itemIndex: number, expr: ConditionExprV1) => {
        try {
            // Create the condition on the server
            const result = await createCondition({
                version: 1,
                condition_expr: expr,
                playbook_id: playbook?.id || '',
            });

            // Mark this condition as newly created so it starts in edit mode
            setNewlyCreatedConditionIds((prev) => new Set(prev).add(result.id));

            // Dispatch Redux action to add to store immediately
            dispatch(conditionCreated(result));

            // Update the item with the new condition_id
            const newChecklists = [...checklists];
            const newItems = [...newChecklists[checklistIndex].items];
            newItems[itemIndex] = {
                ...newItems[itemIndex],
                condition_id: result.id,
            };
            newChecklists[checklistIndex] = {
                ...newChecklists[checklistIndex],
                items: newItems,
            };
            setChecklistsForPlaybook(newChecklists);

            // Remove from newly created set after a short delay to allow initial edit
            setTimeout(() => {
                setNewlyCreatedConditionIds((prev) => {
                    const next = new Set(prev);
                    next.delete(result.id);
                    return next;
                });
            }, 100);
        } catch (error) {
            console.error('Failed to create condition:', error); // eslint-disable-line no-console
        }
    };

    const onUpdateCondition = async (conditionId: string, expr: ConditionExprV1) => {
        try {
            const existingCondition = conditions.find((c) => c.id === conditionId);
            if (!existingCondition) {
                return;
            }

            // Update the condition on the server
            const updatedCondition = await updatePlaybookCondition(playbook?.id || '', conditionId, {
                ...existingCondition,
                condition_expr: expr,
            });

            // Dispatch Redux action to update the store immediately
            dispatch(conditionUpdated(updatedCondition));
        } catch (error) {
            console.error('Failed to update condition:', error); // eslint-disable-line no-console
        }
    };

    const onMoveItemToCondition = (sourceChecklistIndex: number, itemIndex: number, conditionId: string) => {
        // Find the target checklist that contains items with this condition_id
        let targetChecklistIndex = -1;
        let lastConditionItemIndex = -1;

        // Search for the last item with this condition_id across all checklists
        for (let checklistIdx = checklists.length - 1; checklistIdx >= 0; checklistIdx--) {
            const checklist = checklists[checklistIdx];
            for (let itemIdx = checklist.items.length - 1; itemIdx >= 0; itemIdx--) {
                if (checklist.items[itemIdx].condition_id === conditionId) {
                    targetChecklistIndex = checklistIdx;
                    lastConditionItemIndex = itemIdx;
                    break;
                }
            }
            if (targetChecklistIndex >= 0) {
                break;
            }
        }

        const newChecklists = [...checklists];
        const sourceChecklist = checklists[sourceChecklistIndex];
        const item = {...sourceChecklist.items[itemIndex], condition_id: conditionId};

        if (targetChecklistIndex >= 0 && targetChecklistIndex !== sourceChecklistIndex) {
            // Move item to a different checklist
            const newSourceItems = [...sourceChecklist.items];
            newSourceItems.splice(itemIndex, 1);

            const targetChecklist = checklists[targetChecklistIndex];
            const newTargetItems = [...targetChecklist.items];

            // Insert after the last item in the condition group
            newTargetItems.splice(lastConditionItemIndex + 1, 0, item);

            newChecklists[sourceChecklistIndex] = {...sourceChecklist, items: newSourceItems};
            newChecklists[targetChecklistIndex] = {...targetChecklist, items: newTargetItems};
        } else if (targetChecklistIndex >= 0) {
            // Same checklist - reorder within it
            const newItems = [...sourceChecklist.items];
            newItems.splice(itemIndex, 1);

            // Adjust target position if we removed an item before it
            const targetIndex = itemIndex < lastConditionItemIndex ? lastConditionItemIndex : lastConditionItemIndex + 1;
            newItems.splice(targetIndex, 0, item);

            newChecklists[sourceChecklistIndex] = {...sourceChecklist, items: newItems};
        } else {
            // No existing items with this condition - just update the condition_id in place
            const newItems = [...sourceChecklist.items];
            newItems[itemIndex] = item;
            newChecklists[sourceChecklistIndex] = {...sourceChecklist, items: newItems};
        }

        setChecklistsForPlaybook(newChecklists);
    };

    const onDragStart = () => {
        setIsDragging(true);
    };

    const onDragEnd = (result: DropResult) => {
        setIsDragging(false);

        // If the item is dropped out of any droppable zones, do nothing
        if (!result.destination) {
            return;
        }

        const [srcIdx, dstIdx] = [result.source.index, result.destination.index];

        // If the source and desination are the same, do nothing
        if (result.destination.droppableId === result.source.droppableId && srcIdx === dstIdx) {
            return;
        }

        // Copy the data to modify it
        const newChecklists = [...checklists];

        // Move a checklist item, either inside of the same checklist, or between checklists
        if (result.type === 'checklist-item') {
            // Simple flat list - droppableId is just the checklist index
            const srcChecklistIdx = parseInt(result.source.droppableId, 10);
            const dstChecklistIdx = parseInt(result.destination.droppableId, 10);

            if (srcChecklistIdx === dstChecklistIdx) {
                // Moving within the same checklist - simple reorder
                const newChecklistItems = [...checklists[srcChecklistIdx].items];
                const [moved] = newChecklistItems.splice(srcIdx, 1);

                // Check if we should update the condition_id based on adjacent tasks
                let updatedItem = moved;

                // Temporarily insert to check what's adjacent
                newChecklistItems.splice(dstIdx, 0, moved);

                // Check if dropped adjacent to a condition group
                const prevItem = dstIdx > 0 ? newChecklistItems[dstIdx - 1] : null;
                const nextItem = dstIdx < newChecklistItems.length - 1 ? newChecklistItems[dstIdx + 1] : null;

                // Determine if we should join a condition group or leave one
                const prevConditionId = prevItem?.condition_id || '';
                const nextConditionId = nextItem?.condition_id || '';

                if (prevConditionId && prevConditionId === nextConditionId) {
                    // Dropped between two tasks in the same condition group - join that group
                    updatedItem = {...moved, condition_id: prevConditionId};
                } else if (moved.condition_id) {
                    // Check if still adjacent to original condition group
                    const isStillAdjacentToOriginalGroup = isTaskAdjacentToConditionGroup(
                        newChecklistItems,
                        dstIdx,
                        moved.condition_id
                    );

                    if (!isStillAdjacentToOriginalGroup) {
                        // Separated from original group - remove condition
                        updatedItem = {...moved, condition_id: ''};
                    }
                }

                // Remove the temporarily inserted item
                newChecklistItems.splice(dstIdx, 1);

                // Insert the final item (either original or updated)
                newChecklistItems.splice(dstIdx, 0, updatedItem);

                newChecklists[srcChecklistIdx] = {
                    ...newChecklists[srcChecklistIdx],
                    items: newChecklistItems,
                };
            } else {
                // Moving between different checklists
                const srcChecklist = checklists[srcChecklistIdx];
                const dstChecklist = checklists[dstChecklistIdx];

                // Remove from source
                const newSrcChecklistItems = [...srcChecklist.items];
                const [moved] = newSrcChecklistItems.splice(srcIdx, 1);

                // Insert into destination temporarily to check adjacency
                const newDstChecklistItems = [...dstChecklist.items];
                newDstChecklistItems.splice(dstIdx, 0, moved);

                // Check if dropped adjacent to a condition group in the destination checklist
                const prevItem = dstIdx > 0 ? newDstChecklistItems[dstIdx - 1] : null;
                const nextItem = dstIdx < newDstChecklistItems.length - 1 ? newDstChecklistItems[dstIdx + 1] : null;

                const prevConditionId = prevItem?.condition_id || '';
                const nextConditionId = nextItem?.condition_id || '';

                let updatedItem = moved;

                if (prevConditionId && prevConditionId === nextConditionId) {
                    // Dropped between two tasks in the same condition group - join that group
                    updatedItem = {...moved, condition_id: prevConditionId};
                } else {
                    // Not between condition group items - clear condition_id
                    updatedItem = {...moved, condition_id: ''};
                }

                // Remove the temporarily inserted item and insert the updated one
                newDstChecklistItems.splice(dstIdx, 1);
                newDstChecklistItems.splice(dstIdx, 0, updatedItem);

                // Update both checklists
                newChecklists[srcChecklistIdx] = {
                    ...srcChecklist,
                    items: newSrcChecklistItems,
                };
                newChecklists[dstChecklistIdx] = {
                    ...dstChecklist,
                    items: newDstChecklistItems,
                };
            }

            // Persist the new data in the server
            if (playbookRun) {
                clientMoveChecklistItem(playbookRun.id, srcChecklistIdx, srcIdx, dstChecklistIdx, dstIdx);
            }
        }

        // Move a whole checklist
        if (result.type === 'checklist') {
            const [moved] = newChecklists.splice(srcIdx, 1);
            newChecklists.splice(dstIdx, 0, moved);

            if (playbookRun) {
                // The collapsed state of a checklist in the store is linked to the index in the list,
                // so we need to shift all indices between srcIdx and dstIdx to the left (or to the
                // right, depending on whether srcIdx < dstIdx) one position
                const newState = {...checklistsCollapseState};
                if (srcIdx < dstIdx) {
                    for (let i = srcIdx; i < dstIdx; i++) {
                        newState[i] = checklistsCollapseState[i + 1];
                    }
                } else {
                    for (let i = dstIdx + 1; i <= srcIdx; i++) {
                        newState[i] = checklistsCollapseState[i - 1];
                    }
                }
                newState[dstIdx] = checklistsCollapseState[srcIdx];

                onEveryChecklistCollapsedStateChange(newState);

                // Persist the new data in the server
                clientMoveChecklist(playbookRun.id, srcIdx, dstIdx);
            }
        }

        // Update the store with the new checklists
        if (playbookRun) {
            dispatch(playbookRunUpdated({
                ...playbookRun,
                checklists: newChecklists,
            }));
        } else {
            setChecklistsForPlaybook(newChecklists);
        }
    };

    let addChecklist = (
        <AddChecklistLink
            disabled={archived}
            onClick={(e) => {
                e.stopPropagation();
                setAddingChecklist(true);
            }}
            data-testid={'add-a-checklist-button'}
        >
            <IconWrapper>
                <i className='icon icon-plus'/>
            </IconWrapper>
            {formatMessage({defaultMessage: 'Add a section'})}
        </AddChecklistLink>
    );

    if (addingChecklist) {
        addChecklist = (
            <NewChecklist>
                <Icon className={'icon-chevron-down'}/>
                <ChecklistInputComponent
                    title={newChecklistName}
                    setTitle={setNewChecklistName}
                    onCancel={() => {
                        setAddingChecklist(false);
                        setNewChecklistName('');
                    }}
                    onSave={() => {
                        if (playbookRun) {
                            const newChecklist: Omit<Checklist, 'id'> = {title: newChecklistName, items: [] as ChecklistItem[]};
                            clientAddChecklist(playbookRun.id, newChecklist);
                        } else {
                            const newChecklist: Checklist = {
                                title: newChecklistName,
                                items: [] as ChecklistItem[],
                            };
                            setChecklistsForPlaybook([...checklists, newChecklist]);
                        }
                        setTimeout(() => setNewChecklistName(''), 300);
                        setAddingChecklist(false);
                    }}
                />
            </NewChecklist>
        );
    }

    const keys = generateKeys(checklists.map((checklist, index) => checklist.title + index));

    return (
        <>
            <DragDropContext
                onDragEnd={onDragEnd}
                onDragStart={onDragStart}
            >
                <Droppable
                    droppableId={'all-checklists'}
                    direction={'vertical'}
                    type={'checklist'}
                >
                    {(droppableProvided: DroppableProvided) => (
                        <ChecklistsContainer
                            {...droppableProvided.droppableProps}
                            className={classNames('checklists', {isDragging})}
                            ref={droppableProvided.innerRef}
                        >
                            {checklists.map((checklist: Checklist, checklistIndex: number) => (
                                <Draggable
                                    key={keys[checklistIndex]}
                                    draggableId={checklist.title + checklistIndex}
                                    index={checklistIndex}
                                >
                                    {(draggableProvided: DraggableProvided, snapshot: DraggableStateSnapshot) => {
                                        const component = (
                                            <CollapsibleChecklist
                                                draggableProvided={draggableProvided}
                                                title={checklist.title}
                                                items={checklist.items}
                                                index={checklistIndex}
                                                collapsed={Boolean(checklistsCollapseState[checklistIndex])}
                                                setCollapsed={(newState) => onChecklistCollapsedStateChange(checklistIndex, newState)}
                                                disabled={readOnly}
                                                playbookRunID={playbookRun?.id}
                                                onRenameChecklist={onRenameChecklist}
                                                onDuplicateChecklist={onDuplicateChecklist}
                                                onDeleteChecklist={onDeleteChecklist}
                                                titleHelpText={playbook ? (
                                                    <TitleHelpTextWrapper>
                                                        {formatMessage(
                                                            {defaultMessage: '{numTasks, number} {numTasks, plural, one {task} other {tasks}}'},
                                                            {numTasks: checklist.items.length},
                                                        )}
                                                    </TitleHelpTextWrapper>
                                                ) : undefined}
                                            >
                                                <GenericChecklist
                                                    id={playbookRun?.id || ''}
                                                    playbookRun={playbookRun}
                                                    playbookId={playbook?.id || playbookRun?.playbook_id || ''}
                                                    readOnly={readOnly}
                                                    checklist={checklist}
                                                    checklistIndex={checklistIndex}
                                                    onUpdateChecklist={(newChecklist: Checklist) => onUpdateChecklist(checklistIndex, newChecklist)}
                                                    showItem={showItem}
                                                    itemButtonsFormat={itemButtonsFormat}
                                                    onReadOnlyInteract={onReadOnlyInteract}
                                                    conditions={conditions}
                                                    propertyFields={playbook?.propertyFields.map((pf) => ({
                                                        id: pf.id,
                                                        name: pf.name,
                                                        type: pf.type,
                                                        group_id: pf.group_id,
                                                        create_at: pf.create_at,
                                                        update_at: pf.update_at,
                                                        delete_at: pf.delete_at,
                                                        target_type: 'playbook' as const,
                                                        attrs: {
                                                            visibility: pf.attrs.visibility as any,
                                                            sort_order: pf.attrs.sort_order,
                                                            options: pf.attrs.options as any,
                                                            parent_id: pf.attrs.parent_id || undefined,
                                                        },
                                                    })) || []}
                                                    onDeleteCondition={onDeleteCondition}
                                                    onCreateCondition={(expr, itemIndex) => onCreateCondition(checklistIndex, itemIndex, expr)}
                                                    onUpdateCondition={onUpdateCondition}
                                                    newlyCreatedConditionIds={newlyCreatedConditionIds}
<<<<<<< HEAD
                                                    autoAddTask={autoAddTask && checklistIndex === 0}
                                                    onTaskAdded={onTaskAdded}
=======
                                                    allChecklists={checklists}
                                                    onMoveItemToCondition={(itemIndex, conditionId) => onMoveItemToCondition(checklistIndex, itemIndex, conditionId)}
>>>>>>> 938dedbd
                                                />
                                            </CollapsibleChecklist>
                                        );

                                        if (snapshot.isDragging) {
                                            return <FloatingPortal>{component}</FloatingPortal>;
                                        }

                                        return component;
                                    }}
                                </Draggable>
                            ))}
                            {droppableProvided.placeholder}
                        </ChecklistsContainer>
                    )}
                </Droppable>
                {!readOnly && addChecklist}
            </DragDropContext>
        </>
    );
};

const AddChecklistLink = styled.button`
    display: flex;
    width: 100%;
    height: 44px;
    flex-direction: row;
    align-items: center;
    border: 1px dashed;
    border-color: var(--center-channel-color-16);
    border-radius: 4px;
    background: none;
    color: var(--center-channel-color-64);
    cursor: pointer;
    font-size: 14px;
    font-weight: 600;
    line-height: 20px;

    &:hover:not(:disabled) {
        background-color: var(--button-bg-08);
        color: var(--button-bg);
    }
`;

const NewChecklist = styled.div`
    position: sticky;
    z-index: 1;
    top: 0;
    display: flex;
    flex-direction: row;
    align-items: center;
    border-radius: 4px 4px 0 0;
    background-color: rgba(var(--center-channel-color-rgb), 0.04);
`;

const Icon = styled.i`
    position: relative;
    top: 2px;
    margin: 0 0 0 6px;
    color: rgba(var(--center-channel-color-rgb), 0.56);
    font-size: 18px;
`;

const ChecklistsContainer = styled.div`/* stylelint-disable no-empty-source */`;

const IconWrapper = styled.div`
    padding: 3px 0 0 1px;
    margin: 0;
`;

export default ChecklistList;<|MERGE_RESOLUTION|>--- conflicted
+++ resolved
@@ -631,13 +631,10 @@
                                                     onCreateCondition={(expr, itemIndex) => onCreateCondition(checklistIndex, itemIndex, expr)}
                                                     onUpdateCondition={onUpdateCondition}
                                                     newlyCreatedConditionIds={newlyCreatedConditionIds}
-<<<<<<< HEAD
                                                     autoAddTask={autoAddTask && checklistIndex === 0}
                                                     onTaskAdded={onTaskAdded}
-=======
                                                     allChecklists={checklists}
-                                                    onMoveItemToCondition={(itemIndex, conditionId) => onMoveItemToCondition(checklistIndex, itemIndex, conditionId)}
->>>>>>> 938dedbd
+                                                    onMoveItemToCondition={(itemIndex: number, conditionId: string) => onMoveItemToCondition(checklistIndex, itemIndex, conditionId)}
                                                 />
                                             </CollapsibleChecklist>
                                         );
