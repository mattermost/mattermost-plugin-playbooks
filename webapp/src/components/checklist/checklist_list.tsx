// Copyright (c) 2015-present Mattermost, Inc. All Rights Reserved.
// See LICENSE.txt for license information.

import React, {useCallback, useState} from 'react';
import {useIntl} from 'react-intl';
import {useDispatch} from 'react-redux';
import styled from 'styled-components';
import {
    DragDropContext,
    Draggable,
    DraggableProvided,
    DraggableStateSnapshot,
    Droppable,
    DroppableProvided,
    DropResult,
} from 'react-beautiful-dnd';

import classNames from 'classnames';

import {FloatingPortal} from '@floating-ui/react-dom-interactions';

import {PlaybookRun, PlaybookRunStatus} from 'src/types/playbook_run';
import {playbookRunUpdated} from 'src/actions';
import {Checklist, ChecklistItem} from 'src/types/playbook';
import {clientAddChecklist, clientMoveChecklist, clientMoveChecklistItem} from 'src/client';
import {ButtonsFormat as ItemButtonsFormat} from 'src/components/checklist_item/checklist_item';

import {FullPlaybook, Loaded, useUpdatePlaybook} from 'src/graphql/hooks';

import {useProxyState} from 'src/hooks';
import {PlaybookUpdates} from 'src/graphql/generated_types';
import {getDistinctAssignees} from 'src/utils';

import CollapsibleChecklist, {ChecklistInputComponent, TitleHelpTextWrapper} from './collapsible_checklist';

import GenericChecklist, {generateKeys} from './generic_checklist';

// disable all react-beautiful-dnd development warnings
// @ts-ignore
window['__react-beautiful-dnd-disable-dev-warnings'] = true;

interface Props {
    playbookRun?: PlaybookRun;
    playbook?: Loaded<FullPlaybook>;
    isReadOnly: boolean;
    checklistsCollapseState: Record<number, boolean>;
    onChecklistCollapsedStateChange: (checklistIndex: number, state: boolean) => void;
    onEveryChecklistCollapsedStateChange: (state: Record<number, boolean>) => void;
    showItem?: (checklistItem: ChecklistItem, myId: string) => boolean;
    itemButtonsFormat?: ItemButtonsFormat;
    onViewerModeInteract?: () => void;
}

const ChecklistList = ({
    playbookRun,
    playbook: inPlaybook,
    isReadOnly,
    checklistsCollapseState,
    onChecklistCollapsedStateChange,
    onEveryChecklistCollapsedStateChange,
    showItem,
    itemButtonsFormat,
    onViewerModeInteract,
}: Props) => {
    const dispatch = useDispatch();
    const {formatMessage} = useIntl();
    const [addingChecklist, setAddingChecklist] = useState(false);
    const [newChecklistName, setNewChecklistName] = useState('');
    const [isDragging, setIsDragging] = useState(false);

    const updatePlaybook = useUpdatePlaybook(inPlaybook?.id);
    const [playbook, setPlaybook] = useProxyState(inPlaybook, useCallback((updatedPlaybook) => {
<<<<<<< HEAD
        const updatedChecklists = updatedPlaybook?.checklists.map((cl) => ({
            ...cl,
            items: cl.items.map((ci) => ({
                title: ci.title,
                description: ci.description,
                state: ci.state,
                stateModified: ci.state_modified || 0,
                assigneeID: ci.assignee_id || '',
                assigneeModified: ci.assignee_modified || 0,
                command: ci.command,
                commandLastRun: ci.command_last_run,
                dueDate: ci.due_date,
            })),
        }));
        const updates: PlaybookUpdates = {
            checklists: updatedChecklists,
        };

        if (updatedPlaybook) {
            // Append all assignees found in the updated checklists and clear duplicates
            const invitedUsers = new Set([...updatedPlaybook.invited_user_ids, ...getDistinctAssignees(updatedPlaybook.checklists)]);
            if (invitedUsers.size && !updatedPlaybook.invite_users_enabled) {
                updates.inviteUsersEnabled = true;
            }

            // Only update the userIds when new assignees were added
            if (invitedUsers.size > updatedPlaybook.invited_user_ids.length) {
                updates.invitedUserIDs = [...invitedUsers];
            }
        }
=======
        const updated = updatedPlaybook?.checklists.map((cl) => {
            return {
                ...cl,
                items: cl.items.map((ci) => {
                    return {
                        title: ci.title,
                        description: ci.description,
                        state: ci.state,
                        stateModified: ci.state_modified || 0,
                        assigneeID: ci.assignee_id || '',
                        assigneeModified: ci.assignee_modified || 0,
                        command: ci.command,
                        commandLastRun: ci.command_last_run,
                        dueDate: ci.due_date,
                        taskActions: ci.task_actions,
                    };
                }),
            };
        });
>>>>>>> 3751a90e

        updatePlaybook(updates);
    }, [updatePlaybook]), 0);
    const checklists = playbookRun?.checklists || playbook?.checklists || [];
    const finished = (playbookRun !== undefined) && (playbookRun.current_status === PlaybookRunStatus.Finished);
    const archived = playbook != null && playbook.delete_at !== 0 && !playbookRun;
    const readOnly = finished || archived || isReadOnly;

    if (!playbook && !playbookRun) {
        return null;
    }

    const setChecklistsForPlaybook = (newChecklists: Checklist[]) => {
        if (!playbook) {
            return;
        }

        const updated = newChecklists.map((cl) => {
            return {
                ...cl,
                items: cl.items.map((ci) => {
                    return {
                        ...ci,
                        state_modified: ci.state_modified || 0,
                        assignee_id: ci.assignee_id || '',
                        assignee_modified: ci.assignee_modified || 0,
                    };
                }),
            };
        });

        setPlaybook({...playbook, checklists: updated});
    };

    const onRenameChecklist = (index: number, title: string) => {
        const newChecklists = [...checklists];
        newChecklists[index].title = title;
        setChecklistsForPlaybook(newChecklists);
    };

    const onDuplicateChecklist = (index: number) => {
        const newChecklist = {...checklists[index]};
        const newChecklists = [...checklists, newChecklist];
        setChecklistsForPlaybook(newChecklists);
    };

    const onDeleteChecklist = (index: number) => {
        const newChecklists = [...checklists];
        newChecklists.splice(index, 1);
        setChecklistsForPlaybook(newChecklists);
    };

    const onUpdateChecklist = (index: number, newChecklist: Checklist) => {
        const newChecklists = [...checklists];
        newChecklists[index] = {...newChecklist};
        setChecklistsForPlaybook(newChecklists);
    };

    const onDragStart = () => {
        setIsDragging(true);
    };

    const onDragEnd = (result: DropResult) => {
        setIsDragging(false);

        // If the item is dropped out of any droppable zones, do nothing
        if (!result.destination) {
            return;
        }

        const [srcIdx, dstIdx] = [result.source.index, result.destination.index];

        // If the source and desination are the same, do nothing
        if (result.destination.droppableId === result.source.droppableId && srcIdx === dstIdx) {
            return;
        }

        // Copy the data to modify it
        const newChecklists = Array.from(checklists);

        // Move a checklist item, either inside of the same checklist, or between checklists
        if (result.type === 'checklist-item') {
            const srcChecklistIdx = parseInt(result.source.droppableId, 10);
            const dstChecklistIdx = parseInt(result.destination.droppableId, 10);

            if (srcChecklistIdx === dstChecklistIdx) {
                // Remove the dragged item from the checklist
                const newChecklistItems = Array.from(checklists[srcChecklistIdx].items);
                const [removed] = newChecklistItems.splice(srcIdx, 1);

                // Add the dragged item to the checklist
                newChecklistItems.splice(dstIdx, 0, removed);
                newChecklists[srcChecklistIdx] = {
                    ...newChecklists[srcChecklistIdx],
                    items: newChecklistItems,
                };
            } else {
                const srcChecklist = checklists[srcChecklistIdx];
                const dstChecklist = checklists[dstChecklistIdx];

                // Remove the dragged item from the source checklist
                const newSrcChecklistItems = Array.from(srcChecklist.items);
                const [moved] = newSrcChecklistItems.splice(srcIdx, 1);

                // Add the dragged item to the destination checklist
                const newDstChecklistItems = Array.from(dstChecklist.items);
                newDstChecklistItems.splice(dstIdx, 0, moved);

                // Modify the new checklists array with the new source and destination checklists
                newChecklists[srcChecklistIdx] = {
                    ...srcChecklist,
                    items: newSrcChecklistItems,
                };
                newChecklists[dstChecklistIdx] = {
                    ...dstChecklist,
                    items: newDstChecklistItems,
                };
            }

            // Persist the new data in the server
            if (playbookRun) {
                clientMoveChecklistItem(playbookRun.id, srcChecklistIdx, srcIdx, dstChecklistIdx, dstIdx);
            }
        }

        // Move a whole checklist
        if (result.type === 'checklist') {
            const [moved] = newChecklists.splice(srcIdx, 1);
            newChecklists.splice(dstIdx, 0, moved);

            if (playbookRun) {
                // The collapsed state of a checklist in the store is linked to the index in the list,
                // so we need to shift all indices between srcIdx and dstIdx to the left (or to the
                // right, depending on whether srcIdx < dstIdx) one position
                const newState = {...checklistsCollapseState};
                if (srcIdx < dstIdx) {
                    for (let i = srcIdx; i < dstIdx; i++) {
                        newState[i] = checklistsCollapseState[i + 1];
                    }
                } else {
                    for (let i = dstIdx + 1; i <= srcIdx; i++) {
                        newState[i] = checklistsCollapseState[i - 1];
                    }
                }
                newState[dstIdx] = checklistsCollapseState[srcIdx];

                onEveryChecklistCollapsedStateChange(newState);

                // Persist the new data in the server
                clientMoveChecklist(playbookRun.id, srcIdx, dstIdx);
            }
        }

        // Update the store with the new checklists
        if (playbookRun) {
            dispatch(playbookRunUpdated({
                ...playbookRun,
                checklists: newChecklists,
            }));
        } else {
            setChecklistsForPlaybook(newChecklists);
        }
    };

    let addChecklist = (
        <AddChecklistLink
            disabled={archived}
            onClick={(e) => {
                e.stopPropagation();
                setAddingChecklist(true);
            }}
            data-testid={'add-a-checklist-button'}
        >
            <IconWrapper>
                <i className='icon icon-plus'/>
            </IconWrapper>
            {formatMessage({defaultMessage: 'Add a checklist'})}
        </AddChecklistLink>
    );

    if (addingChecklist) {
        addChecklist = (
            <NewChecklist>
                <Icon className={'icon-chevron-down'}/>
                <ChecklistInputComponent
                    title={newChecklistName}
                    setTitle={setNewChecklistName}
                    onCancel={() => {
                        setAddingChecklist(false);
                        setNewChecklistName('');
                    }}
                    onSave={() => {
                        const newChecklist = {title: newChecklistName, items: [] as ChecklistItem[]};
                        if (playbookRun) {
                            clientAddChecklist(playbookRun.id, newChecklist);
                        } else {
                            setChecklistsForPlaybook([...checklists, newChecklist]);
                        }
                        setTimeout(() => setNewChecklistName(''), 300);
                        setAddingChecklist(false);
                    }}
                />
            </NewChecklist>
        );
    }

    const keys = generateKeys(checklists.map((checklist) => checklist.title));

    return (
        <>
            <DragDropContext
                onDragEnd={onDragEnd}
                onDragStart={onDragStart}
            >
                <Droppable
                    droppableId={'all-checklists'}
                    direction={'vertical'}
                    type={'checklist'}
                >
                    {(droppableProvided: DroppableProvided) => (
                        <ChecklistsContainer
                            {...droppableProvided.droppableProps}
                            className={classNames('checklists', {isDragging})}
                            ref={droppableProvided.innerRef}
                        >
                            {checklists.map((checklist: Checklist, checklistIndex: number) => (
                                <Draggable
                                    key={keys[checklistIndex]}
                                    draggableId={checklist.title + checklistIndex}
                                    index={checklistIndex}
                                >
                                    {(draggableProvided: DraggableProvided, snapshot: DraggableStateSnapshot) => {
                                        const component = (
                                            <CollapsibleChecklist
                                                draggableProvided={draggableProvided}
                                                title={checklist.title}
                                                items={checklist.items}
                                                index={checklistIndex}
                                                collapsed={Boolean(checklistsCollapseState[checklistIndex])}
                                                setCollapsed={(newState) => onChecklistCollapsedStateChange(checklistIndex, newState)}
                                                disabled={readOnly}
                                                playbookRunID={playbookRun?.id}
                                                onRenameChecklist={onRenameChecklist}
                                                onDuplicateChecklist={onDuplicateChecklist}
                                                onDeleteChecklist={onDeleteChecklist}
                                                titleHelpText={playbook ? (
                                                    <TitleHelpTextWrapper>
                                                        {formatMessage(
                                                            {defaultMessage: '{numTasks, number} {numTasks, plural, one {task} other {tasks}}'},
                                                            {numTasks: checklist.items.length},
                                                        )}
                                                    </TitleHelpTextWrapper>
                                                ) : undefined}
                                            >
                                                <GenericChecklist
                                                    id={playbookRun?.id || ''}
                                                    playbookRun={playbookRun}
                                                    playbookId={playbook?.id || playbookRun?.playbook_id || ''}
                                                    readOnly={readOnly}
                                                    checklist={checklist}
                                                    checklistIndex={checklistIndex}
                                                    onUpdateChecklist={(newChecklist: Checklist) => onUpdateChecklist(checklistIndex, newChecklist)}
                                                    showItem={showItem}
                                                    itemButtonsFormat={itemButtonsFormat}
                                                    onViewerModeInteract={onViewerModeInteract}
                                                />
                                            </CollapsibleChecklist>
                                        );

                                        if (snapshot.isDragging) {
                                            return <FloatingPortal>{component}</FloatingPortal>;
                                        }

                                        return component;
                                    }}
                                </Draggable>
                            ))}
                            {droppableProvided.placeholder}
                        </ChecklistsContainer>
                    )}
                </Droppable>
                {!readOnly && addChecklist}
            </DragDropContext>
        </>
    );
};

const AddChecklistLink = styled.button`
    font-size: 14px;
    font-weight: 600;
    line-height: 20px;
    height: 44px;
    width: 100%;

    background: none;
    border: none;

    border-radius: 4px;
    border: 1px dashed;
    display: flex;
    flex-direction: row;
    align-items: center;
    cursor: pointer;

    border-color: var(--center-channel-color-16);
    color: var(--center-channel-color-64);

    &:hover:not(:disabled) {
        background-color: var(--button-bg-08);
        color: var(--button-bg);
    }
`;

const NewChecklist = styled.div`
    background-color: rgba(var(--center-channel-color-rgb), 0.04);
    z-index: 1;
    position: sticky;
    top: 48px; // height of rhs_checklists MainTitle
    border-radius: 4px 4px 0px 0px;

    display: flex;
    flex-direction: row;
    align-items: center;
`;

const Icon = styled.i`
    position: relative;
    top: 2px;
    margin: 0 0 0 6px;

    font-size: 18px;
    color: rgba(var(--center-channel-color-rgb), 0.56);
`;

const ChecklistsContainer = styled.div`
`;

const IconWrapper = styled.div`
    padding: 3px 0 0 1px;
    margin: 0;
`;

export default ChecklistList;<|MERGE_RESOLUTION|>--- conflicted
+++ resolved
@@ -70,7 +70,6 @@
 
     const updatePlaybook = useUpdatePlaybook(inPlaybook?.id);
     const [playbook, setPlaybook] = useProxyState(inPlaybook, useCallback((updatedPlaybook) => {
-<<<<<<< HEAD
         const updatedChecklists = updatedPlaybook?.checklists.map((cl) => ({
             ...cl,
             items: cl.items.map((ci) => ({
@@ -83,6 +82,7 @@
                 command: ci.command,
                 commandLastRun: ci.command_last_run,
                 dueDate: ci.due_date,
+                taskActions: ci.task_actions,
             })),
         }));
         const updates: PlaybookUpdates = {
@@ -101,27 +101,6 @@
                 updates.invitedUserIDs = [...invitedUsers];
             }
         }
-=======
-        const updated = updatedPlaybook?.checklists.map((cl) => {
-            return {
-                ...cl,
-                items: cl.items.map((ci) => {
-                    return {
-                        title: ci.title,
-                        description: ci.description,
-                        state: ci.state,
-                        stateModified: ci.state_modified || 0,
-                        assigneeID: ci.assignee_id || '',
-                        assigneeModified: ci.assignee_modified || 0,
-                        command: ci.command,
-                        commandLastRun: ci.command_last_run,
-                        dueDate: ci.due_date,
-                        taskActions: ci.task_actions,
-                    };
-                }),
-            };
-        });
->>>>>>> 3751a90e
 
         updatePlaybook(updates);
     }, [updatePlaybook]), 0);
