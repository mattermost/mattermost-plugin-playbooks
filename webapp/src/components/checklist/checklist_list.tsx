--- conflicted
+++ resolved
@@ -639,12 +639,9 @@
                                                     newlyCreatedConditionIds={newlyCreatedConditionIds}
                                                     autoAddTask={autoAddTask && checklistIndex === 0}
                                                     onTaskAdded={onTaskAdded}
-<<<<<<< HEAD
                                                     isChannelChecklist={playbookRun?.type === PlaybookRunType.ChannelChecklist}
-=======
                                                     allChecklists={checklists}
                                                     onMoveItemToCondition={(itemIndex: number, conditionId: string) => onMoveItemToCondition(checklistIndex, itemIndex, conditionId)}
->>>>>>> 4c8c2433
                                                 />
                                             </CollapsibleChecklist>
                                         );
