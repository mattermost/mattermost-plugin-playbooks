// Copyright (c) 2015-present Mattermost, Inc. All Rights Reserved.
// See LICENSE.txt for license information.

import React, {useCallback, useState} from 'react';
import {useIntl} from 'react-intl';
import {useDispatch} from 'react-redux';
import styled from 'styled-components';
import {
    DragDropContext,
    Draggable,
    DraggableProvided,
    DraggableStateSnapshot,
    DropResult,
    Droppable,
    DroppableProvided,
} from 'react-beautiful-dnd';

import classNames from 'classnames';

import {FloatingPortal} from '@floating-ui/react-dom-interactions';

import {PlaybookRun, PlaybookRunStatus} from 'src/types/playbook_run';
import {playbookRunUpdated} from 'src/actions';
import {Checklist, ChecklistItem} from 'src/types/playbook';
import {clientAddChecklist, clientMoveChecklist, clientMoveChecklistItem} from 'src/client';
import {ButtonsFormat as ItemButtonsFormat} from 'src/components/checklist_item/checklist_item';

import {FullPlaybook, Loaded, useUpdatePlaybook} from 'src/graphql/hooks';

import {useProxyState} from 'src/hooks';
import {PlaybookRunType, PlaybookUpdates} from 'src/graphql/generated/graphql';
import {getDistinctAssignees} from 'src/utils';

import CollapsibleChecklist, {ChecklistInputComponent, TitleHelpTextWrapper} from './collapsible_checklist';

import GenericChecklist, {generateKeys} from './generic_checklist';

// disable all react-beautiful-dnd development warnings
// @ts-ignore
window['__react-beautiful-dnd-disable-dev-warnings'] = true;

interface Props {
    playbookRun?: PlaybookRun;
    playbook?: Loaded<FullPlaybook>;
    isReadOnly: boolean;
    checklistsCollapseState: Record<number, boolean>;
    onChecklistCollapsedStateChange: (checklistIndex: number, state: boolean) => void;
    onEveryChecklistCollapsedStateChange: (state: Record<number, boolean>) => void;
    showItem?: (checklistItem: ChecklistItem, myId: string) => boolean;
    itemButtonsFormat?: ItemButtonsFormat;
<<<<<<< HEAD
    onViewerModeInteract?: () => void;
    isEmptyChannelChecklist?: boolean;
=======
    onReadOnlyInteract?: () => void;
>>>>>>> 7e4aefd7
}

const ChecklistList = ({
    playbookRun,
    playbook: inPlaybook,
    isReadOnly,
    checklistsCollapseState,
    onChecklistCollapsedStateChange,
    onEveryChecklistCollapsedStateChange,
    showItem,
    itemButtonsFormat,
<<<<<<< HEAD
    onViewerModeInteract,
    isEmptyChannelChecklist,
=======
    onReadOnlyInteract,
>>>>>>> 7e4aefd7
}: Props) => {
    const dispatch = useDispatch();
    const {formatMessage} = useIntl();
    const [addingChecklist, setAddingChecklist] = useState(false);
    const [newChecklistName, setNewChecklistName] = useState('');
    const [isDragging, setIsDragging] = useState(false);

    const updatePlaybook = useUpdatePlaybook(inPlaybook?.id);
    const [playbook, setPlaybook] = useProxyState(inPlaybook, useCallback((updatedPlaybook) => {
        const updatedChecklists = updatedPlaybook?.checklists.map((cl) => ({
            ...cl,
            items: cl.items.map((ci) => ({
                title: ci.title,
                description: ci.description,
                state: ci.state,
                stateModified: ci.state_modified || 0,
                assigneeID: ci.assignee_id || '',
                assigneeModified: ci.assignee_modified || 0,
                command: ci.command,
                commandLastRun: ci.command_last_run,
                dueDate: ci.due_date,
                taskActions: ci.task_actions,
            })),
        }));
        const updates: PlaybookUpdates = {
            checklists: updatedChecklists,
        };

        if (updatedPlaybook) {
            const preAssignees = getDistinctAssignees(updatedPlaybook.checklists);
            if (preAssignees.length && !updatedPlaybook.invite_users_enabled) {
                updates.inviteUsersEnabled = true;
            }

            // Append all assignees found in the updated checklists and clear duplicates
            // Only update the invited users when new assignees were added
            const invitedUsers = new Set([...updatedPlaybook.invited_user_ids, ...preAssignees]);
            if (invitedUsers.size > updatedPlaybook.invited_user_ids.length) {
                updates.invitedUserIDs = [...invitedUsers];
            }
        }

        updatePlaybook(updates);
    }, [updatePlaybook]), 0);
    const checklists = playbookRun?.checklists || playbook?.checklists || [];
    const finished = (playbookRun !== undefined) && (playbookRun.current_status === PlaybookRunStatus.Finished);
    const archived = playbook != null && playbook.delete_at !== 0 && !playbookRun;
    const readOnly = finished || archived || isReadOnly;

    if (!playbook && !playbookRun) {
        return null;
    }

    const setChecklistsForPlaybook = (newChecklists: Checklist[]) => {
        if (!playbook) {
            return;
        }

        const updated = newChecklists.map((cl) => {
            return {
                ...cl,
                items: cl.items.map((ci) => {
                    return {
                        ...ci,
                        state_modified: ci.state_modified || 0,
                        assignee_id: ci.assignee_id || '',
                        assignee_modified: ci.assignee_modified || 0,
                    };
                }),
            };
        });

        setPlaybook({...playbook, checklists: updated});
    };

    const onRenameChecklist = (index: number, title: string) => {
        const newChecklists = [...checklists];
        newChecklists[index].title = title;
        setChecklistsForPlaybook(newChecklists);
    };

    const onDuplicateChecklist = (index: number) => {
        const newChecklist = {...checklists[index]};
        const newChecklists = [...checklists, newChecklist];
        setChecklistsForPlaybook(newChecklists);
    };

    const onDeleteChecklist = (index: number) => {
        const newChecklists = [...checklists];
        newChecklists.splice(index, 1);
        setChecklistsForPlaybook(newChecklists);
    };

    const onUpdateChecklist = (index: number, newChecklist: Checklist) => {
        const newChecklists = [...checklists];
        newChecklists[index] = {...newChecklist};
        setChecklistsForPlaybook(newChecklists);
    };

    const onDragStart = () => {
        setIsDragging(true);
    };

    const onDragEnd = (result: DropResult) => {
        setIsDragging(false);

        // If the item is dropped out of any droppable zones, do nothing
        if (!result.destination) {
            return;
        }

        const [srcIdx, dstIdx] = [result.source.index, result.destination.index];

        // If the source and desination are the same, do nothing
        if (result.destination.droppableId === result.source.droppableId && srcIdx === dstIdx) {
            return;
        }

        // Copy the data to modify it
        const newChecklists = Array.from(checklists);

        // Move a checklist item, either inside of the same checklist, or between checklists
        if (result.type === 'checklist-item') {
            const srcChecklistIdx = parseInt(result.source.droppableId, 10);
            const dstChecklistIdx = parseInt(result.destination.droppableId, 10);

            if (srcChecklistIdx === dstChecklistIdx) {
                // Remove the dragged item from the checklist
                const newChecklistItems = Array.from(checklists[srcChecklistIdx].items);
                const [removed] = newChecklistItems.splice(srcIdx, 1);

                // Add the dragged item to the checklist
                newChecklistItems.splice(dstIdx, 0, removed);
                newChecklists[srcChecklistIdx] = {
                    ...newChecklists[srcChecklistIdx],
                    items: newChecklistItems,
                };
            } else {
                const srcChecklist = checklists[srcChecklistIdx];
                const dstChecklist = checklists[dstChecklistIdx];

                // Remove the dragged item from the source checklist
                const newSrcChecklistItems = Array.from(srcChecklist.items);
                const [moved] = newSrcChecklistItems.splice(srcIdx, 1);

                // Add the dragged item to the destination checklist
                const newDstChecklistItems = Array.from(dstChecklist.items);
                newDstChecklistItems.splice(dstIdx, 0, moved);

                // Modify the new checklists array with the new source and destination checklists
                newChecklists[srcChecklistIdx] = {
                    ...srcChecklist,
                    items: newSrcChecklistItems,
                };
                newChecklists[dstChecklistIdx] = {
                    ...dstChecklist,
                    items: newDstChecklistItems,
                };
            }

            // Persist the new data in the server
            if (playbookRun) {
                clientMoveChecklistItem(playbookRun.id, srcChecklistIdx, srcIdx, dstChecklistIdx, dstIdx);
            }
        }

        // Move a whole checklist
        if (result.type === 'checklist') {
            const [moved] = newChecklists.splice(srcIdx, 1);
            newChecklists.splice(dstIdx, 0, moved);

            if (playbookRun) {
                // The collapsed state of a checklist in the store is linked to the index in the list,
                // so we need to shift all indices between srcIdx and dstIdx to the left (or to the
                // right, depending on whether srcIdx < dstIdx) one position
                const newState = {...checklistsCollapseState};
                if (srcIdx < dstIdx) {
                    for (let i = srcIdx; i < dstIdx; i++) {
                        newState[i] = checklistsCollapseState[i + 1];
                    }
                } else {
                    for (let i = dstIdx + 1; i <= srcIdx; i++) {
                        newState[i] = checklistsCollapseState[i - 1];
                    }
                }
                newState[dstIdx] = checklistsCollapseState[srcIdx];

                onEveryChecklistCollapsedStateChange(newState);

                // Persist the new data in the server
                clientMoveChecklist(playbookRun.id, srcIdx, dstIdx);
            }
        }

        // Update the store with the new checklists
        if (playbookRun) {
            dispatch(playbookRunUpdated({
                ...playbookRun,
                checklists: newChecklists,
            }));
        } else {
            setChecklistsForPlaybook(newChecklists);
        }
    };

    let addChecklist = (
        <AddChecklistLink
            disabled={archived}
            onClick={(e) => {
                e.stopPropagation();
                setAddingChecklist(true);
            }}
            data-testid={'add-a-section-button'}
        >
            <IconWrapper>
                <i className='icon icon-plus'/>
            </IconWrapper>
            {formatMessage({defaultMessage: 'Add a section'})}
        </AddChecklistLink>
    );

    if (addingChecklist) {
        addChecklist = (
            <NewChecklist>
                <Icon className={'icon-chevron-down'}/>
                <ChecklistInputComponent
                    title={newChecklistName}
                    setTitle={setNewChecklistName}
                    onCancel={() => {
                        setAddingChecklist(false);
                        setNewChecklistName('');
                    }}
                    onSave={() => {
                        const newChecklist = {title: newChecklistName, items: [] as ChecklistItem[]};
                        if (playbookRun) {
                            clientAddChecklist(playbookRun.id, newChecklist);
                        } else {
                            setChecklistsForPlaybook([...checklists, newChecklist]);
                        }
                        setTimeout(() => setNewChecklistName(''), 300);
                        setAddingChecklist(false);
                    }}
                />
            </NewChecklist>
        );
    }

    const keys = generateKeys(checklists.map((checklist) => checklist.title));

    return (
        <>
            <DragDropContext
                onDragEnd={onDragEnd}
                onDragStart={onDragStart}
            >
                <Droppable
                    droppableId={'all-checklists'}
                    direction={'vertical'}
                    type={'checklist'}
                >
                    {(droppableProvided: DroppableProvided) => (
                        <ChecklistsContainer
                            {...droppableProvided.droppableProps}
                            className={classNames('checklists', {isDragging})}
                            ref={droppableProvided.innerRef}
                        >
                            {checklists.map((checklist: Checklist, checklistIndex: number) => (
                                <Draggable
                                    key={keys[checklistIndex]}
                                    draggableId={checklist.title + checklistIndex}
                                    index={checklistIndex}
                                >
                                    {(draggableProvided: DraggableProvided, snapshot: DraggableStateSnapshot) => {
                                        const component = (
                                            <CollapsibleChecklist
                                                draggableProvided={draggableProvided}
                                                title={checklist.title}
                                                items={checklist.items}
                                                index={checklistIndex}
                                                collapsed={Boolean(checklistsCollapseState[checklistIndex])}
                                                setCollapsed={(newState) => onChecklistCollapsedStateChange(checklistIndex, newState)}
                                                disabled={readOnly}
                                                playbookRunID={playbookRun?.id}
                                                onRenameChecklist={onRenameChecklist}
                                                onDuplicateChecklist={onDuplicateChecklist}
                                                onDeleteChecklist={onDeleteChecklist}
                                                titleHelpText={playbook ? (
                                                    <TitleHelpTextWrapper>
                                                        {formatMessage(
                                                            {defaultMessage: '{numTasks, number} {numTasks, plural, one {task} other {tasks}}'},
                                                            {numTasks: checklist.items.length},
                                                        )}
                                                    </TitleHelpTextWrapper>
                                                ) : undefined}
                                                type={playbookRun?.type || PlaybookRunType.Playbook}
                                                withSectionHeader={!(isEmptyChannelChecklist || (playbookRun?.type === PlaybookRunType.ChannelChecklist && checklists.length === 1))}
                                            >
                                                <GenericChecklist
                                                    id={playbookRun?.id || ''}
                                                    playbookRun={playbookRun}
                                                    playbookId={playbook?.id || playbookRun?.playbook_id || ''}
                                                    readOnly={readOnly}
                                                    checklist={checklist}
                                                    checklistIndex={checklistIndex}
                                                    onUpdateChecklist={(newChecklist: Checklist) => onUpdateChecklist(checklistIndex, newChecklist)}
                                                    showItem={showItem}
                                                    itemButtonsFormat={itemButtonsFormat}
<<<<<<< HEAD
                                                    onViewerModeInteract={onViewerModeInteract}
                                                    isEmptyChannelChecklist={isEmptyChannelChecklist || false}
=======
                                                    onReadOnlyInteract={onReadOnlyInteract}
>>>>>>> 7e4aefd7
                                                />
                                            </CollapsibleChecklist>
                                        );

                                        if (snapshot.isDragging) {
                                            return <FloatingPortal>{component}</FloatingPortal>;
                                        }

                                        return component;
                                    }}
                                </Draggable>
                            ))}
                            {droppableProvided.placeholder}
                        </ChecklistsContainer>
                    )}
                </Droppable>
                {!readOnly && !isEmptyChannelChecklist && addChecklist}
            </DragDropContext>
        </>
    );
};

const AddChecklistLink = styled.button`
    font-size: 14px;
    font-weight: 600;
    line-height: 20px;
    height: 44px;
    width: 100%;

    background: none;
    border: none;

    border-radius: 4px;
    border: 1px dashed;
    display: flex;
    flex-direction: row;
    align-items: center;
    cursor: pointer;

    border-color: var(--center-channel-color-16);
    color: var(--center-channel-color-64);

    &:hover:not(:disabled) {
        background-color: var(--button-bg-08);
        color: var(--button-bg);
    }
`;

const NewChecklist = styled.div`
    background-color: rgba(var(--center-channel-color-rgb), 0.04);
    z-index: 1;
    position: sticky;
    top: 48px; // height of rhs_checklists MainTitle
    border-radius: 4px 4px 0px 0px;

    display: flex;
    flex-direction: row;
    align-items: center;
`;

const Icon = styled.i`
    position: relative;
    top: 2px;
    margin: 0 0 0 6px;

    font-size: 18px;
    color: rgba(var(--center-channel-color-rgb), 0.56);
`;

const ChecklistsContainer = styled.div`
`;

const IconWrapper = styled.div`
    padding: 3px 0 0 1px;
    margin: 0;
`;

export default ChecklistList;<|MERGE_RESOLUTION|>--- conflicted
+++ resolved
@@ -48,12 +48,8 @@
     onEveryChecklistCollapsedStateChange: (state: Record<number, boolean>) => void;
     showItem?: (checklistItem: ChecklistItem, myId: string) => boolean;
     itemButtonsFormat?: ItemButtonsFormat;
-<<<<<<< HEAD
-    onViewerModeInteract?: () => void;
+    onReadOnlyInteract?: () => void;
     isEmptyChannelChecklist?: boolean;
-=======
-    onReadOnlyInteract?: () => void;
->>>>>>> 7e4aefd7
 }
 
 const ChecklistList = ({
@@ -65,12 +61,8 @@
     onEveryChecklistCollapsedStateChange,
     showItem,
     itemButtonsFormat,
-<<<<<<< HEAD
-    onViewerModeInteract,
+    onReadOnlyInteract,
     isEmptyChannelChecklist,
-=======
-    onReadOnlyInteract,
->>>>>>> 7e4aefd7
 }: Props) => {
     const dispatch = useDispatch();
     const {formatMessage} = useIntl();
@@ -378,12 +370,8 @@
                                                     onUpdateChecklist={(newChecklist: Checklist) => onUpdateChecklist(checklistIndex, newChecklist)}
                                                     showItem={showItem}
                                                     itemButtonsFormat={itemButtonsFormat}
-<<<<<<< HEAD
-                                                    onViewerModeInteract={onViewerModeInteract}
+                                                    onReadOnlyInteract={onReadOnlyInteract}
                                                     isEmptyChannelChecklist={isEmptyChannelChecklist || false}
-=======
-                                                    onReadOnlyInteract={onReadOnlyInteract}
->>>>>>> 7e4aefd7
                                                 />
                                             </CollapsibleChecklist>
                                         );
