// Copyright (c) 2015-present Mattermost, Inc. All Rights Reserved.
// See LICENSE.txt for license information.

import React, {useCallback, useState} from 'react';
import {useIntl} from 'react-intl';
import {useDispatch} from 'react-redux';
import styled from 'styled-components';
import {
    DragDropContext,
    Draggable,
    DraggableProvided,
    DraggableStateSnapshot,
<<<<<<< HEAD
    Droppable,
    DroppableProvided,
    DropResult,
=======
    DropResult,
    Droppable,
    DroppableProvided,
>>>>>>> dd15ceba
} from 'react-beautiful-dnd';

import classNames from 'classnames';

import {FloatingPortal} from '@floating-ui/react-dom-interactions';

import {PlaybookRun, PlaybookRunStatus} from 'src/types/playbook_run';
import {playbookRunUpdated} from 'src/actions';
import {Checklist, ChecklistItem} from 'src/types/playbook';
import {clientAddChecklist, clientMoveChecklist, clientMoveChecklistItem} from 'src/client';
import {ButtonsFormat as ItemButtonsFormat} from 'src/components/checklist_item/checklist_item';

import {FullPlaybook, Loaded, useUpdatePlaybook} from 'src/graphql/hooks';

import {useProxyState} from 'src/hooks';
import {PlaybookUpdates} from 'src/graphql/generated_types';
import {getDistinctAssignees} from 'src/utils';

import CollapsibleChecklist, {ChecklistInputComponent, TitleHelpTextWrapper} from './collapsible_checklist';

import GenericChecklist, {generateKeys} from './generic_checklist';

// disable all react-beautiful-dnd development warnings
// @ts-ignore
window['__react-beautiful-dnd-disable-dev-warnings'] = true;

interface Props {
    playbookRun?: PlaybookRun;
    playbook?: Loaded<FullPlaybook>;
    isReadOnly: boolean;
    checklistsCollapseState: Record<number, boolean>;
    onChecklistCollapsedStateChange: (checklistIndex: number, state: boolean) => void;
    onEveryChecklistCollapsedStateChange: (state: Record<number, boolean>) => void;
    showItem?: (checklistItem: ChecklistItem, myId: string) => boolean;
    itemButtonsFormat?: ItemButtonsFormat;
    onViewerModeInteract?: () => void;
}

const ChecklistList = ({
    playbookRun,
    playbook: inPlaybook,
    isReadOnly,
    checklistsCollapseState,
    onChecklistCollapsedStateChange,
    onEveryChecklistCollapsedStateChange,
    showItem,
    itemButtonsFormat,
    onViewerModeInteract,
}: Props) => {
    const dispatch = useDispatch();
    const {formatMessage} = useIntl();
    const [addingChecklist, setAddingChecklist] = useState(false);
    const [newChecklistName, setNewChecklistName] = useState('');
    const [isDragging, setIsDragging] = useState(false);

    const updatePlaybook = useUpdatePlaybook(inPlaybook?.id);
    const [playbook, setPlaybook] = useProxyState(inPlaybook, useCallback((updatedPlaybook) => {
        const updatedChecklists = updatedPlaybook?.checklists.map((cl) => ({
            ...cl,
            items: cl.items.map((ci) => ({
                title: ci.title,
                description: ci.description,
                state: ci.state,
                stateModified: ci.state_modified || 0,
                assigneeID: ci.assignee_id || '',
                assigneeModified: ci.assignee_modified || 0,
                command: ci.command,
                commandLastRun: ci.command_last_run,
                dueDate: ci.due_date,
                taskActions: ci.task_actions,
            })),
        }));
        const updates: PlaybookUpdates = {
            checklists: updatedChecklists,
        };

        if (updatedPlaybook) {
            const preAssignees = getDistinctAssignees(updatedPlaybook.checklists);
            if (preAssignees.length && !updatedPlaybook.invite_users_enabled) {
                updates.inviteUsersEnabled = true;
            }

            // Append all assignees found in the updated checklists and clear duplicates
            // Only update the invited users when new assignees were added
            const invitedUsers = new Set([...updatedPlaybook.invited_user_ids, ...preAssignees]);
            if (invitedUsers.size > updatedPlaybook.invited_user_ids.length) {
                updates.invitedUserIDs = [...invitedUsers];
            }
        }

        updatePlaybook(updates);
    }, [updatePlaybook]), 0);
    const checklists = playbookRun?.checklists || playbook?.checklists || [];
    const finished = (playbookRun !== undefined) && (playbookRun.current_status === PlaybookRunStatus.Finished);
    const archived = playbook != null && playbook.delete_at !== 0 && !playbookRun;
    const readOnly = finished || archived || isReadOnly;

    if (!playbook && !playbookRun) {
        return null;
    }

    const setChecklistsForPlaybook = (newChecklists: Checklist[]) => {
        if (!playbook) {
            return;
        }

        const updated = newChecklists.map((cl) => {
            return {
                ...cl,
                items: cl.items.map((ci) => {
                    return {
                        ...ci,
                        state_modified: ci.state_modified || 0,
                        assignee_id: ci.assignee_id || '',
                        assignee_modified: ci.assignee_modified || 0,
                    };
                }),
            };
        });

        setPlaybook({...playbook, checklists: updated});
    };

    const onRenameChecklist = (index: number, title: string) => {
        const newChecklists = [...checklists];
        newChecklists[index].title = title;
        setChecklistsForPlaybook(newChecklists);
    };

    const onDuplicateChecklist = (index: number) => {
        const newChecklist = {...checklists[index]};
        const newChecklists = [...checklists, newChecklist];
        setChecklistsForPlaybook(newChecklists);
    };

    const onDeleteChecklist = (index: number) => {
        const newChecklists = [...checklists];
        newChecklists.splice(index, 1);
        setChecklistsForPlaybook(newChecklists);
    };

    const onUpdateChecklist = (index: number, newChecklist: Checklist) => {
        const newChecklists = [...checklists];
        newChecklists[index] = {...newChecklist};
        setChecklistsForPlaybook(newChecklists);
    };

    const onDragStart = () => {
        setIsDragging(true);
    };

    const onDragEnd = (result: DropResult) => {
        setIsDragging(false);

        // If the item is dropped out of any droppable zones, do nothing
        if (!result.destination) {
            return;
        }

        const [srcIdx, dstIdx] = [result.source.index, result.destination.index];

        // If the source and desination are the same, do nothing
        if (result.destination.droppableId === result.source.droppableId && srcIdx === dstIdx) {
            return;
        }

        // Copy the data to modify it
        const newChecklists = Array.from(checklists);

        // Move a checklist item, either inside of the same checklist, or between checklists
        if (result.type === 'checklist-item') {
            const srcChecklistIdx = parseInt(result.source.droppableId, 10);
            const dstChecklistIdx = parseInt(result.destination.droppableId, 10);

            if (srcChecklistIdx === dstChecklistIdx) {
                // Remove the dragged item from the checklist
                const newChecklistItems = Array.from(checklists[srcChecklistIdx].items);
                const [removed] = newChecklistItems.splice(srcIdx, 1);

                // Add the dragged item to the checklist
                newChecklistItems.splice(dstIdx, 0, removed);
                newChecklists[srcChecklistIdx] = {
                    ...newChecklists[srcChecklistIdx],
                    items: newChecklistItems,
                };
            } else {
                const srcChecklist = checklists[srcChecklistIdx];
                const dstChecklist = checklists[dstChecklistIdx];

                // Remove the dragged item from the source checklist
                const newSrcChecklistItems = Array.from(srcChecklist.items);
                const [moved] = newSrcChecklistItems.splice(srcIdx, 1);

                // Add the dragged item to the destination checklist
                const newDstChecklistItems = Array.from(dstChecklist.items);
                newDstChecklistItems.splice(dstIdx, 0, moved);

                // Modify the new checklists array with the new source and destination checklists
                newChecklists[srcChecklistIdx] = {
                    ...srcChecklist,
                    items: newSrcChecklistItems,
                };
                newChecklists[dstChecklistIdx] = {
                    ...dstChecklist,
                    items: newDstChecklistItems,
                };
            }

            // Persist the new data in the server
            if (playbookRun) {
                clientMoveChecklistItem(playbookRun.id, srcChecklistIdx, srcIdx, dstChecklistIdx, dstIdx);
            }
        }

        // Move a whole checklist
        if (result.type === 'checklist') {
            const [moved] = newChecklists.splice(srcIdx, 1);
            newChecklists.splice(dstIdx, 0, moved);

            if (playbookRun) {
                // The collapsed state of a checklist in the store is linked to the index in the list,
                // so we need to shift all indices between srcIdx and dstIdx to the left (or to the
                // right, depending on whether srcIdx < dstIdx) one position
                const newState = {...checklistsCollapseState};
                if (srcIdx < dstIdx) {
                    for (let i = srcIdx; i < dstIdx; i++) {
                        newState[i] = checklistsCollapseState[i + 1];
                    }
                } else {
                    for (let i = dstIdx + 1; i <= srcIdx; i++) {
                        newState[i] = checklistsCollapseState[i - 1];
                    }
                }
                newState[dstIdx] = checklistsCollapseState[srcIdx];

                onEveryChecklistCollapsedStateChange(newState);

                // Persist the new data in the server
                clientMoveChecklist(playbookRun.id, srcIdx, dstIdx);
            }
        }

        // Update the store with the new checklists
        if (playbookRun) {
            dispatch(playbookRunUpdated({
                ...playbookRun,
                checklists: newChecklists,
            }));
        } else {
            setChecklistsForPlaybook(newChecklists);
        }
    };

    let addChecklist = (
        <AddChecklistLink
            disabled={archived}
            onClick={(e) => {
                e.stopPropagation();
                setAddingChecklist(true);
            }}
            data-testid={'add-a-checklist-button'}
        >
            <IconWrapper>
                <i className='icon icon-plus'/>
            </IconWrapper>
            {formatMessage({defaultMessage: 'Add a checklist'})}
        </AddChecklistLink>
    );

    if (addingChecklist) {
        addChecklist = (
            <NewChecklist>
                <Icon className={'icon-chevron-down'}/>
                <ChecklistInputComponent
                    title={newChecklistName}
                    setTitle={setNewChecklistName}
                    onCancel={() => {
                        setAddingChecklist(false);
                        setNewChecklistName('');
                    }}
                    onSave={() => {
                        const newChecklist = {title: newChecklistName, items: [] as ChecklistItem[]};
                        if (playbookRun) {
                            clientAddChecklist(playbookRun.id, newChecklist);
                        } else {
                            setChecklistsForPlaybook([...checklists, newChecklist]);
                        }
                        setTimeout(() => setNewChecklistName(''), 300);
                        setAddingChecklist(false);
                    }}
                />
            </NewChecklist>
        );
    }

    const keys = generateKeys(checklists.map((checklist) => checklist.title));

    return (
        <>
            <DragDropContext
                onDragEnd={onDragEnd}
                onDragStart={onDragStart}
            >
                <Droppable
                    droppableId={'all-checklists'}
                    direction={'vertical'}
                    type={'checklist'}
                >
                    {(droppableProvided: DroppableProvided) => (
                        <ChecklistsContainer
                            {...droppableProvided.droppableProps}
                            className={classNames('checklists', {isDragging})}
                            ref={droppableProvided.innerRef}
                        >
                            {checklists.map((checklist: Checklist, checklistIndex: number) => (
                                <Draggable
                                    key={keys[checklistIndex]}
                                    draggableId={checklist.title + checklistIndex}
                                    index={checklistIndex}
                                >
                                    {(draggableProvided: DraggableProvided, snapshot: DraggableStateSnapshot) => {
                                        const component = (
                                            <CollapsibleChecklist
                                                draggableProvided={draggableProvided}
                                                title={checklist.title}
                                                items={checklist.items}
                                                index={checklistIndex}
                                                collapsed={Boolean(checklistsCollapseState[checklistIndex])}
                                                setCollapsed={(newState) => onChecklistCollapsedStateChange(checklistIndex, newState)}
                                                disabled={readOnly}
                                                playbookRunID={playbookRun?.id}
                                                onRenameChecklist={onRenameChecklist}
                                                onDuplicateChecklist={onDuplicateChecklist}
                                                onDeleteChecklist={onDeleteChecklist}
                                                titleHelpText={playbook ? (
                                                    <TitleHelpTextWrapper>
                                                        {formatMessage(
                                                            {defaultMessage: '{numTasks, number} {numTasks, plural, one {task} other {tasks}}'},
                                                            {numTasks: checklist.items.length},
                                                        )}
                                                    </TitleHelpTextWrapper>
                                                ) : undefined}
                                            >
                                                <GenericChecklist
                                                    id={playbookRun?.id || ''}
                                                    playbookRun={playbookRun}
                                                    playbookId={playbook?.id || playbookRun?.playbook_id || ''}
                                                    readOnly={readOnly}
                                                    checklist={checklist}
                                                    checklistIndex={checklistIndex}
                                                    onUpdateChecklist={(newChecklist: Checklist) => onUpdateChecklist(checklistIndex, newChecklist)}
                                                    showItem={showItem}
                                                    itemButtonsFormat={itemButtonsFormat}
                                                    onViewerModeInteract={onViewerModeInteract}
                                                />
                                            </CollapsibleChecklist>
                                        );

                                        if (snapshot.isDragging) {
                                            return <FloatingPortal>{component}</FloatingPortal>;
                                        }

                                        return component;
                                    }}
                                </Draggable>
                            ))}
                            {droppableProvided.placeholder}
                        </ChecklistsContainer>
                    )}
                </Droppable>
                {!readOnly && addChecklist}
            </DragDropContext>
        </>
    );
};

const AddChecklistLink = styled.button`
    font-size: 14px;
    font-weight: 600;
    line-height: 20px;
    height: 44px;
    width: 100%;

    background: none;
    border: none;

    border-radius: 4px;
    border: 1px dashed;
    display: flex;
    flex-direction: row;
    align-items: center;
    cursor: pointer;

    border-color: var(--center-channel-color-16);
    color: var(--center-channel-color-64);

    &:hover:not(:disabled) {
        background-color: var(--button-bg-08);
        color: var(--button-bg);
    }
`;

const NewChecklist = styled.div`
    background-color: rgba(var(--center-channel-color-rgb), 0.04);
    z-index: 1;
    position: sticky;
    top: 48px; // height of rhs_checklists MainTitle
    border-radius: 4px 4px 0px 0px;

    display: flex;
    flex-direction: row;
    align-items: center;
`;

const Icon = styled.i`
    position: relative;
    top: 2px;
    margin: 0 0 0 6px;

    font-size: 18px;
    color: rgba(var(--center-channel-color-rgb), 0.56);
`;

const ChecklistsContainer = styled.div`
`;

const IconWrapper = styled.div`
    padding: 3px 0 0 1px;
    margin: 0;
`;

export default ChecklistList;<|MERGE_RESOLUTION|>--- conflicted
+++ resolved
@@ -10,15 +10,9 @@
     Draggable,
     DraggableProvided,
     DraggableStateSnapshot,
-<<<<<<< HEAD
-    Droppable,
-    DroppableProvided,
-    DropResult,
-=======
     DropResult,
     Droppable,
     DroppableProvided,
->>>>>>> dd15ceba
 } from 'react-beautiful-dnd';
 
 import classNames from 'classnames';
