// Copyright (c) 2015-present Mattermost, Inc. All Rights Reserved.
// See LICENSE.txt for license information.

import React, {useState, useEffect} from 'react';
import {
    DragDropContext,
    Draggable,
    Droppable,
    DropResult,
    DroppableProvided,
    DraggableProvided,
} from 'react-beautiful-dnd';

import {Checklist, ChecklistItem} from 'src/types/playbook';
import {MAX_NAME_LENGTH} from 'src/constants';

import {ChecklistItemDetails, ChecklistItemDetailsEdit} from './checklist_item';
import './checklist.scss';

interface Props {
    checklist: Checklist;
    backstage: boolean;
    onChange?: (itemNum: number, checked: boolean) => void;
    onRedirect?: (itemNum: number) => void;
    addItem: (checklistItem: ChecklistItem) => void;
    removeItem: (itemNum: number) => void;
    editItem: (itemNum: number, newItem: ChecklistItem) => void;
    reorderItems: (itemNum: number, newPosition: number) => void;
    title?: string;
}

<<<<<<< HEAD
export const ChecklistDetails = ({checklist, enableEdit, onChange, onRedirect, addItem, removeItem, editItem, reorderItems, title}: Props): React.ReactElement => {
=======
export const ChecklistDetails = ({checklist, backstage, onChange, onRedirect, addItem, removeItem, editItem, reorderItems}: Props): React.ReactElement => {
>>>>>>> e55230bb
    const [newValue, setNewValue] = useState('');
    const [inputExpanded, setInputExpanded] = useState(false);
    const [editMode, setEditMode] = useState(false);

    const [checklistItems, setChecklistItems] = useState(checklist.items);

    const reorder = (list: ChecklistItem[], startIndex: number, endIndex: number) => {
        const result = Array.from(list);
        const [removed] = result.splice(startIndex, 1);
        result.splice(endIndex, 0, removed);

        return result;
    };

    useEffect(() => {
        setChecklistItems(checklist.items);
    }, [checklist.items]);

    const onEscapeKey = (e: {key: string}) => {
        if (e.key === 'Escape') {
            setNewValue('');
            setInputExpanded(false);
        }
    };

    const onDragEnd = (result: DropResult) => {
        if (!result.destination) {
            return;
        }

        if (result.destination.index === result.source.index) {
            return;
        }

        setChecklistItems(reorder(checklistItems, result.source.index, result.destination.index));
        reorderItems(result.source.index, result.destination.index);
    };

    return (
        <div
            key={checklist.title}
            className='inner-container'
        >
            <div className='title'>
                {title || checklist.title}
                {' '}
                <a
                    onClick={() => {
                        setEditMode(!editMode);
                    }}
                >
                    <span className='font-weight--normal'>{editMode ? '(done)' : '(edit)'}</span>
                </a>
            </div>
            <DragDropContext onDragEnd={onDragEnd}>
                <Droppable
                    droppableId='droppable'
                    renderClone={(provided, snapshot, rubric) => (
                        <div
                            {...provided.draggableProps}
                            {...provided.dragHandleProps}
                            ref={provided.innerRef}
                        >
                            <ChecklistItemDetailsEdit
                                checklistItem={checklistItems[rubric.source.index]}
                                onEdit={(editedTo: ChecklistItem) => {
                                    editItem(rubric.source.index, editedTo);
                                }}
                                onRemove={() => {
                                    removeItem(rubric.source.index);
                                }}
                            />
                        </div>
                    )}
                >
                    {(droppableProvided: DroppableProvided) => (
                        <div
                            ref={droppableProvided.innerRef}
                            {...droppableProvided.droppableProps}
                            className='checklist'
                        >
                            {
                                !checklistItems.length && editMode &&
                                <div className='light mt-1 mb-2'>{'You don\'t have any checklist items to edit yet.'}</div>
                            }
                            {checklistItems.map((checklistItem: ChecklistItem, index: number) => {
                                if (editMode) {
                                    return (
                                        <Draggable
                                            index={index}
                                            key={checklistItem.title + index}
                                            draggableId={checklistItem.title + index}
                                        >
                                            {(draggableProvided: DraggableProvided) => {
                                                return (
                                                    <div
                                                        ref={draggableProvided.innerRef}
                                                        {...draggableProvided.draggableProps}
                                                        {...draggableProvided.dragHandleProps}
                                                        style={draggableProvided.draggableProps.style}
                                                    >
                                                        <ChecklistItemDetailsEdit
                                                            checklistItem={checklistItem}
                                                            onEdit={(editedTo: ChecklistItem) => {
                                                                editItem(index, editedTo);
                                                            }}
                                                            onRemove={() => {
                                                                removeItem(index);
                                                            }}
                                                        />
                                                    </div>
                                                );
                                            }}
                                        </Draggable>
                                    );
                                }

                                return (
                                    <ChecklistItemDetails
                                        key={checklistItem.title + index}
                                        checklistItem={checklistItem}
                                        disabled={backstage}
                                        onChange={(checked: boolean) => {
                                            if (onChange) {
                                                onChange(index, checked);
                                            }
                                        }}
                                        onRedirect={() => {
                                            if (onRedirect) {
                                                onRedirect(index);
                                            }
                                        }}
                                    />
                                );
                            })}
                            {droppableProvided.placeholder}
                        </div>
                    )}
                </Droppable>
            </DragDropContext>
            {inputExpanded &&
                <form
                    onSubmit={(e) => {
                        e.preventDefault();
                        if (newValue.trim() === '') {
                            setInputExpanded(false);
                            return;
                        }
                        addItem({
                            title: newValue,
                            checked: false,
                            command: '',
                        });
                        setNewValue('');
                        setInputExpanded(false);
                    }}
                >
                    <input
                        autoFocus={true}
                        type='text'
                        value={newValue}
                        maxLength={MAX_NAME_LENGTH}
                        className='form-control mt-2'
                        placeholder={'Enter a new item'}
                        onKeyDown={(e) => onEscapeKey(e)}
                        onChange={(e) => setNewValue(e.target.value)}
                    />
                    <small className='light mt-1 d-block'>{'Press Enter to Add Item or Escape to Cancel'}</small>
                </form>
            }
            {!inputExpanded &&
                <div className='IncidentDetails__add-item'>
                    <a
                        href='#'
                        onClick={() => {
                            setInputExpanded(true);
                        }}
                    >
                        <i className='icon icon-plus'/>
                        {'Add new checklist item'}
                    </a>
                </div>
            }
        </div>
    );
};
<|MERGE_RESOLUTION|>--- conflicted
+++ resolved
@@ -29,11 +29,7 @@
     title?: string;
 }
 
-<<<<<<< HEAD
-export const ChecklistDetails = ({checklist, enableEdit, onChange, onRedirect, addItem, removeItem, editItem, reorderItems, title}: Props): React.ReactElement => {
-=======
-export const ChecklistDetails = ({checklist, backstage, onChange, onRedirect, addItem, removeItem, editItem, reorderItems}: Props): React.ReactElement => {
->>>>>>> e55230bb
+export const ChecklistDetails = ({checklist, backstage, onChange, onRedirect, addItem, removeItem, editItem, reorderItems, title}: Props): React.ReactElement => {
     const [newValue, setNewValue] = useState('');
     const [inputExpanded, setInputExpanded] = useState(false);
     const [editMode, setEditMode] = useState(false);
