--- conflicted
+++ resolved
@@ -28,14 +28,8 @@
     overwriteTitle?: string;
 }
 
-<<<<<<< HEAD
-export const ChecklistDetails = ({checklist, startEditMode: propEditMode = false, enableEditTitle = false, showEditModeButton = true, enableEditChecklistItems, titleChange, removeList, onChange, onRedirect, addItem, removeItem, editItem, reorderItems, overwriteTitle}: Props): React.ReactElement => {
+export const ChecklistDetails = ({checklist, onChange, onRedirect, addItem, removeItem, editItem, reorderItems, overwriteTitle}: Props): React.ReactElement => {
     const [newValue, setNewValue] = useState('');
-    const [checklistTitle, setChecklistTitle] = useState(overwriteTitle || checklist.title);
-=======
-export const ChecklistDetails = ({checklist, onChange, onRedirect, addItem, removeItem, editItem, reorderItems}: Props): React.ReactElement => {
-    const [newValue, setNewValue] = useState('');
->>>>>>> fb6802a8
     const [inputExpanded, setInputExpanded] = useState(false);
     const [editMode, setEditMode] = useState(false);
 
