--- conflicted
+++ resolved
@@ -34,15 +34,10 @@
     PlaybookDeleted,
     ReceivedTeamNumPlaybooks,
     RECEIVED_TEAM_NUM_PLAYBOOKS,
-<<<<<<< HEAD
     ReceivedGlobalSettings, RECEIVED_GLOBAL_SETTINGS,
     ShowPostMenuModal, HidePostMenuModal,
     SHOW_POST_MENU_MODAL, HIDE_POST_MENU_MODAL,
-=======
-    ReceivedGlobalSettings,
-    RECEIVED_GLOBAL_SETTINGS,
     SetHasViewedChannel, SET_HAS_VIEWED_CHANNEL,
->>>>>>> 21ef0c75
 } from 'src/types/actions';
 import {Incident} from 'src/types/incident';
 
@@ -239,14 +234,17 @@
     }
 };
 
-<<<<<<< HEAD
 const postMenuModalVisibility = (state = false, action: ShowPostMenuModal | HidePostMenuModal) => {
     switch (action.type) {
     case SHOW_POST_MENU_MODAL:
         return true;
     case HIDE_POST_MENU_MODAL:
         return false;
-=======
+    default:
+        return state;
+    }
+};
+
 const hasViewedByChannel = (state: Record<string, boolean> = {}, action: SetHasViewedChannel) => {
     switch (action.type) {
     case SET_HAS_VIEWED_CHANNEL:
@@ -254,7 +252,6 @@
             ...state,
             [action.channelId]: action.hasViewed,
         };
->>>>>>> 21ef0c75
     default:
         return state;
     }
@@ -270,9 +267,6 @@
     eventsFilterByChannel,
     numPlaybooksByTeam,
     globalSettings,
-<<<<<<< HEAD
     postMenuModalVisibility,
-=======
     hasViewedByChannel,
->>>>>>> 21ef0c75
 });