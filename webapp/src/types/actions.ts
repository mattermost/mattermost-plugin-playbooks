--- conflicted
+++ resolved
@@ -26,13 +26,10 @@
 export const SHOW_POST_MENU_MODAL = pluginId + '_show_post_menu_modal';
 export const HIDE_POST_MENU_MODAL = pluginId + '_hide_post_menu_modal';
 export const SET_HAS_VIEWED_CHANNEL = pluginId + '_set_has_viewed';
-<<<<<<< HEAD
 export const SET_RHS_ABOUT_COLLAPSED_STATE = pluginId + '_set_rhs_about_collapsed_state';
-=======
 export const SET_CHECKLIST_COLLAPSED_STATE = pluginId + '_set_checklist_collapsed_state';
 export const SET_ALL_CHECKLISTS_COLLAPSED_STATE = pluginId + '_set_all_checklists_collapsed_state';
 export const SET_CHECKLIST_ITEMS_FILTER = pluginId + '_set_checklist_items_filter';
->>>>>>> 10fac1b9
 
 export interface ReceivedToggleRHSAction {
     type: typeof RECEIVED_TOGGLE_RHS_ACTION;
@@ -125,12 +122,12 @@
     hasViewed: boolean;
 }
 
-<<<<<<< HEAD
 export interface SetRHSAboutCollapsedState {
     type: typeof SET_RHS_ABOUT_COLLAPSED_STATE;
     channelId: string;
     collapsed: boolean;
-=======
+}
+
 export interface SetChecklistCollapsedState {
     type: typeof SET_CHECKLIST_COLLAPSED_STATE;
     channelId: string;
@@ -149,5 +146,4 @@
     type: typeof SET_CHECKLIST_ITEMS_FILTER;
     channelId: string;
     nextState: ChecklistItemsFilter;
->>>>>>> 10fac1b9
 }