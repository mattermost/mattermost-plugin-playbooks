--- conflicted
+++ resolved
@@ -25,12 +25,9 @@
 export const SET_RHS_TAB_STATE = pluginId + '_set_rhs_tab_state';
 export const SET_RHS_EVENTS_FILTER = pluginId + '_set_rhs_events_filter';
 export const RECEIVED_GLOBAL_SETTINGS = pluginId + '_received_global_settings';
-<<<<<<< HEAD
 export const SHOW_POST_MENU_MODAL = pluginId + '_show_post_menu_modal';
 export const HIDE_POST_MENU_MODAL = pluginId + '_hide_post_menu_modal';
-=======
 export const SET_HAS_VIEWED_CHANNEL = pluginId + '_set_has_viewed';
->>>>>>> 21ef0c75
 
 export interface ReceivedToggleRHSAction {
     type: typeof RECEIVED_TOGGLE_RHS_ACTION;
@@ -115,17 +112,16 @@
     settings: GlobalSettings;
 }
 
-<<<<<<< HEAD
 export interface ShowPostMenuModal {
     type: typeof SHOW_POST_MENU_MODAL;
 }
 
 export interface HidePostMenuModal {
     type: typeof HIDE_POST_MENU_MODAL;
-=======
+}
+
 export interface SetHasViewedChannel {
     type: typeof SET_HAS_VIEWED_CHANNEL;
     channelId: string;
     hasViewed: boolean;
->>>>>>> 21ef0c75
 }