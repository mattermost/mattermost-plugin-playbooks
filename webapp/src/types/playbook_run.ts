--- conflicted
+++ resolved
@@ -66,10 +66,7 @@
 }
 
 export interface RunMetricData {
-<<<<<<< HEAD
-=======
     metric_config_id: string;
->>>>>>> c6fcf341
     value: number | null;
 }
 
