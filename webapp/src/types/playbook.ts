// Copyright (c) 2015-present Mattermost, Inc. All Rights Reserved.
// See LICENSE.txt for license information.

export interface Playbook {
    id?: string;
    title: string;
    description: string;
    team_id: string;
    create_public_incident: boolean;
    checklists: Checklist[];
    member_ids: string[];
    broadcast_channel_id: string;
    reminder_message_template: string;
    reminder_timer_default_seconds: number;
    invited_user_ids: string[];
    invited_group_ids: string[];
    invite_users_enabled: boolean;
    default_commander_id: string;
    default_commander_enabled: boolean;
    announcement_channel_id: string;
    announcement_channel_enabled: boolean;
    webhook_on_creation_url: string;
    webhook_on_creation_enabled: boolean;
    webhook_on_status_update_url: string;
    webhook_on_status_update_enabled: boolean;
    message_on_join: string;
    message_on_join_enabled: boolean;
    retrospective_reminder_interval_seconds: number;
    retrospective_template: string;
}

export interface PlaybookNoChecklist {
    id?: string;
    title: string;
    description: string;
    team_id: string;
    create_public_incident: boolean;
    num_stages: number;
    num_steps: number;
    member_ids: string[];
}

export interface FetchPlaybooksNoChecklistReturn {
    total_count: number;
    page_count: number;
    has_more: boolean;
    items: PlaybookNoChecklist[];
}

export interface FetchIncidentsParams {
    sort?: string;
    direction?: string;
}

export interface FetchPlaybooksCountReturn {
    count: number;
}

export interface Checklist {
    title: string;
    items: ChecklistItem[];
}

export enum ChecklistItemState {
    Open = '',
    InProgress = 'in_progress',
    Closed = 'closed',
}

export interface ChecklistItem {
    title: string;
    description: string;
    state: ChecklistItemState;
    state_modified?: number;
    state_modified_post_id?: string;
    assignee_id?: string;
    assignee_modified?: number;
    assignee_modified_post_id?: string;
    command: string;
    command_last_run: number;
}

export function emptyPlaybook(): Playbook {
    return {
        title: '',
        description: '',
        team_id: '',
        create_public_incident: false,
        checklists: [emptyChecklist()],
        member_ids: [],
        broadcast_channel_id: '',
        reminder_message_template: '',
        reminder_timer_default_seconds: 0,
        invited_user_ids: [],
        invited_group_ids: [],
        invite_users_enabled: false,
        default_commander_id: '',
        default_commander_enabled: false,
        announcement_channel_id: '',
        announcement_channel_enabled: false,
        webhook_on_creation_url: '',
        webhook_on_creation_enabled: false,
<<<<<<< HEAD
        webhook_on_status_update_url: '',
        webhook_on_status_update_enabled: false,
        message_on_join: '',
=======
        message_on_join: defaultMessageOnJoin,
>>>>>>> 764c556e
        message_on_join_enabled: false,
        retrospective_reminder_interval_seconds: 0,
        retrospective_template: defaultRetrospectiveTemplate,
    };
}

export function emptyChecklist(): Checklist {
    return {
        title: 'Default Checklist',
        items: [emptyChecklistItem()],
    };
}

export function emptyChecklistItem(): ChecklistItem {
    return {
        title: '',
        state: ChecklistItemState.Open,
        command: '',
        description: '',
        command_last_run: 0,
    };
}

export const newChecklistItem = (title = '', description = '', command = '', state = ChecklistItemState.Open): ChecklistItem => ({
    title,
    description,
    command,
    command_last_run: 0,
    state,
});

// eslint-disable-next-line
export function isPlaybook(arg: any): arg is Playbook {
    return arg &&
        typeof arg.id === 'string' &&
        typeof arg.title === 'string' &&
        typeof arg.team_id === 'string' &&
        typeof arg.create_public_incident === 'boolean' &&
        arg.checklists && Array.isArray(arg.checklists) && arg.checklists.every(isChecklist) &&
        arg.member_ids && Array.isArray(arg.member_ids) && arg.checklists.every((id: any) => typeof id === 'string') &&
        typeof arg.broadcast_channel_id === 'string' &&
        typeof arg.reminder_message_template == 'string' &&
        typeof arg.reminder_timer_default_seconds == 'number' &&
        arg.invited_user_ids && Array.isArray(arg.invited_user_ids) && arg.checklists.every((id: any) => typeof id === 'string') &&
        arg.invited_group_ids && Array.isArray(arg.invited_group_ids) && arg.checklists.every((id: any) => typeof id === 'string') &&
        typeof arg.invite_users_enabled === 'boolean' &&
        typeof arg.default_commander_id === 'string' &&
        typeof arg.default_commander_enabled === 'boolean' &&
        typeof arg.announcement_channel_id === 'string' &&
        typeof arg.announcement_channel_enabled === 'boolean' &&
        typeof arg.webhook_on_creation_url === 'string' &&
        typeof arg.webhook_on_creation_enabled === 'boolean' &&
        typeof arg.webhook_on_status_update_url === 'string' &&
        typeof arg.webhook_on_status_update_enabled === 'boolean' &&
        typeof arg.message_on_join === 'string' &&
        typeof arg.message_on_join_enabled === 'boolean';
}

// eslint-disable-next-line
export function isChecklist(arg: any): arg is Checklist {
    return arg &&
        typeof arg.title === 'string' &&
        arg.items && Array.isArray(arg.items) && arg.items.every(isChecklistItem);
}

// eslint-disable-next-line
export function isChecklistItem(arg: any): arg is ChecklistItem {
    return arg &&
        typeof arg.title === 'string' &&
        typeof arg.state_modified === 'number' &&
        typeof arg.state_modified_post_id === 'string' &&
        typeof arg.assignee_id === 'string' &&
        typeof arg.assignee_modified === 'number' &&
        typeof arg.assignee_modified_post_id === 'string' &&
        typeof arg.state === 'string' &&
        typeof arg.command === 'string' &&
        typeof arg.command_last_run === 'number';
}

export const defaultMessageOnJoin = 'Welcome. This channel was automatically created by an Incident Collaboration playbook. To view information about this incident, such as the commander\'s name and list of tasks, select the shield icon in the channel header. You can also use the `/incident info` slash command.\n' +
    '\n' +
    'You may find the following resources helpful:\n' +
    '\n' +
    '[Mattermost Incident Collaboration channel](https://community.mattermost.com/core/channels/ee-incident-response)\n' +
    '[Incident Collaboration documentation](https://docs.mattermost.com/administration/devops-command-center.html)';

export const defaultRetrospectiveTemplate = `### Summary
This should contain 2-3 sentences that gives a reader an overview of what happened, what was the cause, and what was done. The briefer the better as this is what future teams will look at first for reference.

### What was the impact?
This section describes the impact of this playbook run as experienced by internal and external customers as well as stakeholders.

### What were the contributing factors?
This playbook may be a reactive protocol to a situation that is otherwise undesirable. If that's the case, this section explains the reasons that caused the situation in the first place. There may be multiple root causes - this helps stakeholders understand why.

### What was done?
This section tells the story of how the team collaborated throughout the event to achieve the outcome. This will help future teams learn from this experience on what they could try.

### What did we learn?
This section should include perspective from everyone that was involved to celebrate the victories and identify areas for improvement. For example: What went well? What didn't go well? What should be done differently next time?

### Follow-up tasks
This section lists the action items to turn learnings into changes that help the team become more proficient with iterations. It could include tweaking the playbook, publishing the retrospective, or other improvements. The best follow-ups will have clear owner assigned as well as due date.

### Timeline Highlights
This section is a curated log that details the most important moments. It can contain key communications, screen shots, or other artifacts. Use the built-in timeline feature to help you retrace and replay the sequence of events.`;<|MERGE_RESOLUTION|>--- conflicted
+++ resolved
@@ -100,13 +100,9 @@
         announcement_channel_enabled: false,
         webhook_on_creation_url: '',
         webhook_on_creation_enabled: false,
-<<<<<<< HEAD
         webhook_on_status_update_url: '',
         webhook_on_status_update_enabled: false,
-        message_on_join: '',
-=======
         message_on_join: defaultMessageOnJoin,
->>>>>>> 764c556e
         message_on_join_enabled: false,
         retrospective_reminder_interval_seconds: 0,
         retrospective_template: defaultRetrospectiveTemplate,
