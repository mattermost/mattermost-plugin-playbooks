--- conflicted
+++ resolved
@@ -8,11 +8,8 @@
     team_id: string;
     create_public_playbook_run: boolean;
     delete_at: number;
-<<<<<<< HEAD
     run_summary_template_enabled: boolean;
-=======
     public: boolean;
->>>>>>> 43aa3a57
 
     /** @alias num_checklists */
     num_stages: number;
