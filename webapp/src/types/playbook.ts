// Copyright (c) 2015-present Mattermost, Inc. All Rights Reserved.
// See LICENSE.txt for license information.

export interface Playbook {
    id?: string;
    title: string;
    description: string;
    team_id: string;
    create_public_incident: boolean;
    checklists: Checklist[];
    member_ids: string[];
    broadcast_channel_id: string;
    reminder_message_template: string;
    reminder_timer_default_seconds: number;
    invited_user_ids: string[];
    invited_group_ids: string[];
    invite_users_enabled: boolean;
    default_commander_id: string;
    default_commander_enabled: boolean;
    announcement_channel_id: string;
    announcement_channel_enabled: boolean;
    webhook_on_creation_url: string;
    webhook_on_creation_enabled: boolean;
<<<<<<< HEAD
    webhook_on_archive_url: string;
    webhook_on_archive_enabled: boolean;
=======
    message_on_join: string;
    message_on_join_enabled: boolean;
>>>>>>> 01511830
}

export interface PlaybookNoChecklist {
    id?: string;
    title: string;
    description: string;
    team_id: string;
    create_public_incident: boolean;
    num_stages: number;
    num_steps: number;
    member_ids: string[];
}

export interface FetchPlaybooksNoChecklistReturn {
    total_count: number;
    page_count: number;
    has_more: boolean;
    items: PlaybookNoChecklist[];
}

export interface FetchIncidentsParams {
    sort?: string;
    direction?: string;
}

export interface FetchPlaybooksCountReturn {
    count: number;
}

export interface Checklist {
    title: string;
    items: ChecklistItem[];
}

export enum ChecklistItemState {
    Open = '',
    InProgress = 'in_progress',
    Closed = 'closed',
}

export interface ChecklistItem {
    title: string;
    description: string;
    state: ChecklistItemState;
    state_modified?: number;
    state_modified_post_id?: string;
    assignee_id?: string;
    assignee_modified?: number;
    assignee_modified_post_id?: string;
    command: string;
    command_last_run: number;
}

export function emptyPlaybook(): Playbook {
    return {
        title: '',
        description: '',
        team_id: '',
        create_public_incident: false,
        checklists: [emptyChecklist()],
        member_ids: [],
        broadcast_channel_id: '',
        reminder_message_template: '',
        reminder_timer_default_seconds: 0,
        invited_user_ids: [],
        invited_group_ids: [],
        invite_users_enabled: false,
        default_commander_id: '',
        default_commander_enabled: false,
        announcement_channel_id: '',
        announcement_channel_enabled: false,
        webhook_on_creation_url: '',
        webhook_on_creation_enabled: false,
<<<<<<< HEAD
        webhook_on_archive_url: '',
        webhook_on_archive_enabled: false,
=======
        message_on_join: '',
        message_on_join_enabled: false,
>>>>>>> 01511830
    };
}

export function emptyChecklist(): Checklist {
    return {
        title: 'Default Checklist',
        items: [emptyChecklistItem()],
    };
}

export function emptyChecklistItem(): ChecklistItem {
    return {
        title: '',
        state: ChecklistItemState.Open,
        command: '',
        description: '',
        command_last_run: 0,
    };
}

export const newChecklistItem = (title = '', description = '', command = '', state = ChecklistItemState.Open): ChecklistItem => ({
    title,
    description,
    command,
    command_last_run: 0,
    state,
});

// eslint-disable-next-line
export function isPlaybook(arg: any): arg is Playbook {
    return arg &&
        typeof arg.id === 'string' &&
        typeof arg.title === 'string' &&
        typeof arg.team_id === 'string' &&
        typeof arg.create_public_incident === 'boolean' &&
        arg.checklists && Array.isArray(arg.checklists) && arg.checklists.every(isChecklist) &&
        arg.member_ids && Array.isArray(arg.member_ids) && arg.checklists.every((id: any) => typeof id === 'string') &&
        typeof arg.broadcast_channel_id === 'string' &&
        typeof arg.reminder_message_template == 'string' &&
        typeof arg.reminder_timer_default_seconds == 'number' &&
        arg.invited_user_ids && Array.isArray(arg.invited_user_ids) && arg.checklists.every((id: any) => typeof id === 'string') &&
        arg.invited_group_ids && Array.isArray(arg.invited_group_ids) && arg.checklists.every((id: any) => typeof id === 'string') &&
        typeof arg.invite_users_enabled === 'boolean' &&
        typeof arg.default_commander_id === 'string' &&
        typeof arg.default_commander_enabled === 'boolean' &&
        typeof arg.announcement_channel_id === 'string' &&
        typeof arg.announcement_channel_enabled === 'boolean' &&
        typeof arg.webhook_on_creation_url === 'string' &&
        typeof arg.webhook_on_creation_enabled === 'boolean' &&
<<<<<<< HEAD
        typeof arg.webhook_on_archive_url === 'string' &&
        typeof arg.webhook_on_archive_enabled === 'boolean';
=======
        typeof arg.message_on_join === 'string' &&
        typeof arg.message_on_join_enabled === 'boolean';
>>>>>>> 01511830
}

// eslint-disable-next-line
export function isChecklist(arg: any): arg is Checklist {
    return arg &&
        typeof arg.title === 'string' &&
        arg.items && Array.isArray(arg.items) && arg.items.every(isChecklistItem);
}

// eslint-disable-next-line
export function isChecklistItem(arg: any): arg is ChecklistItem {
    return arg &&
        typeof arg.title === 'string' &&
        typeof arg.state_modified === 'number' &&
        typeof arg.state_modified_post_id === 'string' &&
        typeof arg.assignee_id === 'string' &&
        typeof arg.assignee_modified === 'number' &&
        typeof arg.assignee_modified_post_id === 'string' &&
        typeof arg.state === 'string' &&
        typeof arg.command === 'string' &&
        typeof arg.command_last_run === 'number';
}

export const defaultMessageOnJoin = 'Welcome. This channel was automatically created by an Incident Collaboration playbook. To view information about this incident, such as the commander\'s name and list of tasks, select the shield icon in the channel header. You can also use the `/incident info` slash command.\n' +
    '\n' +
    'You may find the following resources helpful:\n' +
    '\n' +
    '[Mattermost Incident Collaboration channel](https://community.mattermost.com/core/channels/ee-incident-response)\n' +
    '[Incident Collaboration documentation](https://docs.mattermost.com/administration/devops-command-center.html)';<|MERGE_RESOLUTION|>--- conflicted
+++ resolved
@@ -21,13 +21,10 @@
     announcement_channel_enabled: boolean;
     webhook_on_creation_url: string;
     webhook_on_creation_enabled: boolean;
-<<<<<<< HEAD
     webhook_on_archive_url: string;
     webhook_on_archive_enabled: boolean;
-=======
     message_on_join: string;
     message_on_join_enabled: boolean;
->>>>>>> 01511830
 }
 
 export interface PlaybookNoChecklist {
@@ -101,13 +98,10 @@
         announcement_channel_enabled: false,
         webhook_on_creation_url: '',
         webhook_on_creation_enabled: false,
-<<<<<<< HEAD
         webhook_on_archive_url: '',
         webhook_on_archive_enabled: false,
-=======
         message_on_join: '',
         message_on_join_enabled: false,
->>>>>>> 01511830
     };
 }
 
@@ -157,13 +151,10 @@
         typeof arg.announcement_channel_enabled === 'boolean' &&
         typeof arg.webhook_on_creation_url === 'string' &&
         typeof arg.webhook_on_creation_enabled === 'boolean' &&
-<<<<<<< HEAD
         typeof arg.webhook_on_archive_url === 'string' &&
         typeof arg.webhook_on_archive_enabled === 'boolean';
-=======
         typeof arg.message_on_join === 'string' &&
         typeof arg.message_on_join_enabled === 'boolean';
->>>>>>> 01511830
 }
 
 // eslint-disable-next-line
