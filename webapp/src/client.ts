--- conflicted
+++ resolved
@@ -11,11 +11,8 @@
 import {ClientError} from 'mattermost-redux/client/client4';
 
 import {setTriggerId} from 'src/actions';
-<<<<<<< HEAD
 import {Playbook} from 'src/types/incident';
-=======
 import {ChecklistItem} from 'src/types/playbook';
->>>>>>> bec3c76a
 
 import {pluginId} from './manifest';
 
@@ -50,14 +47,16 @@
     }
 }
 
-<<<<<<< HEAD
 export function clientFetchPlaybooks() {
     return doGet(`${apiUrl}/playbooks`);
 }
 
 export async function createPlaybook(playbook: Playbook) {
     const {data} = await doPost(`${apiUrl}/playbooks`, JSON.stringify(playbook));
-=======
+
+    return data;
+}
+
 export async function checkItem(incidentID: string, checklistNum: number, itemNum: number) {
     const {data} = await doFetchWithResponse(`${apiUrl}/incidents/${incidentID}/checklists/${checklistNum}/item/${itemNum}/check`, {
         method: 'put',
@@ -113,7 +112,6 @@
             new_location: newLocation,
         }),
     });
->>>>>>> bec3c76a
 
     return data;
 }
