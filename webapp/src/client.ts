--- conflicted
+++ resolved
@@ -728,24 +728,25 @@
     }
 };
 
-<<<<<<< HEAD
 export const favoriteItem = async (teamID: string, itemID: string, itemType: string) => {
     try {
         return await doPost<void>(`${apiUrl}/my_categories/favorites?team_id=${teamID}`, JSON.stringify({
             item_id: itemID,
             type: itemType,
         }));
-=======
+    } catch (error) {
+        return {error};
+    }
+};
+
 export const requestGetInvolved = async (playbookRunId: string) => {
     try {
         return await doPost(`${apiUrl}/runs/${playbookRunId}/request-get-involved`);
->>>>>>> c5cd316c
-    } catch (error) {
-        return {error};
-    }
-};
-
-<<<<<<< HEAD
+    } catch (error) {
+        return {error};
+    }
+};
+
 export const unfavoriteItem = async (teamID: string, itemID: string, itemType: string) => {
     try {
         return await doDelete<void>(`${apiUrl}/my_categories/favorites?team_id=${teamID}`, JSON.stringify({
@@ -762,8 +763,6 @@
     return Boolean(data);
 };
 
-=======
->>>>>>> c5cd316c
 export const fetchMyCategories = async (teamID: string): Promise<Category[]> => {
     const queryParams = `?team_id=${teamID}`;
     const data = await doGet(`${apiUrl}/my_categories${queryParams}`);
