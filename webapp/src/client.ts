--- conflicted
+++ resolved
@@ -47,7 +47,6 @@
     }
 }
 
-<<<<<<< HEAD
 export async function fetchUsersInChannel(channelId: string): Promise<UserProfile[]> {
     return Client4.getProfilesInChannel(channelId, 0, 200);
 }
@@ -60,7 +59,8 @@
     } catch (error) {
         return {error};
     }
-=======
+}
+
 export async function checkItem(incidentID: string, checklistNum: number, itemNum: number) {
     const {data} = await doFetchWithResponse(`${apiUrl}/incidents/${incidentID}/checklists/${checklistNum}/item/${itemNum}/check`, {
         method: 'put',
@@ -118,7 +118,6 @@
     });
 
     return data;
->>>>>>> ade108d4
 }
 
 export const doGet = async (url: string) => {
