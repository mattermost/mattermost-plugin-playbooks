import {Action, Store} from 'redux';

import {generateId} from 'mattermost-redux/utils/helpers';
import {getCurrentTeam} from 'mattermost-redux/selectors/entities/teams';

import {RHSState} from 'src/types/rhs';

<<<<<<< HEAD
import {setClientId, setRHSState} from './actions';

export interface Hooks {
    store: Store<object, Action<any>>;
    currentTeamIdForNewTeamHook: string;
=======
import {getCurrentChannel} from 'mattermost-redux/selectors/entities/channels';
import {getCurrentTeam} from 'mattermost-redux/selectors/entities/teams';

import {toggleRHS, setRHSState, getIncident, withLoading, getIncidentsForCurrentTeam, setClientId} from 'src/actions';
import {rhsOpen, activeIncidents, incidentDetails, incidentsTeamId} from 'src/selectors';
import {RHSState} from 'src/types/rhs';

export interface Hooks {
    store: Store<object, Action<any>>;
    currentChannelId: string;
    currentTeamId: string;
>>>>>>> 934c097a
}

export class Hooks {
    constructor(store: Store<object, Action<any>>) {
        this.store = store;
<<<<<<< HEAD
        this.store.subscribe(this.newTeamHook);
        this.currentTeamIdForNewTeamHook = '';
=======
        this.store.subscribe(this.openCurrentIncidentRHS);
        this.currentChannelId = '';
        this.currentTeamId = '';
>>>>>>> 934c097a
    }

    public slashCommandWillBePostedHook = (message: string, args = {}) => {
        let messageTrimmed;
        if (message) {
            messageTrimmed = message.trim();
        }

        if (messageTrimmed && messageTrimmed.startsWith('/incident start')) {
            const clientId = generateId();
            this.store.dispatch(setClientId(clientId));

            messageTrimmed = `/incident start ${clientId}`;

            return Promise.resolve({message: messageTrimmed, args});
        }

        return Promise.resolve({message, args});
    };

<<<<<<< HEAD
    public newTeamHook = () => {
        const state = this.store.getState();
        const currentTeam = getCurrentTeam(state);
        if (currentTeam && currentTeam.id !== this.currentTeamIdForNewTeamHook) {
            this.currentTeamIdForNewTeamHook = currentTeam.id;
            this.store.dispatch(setRHSState(RHSState.List));
=======
    public openCurrentIncidentRHS = () => {
        const state = this.store.getState();
        const currentChannel = getCurrentChannel(state);
        const currentTeam = getCurrentTeam(state);
        const mmRhsOpen = state.views.rhs.isSidebarOpen;
        const incidentRHSOpen = rhsOpen(state);
        if (
            !currentChannel ||
            !currentTeam ||
            (currentChannel.id === this.currentChannelId && this.currentTeamId === currentTeam.id) || // Don't do anything unless the channel has changed.
            (mmRhsOpen && !incidentRHSOpen) // Don't navigate away from an alternate sidebar that is open
        ) {
            // Not updating the current channel when we fail here means that we will retry if conditions improve.
            // So if the RHS is closed or the incident button is pressed the correct RHS will open.
            return;
        }

        const incidents = activeIncidents(state);
        const incidentsTeam = incidentsTeamId(state);
        if (!incidents || this.currentTeamId !== currentTeam.id) {
            this.currentTeamId = currentTeam.id;
            this.store.dispatch(getIncidentsForCurrentTeam());
            return;
        }

        if (incidentsTeam !== currentTeam.id) {
            return;
        }

        // Setting this only when everything else is done bcause once we set this
        // we won't try again to open the RHS
        this.currentChannelId = currentChannel.id;

        const currentIncident = incidentDetails(state);
        for (let i = 0; i < incidents.length; i++) {
            if (incidents[i].primary_channel_id === currentChannel.id) {
                // Only load if it's not the current incident.
                if (!currentIncident || currentIncident.id !== incidents[i].id) {
                    this.store.dispatch(withLoading(getIncident(incidents[i].id)));
                }

                this.store.dispatch(setRHSState(RHSState.Details));

                // Make sure the RHS is open.
                if (!incidentRHSOpen) {
                    this.store.dispatch(toggleRHS());
                }
                break;
            }
>>>>>>> 934c097a
        }
    }
}<|MERGE_RESOLUTION|>--- conflicted
+++ resolved
@@ -1,17 +1,8 @@
+
 import {Action, Store} from 'redux';
 
 import {generateId} from 'mattermost-redux/utils/helpers';
-import {getCurrentTeam} from 'mattermost-redux/selectors/entities/teams';
 
-import {RHSState} from 'src/types/rhs';
-
-<<<<<<< HEAD
-import {setClientId, setRHSState} from './actions';
-
-export interface Hooks {
-    store: Store<object, Action<any>>;
-    currentTeamIdForNewTeamHook: string;
-=======
 import {getCurrentChannel} from 'mattermost-redux/selectors/entities/channels';
 import {getCurrentTeam} from 'mattermost-redux/selectors/entities/teams';
 
@@ -19,24 +10,23 @@
 import {rhsOpen, activeIncidents, incidentDetails, incidentsTeamId} from 'src/selectors';
 import {RHSState} from 'src/types/rhs';
 
+import {setClientId, setRHSState} from './actions';
+
 export interface Hooks {
     store: Store<object, Action<any>>;
     currentChannelId: string;
     currentTeamId: string;
->>>>>>> 934c097a
+    currentTeamIdForNewTeamHook: string;
 }
 
 export class Hooks {
     constructor(store: Store<object, Action<any>>) {
         this.store = store;
-<<<<<<< HEAD
-        this.store.subscribe(this.newTeamHook);
-        this.currentTeamIdForNewTeamHook = '';
-=======
         this.store.subscribe(this.openCurrentIncidentRHS);
         this.currentChannelId = '';
         this.currentTeamId = '';
->>>>>>> 934c097a
+        this.store.subscribe(this.newTeamHook);
+        this.currentTeamIdForNewTeamHook = '';
     }
 
     public slashCommandWillBePostedHook = (message: string, args = {}) => {
@@ -57,14 +47,6 @@
         return Promise.resolve({message, args});
     };
 
-<<<<<<< HEAD
-    public newTeamHook = () => {
-        const state = this.store.getState();
-        const currentTeam = getCurrentTeam(state);
-        if (currentTeam && currentTeam.id !== this.currentTeamIdForNewTeamHook) {
-            this.currentTeamIdForNewTeamHook = currentTeam.id;
-            this.store.dispatch(setRHSState(RHSState.List));
-=======
     public openCurrentIncidentRHS = () => {
         const state = this.store.getState();
         const currentChannel = getCurrentChannel(state);
@@ -114,7 +96,15 @@
                 }
                 break;
             }
->>>>>>> 934c097a
+        }
+    }
+
+    public newTeamHook = () => {
+        const state = this.store.getState();
+        const currentTeam = getCurrentTeam(state);
+        if (currentTeam && currentTeam.id !== this.currentTeamIdForNewTeamHook) {
+            this.currentTeamIdForNewTeamHook = currentTeam.id;
+            this.store.dispatch(setRHSState(RHSState.List));
         }
     }
 }