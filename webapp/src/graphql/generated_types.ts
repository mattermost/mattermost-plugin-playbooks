--- conflicted
+++ resolved
@@ -261,8 +261,8 @@
     endAt: Scalars['Float'];
     id: Scalars['String'];
     isFavorite: Scalars['Boolean'];
-<<<<<<< HEAD
     lastStatusUpdateAt: Scalars['Float'];
+    metadata: Metadata;
     name: Scalars['String'];
     ownerUserID: Scalars['String'];
     participantIDs: Array<Scalars['String']>;
@@ -286,12 +286,6 @@
     teamID: Scalars['String'];
     timelineEvents: Array<TimelineEvent>;
     webhookOnStatusUpdateURLs: Array<Scalars['String']>;
-=======
-    metadata: Metadata;
-    name: Scalars['String'];
-    ownerUserID: Scalars['String'];
-    participantIDs: Array<Scalars['String']>;
->>>>>>> 1e69ad3c
 };
 
 export type RunUpdates = {
