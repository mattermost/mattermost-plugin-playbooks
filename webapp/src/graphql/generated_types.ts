--- conflicted
+++ resolved
@@ -151,19 +151,18 @@
     updates: RunUpdates;
 };
 
-<<<<<<< HEAD
 export type MutationUpdateRunTaskActionsArgs = {
     checklistNum: Scalars['Float'];
     itemNum: Scalars['Float'];
     runID: Scalars['String'];
     taskActions?: InputMaybe<Array<TaskActionUpdates>>;
-=======
+};
+
 export type PageInfo = {
     __typename?: 'PageInfo';
     endCursor: Scalars['String'];
     hasNextPage: Scalars['Boolean'];
     startCursor: Scalars['String'];
->>>>>>> 89b42a09
 };
 
 export type Playbook = {
@@ -498,7 +497,6 @@
 
 export type ChangeRunOwnerMutation = { __typename?: 'Mutation', changeRunOwner: string };
 
-<<<<<<< HEAD
 export type UpdateRunTaskActionsMutationVariables = Exact<{
     runID: Scalars['String'];
     checklistNum: Scalars['Float'];
@@ -508,7 +506,6 @@
 
 export type UpdateRunTaskActionsMutation = { __typename?: 'Mutation', updateRunTaskActions: string };
 
-=======
 export const RhsRunFieldsFragmentDoc = gql`
     fragment RHSRunFields on Run {
   id
@@ -521,7 +518,6 @@
   lastUpdatedAt
 }
     `;
->>>>>>> 89b42a09
 export const PlaybookDocument = gql`
     query Playbook($id: String!) {
   playbook(id: $id) {
