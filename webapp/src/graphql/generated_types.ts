--- conflicted
+++ resolved
@@ -408,11 +408,7 @@
 
 export type RunQuery = { __typename?: 'Query', run?: { __typename?: 'Run', id: string, name: string, ownerUserID: string, participantIDs: Array<string>, metadata: { __typename?: 'Metadata', followers: Array<string> } } | null };
 
-<<<<<<< HEAD
-export type RhsRunFieldsFragment = { __typename?: 'Run', id: string, name: string, participantIDs: Array<string>, ownerUserID: string, playbookID: string, lastUpdatedAt: number, playbook: { __typename?: 'Playbook', title: string } };
-=======
-export type RhsRunFieldsFragment = { __typename?: 'Run', id: string, name: string, participantIDs: Array<string>, ownerUserID: string, lastUpdatedAt: number, playbook?: { __typename?: 'Playbook', title: string } | null };
->>>>>>> afa78405
+export type RhsRunFieldsFragment = { __typename?: 'Run', id: string, name: string, participantIDs: Array<string>, ownerUserID: string, playbookID: string, lastUpdatedAt: number, playbook?: { __typename?: 'Playbook', title: string } | null };
 
 export type RhsActiveRunsQueryVariables = Exact<{
     channelID: Scalars['String'];
@@ -422,11 +418,7 @@
     after?: InputMaybe<Scalars['String']>;
 }>;
 
-<<<<<<< HEAD
-export type RhsActiveRunsQuery = { __typename?: 'Query', runs: { __typename?: 'RunConnection', totalCount: number, edges: Array<{ __typename?: 'RunEdge', node: { __typename?: 'Run', id: string, name: string, participantIDs: Array<string>, ownerUserID: string, playbookID: string, lastUpdatedAt: number, playbook: { __typename?: 'Playbook', title: string } } }>, pageInfo: { __typename?: 'PageInfo', endCursor: string, hasNextPage: boolean } } };
-=======
-export type RhsActiveRunsQuery = { __typename?: 'Query', runs: { __typename?: 'RunConnection', totalCount: number, edges: Array<{ __typename?: 'RunEdge', node: { __typename?: 'Run', id: string, name: string, participantIDs: Array<string>, ownerUserID: string, lastUpdatedAt: number, playbook?: { __typename?: 'Playbook', title: string } | null } }>, pageInfo: { __typename?: 'PageInfo', endCursor: string, hasNextPage: boolean } } };
->>>>>>> afa78405
+export type RhsActiveRunsQuery = { __typename?: 'Query', runs: { __typename?: 'RunConnection', totalCount: number, edges: Array<{ __typename?: 'RunEdge', node: { __typename?: 'Run', id: string, name: string, participantIDs: Array<string>, ownerUserID: string, playbookID: string, lastUpdatedAt: number, playbook?: { __typename?: 'Playbook', title: string } | null } }>, pageInfo: { __typename?: 'PageInfo', endCursor: string, hasNextPage: boolean } } };
 
 export type RhsFinishedRunsQueryVariables = Exact<{
     channelID: Scalars['String'];
@@ -436,11 +428,7 @@
     after?: InputMaybe<Scalars['String']>;
 }>;
 
-<<<<<<< HEAD
-export type RhsFinishedRunsQuery = { __typename?: 'Query', runs: { __typename?: 'RunConnection', totalCount: number, edges: Array<{ __typename?: 'RunEdge', node: { __typename?: 'Run', id: string, name: string, participantIDs: Array<string>, ownerUserID: string, playbookID: string, lastUpdatedAt: number, playbook: { __typename?: 'Playbook', title: string } } }>, pageInfo: { __typename?: 'PageInfo', endCursor: string, hasNextPage: boolean } } };
-=======
-export type RhsFinishedRunsQuery = { __typename?: 'Query', runs: { __typename?: 'RunConnection', totalCount: number, edges: Array<{ __typename?: 'RunEdge', node: { __typename?: 'Run', id: string, name: string, participantIDs: Array<string>, ownerUserID: string, lastUpdatedAt: number, playbook?: { __typename?: 'Playbook', title: string } | null } }>, pageInfo: { __typename?: 'PageInfo', endCursor: string, hasNextPage: boolean } } };
->>>>>>> afa78405
+export type RhsFinishedRunsQuery = { __typename?: 'Query', runs: { __typename?: 'RunConnection', totalCount: number, edges: Array<{ __typename?: 'RunEdge', node: { __typename?: 'Run', id: string, name: string, participantIDs: Array<string>, ownerUserID: string, playbookID: string, lastUpdatedAt: number, playbook?: { __typename?: 'Playbook', title: string } | null } }>, pageInfo: { __typename?: 'PageInfo', endCursor: string, hasNextPage: boolean } } };
 
 export type SetRunFavoriteMutationVariables = Exact<{
     id: Scalars['String'];
