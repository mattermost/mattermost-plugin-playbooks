import {gql} from '@apollo/client';
import * as Apollo from '@apollo/client';

import {MetricType} from 'src/types/playbook';
export type Maybe<T> = T | null;
export type InputMaybe<T> = Maybe<T>;
export type Exact<T extends { [key: string]: unknown }> = { [K in keyof T]: T[K] };
export type MakeOptional<T, K extends keyof T> = Omit<T, K> & { [SubKey in K]?: Maybe<T[SubKey]> };
export type MakeMaybe<T, K extends keyof T> = Omit<T, K> & { [SubKey in K]: Maybe<T[SubKey]> };
const defaultOptions = {} as const;

/** All built-in and custom scalars, mapped to their actual values */
export type Scalars = {
    ID: string;
    String: string;
    Boolean: boolean;
    Int: number;
    Float: number;
};

export type Checklist = {
    __typename?: 'Checklist';
    items: Array<ChecklistItem>;
    title: Scalars['String'];
};

export type ChecklistItem = {
    __typename?: 'ChecklistItem';
    assigneeID: Scalars['String'];
    assigneeModified: Scalars['Float'];
    command: Scalars['String'];
    commandLastRun: Scalars['Float'];
    description: Scalars['String'];
    dueDate: Scalars['Float'];
    state: Scalars['String'];
    stateModified: Scalars['Float'];
    title: Scalars['String'];
};

export type ChecklistItemUpdates = {
    assigneeID: Scalars['String'];
    assigneeModified: Scalars['Float'];
    command: Scalars['String'];
    commandLastRun: Scalars['Float'];
    description: Scalars['String'];
    dueDate: Scalars['Float'];
    state: Scalars['String'];
    stateModified: Scalars['Float'];
    title: Scalars['String'];
};

export type ChecklistUpdates = {
    items: Array<ChecklistItemUpdates>;
    title: Scalars['String'];
};

export type Member = {
    __typename?: 'Member';
    roles: Array<Scalars['String']>;
    schemeRoles: Array<Scalars['String']>;
    userID: Scalars['String'];
};

export {MetricType};

export type Mutation = {
    __typename?: 'Mutation';
    addMetric: Scalars['String'];
    addPlaybookMember: Scalars['String'];
    deleteMetric: Scalars['String'];
    removePlaybookMember: Scalars['String'];
    updateMetric: Scalars['String'];
    updatePlaybook: Scalars['String'];
    updateRun: Scalars['String'];
};

export type MutationAddMetricArgs = {
    description: Scalars['String'];
    playbookID: Scalars['String'];
    target?: InputMaybe<Scalars['Int']>;
    title: Scalars['String'];
    type: Scalars['String'];
};

export type MutationAddPlaybookMemberArgs = {
    playbookID: Scalars['String'];
    userID: Scalars['String'];
};

export type MutationDeleteMetricArgs = {
    id: Scalars['String'];
};

export type MutationRemovePlaybookMemberArgs = {
    playbookID: Scalars['String'];
    userID: Scalars['String'];
};

export type MutationUpdateMetricArgs = {
    description?: InputMaybe<Scalars['String']>;
    id: Scalars['String'];
    target?: InputMaybe<Scalars['Int']>;
    title?: InputMaybe<Scalars['String']>;
};

export type MutationUpdatePlaybookArgs = {
    id: Scalars['String'];
    updates: PlaybookUpdates;
};

export type MutationUpdateRunArgs = {
    id: Scalars['String'];
    updates: RunUpdates;
};

export type Playbook = {
    __typename?: 'Playbook';
    broadcastChannelIDs: Array<Scalars['String']>;
    broadcastEnabled: Scalars['Boolean'];
    categorizeChannelEnabled: Scalars['Boolean'];
    categoryName: Scalars['String'];
    channelNameTemplate: Scalars['String'];
    checklists: Array<Checklist>;
    createPublicPlaybookRun: Scalars['Boolean'];
    defaultOwnerEnabled: Scalars['Boolean'];
    defaultOwnerID: Scalars['String'];
    defaultPlaybookAdminRole: Scalars['String'];
    defaultPlaybookMemberRole: Scalars['String'];
    defaultRunAdminRole: Scalars['String'];
    defaultRunMemberRole: Scalars['String'];
    deleteAt: Scalars['Float'];
    description: Scalars['String'];
    id: Scalars['String'];
    inviteUsersEnabled: Scalars['Boolean'];
    invitedGroupIDs: Array<Scalars['String']>;
    invitedUserIDs: Array<Scalars['String']>;
    isFavorite: Scalars['Boolean'];
    members: Array<Member>;
    messageOnJoin: Scalars['String'];
    messageOnJoinEnabled: Scalars['Boolean'];
    metrics: Array<PlaybookMetricConfig>;
    public: Scalars['Boolean'];
    reminderMessageTemplate: Scalars['String'];
    reminderTimerDefaultSeconds: Scalars['Float'];
    retrospectiveEnabled: Scalars['Boolean'];
    retrospectiveReminderIntervalSeconds: Scalars['Float'];
    retrospectiveTemplate: Scalars['String'];
    runSummaryTemplate: Scalars['String'];
    runSummaryTemplateEnabled: Scalars['Boolean'];
    signalAnyKeywords: Array<Scalars['String']>;
    signalAnyKeywordsEnabled: Scalars['Boolean'];
    statusUpdateEnabled: Scalars['Boolean'];
    teamID: Scalars['String'];
    title: Scalars['String'];
    webhookOnCreationEnabled: Scalars['Boolean'];
    webhookOnCreationURLs: Array<Scalars['String']>;
    webhookOnStatusUpdateEnabled: Scalars['Boolean'];
    webhookOnStatusUpdateURLs: Array<Scalars['String']>;
};

export type PlaybookMetricConfig = {
    __typename?: 'PlaybookMetricConfig';
    description: Scalars['String'];
    id: Scalars['String'];
    target?: Maybe<Scalars['Int']>;
    title: Scalars['String'];
    type: MetricType;
};

export type PlaybookUpdates = {
    broadcastChannelIDs?: InputMaybe<Array<Scalars['String']>>;
    broadcastEnabled?: InputMaybe<Scalars['Boolean']>;
    categorizeChannelEnabled?: InputMaybe<Scalars['Boolean']>;
    categoryName?: InputMaybe<Scalars['String']>;
    channelNameTemplate?: InputMaybe<Scalars['String']>;
    checklists?: InputMaybe<Array<ChecklistUpdates>>;
    createPublicPlaybookRun?: InputMaybe<Scalars['Boolean']>;
    defaultOwnerEnabled?: InputMaybe<Scalars['Boolean']>;
    defaultOwnerID?: InputMaybe<Scalars['String']>;
    description?: InputMaybe<Scalars['String']>;
    inviteUsersEnabled?: InputMaybe<Scalars['Boolean']>;
    invitedGroupIDs?: InputMaybe<Array<Scalars['String']>>;
    invitedUserIDs?: InputMaybe<Array<Scalars['String']>>;
    isFavorite?: InputMaybe<Scalars['Boolean']>;
    messageOnJoin?: InputMaybe<Scalars['String']>;
    messageOnJoinEnabled?: InputMaybe<Scalars['Boolean']>;
    public?: InputMaybe<Scalars['Boolean']>;
    reminderMessageTemplate?: InputMaybe<Scalars['String']>;
    reminderTimerDefaultSeconds?: InputMaybe<Scalars['Float']>;
    retrospectiveEnabled?: InputMaybe<Scalars['Boolean']>;
    retrospectiveReminderIntervalSeconds?: InputMaybe<Scalars['Float']>;
    retrospectiveTemplate?: InputMaybe<Scalars['String']>;
    runSummaryTemplate?: InputMaybe<Scalars['String']>;
    runSummaryTemplateEnabled?: InputMaybe<Scalars['Boolean']>;
    signalAnyKeywords?: InputMaybe<Array<Scalars['String']>>;
    signalAnyKeywordsEnabled?: InputMaybe<Scalars['Boolean']>;
    statusUpdateEnabled?: InputMaybe<Scalars['Boolean']>;
    title?: InputMaybe<Scalars['String']>;
    webhookOnCreationEnabled?: InputMaybe<Scalars['Boolean']>;
    webhookOnCreationURLs?: InputMaybe<Array<Scalars['String']>>;
    webhookOnStatusUpdateEnabled?: InputMaybe<Scalars['Boolean']>;
    webhookOnStatusUpdateURLs?: InputMaybe<Array<Scalars['String']>>;
};

export type Query = {
    __typename?: 'Query';
    playbook?: Maybe<Playbook>;
    playbooks: Array<Playbook>;
    runs: Array<Run>;
};

export type QueryPlaybookArgs = {
    id: Scalars['String'];
};

export type QueryPlaybooksArgs = {
    direction?: InputMaybe<Scalars['String']>;
    searchTerm?: InputMaybe<Scalars['String']>;
    sort?: InputMaybe<Scalars['String']>;
    teamID?: InputMaybe<Scalars['String']>;
    withArchived?: InputMaybe<Scalars['Boolean']>;
    withMembershipOnly?: InputMaybe<Scalars['Boolean']>;
};

export type QueryRunsArgs = {
    participantOrFollowerID?: InputMaybe<Scalars['String']>;
    sort?: InputMaybe<Scalars['String']>;
    statuses?: InputMaybe<Array<Scalars['String']>>;
    teamID?: InputMaybe<Scalars['String']>;
};

export type Run = {
    __typename?: 'Run';
    channelID: Scalars['String'];
    checklists: Array<Checklist>;
    createAt: Scalars['Float'];
    currentStatus: Scalars['String'];
    endAt: Scalars['Float'];
    id: Scalars['String'];
    isFavorite: Scalars['Boolean'];
    lastStatusUpdateAt: Scalars['Float'];
    name: Scalars['String'];
    ownerUserID: Scalars['String'];
    participantIDs: Array<Scalars['String']>;
    playbookID: Scalars['String'];
    statusUpdateEnabled: Scalars['Boolean'];
    summary: Scalars['String'];
    summaryModifiedAt: Scalars['Float'];
    teamID: Scalars['String'];
};

export type RunUpdates = {
    isFavorite?: InputMaybe<Scalars['Boolean']>;
};

export type PlaybookQueryVariables = Exact<{
    id: Scalars['String'];
}>;

export type PlaybookQuery = { __typename?: 'Query', playbook?: { __typename?: 'Playbook', id: string, title: string, description: string, public: boolean, team_id: string, delete_at: number, default_playbook_member_role: string, invited_user_ids: Array<string>, broadcast_channel_ids: Array<string>, webhook_on_creation_urls: Array<string>, reminder_timer_default_seconds: number, reminder_message_template: string, broadcast_enabled: boolean, webhook_on_status_update_enabled: boolean, webhook_on_status_update_urls: Array<string>, status_update_enabled: boolean, retrospective_enabled: boolean, retrospective_reminder_interval_seconds: number, retrospective_template: string, default_owner_id: string, run_summary_template: string, run_summary_template_enabled: boolean, message_on_join: string, category_name: string, invite_users_enabled: boolean, default_owner_enabled: boolean, webhook_on_creation_enabled: boolean, message_on_join_enabled: boolean, categorize_channel_enabled: boolean, create_public_playbook_run: boolean, channel_name_template: string, is_favorite: boolean, checklists: Array<{ __typename?: 'Checklist', title: string, items: Array<{ __typename?: 'ChecklistItem', title: string, description: string, state: string, command: string, state_modified: number, assignee_id: string, assignee_modified: number, command_last_run: number, due_date: number }> }>, members: Array<{ __typename?: 'Member', roles: Array<string>, user_id: string, scheme_roles: Array<string> }>, metrics: Array<{ __typename?: 'PlaybookMetricConfig', id: string, title: string, description: string, type: MetricType, target?: number | null }> } | null };

export type UpdatePlaybookMutationVariables = Exact<{
    id: Scalars['String'];
    updates: PlaybookUpdates;
}>;

export type UpdatePlaybookMutation = { __typename?: 'Mutation', updatePlaybook: string };

export type PlaybookLhsQueryVariables = Exact<{
    userID: Scalars['String'];
    teamID: Scalars['String'];
}>;

export type PlaybookLhsQuery = { __typename?: 'Query', runs: Array<{ __typename?: 'Run', id: string, name: string, isFavorite: boolean }>, playbooks: Array<{ __typename?: 'Playbook', id: string, title: string, isFavorite: boolean, public: boolean }> };

<<<<<<< HEAD
export type RunsQueryVariables = Exact<{
    userID: Scalars['String'];
    teamID: Scalars['String'];
    statuses?: InputMaybe<Array<Scalars['String']> | Scalars['String']>;
}>;

export type RunsQuery = { __typename?: 'Query', runs: Array<{ __typename?: 'Run', id: string, name: string, delete_at: number, participant_ids: Array<string>, owner_id: string, playbook_id: string, team_id: string, checklists: Array<{ __typename?: 'Checklist', items: Array<{ __typename?: 'ChecklistItem', state: string }> }> }> };
=======
export type AddPlaybookMemberMutationVariables = Exact<{
    playbookID: Scalars['String'];
    userID: Scalars['String'];
}>;

export type AddPlaybookMemberMutation = { __typename?: 'Mutation', addPlaybookMember: string };

export type RemovePlaybookMemberMutationVariables = Exact<{
    playbookID: Scalars['String'];
    userID: Scalars['String'];
}>;

export type RemovePlaybookMemberMutation = { __typename?: 'Mutation', removePlaybookMember: string };
>>>>>>> eecf12a9

export type UpdateRunMutationVariables = Exact<{
    id: Scalars['String'];
    updates: RunUpdates;
}>;

export type UpdateRunMutation = { __typename?: 'Mutation', updateRun: string };

export const PlaybookDocument = gql`
    query Playbook($id: String!) {
  playbook(id: $id) {
    id
    title
    description
    team_id: teamID
    public
    delete_at: deleteAt
    default_playbook_member_role: defaultPlaybookMemberRole
    invited_user_ids: invitedUserIDs
    broadcast_channel_ids: broadcastChannelIDs
    webhook_on_creation_urls: webhookOnCreationURLs
    reminder_timer_default_seconds: reminderTimerDefaultSeconds
    reminder_message_template: reminderMessageTemplate
    broadcast_enabled: broadcastEnabled
    webhook_on_status_update_enabled: webhookOnStatusUpdateEnabled
    webhook_on_status_update_urls: webhookOnStatusUpdateURLs
    status_update_enabled: statusUpdateEnabled
    retrospective_enabled: retrospectiveEnabled
    retrospective_reminder_interval_seconds: retrospectiveReminderIntervalSeconds
    retrospective_template: retrospectiveTemplate
    default_owner_id: defaultOwnerID
    run_summary_template: runSummaryTemplate
    run_summary_template_enabled: runSummaryTemplateEnabled
    message_on_join: messageOnJoin
    category_name: categoryName
    invite_users_enabled: inviteUsersEnabled
    default_owner_enabled: defaultOwnerEnabled
    webhook_on_creation_enabled: webhookOnCreationEnabled
    message_on_join_enabled: messageOnJoinEnabled
    categorize_channel_enabled: categorizeChannelEnabled
    create_public_playbook_run: createPublicPlaybookRun
    channel_name_template: channelNameTemplate
    is_favorite: isFavorite
    checklists {
      title
      items {
        title
        description
        state
        state_modified: stateModified
        assignee_id: assigneeID
        assignee_modified: assigneeModified
        command
        command_last_run: commandLastRun
        due_date: dueDate
      }
    }
    members {
      user_id: userID
      roles
      scheme_roles: schemeRoles
    }
    metrics {
      id
      title
      description
      type
      target
    }
  }
}
    `;

/**
 * __usePlaybookQuery__
 *
 * To run a query within a React component, call `usePlaybookQuery` and pass it any options that fit your needs.
 * When your component renders, `usePlaybookQuery` returns an object from Apollo Client that contains loading, error, and data properties
 * you can use to render your UI.
 *
 * @param baseOptions options that will be passed into the query, supported options are listed on: https://www.apollographql.com/docs/react/api/react-hooks/#options;
 *
 * @example
 * const { data, loading, error } = usePlaybookQuery({
 *   variables: {
 *      id: // value for 'id'
 *   },
 * });
 */
export function usePlaybookQuery(baseOptions: Apollo.QueryHookOptions<PlaybookQuery, PlaybookQueryVariables>) {
    const options = {...defaultOptions, ...baseOptions};
    return Apollo.useQuery<PlaybookQuery, PlaybookQueryVariables>(PlaybookDocument, options);
}
export function usePlaybookLazyQuery(baseOptions?: Apollo.LazyQueryHookOptions<PlaybookQuery, PlaybookQueryVariables>) {
    const options = {...defaultOptions, ...baseOptions};
    return Apollo.useLazyQuery<PlaybookQuery, PlaybookQueryVariables>(PlaybookDocument, options);
}
export type PlaybookQueryHookResult = ReturnType<typeof usePlaybookQuery>;
export type PlaybookLazyQueryHookResult = ReturnType<typeof usePlaybookLazyQuery>;
export type PlaybookQueryResult = Apollo.QueryResult<PlaybookQuery, PlaybookQueryVariables>;
export const UpdatePlaybookDocument = gql`
    mutation UpdatePlaybook($id: String!, $updates: PlaybookUpdates!) {
  updatePlaybook(id: $id, updates: $updates)
}
    `;
export type UpdatePlaybookMutationFn = Apollo.MutationFunction<UpdatePlaybookMutation, UpdatePlaybookMutationVariables>;

/**
 * __useUpdatePlaybookMutation__
 *
 * To run a mutation, you first call `useUpdatePlaybookMutation` within a React component and pass it any options that fit your needs.
 * When your component renders, `useUpdatePlaybookMutation` returns a tuple that includes:
 * - A mutate function that you can call at any time to execute the mutation
 * - An object with fields that represent the current status of the mutation's execution
 *
 * @param baseOptions options that will be passed into the mutation, supported options are listed on: https://www.apollographql.com/docs/react/api/react-hooks/#options-2;
 *
 * @example
 * const [updatePlaybookMutation, { data, loading, error }] = useUpdatePlaybookMutation({
 *   variables: {
 *      id: // value for 'id'
 *      updates: // value for 'updates'
 *   },
 * });
 */
export function useUpdatePlaybookMutation(baseOptions?: Apollo.MutationHookOptions<UpdatePlaybookMutation, UpdatePlaybookMutationVariables>) {
    const options = {...defaultOptions, ...baseOptions};
    return Apollo.useMutation<UpdatePlaybookMutation, UpdatePlaybookMutationVariables>(UpdatePlaybookDocument, options);
}
export type UpdatePlaybookMutationHookResult = ReturnType<typeof useUpdatePlaybookMutation>;
export type UpdatePlaybookMutationResult = Apollo.MutationResult<UpdatePlaybookMutation>;
export type UpdatePlaybookMutationOptions = Apollo.BaseMutationOptions<UpdatePlaybookMutation, UpdatePlaybookMutationVariables>;
export const PlaybookLhsDocument = gql`
    query PlaybookLHS($userID: String!, $teamID: String!) {
  runs(
    participantOrFollowerID: $userID
    teamID: $teamID
    sort: "name"
    statuses: ["InProgress"]
  ) {
    id
    name
    isFavorite
  }
  playbooks(teamID: $teamID, withMembershipOnly: true) {
    id
    title
    isFavorite
    public
  }
}
    `;

/**
 * __usePlaybookLhsQuery__
 *
 * To run a query within a React component, call `usePlaybookLhsQuery` and pass it any options that fit your needs.
 * When your component renders, `usePlaybookLhsQuery` returns an object from Apollo Client that contains loading, error, and data properties
 * you can use to render your UI.
 *
 * @param baseOptions options that will be passed into the query, supported options are listed on: https://www.apollographql.com/docs/react/api/react-hooks/#options;
 *
 * @example
 * const { data, loading, error } = usePlaybookLhsQuery({
 *   variables: {
 *      userID: // value for 'userID'
 *      teamID: // value for 'teamID'
 *   },
 * });
 */
export function usePlaybookLhsQuery(baseOptions: Apollo.QueryHookOptions<PlaybookLhsQuery, PlaybookLhsQueryVariables>) {
    const options = {...defaultOptions, ...baseOptions};
    return Apollo.useQuery<PlaybookLhsQuery, PlaybookLhsQueryVariables>(PlaybookLhsDocument, options);
}
export function usePlaybookLhsLazyQuery(baseOptions?: Apollo.LazyQueryHookOptions<PlaybookLhsQuery, PlaybookLhsQueryVariables>) {
    const options = {...defaultOptions, ...baseOptions};
    return Apollo.useLazyQuery<PlaybookLhsQuery, PlaybookLhsQueryVariables>(PlaybookLhsDocument, options);
}
export type PlaybookLhsQueryHookResult = ReturnType<typeof usePlaybookLhsQuery>;
export type PlaybookLhsLazyQueryHookResult = ReturnType<typeof usePlaybookLhsLazyQuery>;
export type PlaybookLhsQueryResult = Apollo.QueryResult<PlaybookLhsQuery, PlaybookLhsQueryVariables>;
<<<<<<< HEAD
export const RunsDocument = gql`
    query Runs($userID: String!, $teamID: String!, $statuses: [String!]) {
  runs(participantOrFollowerID: $userID, teamID: $teamID, statuses: $statuses) {
    id
    name
    delete_at: createAt
    participant_ids: participantIDs
    owner_id: ownerUserID
    playbook_id: playbookID
    team_id: teamID
    checklists {
      items {
        state
      }
    }
  }
}
    `;

/**
 * __useRunsQuery__
 *
 * To run a query within a React component, call `useRunsQuery` and pass it any options that fit your needs.
 * When your component renders, `useRunsQuery` returns an object from Apollo Client that contains loading, error, and data properties
 * you can use to render your UI.
 *
 * @param baseOptions options that will be passed into the query, supported options are listed on: https://www.apollographql.com/docs/react/api/react-hooks/#options;
 *
 * @example
 * const { data, loading, error } = useRunsQuery({
 *   variables: {
 *      userID: // value for 'userID'
 *      teamID: // value for 'teamID'
 *      statuses: // value for 'statuses'
 *   },
 * });
 */
export function useRunsQuery(baseOptions: Apollo.QueryHookOptions<RunsQuery, RunsQueryVariables>) {
    const options = {...defaultOptions, ...baseOptions};
    return Apollo.useQuery<RunsQuery, RunsQueryVariables>(RunsDocument, options);
}
export function useRunsLazyQuery(baseOptions?: Apollo.LazyQueryHookOptions<RunsQuery, RunsQueryVariables>) {
    const options = {...defaultOptions, ...baseOptions};
    return Apollo.useLazyQuery<RunsQuery, RunsQueryVariables>(RunsDocument, options);
}
export type RunsQueryHookResult = ReturnType<typeof useRunsQuery>;
export type RunsLazyQueryHookResult = ReturnType<typeof useRunsLazyQuery>;
export type RunsQueryResult = Apollo.QueryResult<RunsQuery, RunsQueryVariables>;
=======
export const AddPlaybookMemberDocument = gql`
    mutation AddPlaybookMember($playbookID: String!, $userID: String!) {
  addPlaybookMember(playbookID: $playbookID, userID: $userID)
}
    `;
export type AddPlaybookMemberMutationFn = Apollo.MutationFunction<AddPlaybookMemberMutation, AddPlaybookMemberMutationVariables>;

/**
 * __useAddPlaybookMemberMutation__
 *
 * To run a mutation, you first call `useAddPlaybookMemberMutation` within a React component and pass it any options that fit your needs.
 * When your component renders, `useAddPlaybookMemberMutation` returns a tuple that includes:
 * - A mutate function that you can call at any time to execute the mutation
 * - An object with fields that represent the current status of the mutation's execution
 *
 * @param baseOptions options that will be passed into the mutation, supported options are listed on: https://www.apollographql.com/docs/react/api/react-hooks/#options-2;
 *
 * @example
 * const [addPlaybookMemberMutation, { data, loading, error }] = useAddPlaybookMemberMutation({
 *   variables: {
 *      playbookID: // value for 'playbookID'
 *      userID: // value for 'userID'
 *   },
 * });
 */
export function useAddPlaybookMemberMutation(baseOptions?: Apollo.MutationHookOptions<AddPlaybookMemberMutation, AddPlaybookMemberMutationVariables>) {
    const options = {...defaultOptions, ...baseOptions};
    return Apollo.useMutation<AddPlaybookMemberMutation, AddPlaybookMemberMutationVariables>(AddPlaybookMemberDocument, options);
}
export type AddPlaybookMemberMutationHookResult = ReturnType<typeof useAddPlaybookMemberMutation>;
export type AddPlaybookMemberMutationResult = Apollo.MutationResult<AddPlaybookMemberMutation>;
export type AddPlaybookMemberMutationOptions = Apollo.BaseMutationOptions<AddPlaybookMemberMutation, AddPlaybookMemberMutationVariables>;
export const RemovePlaybookMemberDocument = gql`
    mutation RemovePlaybookMember($playbookID: String!, $userID: String!) {
  removePlaybookMember(playbookID: $playbookID, userID: $userID)
}
    `;
export type RemovePlaybookMemberMutationFn = Apollo.MutationFunction<RemovePlaybookMemberMutation, RemovePlaybookMemberMutationVariables>;

/**
 * __useRemovePlaybookMemberMutation__
 *
 * To run a mutation, you first call `useRemovePlaybookMemberMutation` within a React component and pass it any options that fit your needs.
 * When your component renders, `useRemovePlaybookMemberMutation` returns a tuple that includes:
 * - A mutate function that you can call at any time to execute the mutation
 * - An object with fields that represent the current status of the mutation's execution
 *
 * @param baseOptions options that will be passed into the mutation, supported options are listed on: https://www.apollographql.com/docs/react/api/react-hooks/#options-2;
 *
 * @example
 * const [removePlaybookMemberMutation, { data, loading, error }] = useRemovePlaybookMemberMutation({
 *   variables: {
 *      playbookID: // value for 'playbookID'
 *      userID: // value for 'userID'
 *   },
 * });
 */
export function useRemovePlaybookMemberMutation(baseOptions?: Apollo.MutationHookOptions<RemovePlaybookMemberMutation, RemovePlaybookMemberMutationVariables>) {
    const options = {...defaultOptions, ...baseOptions};
    return Apollo.useMutation<RemovePlaybookMemberMutation, RemovePlaybookMemberMutationVariables>(RemovePlaybookMemberDocument, options);
}
export type RemovePlaybookMemberMutationHookResult = ReturnType<typeof useRemovePlaybookMemberMutation>;
export type RemovePlaybookMemberMutationResult = Apollo.MutationResult<RemovePlaybookMemberMutation>;
export type RemovePlaybookMemberMutationOptions = Apollo.BaseMutationOptions<RemovePlaybookMemberMutation, RemovePlaybookMemberMutationVariables>;
>>>>>>> eecf12a9
export const UpdateRunDocument = gql`
    mutation UpdateRun($id: String!, $updates: RunUpdates!) {
  updateRun(id: $id, updates: $updates)
}
    `;
export type UpdateRunMutationFn = Apollo.MutationFunction<UpdateRunMutation, UpdateRunMutationVariables>;

/**
 * __useUpdateRunMutation__
 *
 * To run a mutation, you first call `useUpdateRunMutation` within a React component and pass it any options that fit your needs.
 * When your component renders, `useUpdateRunMutation` returns a tuple that includes:
 * - A mutate function that you can call at any time to execute the mutation
 * - An object with fields that represent the current status of the mutation's execution
 *
 * @param baseOptions options that will be passed into the mutation, supported options are listed on: https://www.apollographql.com/docs/react/api/react-hooks/#options-2;
 *
 * @example
 * const [updateRunMutation, { data, loading, error }] = useUpdateRunMutation({
 *   variables: {
 *      id: // value for 'id'
 *      updates: // value for 'updates'
 *   },
 * });
 */
export function useUpdateRunMutation(baseOptions?: Apollo.MutationHookOptions<UpdateRunMutation, UpdateRunMutationVariables>) {
    const options = {...defaultOptions, ...baseOptions};
    return Apollo.useMutation<UpdateRunMutation, UpdateRunMutationVariables>(UpdateRunDocument, options);
}
export type UpdateRunMutationHookResult = ReturnType<typeof useUpdateRunMutation>;
export type UpdateRunMutationResult = Apollo.MutationResult<UpdateRunMutation>;
export type UpdateRunMutationOptions = Apollo.BaseMutationOptions<UpdateRunMutation, UpdateRunMutationVariables>;

export interface PossibleTypesResultData {
    possibleTypes: {
        [key: string]: string[]
    }
}
const result: PossibleTypesResultData = {
    possibleTypes: {},
};
export default result;<|MERGE_RESOLUTION|>--- conflicted
+++ resolved
@@ -273,7 +273,20 @@
 
 export type PlaybookLhsQuery = { __typename?: 'Query', runs: Array<{ __typename?: 'Run', id: string, name: string, isFavorite: boolean }>, playbooks: Array<{ __typename?: 'Playbook', id: string, title: string, isFavorite: boolean, public: boolean }> };
 
-<<<<<<< HEAD
+export type AddPlaybookMemberMutationVariables = Exact<{
+    playbookID: Scalars['String'];
+    userID: Scalars['String'];
+}>;
+
+export type AddPlaybookMemberMutation = { __typename?: 'Mutation', addPlaybookMember: string };
+
+export type RemovePlaybookMemberMutationVariables = Exact<{
+    playbookID: Scalars['String'];
+    userID: Scalars['String'];
+}>;
+
+export type RemovePlaybookMemberMutation = { __typename?: 'Mutation', removePlaybookMember: string };
+
 export type RunsQueryVariables = Exact<{
     userID: Scalars['String'];
     teamID: Scalars['String'];
@@ -281,21 +294,6 @@
 }>;
 
 export type RunsQuery = { __typename?: 'Query', runs: Array<{ __typename?: 'Run', id: string, name: string, delete_at: number, participant_ids: Array<string>, owner_id: string, playbook_id: string, team_id: string, checklists: Array<{ __typename?: 'Checklist', items: Array<{ __typename?: 'ChecklistItem', state: string }> }> }> };
-=======
-export type AddPlaybookMemberMutationVariables = Exact<{
-    playbookID: Scalars['String'];
-    userID: Scalars['String'];
-}>;
-
-export type AddPlaybookMemberMutation = { __typename?: 'Mutation', addPlaybookMember: string };
-
-export type RemovePlaybookMemberMutationVariables = Exact<{
-    playbookID: Scalars['String'];
-    userID: Scalars['String'];
-}>;
-
-export type RemovePlaybookMemberMutation = { __typename?: 'Mutation', removePlaybookMember: string };
->>>>>>> eecf12a9
 
 export type UpdateRunMutationVariables = Exact<{
     id: Scalars['String'];
@@ -477,7 +475,70 @@
 export type PlaybookLhsQueryHookResult = ReturnType<typeof usePlaybookLhsQuery>;
 export type PlaybookLhsLazyQueryHookResult = ReturnType<typeof usePlaybookLhsLazyQuery>;
 export type PlaybookLhsQueryResult = Apollo.QueryResult<PlaybookLhsQuery, PlaybookLhsQueryVariables>;
-<<<<<<< HEAD
+export const AddPlaybookMemberDocument = gql`
+    mutation AddPlaybookMember($playbookID: String!, $userID: String!) {
+  addPlaybookMember(playbookID: $playbookID, userID: $userID)
+}
+    `;
+export type AddPlaybookMemberMutationFn = Apollo.MutationFunction<AddPlaybookMemberMutation, AddPlaybookMemberMutationVariables>;
+
+/**
+ * __useAddPlaybookMemberMutation__
+ *
+ * To run a mutation, you first call `useAddPlaybookMemberMutation` within a React component and pass it any options that fit your needs.
+ * When your component renders, `useAddPlaybookMemberMutation` returns a tuple that includes:
+ * - A mutate function that you can call at any time to execute the mutation
+ * - An object with fields that represent the current status of the mutation's execution
+ *
+ * @param baseOptions options that will be passed into the mutation, supported options are listed on: https://www.apollographql.com/docs/react/api/react-hooks/#options-2;
+ *
+ * @example
+ * const [addPlaybookMemberMutation, { data, loading, error }] = useAddPlaybookMemberMutation({
+ *   variables: {
+ *      playbookID: // value for 'playbookID'
+ *      userID: // value for 'userID'
+ *   },
+ * });
+ */
+export function useAddPlaybookMemberMutation(baseOptions?: Apollo.MutationHookOptions<AddPlaybookMemberMutation, AddPlaybookMemberMutationVariables>) {
+    const options = {...defaultOptions, ...baseOptions};
+    return Apollo.useMutation<AddPlaybookMemberMutation, AddPlaybookMemberMutationVariables>(AddPlaybookMemberDocument, options);
+}
+export type AddPlaybookMemberMutationHookResult = ReturnType<typeof useAddPlaybookMemberMutation>;
+export type AddPlaybookMemberMutationResult = Apollo.MutationResult<AddPlaybookMemberMutation>;
+export type AddPlaybookMemberMutationOptions = Apollo.BaseMutationOptions<AddPlaybookMemberMutation, AddPlaybookMemberMutationVariables>;
+export const RemovePlaybookMemberDocument = gql`
+    mutation RemovePlaybookMember($playbookID: String!, $userID: String!) {
+  removePlaybookMember(playbookID: $playbookID, userID: $userID)
+}
+    `;
+export type RemovePlaybookMemberMutationFn = Apollo.MutationFunction<RemovePlaybookMemberMutation, RemovePlaybookMemberMutationVariables>;
+
+/**
+ * __useRemovePlaybookMemberMutation__
+ *
+ * To run a mutation, you first call `useRemovePlaybookMemberMutation` within a React component and pass it any options that fit your needs.
+ * When your component renders, `useRemovePlaybookMemberMutation` returns a tuple that includes:
+ * - A mutate function that you can call at any time to execute the mutation
+ * - An object with fields that represent the current status of the mutation's execution
+ *
+ * @param baseOptions options that will be passed into the mutation, supported options are listed on: https://www.apollographql.com/docs/react/api/react-hooks/#options-2;
+ *
+ * @example
+ * const [removePlaybookMemberMutation, { data, loading, error }] = useRemovePlaybookMemberMutation({
+ *   variables: {
+ *      playbookID: // value for 'playbookID'
+ *      userID: // value for 'userID'
+ *   },
+ * });
+ */
+export function useRemovePlaybookMemberMutation(baseOptions?: Apollo.MutationHookOptions<RemovePlaybookMemberMutation, RemovePlaybookMemberMutationVariables>) {
+    const options = {...defaultOptions, ...baseOptions};
+    return Apollo.useMutation<RemovePlaybookMemberMutation, RemovePlaybookMemberMutationVariables>(RemovePlaybookMemberDocument, options);
+}
+export type RemovePlaybookMemberMutationHookResult = ReturnType<typeof useRemovePlaybookMemberMutation>;
+export type RemovePlaybookMemberMutationResult = Apollo.MutationResult<RemovePlaybookMemberMutation>;
+export type RemovePlaybookMemberMutationOptions = Apollo.BaseMutationOptions<RemovePlaybookMemberMutation, RemovePlaybookMemberMutationVariables>;
 export const RunsDocument = gql`
     query Runs($userID: String!, $teamID: String!, $statuses: [String!]) {
   runs(participantOrFollowerID: $userID, teamID: $teamID, statuses: $statuses) {
@@ -526,72 +587,6 @@
 export type RunsQueryHookResult = ReturnType<typeof useRunsQuery>;
 export type RunsLazyQueryHookResult = ReturnType<typeof useRunsLazyQuery>;
 export type RunsQueryResult = Apollo.QueryResult<RunsQuery, RunsQueryVariables>;
-=======
-export const AddPlaybookMemberDocument = gql`
-    mutation AddPlaybookMember($playbookID: String!, $userID: String!) {
-  addPlaybookMember(playbookID: $playbookID, userID: $userID)
-}
-    `;
-export type AddPlaybookMemberMutationFn = Apollo.MutationFunction<AddPlaybookMemberMutation, AddPlaybookMemberMutationVariables>;
-
-/**
- * __useAddPlaybookMemberMutation__
- *
- * To run a mutation, you first call `useAddPlaybookMemberMutation` within a React component and pass it any options that fit your needs.
- * When your component renders, `useAddPlaybookMemberMutation` returns a tuple that includes:
- * - A mutate function that you can call at any time to execute the mutation
- * - An object with fields that represent the current status of the mutation's execution
- *
- * @param baseOptions options that will be passed into the mutation, supported options are listed on: https://www.apollographql.com/docs/react/api/react-hooks/#options-2;
- *
- * @example
- * const [addPlaybookMemberMutation, { data, loading, error }] = useAddPlaybookMemberMutation({
- *   variables: {
- *      playbookID: // value for 'playbookID'
- *      userID: // value for 'userID'
- *   },
- * });
- */
-export function useAddPlaybookMemberMutation(baseOptions?: Apollo.MutationHookOptions<AddPlaybookMemberMutation, AddPlaybookMemberMutationVariables>) {
-    const options = {...defaultOptions, ...baseOptions};
-    return Apollo.useMutation<AddPlaybookMemberMutation, AddPlaybookMemberMutationVariables>(AddPlaybookMemberDocument, options);
-}
-export type AddPlaybookMemberMutationHookResult = ReturnType<typeof useAddPlaybookMemberMutation>;
-export type AddPlaybookMemberMutationResult = Apollo.MutationResult<AddPlaybookMemberMutation>;
-export type AddPlaybookMemberMutationOptions = Apollo.BaseMutationOptions<AddPlaybookMemberMutation, AddPlaybookMemberMutationVariables>;
-export const RemovePlaybookMemberDocument = gql`
-    mutation RemovePlaybookMember($playbookID: String!, $userID: String!) {
-  removePlaybookMember(playbookID: $playbookID, userID: $userID)
-}
-    `;
-export type RemovePlaybookMemberMutationFn = Apollo.MutationFunction<RemovePlaybookMemberMutation, RemovePlaybookMemberMutationVariables>;
-
-/**
- * __useRemovePlaybookMemberMutation__
- *
- * To run a mutation, you first call `useRemovePlaybookMemberMutation` within a React component and pass it any options that fit your needs.
- * When your component renders, `useRemovePlaybookMemberMutation` returns a tuple that includes:
- * - A mutate function that you can call at any time to execute the mutation
- * - An object with fields that represent the current status of the mutation's execution
- *
- * @param baseOptions options that will be passed into the mutation, supported options are listed on: https://www.apollographql.com/docs/react/api/react-hooks/#options-2;
- *
- * @example
- * const [removePlaybookMemberMutation, { data, loading, error }] = useRemovePlaybookMemberMutation({
- *   variables: {
- *      playbookID: // value for 'playbookID'
- *      userID: // value for 'userID'
- *   },
- * });
- */
-export function useRemovePlaybookMemberMutation(baseOptions?: Apollo.MutationHookOptions<RemovePlaybookMemberMutation, RemovePlaybookMemberMutationVariables>) {
-    const options = {...defaultOptions, ...baseOptions};
-    return Apollo.useMutation<RemovePlaybookMemberMutation, RemovePlaybookMemberMutationVariables>(RemovePlaybookMemberDocument, options);
-}
-export type RemovePlaybookMemberMutationHookResult = ReturnType<typeof useRemovePlaybookMemberMutation>;
-export type RemovePlaybookMemberMutationResult = Apollo.MutationResult<RemovePlaybookMemberMutation>;
-export type RemovePlaybookMemberMutationOptions = Apollo.BaseMutationOptions<RemovePlaybookMemberMutation, RemovePlaybookMemberMutationVariables>;
->>>>>>> eecf12a9
 export const UpdateRunDocument = gql`
     mutation UpdateRun($id: String!, $updates: RunUpdates!) {
   updateRun(id: $id, updates: $updates)
