--- conflicted
+++ resolved
@@ -19,11 +19,8 @@
     useRemoveRunParticipantsMutation,
     useUpdatePlaybookMutation,
     useUpdateRunMutation,
-<<<<<<< HEAD
     useUpdateRunTaskActionsMutation,
-=======
     useSetRunFavoriteMutation,
->>>>>>> afa78405
 } from 'src/graphql/generated_types';
 
 export type FullPlaybook = PlaybookQuery['playbook']
