--- conflicted
+++ resolved
@@ -232,14 +232,7 @@
         errorPolicy: 'all', // Allow partial data and errors to be returned
     });
 
-<<<<<<< HEAD
-    let propertyField: PlaybookPropertyField = result.data?.playbookProperty;
-    propertyField = propertyField === null ? undefined : propertyField;
-
-    return [propertyField, result];
-=======
     return [result.data?.playbookProperty ?? undefined, result] as const;
->>>>>>> 952262b4
 };
 
 /**
