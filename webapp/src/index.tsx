--- conflicted
+++ resolved
@@ -117,6 +117,7 @@
         registry.registerWebSocketEventHandler(WEBSOCKET_PLAYBOOK_RUN_CREATED, handleWebsocketPlaybookRunCreated(store.getState, store.dispatch));
         registry.registerWebSocketEventHandler(WEBSOCKET_PLAYBOOK_CREATED, handleWebsocketPlaybookCreated(store.getState, store.dispatch));
         registry.registerWebSocketEventHandler(WEBSOCKET_PLAYBOOK_DELETED, handleWebsocketPlaybookDeleted(store.getState, store.dispatch));
+        registry.registerWebSocketEventHandler(WEBSOCKET_PLAYBOOK_RESTORED, handleWebsocketPlaybookRestored(store.getState, store.dispatch));
         registry.registerWebSocketEventHandler(WebsocketEvents.USER_ADDED, handleWebsocketUserAdded(store.getState, store.dispatch));
         registry.registerWebSocketEventHandler(WebsocketEvents.USER_REMOVED, handleWebsocketUserRemoved(store.getState, store.dispatch));
         registry.registerWebSocketEventHandler(WebsocketEvents.POST_DELETED, handleWebsocketPostEditedOrDeleted(store.getState, store.dispatch));
@@ -159,50 +160,8 @@
         notifyConnect();
     }
 
-<<<<<<< HEAD
-        const doRegistrations = () => {
-            const r = new RegistryWrapper(registry, store);
-
-            const {toggleRHSPlugin} = r.registerRightHandSidebarComponent(RightHandSidebar,
-                <RHSTitle/>);
-            const boundToggleRHSAction = (): void => store.dispatch(toggleRHSPlugin);
-
-            // Store the toggleRHS action to use later
-            store.dispatch(setToggleRHSAction(boundToggleRHSAction));
-
-            r.registerChannelHeaderButtonAction(ChannelHeaderButton, boundToggleRHSAction, ChannelHeaderText, ChannelHeaderTooltip);
-            r.registerPostDropdownMenuComponent(StartPlaybookRunPostMenu);
-            r.registerPostDropdownMenuComponent(AttachToPlaybookRunPostMenu);
-            r.registerRootComponent(PostMenuModal);
-
-            r.registerReconnectHandler(handleReconnect(store.getState, store.dispatch));
-            r.registerWebSocketEventHandler(WEBSOCKET_PLAYBOOK_RUN_UPDATED, handleWebsocketPlaybookRunUpdated(store.getState, store.dispatch));
-            r.registerWebSocketEventHandler(WEBSOCKET_PLAYBOOK_RUN_CREATED, handleWebsocketPlaybookRunCreated(store.getState, store.dispatch));
-            r.registerWebSocketEventHandler(WEBSOCKET_PLAYBOOK_CREATED, handleWebsocketPlaybookCreated(store.getState, store.dispatch));
-            r.registerWebSocketEventHandler(WEBSOCKET_PLAYBOOK_DELETED, handleWebsocketPlaybookDeleted(store.getState, store.dispatch));
-            r.registerWebSocketEventHandler(WEBSOCKET_PLAYBOOK_RESTORED, handleWebsocketPlaybookRestored(store.getState, store.dispatch));
-            r.registerWebSocketEventHandler(WebsocketEvents.USER_ADDED, handleWebsocketUserAdded(store.getState, store.dispatch));
-            r.registerWebSocketEventHandler(WebsocketEvents.USER_REMOVED, handleWebsocketUserRemoved(store.getState, store.dispatch));
-            r.registerWebSocketEventHandler(WebsocketEvents.POST_DELETED, handleWebsocketPostEditedOrDeleted(store.getState, store.dispatch));
-            r.registerWebSocketEventHandler(WebsocketEvents.POST_EDITED, handleWebsocketPostEditedOrDeleted(store.getState, store.dispatch));
-            r.registerWebSocketEventHandler(WebsocketEvents.CHANNEL_UPDATED, handleWebsocketChannelUpdated(store.getState, store.dispatch));
-            r.registerWebSocketEventHandler(WebsocketEvents.CHANNEL_VIEWED, handleWebsocketChannelViewed(store.getState, store.dispatch));
-
-            // Listen for channel changes and open the RHS when appropriate.
-            if (this.removeRHSListener) {
-                this.removeRHSListener();
-            }
-            this.removeRHSListener = store.subscribe(makeRHSOpener(store));
-
-            r.registerSlashCommandWillBePostedHook(makeSlashCommandHook(store));
-
-            // Redirect old routes
-            r.registerNeedsTeamRoute('/error', OldRoutesRedirect);
-            r.registerNeedsTeamRoute('/', OldRoutesRedirect);
-=======
     public initialize(registry: PluginRegistry, store: Store<GlobalState>): void {
         this.doRegistrations(registry, store);
->>>>>>> fa813ace
 
         // Consume the SiteURL so that the client is subpath aware. We also do this for Client4
         // in our version of the mattermost-redux, since webapp only does it in its copy.
