name: ci
on:
  workflow_dispatch:
  pull_request:
  push:
    branches:
      - master
  schedule:
    - cron: "0 03 * * 1-6" # Daily at 03:00 UTC from Monday through Saturday.

defaults:
  run:
    shell: bash

env:
  TERM: xterm
  GO_VERSION: 1.24.6

jobs:
  lint:
    runs-on: ubuntu-22.04
    steps:
      - name: ci/checkout-repo
        uses: actions/checkout@11bd71901bbe5b1630ceea73d27597364c9af683 # v4.2.2
        with:
          fetch-depth: "0"

      - name: ci/setup-go
        uses: actions/setup-go@0aaccfd150d50ccaeb58ebd88d36e91967a5f35b # v5.4.0
        with:
          go-version: "${{ env.GO_VERSION }}"
          cache: false

      - name: ci/setup-node
        uses: actions/setup-node@1d0ff469b7ec7b3cb9d8673fde0c81c44821de2a # v4.2.0
        with:
          node-version-file: ".nvmrc"
          cache: "npm"
          cache-dependency-path: |
            webapp/package-lock.json
            e2e-tests/package-lock.json

      - name: ci/cache-node-modules
        id: cache-node-modules
        uses: actions/cache@5a3ec84eff668545956fd18022155c47e93e2684 # v4.2.3
        with:
          path: |
            webapp/node_modules
            e2e-tests/node_modules
          key: ${{ runner.os }}-node-modules-${{ hashFiles('webapp/package-lock.json') }}-${{ hashFiles('e2e-tests/package-lock.json') }}
          restore-keys: ${{ runner.os }}-node-modules-${{ hashFiles('webapp/package-lock.json') }}-${{ hashFiles('e2e-tests/package-lock.json') }}

      - name: ci/setup-webapp-npm-deps
        if: steps.cache-node-modules.outputs.cache-hit != 'true'
        env:
          NODE_ENV: development
        run: |
          cd webapp
          npm install --ignore-scripts --no-save --legacy-peer-deps

      - name: ci/setup-e2e-npm-deps
        if: steps.cache-node-modules.outputs.cache-hit != 'true'
        env:
          NODE_ENV: development
        run: |
          cd e2e-tests
          npm install --ignore-scripts --no-save

      - name: ci/checking-code-style
        run: make check-style

      - name: ci/go-tidy
        run: go mod tidy -v

      - name: ci/check-diff-on-gomod
        run: git --no-pager diff --exit-code go.mod go.sum || (echo "Please run \"go mod tidy\" and commit the changes in go.mod and go.sum." && exit 1)

      - name: ci/run-make-apply
        run: make apply

      - name: ci/check-diff-on-generated-manifest-files
        run: git --no-pager diff --exit-code *manifest.* || (echo "Please run \"make apply\" and commit the changes in the generated manifests." && exit 1)

      - name: ci/run-make-i18n-extract-webapp
        run: make i18n-extract-webapp

      - name: ci/check-diff-on-webapp-i18n-files
        run: git --no-pager diff --exit-code webapp/i18n/en.json || (echo "Please run \"make i18n-extract\" and commit the changes in webapp/i18n/en.json." && exit 1)

      - name: ci/run-make-graphql
        run: make graphql

      - name: ci/check-diff-on-webapp-graphql-generated-files
        run: git --no-pager diff --exit-code webapp/src/graphql/generated/ || (echo "Please run \"make graphql\" and commit the changes." && exit 1)

  dist:
    runs-on: ubuntu-22.04
    needs:
      - lint
    permissions:
      contents: read
      id-token: write  # Required for OIDC authentication with Chainguard identity
    steps:
      - name: ci/checkout-repo
        uses: actions/checkout@11bd71901bbe5b1630ceea73d27597364c9af683 # v4.2.2
        with:
          fetch-depth: "0"

      - name: ci/setup-go
        uses: actions/setup-go@0aaccfd150d50ccaeb58ebd88d36e91967a5f35b # v5.4.0
        with:
          go-version: "${{ env.GO_VERSION }}"
          cache: false
<<<<<<< HEAD

      - name: ci/setup-node
        uses: actions/setup-node@1d0ff469b7ec7b3cb9d8673fde0c81c44821de2a # v4.2.0
        with:
          node-version-file: ".nvmrc"
          cache: "npm"
          cache-dependency-path: webapp/package-lock.json

      - name: ci/setup-chainctl
        uses: chainguard-dev/setup-chainctl@v0.3.2
=======
      - name: ci/get-short-sha
        id: short-sha
        run: echo "sha=$(echo ${{ github.event.pull_request.head.sha }} | cut -c1-7)" >> $GITHUB_OUTPUT
      - name: ci/build-for-upload
        run: make dist-ci
      - name: ci/upload-build-artifact
        if: github.event_name == 'pull_request' && success()
        uses: actions/upload-artifact@26f96dfa697d77e81fd5907df203aa23a56210a8 # v4.3.0
>>>>>>> 8abc29a3
        with:
          identity: ${{ secrets.CHAINGUARD_IDENTITY }}

      - name: ci/debug-chainctl-status
        run: |
          echo "=== Debugging chainctl Status ==="
          echo "chainctl version:"
          chainctl version || echo "chainctl not available"
          
          echo "chainctl auth status:"
          chainctl auth status || echo "chainctl auth status failed"
          
          echo "Environment variables:"
          echo "CHAINCTL_CONFIG: '$CHAINCTL_CONFIG'"
          
          echo "Docker config check:"
          ls -la ~/.docker/ 2>/dev/null || echo "No ~/.docker directory"
          
          if [ -f ~/.docker/config.json ]; then
            echo "Docker config exists, checking for cgr.dev:"
            grep -q "cgr.dev" ~/.docker/config.json && echo "✅ cgr.dev found in Docker config" || echo "❌ cgr.dev not found in Docker config"
          fi

      - name: ci/cache-webapp-node-modules
        id: cache-webapp-node-modules
        uses: actions/cache@5a3ec84eff668545956fd18022155c47e93e2684 # v4.2.3
        with:
          path: webapp/node_modules
          key: ${{ runner.os }}-webapp-node-modules-${{ hashFiles('webapp/package-lock.json') }}
          restore-keys: ${{ runner.os }}-webapp-node-modules-

      - name: ci/setup-webapp-npm-deps
        if: steps.cache-webapp-node-modules.outputs.cache-hit != 'true'
        env:
          NODE_ENV: development
        run: |
          cd webapp
          npm install --ignore-scripts --no-save --legacy-peer-deps

      - name: ci/build-both-distributions
        env:
          GO_VERSION: ${{ env.GO_VERSION }}
        run: make dist-all

      - name: ci/display-signing-parameters
        if: github.event_name == 'pull_request'
        run: |
          echo "📦 Plugin Artifact Signing Parameters"
          echo "===================================="
          
          # Extract plugin version using manifest tool (handles git versioning)
          PLUGIN_VERSION=$(build/bin/manifest version)
          # Strip SHA suffix if present (e.g., "2.4.1+d44d4f1b" -> "2.4.1")
          PLUGIN_VERSION=$(echo "$PLUGIN_VERSION" | sed 's/+.*$//')
          # Add 'v' prefix for consistency with other plugin packages
          if [[ ! $PLUGIN_VERSION == v* ]]; then
            PLUGIN_VERSION="v${PLUGIN_VERSION}"
          fi
          SHORT_SHA=$(echo "${{ github.sha }}" | cut -c1-7)
          
          echo ""
          echo "To sign artifacts from this PR, run the following command:"
          echo ""
          echo "gh workflow run sign-plugin-pr-artifacts.yaml \\"
          echo "  --repo mattermost/delivery-platform \\"
          echo "  --field repository_full_name=\"${{ github.repository }}\" \\"
          echo "  --field pr_number=\"${{ github.event.number }}\" \\"
          echo "  --field commit_sha=\"${{ github.sha }}\" \\"
          echo "  --field run_id=\"${{ github.run_id }}\" \\"
          echo "  --field plugin_version=\"${PLUGIN_VERSION}\" \\"
          echo "  --field include_fips=true"
          echo ""
          echo "Or use the GitHub web interface with these values:"
          echo "- Repository Full Name: ${{ github.repository }}"
          echo "- PR Number: ${{ github.event.number }}"
          echo "- Commit SHA: ${{ github.sha }}"
          echo "- Run ID: ${{ github.run_id }}"
          echo "- Plugin Version: ${PLUGIN_VERSION}"
          echo "- Include FIPS: true"
          echo ""
          echo "Expected artifact naming:"
          echo "- mattermost-plugin-playbooks-${PLUGIN_VERSION}+${SHORT_SHA}-linux-amd64.tar.gz"
          echo "- mattermost-plugin-playbooks-${PLUGIN_VERSION}+${SHORT_SHA}-fips-linux-amd64.tar.gz"
          echo ""
          echo "Artifacts will be available at:"
          echo "https://plugins.releases.mattermost.com/pr/mattermost-plugin-playbooks/pr-${{ github.event.number }}-${SHORT_SHA}/"

      - name: ci/upload-all-artifacts
        uses: actions/upload-artifact@1746f4ab65b179e0ea60a494b83293b640dd5bba # v4.5.0
        with:
          name: all-plugin-artifacts
          path: |
<<<<<<< HEAD
            dist/*.tar.gz
            dist-fips/*.tar.gz
          retention-days: 7

=======
            dist/playbooks-*.tar.gz
          retention-days: 7 ## No need to keep build artifacts for more than 7 days
      - name: Configure AWS credentials
        uses: aws-actions/configure-aws-credentials@a03048d87541d1d9fcf2ecf528a4a65ba9bd7838
        with:
          aws-access-key-id: ${{ secrets.AWS_ACCESS_KEY_ID }}
          aws-secret-access-key: ${{ secrets.AWS_SECRET_ACCESS_KEY }}
          aws-region: us-east-1         # change as appropriate
      - name: Upload dist to S3
        run: |
          aws s3 cp dist/playbooks-*.tar.gz s3://${{ secrets.AWS_S3_BUCKET }}/mattermost-plugin-playbooks/mattermost-plugin-playbooks-${{ steps.short-sha.outputs.sha }}.tar.gz
      - name: ci/ensure-build-on-all-platforms ## Verify builds on all platgorms *after* ci/build-for-upload to keep artifact small
        run: make dist
>>>>>>> 8abc29a3

  test-postgres13:
    runs-on: ubuntu-22.04
    needs:
      - lint
    services:
      postgres:
        image: postgres:13
        env:
          POSTGRES_USER: mmuser
          POSTGRES_DB: mattermost_test
          POSTGRES_HOST_AUTH_METHOD: trust
        ports:
          - 5432:5432
        options: >-
          --health-cmd pg_isready
          --health-interval 10s
          --health-timeout 5s
          --health-retries 5
    steps:
      - name: ci/checkout-repo
        uses: actions/checkout@11bd71901bbe5b1630ceea73d27597364c9af683 # v4.2.2
        with:
          fetch-depth: "0"

      - name: ci/test-with-db
        uses: ./.github/actions/test-with-db

  generate-specs:
    runs-on: ubuntu-22.04
    outputs:
      specs: ${{ steps.generate-specs.outputs.specs }}
    steps:
      - name: ci/checkout-repo
        uses: actions/checkout@11bd71901bbe5b1630ceea73d27597364c9af683 # v4.2.2

      - name: ci/generate-specs
        id: generate-specs
        uses: ./.github/actions/generate-specs
        with:
          parallelism: 3
          directory: e2e-tests
          search_path: tests/integration

  e2e-cypress-tests:
    runs-on: ubuntu-22.04
    name: e2e-cypress-tests-run-${{ matrix.runId }}
    needs:
      - lint
      - generate-specs
    strategy:
      fail-fast: false
      matrix: ${{ fromJSON(needs.generate-specs.outputs.specs) }}
    services:
      postgres:
        image: postgres:15.3
        env:
          POSTGRES_USER: mmuser
          POSTGRES_PASSWORD: mostest
          POSTGRES_DB: mattermost_test
          POSTGRES_HOST_AUTH_METHOD: trust
        ports:
          - 5432:5432
        options: >-
          --health-cmd pg_isready
          --health-interval 10s
          --health-timeout 5s
          --health-retries 5
      minio:
        image: minio/minio:RELEASE.2019-10-11T00-38-09Z
        env:
          MINIO_ACCESS_KEY: minioaccesskey
          MINIO_SECRET_KEY: miniosecretkey
          MINIO_SSE_MASTER_KEY: "my-minio-key:6368616e676520746869732070617373776f726420746f206120736563726574"
      inbucket:
        image: mattermost/inbucket:release-1.2.0
        ports:
          - 10080:10080
          - 10110:10110
          - 10025:10025
      elasticsearch:
        image: mattermost/mattermost-elasticsearch-docker:7.0.0
        env:
          http.host: "0.0.0.0"
          http.port: 9200
          http.cors.enabled: "true"
          http.cors.allow-origin: "http://localhost:1358,http://127.0.0.1:1358"
          http.cors.allow-headers: "X-Requested-With,X-Auth-Token,Content-Type,Content-Length,Authorization"
          http.cors.allow-credentials: "true"
          transport.host: "127.0.0.1"
          ES_JAVA_OPTS: "-Xms512m -Xmx512m"
        ports:
          - 9200:9200
      mattermost-server:
        image: mattermostdevelopment/mattermost-enterprise-edition:master
        env:
          DB_HOST: postgres
          DB_PORT_NUMBER: 5432
          MM_DBNAME: mattermost_test
          MM_USERNAME: mmuser
          MM_PASSWORD: mostest
          CI_INBUCKET_HOST: inbucket
          CI_INBUCKET_PORT: 10080
          CI_MINIO_HOST: minio
          IS_CI: true
          MM_LICENSE: "${{ secrets.MM_E2E_TEST_LICENSE_ONPREM_ENT }}"
          MM_CLUSTERSETTINGS_READONLYCONFIG: false
          MM_EMAILSETTINGS_SMTPSERVER: inbucket
          MM_EMAILSETTINGS_SMTPPORT: 10025
          MM_ELASTICSEARCHSETTINGS_CONNECTIONURL: http://elasticsearch:9200
          MM_EXPERIMENTALSETTINGS_USENEWSAMLLIBRARY: true
          MM_SQLSETTINGS_DATASOURCE: "postgres://mmuser:mostest@postgres:5432/mattermost_test?sslmode=disable&connect_timeout=10"
          MM_SQLSETTINGS_DRIVERNAME: postgres
          MM_PLUGINSETTINGS_ENABLEUPLOADS: true
          MM_SERVICESETTINGS_SITEURL: http://localhost:8065
          MM_PLUGINSETTINGS_AUTOMATICPREPACKAGEDPLUGINS: true
          MM_ANNOUNCEMENTSETTINGS_ADMINNOTICESENABLED: false
          MM_SERVICESETTINGS_ENABLELEGACYSIDEBAR: true
          MM_TEAMSETTINGS_MAXUSERSPERTEAM: 10000
          MM_SERVICESETTINGS_ENABLEONBOARDINGFLOW: false
          MM_SERVICEENVIRONMENT: test
          MM_SERVICESETTINGS_EXPERIMENTALSTRICTCSRFENFORCEMENT: false
          MM_SERVICESETTINGS_STRICTCSRFENFORCEMENT: false
        ports:
          - 8065:8065
    steps:
      - name: ci/checkout-repo
        uses: actions/checkout@11bd71901bbe5b1630ceea73d27597364c9af683 # v4.2.2
        with:
          fetch-depth: "0"

      - name: ci/e2e-test
        uses: ./.github/actions/e2e-test
        with:
          CYPRESS_serverEdition: E20
          SPECS: ${{ matrix.specs }}

  report-test-results:
    if: always()
    needs:
      - e2e-cypress-tests
      - test-postgres13
    runs-on: ubuntu-22.04
    permissions:
      checks: write
      pull-requests: write
    steps:
      - name: ci/download-test-results
        uses: actions/download-artifact@c850b930e6ba138125429b7e5c93fc707a7f8427 # v4.1.4
      - name: ci/publish-results
        uses: mikepenz/action-junit-report@db71d41eb79864e25ab0337e395c352e84523afe # v4.3.1
        with:
          report_paths: "**/*.xml"<|MERGE_RESOLUTION|>--- conflicted
+++ resolved
@@ -111,7 +111,6 @@
         with:
           go-version: "${{ env.GO_VERSION }}"
           cache: false
-<<<<<<< HEAD
 
       - name: ci/setup-node
         uses: actions/setup-node@1d0ff469b7ec7b3cb9d8673fde0c81c44821de2a # v4.2.0
@@ -120,18 +119,12 @@
           cache: "npm"
           cache-dependency-path: webapp/package-lock.json
 
-      - name: ci/setup-chainctl
-        uses: chainguard-dev/setup-chainctl@v0.3.2
-=======
       - name: ci/get-short-sha
         id: short-sha
         run: echo "sha=$(echo ${{ github.event.pull_request.head.sha }} | cut -c1-7)" >> $GITHUB_OUTPUT
-      - name: ci/build-for-upload
-        run: make dist-ci
-      - name: ci/upload-build-artifact
-        if: github.event_name == 'pull_request' && success()
-        uses: actions/upload-artifact@26f96dfa697d77e81fd5907df203aa23a56210a8 # v4.3.0
->>>>>>> 8abc29a3
+        
+      - name: ci/setup-chainctl
+        uses: chainguard-dev/setup-chainctl@v0.3.2
         with:
           identity: ${{ secrets.CHAINGUARD_IDENTITY }}
 
@@ -224,14 +217,10 @@
         with:
           name: all-plugin-artifacts
           path: |
-<<<<<<< HEAD
             dist/*.tar.gz
             dist-fips/*.tar.gz
           retention-days: 7
 
-=======
-            dist/playbooks-*.tar.gz
-          retention-days: 7 ## No need to keep build artifacts for more than 7 days
       - name: Configure AWS credentials
         uses: aws-actions/configure-aws-credentials@a03048d87541d1d9fcf2ecf528a4a65ba9bd7838
         with:
@@ -241,9 +230,6 @@
       - name: Upload dist to S3
         run: |
           aws s3 cp dist/playbooks-*.tar.gz s3://${{ secrets.AWS_S3_BUCKET }}/mattermost-plugin-playbooks/mattermost-plugin-playbooks-${{ steps.short-sha.outputs.sha }}.tar.gz
-      - name: ci/ensure-build-on-all-platforms ## Verify builds on all platgorms *after* ci/build-for-upload to keep artifact small
-        run: make dist
->>>>>>> 8abc29a3
 
   test-postgres13:
     runs-on: ubuntu-22.04
