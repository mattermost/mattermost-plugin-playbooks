package client

import "gopkg.in/guregu/null.v4"

// Playbook represents the planning before a playbook run is initiated.
type Playbook struct {
	ID                          string                 `json:"id"`
	Title                       string                 `json:"title"`
	Description                 string                 `json:"description"`
	Public                      bool                   `json:"public"`
	TeamID                      string                 `json:"team_id"`
	CreatePublicPlaybookRun     bool                   `json:"create_public_playbook_run"`
	CreateAt                    int64                  `json:"create_at"`
	DeleteAt                    int64                  `json:"delete_at"`
	NumStages                   int64                  `json:"num_stages"`
	NumSteps                    int64                  `json:"num_steps"`
	Checklists                  []Checklist            `json:"checklists"`
	Members                     []PlaybookMember       `json:"members"`
	ReminderMessageTemplate     string                 `json:"reminder_message_template"`
	ReminderTimerDefaultSeconds int64                  `json:"reminder_timer_default_seconds"`
	InvitedUserIDs              []string               `json:"invited_user_ids"`
	InvitedGroupIDs             []string               `json:"invited_group_ids"`
	InvitedUsersEnabled         bool                   `json:"invited_users_enabled"`
	DefaultOwnerID              string                 `json:"default_owner_id"`
	DefaultOwnerEnabled         bool                   `json:"default_owner_enabled"`
	BroadcastChannelIDs         []string               `json:"broadcast_channel_ids"`
	BroadcastEnabled            bool                   `json:"broadcast_enabled"`
	WebhookOnCreationURLs       []string               `json:"webhook_on_creation_urls"`
	WebhookOnCreationEnabled    bool                   `json:"webhook_on_creation_enabled"`
<<<<<<< HEAD
	Metrics                     []PlaybookMetricConfig `json:"metrics" export:"metrics"`
=======
	Metrics                     []PlaybookMetricConfig `json:"metrics"`
>>>>>>> 74a817bb
}

type PlaybookMember struct {
	UserID      string   `json:"user_id"`
	Roles       []string `json:"roles"`
	SchemeRoles []string `json:"scheme_roles"`
}

// PlaybookMetricConfig represents key metrics configuration
type PlaybookMetricConfig struct {
	ID          string   `json:"id" export:"-"`
	PlaybookID  string   `json:"playbook_id" export:"-"`
	Title       string   `json:"title" export:"title"`
	Description string   `json:"description" export:"description"`
	Type        string   `json:"type" export:"type"`
	Target      null.Int `json:"target" export:"target"`
}

const (
	MetricTypeDuration = "metric_duration"
	MetricTypeCurrency = "metric_currency"
	MetricTypeInteger  = "metric_integer"
)

// Checklist represents a checklist in a playbook
type Checklist struct {
	ID    string          `json:"id"`
	Title string          `json:"title"`
	Items []ChecklistItem `json:"items"`
}

// ChecklistItem represents an item in a checklist
type ChecklistItem struct {
	ID               string `json:"id"`
	Title            string `json:"title"`
	State            string `json:"state"`
	StateModified    int64  `json:"state_modified"`
	AssigneeID       string `json:"assignee_id"`
	AssigneeModified int64  `json:"assignee_modified"`
	Command          string `json:"command"`
	CommandLastRun   int64  `json:"command_last_run"`
	Description      string `json:"description"`
	DueDate          int64  `json:"due_date"`
}

// PlaybookCreateOptions specifies the parameters for PlaybooksService.Create method.
type PlaybookCreateOptions struct {
	Title                       string                 `json:"title"`
	Description                 string                 `json:"description"`
	TeamID                      string                 `json:"team_id"`
	Public                      bool                   `json:"public"`
	CreatePublicPlaybookRun     bool                   `json:"create_public_playbook_run"`
	Checklists                  []Checklist            `json:"checklists"`
	Members                     []PlaybookMember       `json:"members"`
	BroadcastChannelID          string                 `json:"broadcast_channel_id"`
	ReminderMessageTemplate     string                 `json:"reminder_message_template"`
	ReminderTimerDefaultSeconds int64                  `json:"reminder_timer_default_seconds"`
	InvitedUserIDs              []string               `json:"invited_user_ids"`
	InvitedGroupIDs             []string               `json:"invited_group_ids"`
	InviteUsersEnabled          bool                   `json:"invite_users_enabled"`
	DefaultOwnerID              string                 `json:"default_owner_id"`
	DefaultOwnerEnabled         bool                   `json:"default_owner_enabled"`
	BroadcastChannelIDs         []string               `json:"broadcast_channel_ids"`
	BroadcastEnabled            bool                   `json:"broadcast_enabled"`
<<<<<<< HEAD
	Metrics                     []PlaybookMetricConfig `json:"metrics" export:"metrics"`
=======
	Metrics                     []PlaybookMetricConfig `json:"metrics"`
}

type PlaybookMetricConfig struct {
	ID          string   `json:"id"`
	PlaybookID  string   `json:"playbook_id"`
	Title       string   `json:"title"`
	Description string   `json:"description"`
	Type        string   `json:"type"`
	Target      null.Int `json:"target"`
>>>>>>> 74a817bb
}

// PlaybookListOptions specifies the optional parameters to the
// PlaybooksService.List method.
type PlaybookListOptions struct {
	Sort         Sort          `url:"sort,omitempty"`
	Direction    SortDirection `url:"direction,omitempty"`
	SearchTeam   string        `url:"search_term,omitempty"`
	WithArchived bool          `url:"with_archived,omitempty"`
}

type GetPlaybooksResults struct {
	TotalCount int        `json:"total_count"`
	PageCount  int        `json:"page_count"`
	HasMore    bool       `json:"has_more"`
	Items      []Playbook `json:"items"`
}

type PlaybookStats struct {
	RunsInProgress                int        `json:"runs_in_progress"`
	ParticipantsActive            int        `json:"participants_active"`
	RunsFinishedPrev30Days        int        `json:"runs_finished_prev_30_days"`
	RunsFinishedPercentageChange  int        `json:"runs_finished_percentage_change"`
	RunsStartedPerWeek            []int      `json:"runs_started_per_week"`
	RunsStartedPerWeekTimes       [][]int64  `json:"runs_started_per_week_times"`
	ActiveRunsPerDay              []int      `json:"active_runs_per_day"`
	ActiveRunsPerDayTimes         [][]int64  `json:"active_runs_per_day_times"`
	ActiveParticipantsPerDay      []int      `json:"active_participants_per_day"`
	ActiveParticipantsPerDayTimes [][]int64  `json:"active_participants_per_day_times"`
	MetricOverallAverage          []null.Int `json:"metric_overall_average"`
	MetricRollingAverage          []null.Int `json:"metric_rolling_average"`
	MetricRollingAverageChange    []null.Int `json:"metric_rolling_average_change"`
	MetricValueRange              [][]int64  `json:"metric_value_range"`
	MetricRollingValues           [][]int64  `json:"metric_rolling_values"`
	LastXRunNames                 []string   `json:"last_x_run_names"`
}<|MERGE_RESOLUTION|>--- conflicted
+++ resolved
@@ -27,27 +27,13 @@
 	BroadcastEnabled            bool                   `json:"broadcast_enabled"`
 	WebhookOnCreationURLs       []string               `json:"webhook_on_creation_urls"`
 	WebhookOnCreationEnabled    bool                   `json:"webhook_on_creation_enabled"`
-<<<<<<< HEAD
-	Metrics                     []PlaybookMetricConfig `json:"metrics" export:"metrics"`
-=======
 	Metrics                     []PlaybookMetricConfig `json:"metrics"`
->>>>>>> 74a817bb
 }
 
 type PlaybookMember struct {
 	UserID      string   `json:"user_id"`
 	Roles       []string `json:"roles"`
 	SchemeRoles []string `json:"scheme_roles"`
-}
-
-// PlaybookMetricConfig represents key metrics configuration
-type PlaybookMetricConfig struct {
-	ID          string   `json:"id" export:"-"`
-	PlaybookID  string   `json:"playbook_id" export:"-"`
-	Title       string   `json:"title" export:"title"`
-	Description string   `json:"description" export:"description"`
-	Type        string   `json:"type" export:"type"`
-	Target      null.Int `json:"target" export:"target"`
 }
 
 const (
@@ -96,9 +82,6 @@
 	DefaultOwnerEnabled         bool                   `json:"default_owner_enabled"`
 	BroadcastChannelIDs         []string               `json:"broadcast_channel_ids"`
 	BroadcastEnabled            bool                   `json:"broadcast_enabled"`
-<<<<<<< HEAD
-	Metrics                     []PlaybookMetricConfig `json:"metrics" export:"metrics"`
-=======
 	Metrics                     []PlaybookMetricConfig `json:"metrics"`
 }
 
@@ -109,7 +92,6 @@
 	Description string   `json:"description"`
 	Type        string   `json:"type"`
 	Target      null.Int `json:"target"`
->>>>>>> 74a817bb
 }
 
 // PlaybookListOptions specifies the optional parameters to the
