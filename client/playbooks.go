// Copyright (c) 2015-present Mattermost, Inc. All Rights Reserved.
// See LICENSE.txt for license information.

package client

import (
	"bytes"
	"context"
	"fmt"
	"io/ioutil"
	"net/http"

	"github.com/pkg/errors"
)

// PlaybooksService handles communication with the playbook related
// methods of the Playbook API.
type PlaybooksService struct {
	client *Client
}

// Get a playbook.
func (s *PlaybooksService) Get(ctx context.Context, playbookID string) (*Playbook, error) {
	playbookURL := fmt.Sprintf("playbooks/%s", playbookID)
	req, err := s.client.newRequest(http.MethodGet, playbookURL, nil)
	if err != nil {
		return nil, err
	}

	playbook := new(Playbook)
	resp, err := s.client.do(ctx, req, playbook)
	if err != nil {
		return nil, err
	}
	resp.Body.Close()

	return playbook, nil
}

// List the playbooks.
func (s *PlaybooksService) List(ctx context.Context, teamId string, page, perPage int, opts PlaybookListOptions) (*GetPlaybooksResults, error) {
	playbookURL := "playbooks"
	playbookURL, err := addOption(playbookURL, "team_id", teamId)
	if err != nil {
		return nil, fmt.Errorf("failed to build options: %w", err)
	}

	playbookURL, err = addPaginationOptions(playbookURL, page, perPage)
	if err != nil {
		return nil, fmt.Errorf("failed to build pagination options: %w", err)
	}

	playbookURL, err = addOptions(playbookURL, opts)
	if err != nil {
		return nil, fmt.Errorf("failed to build options: %w", err)
	}

	req, err := s.client.newRequest(http.MethodGet, playbookURL, nil)
	if err != nil {
		return nil, fmt.Errorf("failed to build request: %w", err)
	}

	result := &GetPlaybooksResults{}
	resp, err := s.client.do(ctx, req, result)
	if err != nil {
		return nil, fmt.Errorf("failed to execute request: %w", err)
	}
	resp.Body.Close()

	return result, nil
}

// Create a playbook. Returns the id of the newly created playbook
func (s *PlaybooksService) Create(ctx context.Context, opts PlaybookCreateOptions) (string, error) {
	// For ease of use set the default if not specificed so it doesn't just error
	if opts.ReminderTimerDefaultSeconds == 0 {
		opts.ReminderTimerDefaultSeconds = 86400
	}

	playbookURL := "playbooks"
	req, err := s.client.newRequest(http.MethodPost, playbookURL, opts)
	if err != nil {
		return "", err
	}

	var result struct {
		ID string `json:"id"`
	}
	resp, err := s.client.do(ctx, req, &result)
	if err != nil {
		return "", err
	}
	resp.Body.Close()

	if resp.StatusCode != http.StatusCreated {
		return "", fmt.Errorf("expected status code %d", http.StatusCreated)
	}

	return result.ID, nil
}

func (s *PlaybooksService) Update(ctx context.Context, playbook Playbook) error {
	updateURL := fmt.Sprintf("playbooks/%s", playbook.ID)
	req, err := s.client.newRequest(http.MethodPut, updateURL, playbook)
	if err != nil {
		return err
	}

	_, err = s.client.do(ctx, req, nil)
	if err != nil {
		return err
	}

	return nil
}

func (s *PlaybooksService) Archive(ctx context.Context, playbookID string) error {
	updateURL := fmt.Sprintf("playbooks/%s", playbookID)
	req, err := s.client.newRequest(http.MethodDelete, updateURL, nil)
	if err != nil {
		return err
	}

	_, err = s.client.do(ctx, req, nil)
	if err != nil {
		return err
	}

	return nil
}

func (s *PlaybooksService) Export(ctx context.Context, playbookID string) ([]byte, error) {
	url := fmt.Sprintf("playbooks/%s/export", playbookID)
	req, err := s.client.newRequest(http.MethodGet, url, nil)
	if err != nil {
		return nil, err
	}

	resp, err := s.client.client.Do(req)
	if err != nil {
		return nil, err
	}
	defer resp.Body.Close()
	result, err := ioutil.ReadAll(resp.Body)
	if err != nil {
		return nil, err
	}

	if resp.StatusCode != http.StatusOK {
		return nil, fmt.Errorf("expected status code %d", http.StatusOK)
	}

	return result, nil
}

<<<<<<< HEAD
// Duplicate a playbook. Returns the id of the newly created playbook
func (s *PlaybooksService) Duplicate(ctx context.Context, playbookID string) (string, error) {
	url := fmt.Sprintf("playbooks/%s/duplicate", playbookID)
	req, err := s.client.newRequest(http.MethodPost, url, nil)
	if err != nil {
		return "", err
	}
=======
// Imports a playbook. Returns the id of the newly created playbook
func (s *PlaybooksService) Import(ctx context.Context, toImport []byte, team string) (string, error) {
	url := "playbooks/import?team_id=" + team
	u, err := s.client.BaseURL.Parse(buildAPIURL(url))
	if err != nil {
		return "", errors.Wrapf(err, "invalid endpoint %s", url)
	}
	req, err := http.NewRequest(http.MethodPost, u.String(), bytes.NewReader(toImport))
	if err != nil {
		return "", errors.Wrapf(err, "failed to create http request for import")
	}
	req.Header.Set("Content-Type", "application/json")
>>>>>>> 82eda35a

	var result struct {
		ID string `json:"id"`
	}
	resp, err := s.client.do(ctx, req, &result)
	if err != nil {
		return "", err
	}
	resp.Body.Close()

	if resp.StatusCode != http.StatusCreated {
		return "", fmt.Errorf("expected status code %d", http.StatusCreated)
	}

	return result.ID, nil
}<|MERGE_RESOLUTION|>--- conflicted
+++ resolved
@@ -153,7 +153,6 @@
 	return result, nil
 }
 
-<<<<<<< HEAD
 // Duplicate a playbook. Returns the id of the newly created playbook
 func (s *PlaybooksService) Duplicate(ctx context.Context, playbookID string) (string, error) {
 	url := fmt.Sprintf("playbooks/%s/duplicate", playbookID)
@@ -161,7 +160,23 @@
 	if err != nil {
 		return "", err
 	}
-=======
+
+	var result struct {
+		ID string `json:"id"`
+	}
+	resp, err := s.client.do(ctx, req, &result)
+	if err != nil {
+		return "", err
+	}
+	resp.Body.Close()
+
+	if resp.StatusCode != http.StatusCreated {
+		return "", fmt.Errorf("expected status code %d", http.StatusCreated)
+	}
+
+	return result.ID, nil
+}
+
 // Imports a playbook. Returns the id of the newly created playbook
 func (s *PlaybooksService) Import(ctx context.Context, toImport []byte, team string) (string, error) {
 	url := "playbooks/import?team_id=" + team
@@ -174,7 +189,6 @@
 		return "", errors.Wrapf(err, "failed to create http request for import")
 	}
 	req.Header.Set("Content-Type", "application/json")
->>>>>>> 82eda35a
 
 	var result struct {
 		ID string `json:"id"`
