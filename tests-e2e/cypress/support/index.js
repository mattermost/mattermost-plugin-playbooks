--- conflicted
+++ resolved
@@ -197,15 +197,9 @@
 
     // # Reset roles
     cy.apiGetClientLicense().then(({isLicensed, isCloudLicensed}) => {
-<<<<<<< HEAD
-        // if (isLicensed) {
-        //     cy.apiResetRoles();
-        // }
-=======
         //if (isLicensed) {
         //cy.apiResetRoles();
         //}
->>>>>>> 729fe242
 
         if (isCloudLicensed) {
             // # Modify sysadmin role for Cloud edition
