// Copyright (c) 2015-present Mattermost, Inc. All Rights Reserved.
// See LICENSE.txt for license information.

const playbookRunStartCommand = '/playbook run';

// function startPlaybookRun(playbookRunName) {
Cypress.Commands.add('startPlaybookRun', (playbookName, playbookRunName) => {
    cy.get('#interactiveDialogModal').should('exist').within(() => {
        // # Select playbook
        cy.selectPlaybookFromDropdown(playbookName);

        // # Type playbook run name
        cy.findByTestId('playbookRunNameinput').type(playbookRunName, {force: true});

        // # Submit
        cy.get('#interactiveDialogSubmit').click();
    });

    cy.get('#interactiveDialogModal').should('not.exist');
});

// Runs the given slash command
Cypress.Commands.add('executeSlashCommand', (command) => {
    cy.findByTestId('post_textbox').clear().type(command);

    // Using esc to make sure we exit out of slash command autocomplete
    cy.findByTestId('post_textbox').type('{esc}{esc}{esc}{esc}', {delay: 200}).type('{enter}');
});

// Opens playbook run dialog using the `/playbook run` slash command
Cypress.Commands.add('openPlaybookRunDialogFromSlashCommand', () => {
    cy.executeSlashCommand(playbookRunStartCommand);
});

// Starts playbook run with the `/playbook run` slash command
// function startPlaybookRunWithSlashCommand(playbookRunName) {
Cypress.Commands.add('startPlaybookRunWithSlashCommand', (playbookName, playbookRunName) => {
    cy.openPlaybookRunDialogFromSlashCommand();

    cy.startPlaybookRun(playbookName, playbookRunName);
});

// Starts playbook run from the playbook run RHS
// function startPlaybookRunFromRHS(playbookName, playbookRunName) {
Cypress.Commands.add('startPlaybookRunFromRHS', (playbookName, playbookRunName) => {
    cy.get('#channel-header').within(() => {
        // open flagged posts to ensure playbook run RHS is closed
        cy.get('#channelHeaderFlagButton').click();

        // open the playbook run RHS
        cy.get('#incidentIcon').click();
    });

    cy.get('#rhsContainer').should('exist').within(() => {
        cy.findByText('Run playbook').click();
    });

    cy.startPlaybookRun(playbookName, playbookRunName);
});

// Create a new task from the RHS
Cypress.Commands.add('addNewTaskFromRHS', (taskname) => {
    // Hover over the header to reveal the add task
    cy.findByTestId('checklistHeader').trigger('mouseover').within(() => {
        cy.findByTestId('addNewTask').click();
    });

    // Type a name
    cy.findByTestId('nameinput').type(taskname);

    // Submit the dialog
    cy.findByText('Add task').click();
});

// Starts playbook run from the post menu
// function startPlaybookRunFromPostMenu(playbookRunName) {
Cypress.Commands.add('startPlaybookRunFromPostMenu', (playbookName, playbookRunName) => {
    // post a message as user to avoid system message
    cy.findByTestId('post_textbox').clear().type('new message here{enter}');

    // post a second message because cypress has trouble finding latest post when there's only one message
    cy.findByTestId('post_textbox').clear().type('another new message here{enter}');
    cy.clickPostDotMenu();
    cy.findByTestId('playbookRunPostMenuIcon').click();
    cy.startPlaybookRun(playbookName, playbookRunName);
});

Cypress.Commands.add('openBackstage', () => {
    cy.get('#lhsHeader', {timeout: 120000}).should('exist').within(() => {
        // # Wait until the channel loads enough to show the post textbox.
        cy.get('#post-create').should('exist');
        cy.wait(2000);

        // # Click hamburger main menu
        cy.get('#sidebarHeaderDropdownButton').click();

        // * Dropdown menu should be visible
        cy.get('.dropdown-menu').should('exist').within(() => {
            // Click main menu option
            cy.findByText('Playbooks').should('exist').click();
        });
    });
});

// Create playbook
Cypress.Commands.add('createPlaybook', (teamName, playbookName) => {
    cy.visit('/playbooks/playbooks/new');

    cy.findByTestId('save_playbook', {timeout: 30000}).should('exist');

    // # Type playbook name
    cy.get('#playbook-name .editable-trigger').click();
    cy.get('#playbook-name .editable-input').type(playbookName);
    cy.get('#playbook-name .editable-input').type('{enter}');

    // # Save playbook
    cy.findByTestId('save_playbook', {timeout: 30000}).should('not.be.disabled').click();
    cy.wait(2000);
    cy.findByTestId('save_playbook', {timeout: 30000}).should('not.be.disabled').click();
});

// Select the playbook from the dropdown menu
Cypress.Commands.add('selectPlaybookFromDropdown', (playbookName) => {
    cy.findByTestId('autoCompleteSelector').should('exist').within(() => {
        cy.get('input').click().type(playbookName.toLowerCase());
        cy.get('#suggestionList').contains(playbookName).click({force: true});
    });
});

Cypress.Commands.add('createPost', (message) => {
    // post a message as user to avoid system message
    cy.findByTestId('post_textbox').clear().type(`${message}{enter}`);
});

Cypress.Commands.add('addPostToTimelineUsingPostMenu', (playbookRunName, summary, postId) => {
    cy.clickPostDotMenu(postId);
    cy.findByTestId('playbookRunAddToTimeline').click();

    cy.get('#interactiveDialogModal').should('exist').within(() => {
        // # Select playbook run
        cy.findByTestId('autoCompleteSelector').should('exist').within(() => {
            cy.get('input').click().type(playbookRunName);
            cy.get('#suggestionList').contains(playbookRunName).click({force: true});
        });

        // # Type playbook run name
        cy.findByTestId('summaryinput').clear().type(summary, {force: true});

        // # Submit
        cy.get('#interactiveDialogSubmit').click();
    });

    cy.get('#interactiveDialogModal').should('not.exist');
});

Cypress.Commands.add('openSelector', () => {
    cy.findByText('Search for member').click({force: true});
});

Cypress.Commands.add('openChannelSelector', () => {
    cy.findByText('Select a channel').click({force: true});
});

Cypress.Commands.add('addInvitedUser', (userName) => {
    cy.get('.invite-users-selector__menu').within(() => {
        cy.findByText(userName).click({force: true});
    });
});

Cypress.Commands.add('selectOwner', (userName) => {
    cy.get('.assign-owner-selector__menu').within(() => {
        cy.findByText(userName).click({force: true});
    });
});

Cypress.Commands.add('selectChannel', (channelName) => {
    cy.get('.channel-selector__menu').within(() => {
        cy.findByText(channelName).click({force: true});
    });
});

/**
 * Update the status of the current playbook run through the slash command.
 */
Cypress.Commands.add('updateStatus', (message, reminderQuery) => {
    // # Run the slash command to update status.
    cy.executeSlashCommand('/playbook update');

    // # Get the interactive dialog modal.
    cy.get('.GenericModal').within(() => {
        // # remove what's there if applicable, and type the new update in the textbox.
        cy.findByTestId('update_run_status_textbox').clear().type(message);

        if (reminderQuery) {
            cy.get('#reminder_timer_datetime').within(() => {
                cy.get('input').type(reminderQuery, {delay: 200, force: true}).type('{enter}', {force: true});
            });
<<<<<<< HEAD
        } else if (reminderQuery === 'none') {
            // there MUST be a pre-selected option or this will fail

            // # click clear button
            cy.get('#reminder_timer_datetime').within(() => {
                cy.get('[class$=indicatorContainer]').eq(0).click();
            });
=======
>>>>>>> 4b8d053f
        }

        // # Submit the dialog.
        cy.get('button.confirm').click();
    });

    // * Verify that the interactive dialog has gone.
    cy.get('.GenericModal').should('not.exist');

    // # Return the post ID of the status update.
    return cy.getLastPostId();
});

/**
 * Edit a post through the post dot menu.
 * @param {String} postId - ID of the post to delete.
 * @param {String} newMessage - New content of the post.
 */
Cypress.Commands.add('editPost', (postId, newMessage) => {
    // # Open the post dot menu.
    cy.clickPostDotMenu(postId);

    // # Click on the Edit menu option.
    cy.get(`#edit_post_${postId}`).click();

    // # Overwrite the post content with the new message provided.
    cy.get('#edit_textbox').clear().type(newMessage);

    // # Confirm the edit in the dialog.
    cy.get('#editButton').click();
});

/**
 * Switch channel through the channel switcher
 * @param {String} channelName - Display name of the channel.
 */
Cypress.Commands.add('uiSwitchChannel', (channelName) => {
    if (Cypress.platform === 'darwin') {
        cy.get('body').type('{cmd}k');
    } else {
        cy.get('body').type('{ctrl}k');
    }
    cy.get('#quickSwitchInput').type(channelName);
    cy.get('#suggestionList > div:first-child').should('contain', channelName).click();
    cy.get('#channelHeaderTitle').contains(channelName);
});

Cypress.Commands.add('getStyledComponent', (className) => {
    cy.get(`[class^="${className}"]`);
});

/**
 * Get the provided pseudo-class from the previous element and return the property passed as argument
 * @param {String} pseudoClass - CSS pseudo class to get.
 * @param {String} property - Property that will be returned.
 *
 * Stolen from https://stackoverflow.com/questions/55516990/cypress-testing-pseudo-css-class-before
 */
Cypress.Commands.add('cssPseudoClass', {prevSubject: 'element'}, (el, pseudoClass, property) => {
    const win = el[0].ownerDocument.defaultView;
    const pseudoElem = win.getComputedStyle(el[0], pseudoClass);
    return pseudoElem.getPropertyValue(property).replace(/(^")|("$)/g, '');
});

/**
 * Get the :before pseudo-class from the previous element and return the property passed as argument
 * @param {String} property - Property that will be returned.
 */
Cypress.Commands.add('before', {prevSubject: 'element'}, (el, property) => {
    return cy.wrap(el).cssPseudoClass('before', property);
});

/**
 * Get the :after pseudo-class from the previous element and return the property passed as argument
 * @param {String} property - Property that will be returned.
 */
Cypress.Commands.add('after', {prevSubject: 'element'}, (el, property) => {
    return cy.wrap(el).cssPseudoClass('after', property);
});

function waitUntilPermanentPost() {
    cy.get('#postListContent').should('exist');
    cy.waitUntil(() => cy.findAllByTestId('postView').last().then((el) => !(el[0].id.includes(':'))));
}

Cypress.Commands.add('getFirstPostId', () => {
    waitUntilPermanentPost();

    cy.findAllByTestId('postView').first().should('have.attr', 'id').and('not.include', ':')
        .invoke('replace', 'post_', '');
});<|MERGE_RESOLUTION|>--- conflicted
+++ resolved
@@ -195,16 +195,6 @@
             cy.get('#reminder_timer_datetime').within(() => {
                 cy.get('input').type(reminderQuery, {delay: 200, force: true}).type('{enter}', {force: true});
             });
-<<<<<<< HEAD
-        } else if (reminderQuery === 'none') {
-            // there MUST be a pre-selected option or this will fail
-
-            // # click clear button
-            cy.get('#reminder_timer_datetime').within(() => {
-                cy.get('[class$=indicatorContainer]').eq(0).click();
-            });
-=======
->>>>>>> 4b8d053f
         }
 
         // # Submit the dialog.
