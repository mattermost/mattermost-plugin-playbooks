// Copyright (c) 2015-present Mattermost, Inc. All Rights Reserved.
// See LICENSE.txt for license information.

import endpoints from './endpoints.json';

const incidentsEndpoint = endpoints.incidents;

/**
 * Get all incidents directly via API
 */
Cypress.Commands.add('apiGetAllIncidents', (teamId) => {
    return cy.request({
        headers: {'X-Requested-With': 'XMLHttpRequest'},
        url: '/plugins/com.mattermost.plugin-incident-management/api/v0/incidents',
        qs: {team_id: teamId, per_page: 10000},
        method: 'GET',
    }).then((response) => {
        expect(response.status).to.equal(200);
        cy.wrap(response);
    });
});

/**
 * Get all active incidents directly via API
 */
Cypress.Commands.add('apiGetAllActiveIncidents', (teamId, userId = '') => {
    return cy.request({
        headers: {'X-Requested-With': 'XMLHttpRequest'},
        url: '/plugins/com.mattermost.plugin-incident-management/api/v0/incidents',
        qs: {team_id: teamId, status: 'Active', member_id: userId},
        method: 'GET',
    }).then((response) => {
        expect(response.status).to.equal(200);
        cy.wrap(response);
    });
});

/**
 * Get all reported incidents directly via API
 */
Cypress.Commands.add('apiGetAllReportedIncidents', (teamId, userId = '') => {
    return cy.request({
        headers: {'X-Requested-With': 'XMLHttpRequest'},
        url: '/plugins/com.mattermost.plugin-incident-management/api/v0/incidents',
        qs: {team_id: teamId, status: 'Reported', member_id: userId},
        method: 'GET',
    }).then((response) => {
        expect(response.status).to.equal(200);
        cy.wrap(response);
    });
});

/**
 * Get incident by name directly via API
 */
Cypress.Commands.add('apiGetIncidentByName', (teamId, name) => {
    return cy.request({
        headers: {'X-Requested-With': 'XMLHttpRequest'},
        url: '/plugins/com.mattermost.plugin-incident-management/api/v0/incidents',
        qs: {team_id: teamId, search_term: name},
        method: 'GET',
    }).then((response) => {
        expect(response.status).to.equal(200);
        cy.wrap(response);
    });
});

/**
 * Get an incident directly via API
 * @param {String} incidentId
 * All parameters required
 */
Cypress.Commands.add('apiGetIncident', (incidentId) => {
    return cy.request({
        headers: {'X-Requested-With': 'XMLHttpRequest'},
        url: `${incidentsEndpoint}/${incidentId}`,
        method: 'GET',
    }).then((response) => {
        expect(response.status).to.equal(200);
        cy.wrap(response);
    });
});

/**
 * Start an incident directly via API.
 */
Cypress.Commands.add('apiStartIncident', ({teamId, playbookId, incidentName, commanderUserId, description = ''}) => {
    return cy.request({
        headers: {'X-Requested-With': 'XMLHttpRequest'},
        url: incidentsEndpoint,
        method: 'POST',
        body: {
            name: incidentName,
            commander_user_id: commanderUserId,
            team_id: teamId,
            playbook_id: playbookId,
            description,
        },
    }).then((response) => {
        expect(response.status).to.equal(201);
        cy.wrap(response.body);
    });
});

// Update an incident's status programmatically.
Cypress.Commands.add('apiUpdateStatus', ({
    incidentId,
    userId,
    channelId,
    teamId,
    message,
    description,
    status
}) => {
    return cy.request({
        headers: {'X-Requested-With': 'XMLHttpRequest'},
        url: `${incidentsEndpoint}/${incidentId}/update-status-dialog`,
        method: 'POST',
        body: {
            type: 'dialog_submission',
            callback_id: '',
            state: '',
            user_id: userId,
            channel_id: channelId,
            team_id: teamId,
            submission: {message, description, reminder: '15', status},
            cancelled: false,
        },
    }).then((response) => {
        expect(response.status).to.equal(200);
        cy.wrap(response.body);
    });
});

/**
 * Restart an incident directly via API
 * @param {String} incidentId
 * All parameters required
 */
Cypress.Commands.add('apiRestartIncident', (incidentId) => {
    return cy.apiUpdateStatus({
        incidentId,
        userId: '',
        channelId: '',
        teamId: '',
        reminder: '',
        message: 'reopen',
        description: 'description',
        status: 'Active',
    });
});

/**
 * Change the commander of an incident directly via API
 * @param {String} incidentId
 * @param {String} userId
 * All parameters required
 */
Cypress.Commands.add('apiChangeIncidentCommander', (incidentId, userId) => {
    return cy.request({
        headers: {'X-Requested-With': 'XMLHttpRequest'},
        url: incidentsEndpoint + '/' + incidentId + '/commander',
        method: 'POST',
        body: {
            commander_id: userId,
        },
    }).then((response) => {
        expect(response.status).to.equal(200);
        cy.wrap(response);
    });
});

// Verify incident is created
Cypress.Commands.add('verifyIncidentActive', (teamId, incidentName, incidentDescription) => {
    cy.apiGetIncidentByName(teamId, incidentName).then((response) => {
        const returnedIncidents = response.body;
        const incident = returnedIncidents.items.find((inc) => inc.name === incidentName);
        assert.isDefined(incident);
        assert.equal(incident.end_at, 0);
        assert.equal(incident.name, incidentName);

        cy.log('test 1');

        // Only check the description if provided. The server may supply a default depending
        // on how the incident was started.
        if (incidentDescription) {
            assert.equal(incident.description, incidentDescription);
        }
    });
});

// Verify incident exists but is not active
Cypress.Commands.add('verifyIncidentEnded', (teamId, incidentName) => {
    cy.apiGetIncidentByName(teamId, incidentName).then((response) => {
        const returnedIncidents = response.body;
        const incident = returnedIncidents.items.find((inc) => inc.name === incidentName);
        assert.isDefined(incident);
        assert.notEqual(incident.end_at, 0);
    });
});

// Create a playbook programmatically.
Cypress.Commands.add('apiCreatePlaybook', ({
    teamId,
    title,
    createPublicIncident,
    checklists,
    memberIDs,
    broadcastChannelId,
    reminderMessageTemplate,
    reminderTimerDefaultSeconds,
    invitedUserIds,
    inviteUsersEnabled,
    defaultCommanderId,
    defaultCommanderEnabled,
    announcementChannelId,
    announcementChannelEnabled,
    webhookOnCreationURL,
    webhookOnCreationEnabled,
<<<<<<< HEAD
    webhookOnArchiveURL,
    webhookOnArchiveEnabled,
=======
    messageOnJoin,
    messageOnJoinEnabled,
>>>>>>> 01511830
}) => {
    return cy.request({
        headers: {'X-Requested-With': 'XMLHttpRequest'},
        url: '/plugins/com.mattermost.plugin-incident-management/api/v0/playbooks',
        method: 'POST',
        body: {
            title,
            team_id: teamId,
            create_public_incident: createPublicIncident,
            checklists,
            member_ids: memberIDs,
            broadcast_channel_id: broadcastChannelId,
            reminder_message_template: reminderMessageTemplate,
            reminder_timer_default_seconds: reminderTimerDefaultSeconds,
            invited_user_ids: invitedUserIds,
            invite_users_enabled: inviteUsersEnabled,
            default_commander_id: defaultCommanderId,
            default_commander_enabled: defaultCommanderEnabled,
            announcement_channel_id: announcementChannelId,
            announcement_channel_enabled: announcementChannelEnabled,
            webhook_on_creation_url: webhookOnCreationURL,
            webhook_on_creation_enabled: webhookOnCreationEnabled,
<<<<<<< HEAD
            webhook_on_archive_url: webhookOnArchiveURL,
            webhook_on_archive_enabled: webhookOnArchiveEnabled,
=======
            message_on_join: messageOnJoin,
            message_on_join_enabled: messageOnJoinEnabled,
>>>>>>> 01511830
        },
    }).then((response) => {
        expect(response.status).to.equal(201);
        cy.wrap(response.body);
    });
});

// Create a test playbook programmatically.
Cypress.Commands.add('apiCreateTestPlaybook', ({
    teamId,
    title,
    userId,
    broadcastChannelId,
    reminderMessageTemplate,
    reminderTimerDefaultSeconds
}) => (
    cy.apiCreatePlaybook({
        teamId,
        title,
        checklists: [{
            title: 'Stage 1',
            items: [
                {title: 'Step 1'},
                {title: 'Step 2'},
            ],
        }],
        memberIDs: [
            userId,
        ],
        broadcastChannelId,
        reminderMessageTemplate,
        reminderTimerDefaultSeconds,
    })
));

// Verify that the playbook was created
Cypress.Commands.add('verifyPlaybookCreated', (teamId, playbookTitle) => (
    cy.request({
        headers: {'X-Requested-With': 'XMLHttpRequest'},
        url: '/plugins/com.mattermost.plugin-incident-management/api/v0/playbooks',
        qs: {team_id: teamId, sort: 'title', direction: 'asc'},
        method: 'GET'
    }).then((response) => {
        expect(response.status).to.equal(200);
        const playbookResults = response.body;
        const playbook = playbookResults.items.find((p) => p.title === playbookTitle);
        assert.isDefined(playbook);
    })
));<|MERGE_RESOLUTION|>--- conflicted
+++ resolved
@@ -217,13 +217,10 @@
     announcementChannelEnabled,
     webhookOnCreationURL,
     webhookOnCreationEnabled,
-<<<<<<< HEAD
     webhookOnArchiveURL,
     webhookOnArchiveEnabled,
-=======
     messageOnJoin,
     messageOnJoinEnabled,
->>>>>>> 01511830
 }) => {
     return cy.request({
         headers: {'X-Requested-With': 'XMLHttpRequest'},
@@ -246,13 +243,10 @@
             announcement_channel_enabled: announcementChannelEnabled,
             webhook_on_creation_url: webhookOnCreationURL,
             webhook_on_creation_enabled: webhookOnCreationEnabled,
-<<<<<<< HEAD
             webhook_on_archive_url: webhookOnArchiveURL,
             webhook_on_archive_enabled: webhookOnArchiveEnabled,
-=======
             message_on_join: messageOnJoin,
             message_on_join_enabled: messageOnJoinEnabled,
->>>>>>> 01511830
         },
     }).then((response) => {
         expect(response.status).to.equal(201);
