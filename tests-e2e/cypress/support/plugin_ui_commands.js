--- conflicted
+++ resolved
@@ -22,10 +22,7 @@
         // # Submit
         cy.get('#interactiveDialogSubmit').click();
     });
-<<<<<<< HEAD
-=======
 
->>>>>>> 88c579e8
     cy.get('#interactiveDialogModal').should('not.exist');
 });
 
