--- conflicted
+++ resolved
@@ -116,7 +116,6 @@
     });
 });
 
-<<<<<<< HEAD
 Cypress.Commands.add('createPost', (message) => {
     // post a message as user to avoid system message
     cy.findByTestId('post_textbox').clear().type(`${message}{enter}`);
@@ -141,7 +140,8 @@
     });
 
     cy.get('#interactiveDialogModal').should('not.exist');
-=======
+});
+
 Cypress.Commands.add('openInvitedUsersSelector', () => {
     cy.findByText('Search for member').click({force: true});
 });
@@ -150,5 +150,4 @@
     cy.get('.invite-users-selector__menu').within(() => {
         cy.findByText(userName).click({force: true});
     });
->>>>>>> dc010d52
 });