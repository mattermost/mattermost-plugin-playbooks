// Copyright (c) 2015-present Mattermost, Inc. All Rights Reserved.
// See LICENSE.txt for license information.

<<<<<<< HEAD
import {getRandomInt, getRandomId} from '../utils';
=======
import merge from 'deepmerge';

import {getRandomInt} from '../utils';
>>>>>>> d11892ea
import users from '../fixtures/users.json';
import timeouts from '../fixtures/timeouts';

// *****************************************************************************
// Authentication
// https://api.mattermost.com/#tag/authentication
// *****************************************************************************

/**
 * User login directly via API
 * @param {String} username - username
 * @param {String} password - password
 */
Cypress.Commands.add('apiLogin', (username = 'user-1', password = null) => {
    cy.request({
        headers: {'X-Requested-With': 'XMLHttpRequest'},
        url: '/api/v4/users/login',
        method: 'POST',
        body: {login_id: users[username].username, password: password || users[username].password},
    }).then((response) => {
        expect(response.status).to.equal(200);
        return cy.wrap(response);
    });
});

/**
 * Logout a user directly via API
 */
Cypress.Commands.add('apiLogout', () => {
    cy.request({
        headers: {'X-Requested-With': 'XMLHttpRequest'},
        url: '/api/v4/users/logout',
        method: 'POST',
        log: false,
        timeout: timeouts.HUGE,
    }).then((response) => {
        expect(response.status).to.equal(200);
        return cy.wrap(response);
    });
});

// *****************************************************************************
// Teams
// https://api.mattermost.com/#tag/teams
// *****************************************************************************

/**
 * Creates a team directly via API
 * This API assume that the user is logged in and has permission to access
 * @param {String} name - Unique handler for a team, will be present in the team URL
 * @param {String} displayName - Non-unique UI name for the team
 * @param {String} type - 'O' for open (default), 'I' for invite only
 * All parameters required
 */
Cypress.Commands.add('apiCreateTeam', (name, displayName, type = 'O') => {
    const uniqueName = `${name}-${getRandomInt(9999).toString()}`;

    return cy.request({
        headers: {'X-Requested-With': 'XMLHttpRequest'},
        url: '/api/v4/teams',
        method: 'POST',
        body: {
            name: uniqueName,
            display_name: displayName,
            type,
        },
    }).then((response) => {
        expect(response.status).to.equal(201);
        cy.wrap(response);
    });
});

/**
 * Gets the team matching the given name;
 */
Cypress.Commands.add('apiGetTeamByName', (name) => {
    return cy.request({
        headers: {'X-Requested-With': 'XMLHttpRequest'},
        url: '/api/v4/teams/name/' + name,
        method: 'GET',
    }).then((response) => {
        expect(response.status).to.equal(200);
        return cy.wrap(response.body);
    });
});

/**
 * Add user into a team directly via API
 * This API assume that the user is logged in and has permission to access
 * @param {String} teamId - The team ID
 * @param {String} userId - ID of user to be added into a team
 * All parameter required
 */
Cypress.Commands.add('apiAddUserToTeam', (teamId, userId) => {
    cy.request({
        method: 'POST',
        url: `/api/v4/teams/${teamId}/members`,
        headers: {'X-Requested-With': 'XMLHttpRequest'},
        body: {team_id: teamId, user_id: userId},
        qs: {team_id: teamId},
    }).then((response) => {
        expect(response.status).to.equal(201);
        return cy.wrap(response);
    });
});

// *****************************************************************************
// Users
// https://api.mattermost.com/#tag/users
// *****************************************************************************

/**
 * Get user by email directly via API
 * This API assume that the user is logged in and has permission to access
 * @param {String} email
 * All parameter required
 */
Cypress.Commands.add('apiGetUserByEmail', (email) => {
    return cy.request({
        headers: {'X-Requested-With': 'XMLHttpRequest'},
        url: '/api/v4/users/email/' + email,
    }).then((response) => {
        expect(response.status).to.equal(200);
        cy.wrap(response.body);
    });
});

// *****************************************************************************
// Channels
// https://api.mattermost.com/#tag/channels
// *****************************************************************************

Cypress.Commands.add('apiCreateGroupChannel', (userList = [], teamName) => {
    cy.apiGetUsers(userList).then((res) => {
        const userIds = res.body.map((user) => user.id);
        cy.apiCreateGroup(userIds).then((resp) => {
            cy.apiGetTeams().then((response) => {
                const teamNameUrl = teamName || response.body[0].name;
                cy.visit(`/${teamNameUrl}/messages/${resp.body.name}`);
            });
        });
    });
});

Cypress.Commands.add('apiGetChannelByName', (teamName, channelName) => {
    return cy.request({
        headers: {'X-Requested-With': 'XMLHttpRequest'},
        url: `/api/v4/teams/name/${teamName}/channels/name/${channelName}`,
    }).then((response) => {
        expect(response.status).to.equal(200);
        return cy.wrap({channel: response.body});
    });
});

Cypress.Commands.add('apiAddUserToChannel', (channelId, userId) => {
    return cy.request({
        headers: {'X-Requested-With': 'XMLHttpRequest'},
        url: '/api/v4/channels/' + channelId + '/members',
        method: 'POST',
        body: {
            user_id: userId,
        },
    }).then((response) => {
        expect(response.status).to.equal(201);
        return cy.wrap({member: response.body});
    });
});

/**
 * Remove a User from a Channel directly via API
 * @param {String} channelId - The channel ID
 * @param {String} userId - The user ID
 * All parameter required
 */
Cypress.Commands.add('removeUserFromChannel', (channelId, userId) => {
    //Remove a User from a Channel
    cy.request({
        headers: {'X-Requested-With': 'XMLHttpRequest'},
        url: `/api/v4/channels/${channelId}/members/${userId}`,
        method: 'DELETE',
    }).then((response) => {
        expect(response.status).to.equal(200);
        return cy.wrap({member: response.body});
    });
});

Cypress.Commands.add('apiCreateChannel', (teamId, name, displayName, type = 'O', purpose = '', header = '', unique = true) => {
    const randomSuffix = getRandomId();

    return cy.request({
        headers: {'X-Requested-With': 'XMLHttpRequest'},
        url: '/api/v4/channels',
        method: 'POST',
        body: {
            team_id: teamId,
            name: unique ? `${name}-${randomSuffix}` : name,
            display_name: unique ? `${displayName} ${randomSuffix}` : displayName,
            type,
            purpose,
            header,
        },
    }).then((response) => {
        expect(response.status).to.equal(201);
        return cy.wrap({channel: response.body});
    });
});

// *****************************************************************************
// Plugins
// https://api.mattermost.com/#tag/plugins
// *****************************************************************************

/**
 * Get webapp plugins directly via API
 * This API assume that the user is logged in and has permission to access
 */
Cypress.Commands.add('apiGetWebappPlugins', () => {
    return cy.request({
        headers: {'X-Requested-With': 'XMLHttpRequest'},
        url: '/api/v4/plugins/webapp',
        method: 'GET',
    }).then((response) => {
        expect(response.status).to.equal(200);
        cy.wrap(response);
    });
});

/**
 * Creates a group channel directly via API
 * This API assume that the user is logged in and has cookie to access
 * @param {String} userIds - IDs of users as member of the group
 * All parameters required except purpose and header
 */
Cypress.Commands.add('apiCreateGroup', (userIds = []) => {
    return cy.request({
        headers: {'X-Requested-With': 'XMLHttpRequest'},
        url: '/api/v4/channels/group',
        method: 'POST',
        body: userIds,
    }).then((response) => {
        expect(response.status).to.equal(201);
        return cy.wrap(response);
    });
});

/**
 * Gets current user's teams
 */

Cypress.Commands.add('apiGetTeams', () => {
    return cy.request({
        headers: {'X-Requested-With': 'XMLHttpRequest'},
        url: 'api/v4/users/me/teams',
        method: 'GET',
    }).then((response) => {
        expect(response.status).to.equal(200);
        return cy.wrap(response);
    });
});

/**
 * Gets users
 */
Cypress.Commands.add('apiGetUsers', (usernames = []) => {
    return cy.request({
        headers: {'X-Requested-With': 'XMLHttpRequest'},
        url: '/api/v4/users/usernames',
        method: 'POST',
        body: usernames,
    }).then((response) => {
        expect(response.status).to.equal(200);
        return cy.wrap(response);
    });
});

/**
 * Gets the current user.
 */
Cypress.Commands.add('apiGetCurrentUser', () => {
    return cy.request({
        headers: {'X-Requested-With': 'XMLHttpRequest'},
        url: '/api/v4/users/me',
        method: 'GET',
    }).then((response) => {
        expect(response.status).to.equal(200);
        return cy.wrap(response.body);
    });
});

Cypress.Commands.add('apiGetConfig', () => {
    // # Get current settings
    return cy.request('/api/v4/config').then((response) => {
        expect(response.status).to.equal(200);
        return cy.wrap({config: response.body});
    });
});

Cypress.Commands.add('apiUpdateConfig', (newConfig = {}) => {
    // # Get current settings
    return cy.request('/api/v4/config').then((response) => {
        const oldConfig = response.body;

        const config = merge.all([oldConfig, newConfig]);

        // # Set the modified config
        return cy.request({
            url: '/api/v4/config',
            headers: {'X-Requested-With': 'XMLHttpRequest'},
            method: 'PUT',
            body: config,
        }).then((updateResponse) => {
            expect(updateResponse.status).to.equal(200);
            return cy.apiGetConfig();
        });
    });
});

/**
* Creates a post directly via API
* This API assume that the user is logged in and has cookie to access
* @param {String} channelId - Where to post
* @param {String} message - What to post
* @param {String} rootId - Parent post ID. Set to "" to avoid nesting
* @param {Object} props - Post props
* @param {String} token - Optional token to use for auth. If not provided - posts as current user
*/
Cypress.Commands.add('apiCreatePost', (channelId, message, rootId, props, token = '', failOnStatusCode = true) => {
    const headers = {'X-Requested-With': 'XMLHttpRequest'};
    if (token !== '') {
        headers.Authorization = `Bearer ${token}`;
    }
    return cy.request({
        headers,
        failOnStatusCode,
        url: '/api/v4/posts',
        method: 'POST',
        body: {
            channel_id: channelId,
            root_id: rootId,
            message,
            props,
        },
    });
});<|MERGE_RESOLUTION|>--- conflicted
+++ resolved
@@ -1,13 +1,9 @@
 // Copyright (c) 2015-present Mattermost, Inc. All Rights Reserved.
 // See LICENSE.txt for license information.
 
-<<<<<<< HEAD
+import merge from 'deepmerge';
+
 import {getRandomInt, getRandomId} from '../utils';
-=======
-import merge from 'deepmerge';
-
-import {getRandomInt} from '../utils';
->>>>>>> d11892ea
 import users from '../fixtures/users.json';
 import timeouts from '../fixtures/timeouts';
 
