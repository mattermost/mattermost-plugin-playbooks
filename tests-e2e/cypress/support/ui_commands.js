// Copyright (c) 2015-present Mattermost, Inc. All Rights Reserved.
// See LICENSE.txt for license information.

import localforage from 'localforage';

import * as TIMEOUTS from '../fixtures/timeouts';
import {isMac} from '../utils';

// ***********************************************************
// Read more: https://on.cypress.io/custom-commands
// ***********************************************************

Cypress.Commands.add('logout', () => {
    cy.get('#logout').click({force: true});
});

Cypress.Commands.add('getCurrentUserId', () => {
    return cy.wrap(new Promise((resolve) => {
        cy.getCookie('MMUSERID').then((cookie) => {
            resolve(cookie.value);
        });
    }));
});

// ***********************************************************
// Account Settings Modal
// ***********************************************************

// Go to Account Settings modal
Cypress.Commands.add('toAccountSettingsModal', () => {
    cy.get('#channel_view', {timeout: TIMEOUTS.ONE_MIN}).should('be.visible');
    cy.get('#sidebarHeaderDropdownButton').should('be.visible').click();
    cy.get('#accountSettings').should('be.visible').click();
    cy.get('#accountSettingsModal').should('be.visible');
});

/**
 * Change the message display setting
 * @param {String} setting - as 'STANDARD' or 'COMPACT'
 */
Cypress.Commands.add('uiChangeMessageDisplaySetting', (setting = 'STANDARD') => {
    const SETTINGS = {STANDARD: '#message_displayFormatA', COMPACT: '#message_displayFormatB'};

    cy.toAccountSettingsModal();
    cy.get('#displayButton').click();

    cy.get('#displaySettingsTitle').should('be.visible').should('contain', 'Display Settings');

    cy.get('#message_displayTitle').scrollIntoView();
    cy.get('#message_displayTitle').click();
    cy.get('.section-max').scrollIntoView();

    cy.get(SETTINGS[setting]).check().should('be.checked');

    cy.get('#saveSetting').click();
    cy.get('#accountSettingsHeader > .close').click();
});

// ***********************************************************
// Key Press
// ***********************************************************

// Type Cmd or Ctrl depending on OS
Cypress.Commands.add('typeCmdOrCtrl', () => {
    typeCmdOrCtrlInt('#post_textbox');
});

Cypress.Commands.add('typeCmdOrCtrlForEdit', () => {
    typeCmdOrCtrlInt('#edit_textbox');
});

function typeCmdOrCtrlInt(textboxSelector) {
    let cmdOrCtrl;
    if (isMac()) {
        cmdOrCtrl = '{cmd}';
    } else {
        cmdOrCtrl = '{ctrl}';
    }

    cy.get(textboxSelector).type(cmdOrCtrl, {release: false});
}

Cypress.Commands.add('cmdOrCtrlShortcut', {prevSubject: true}, (subject, text) => {
    const cmdOrCtrl = isMac() ? '{cmd}' : '{ctrl}';
    return cy.get(subject).type(`${cmdOrCtrl}${text}`);
});

// ***********************************************************
// Post
// ***********************************************************

Cypress.Commands.add('postMessage', (message) => {
    cy.get('#postListContent').should('be.visible');
    postMessageAndWait('#post_textbox', message);
});

Cypress.Commands.add('postMessageReplyInRHS', (message) => {
    cy.get('#sidebar-right').should('be.visible');
    postMessageAndWait('#reply_textbox', message, true);
});

Cypress.Commands.add('uiPostMessageQuickly', (message) => {
    cy.get('#post_textbox', {timeout: TIMEOUTS.HALF_MIN}).should('be.visible').clear().
        invoke('val', message).wait(TIMEOUTS.HALF_SEC).type(' {backspace}{enter}');
    cy.waitUntil(() => {
        return cy.get('#post_textbox').then((el) => {
            return el[0].textContent === '';
        });
    });
});

function postMessageAndWait(textboxSelector, message, isComment = false) {
    // Add explicit wait to let the page load freely since `cy.get` seemed to block
    // some operation which caused to prolong complete page loading.
    cy.wait(TIMEOUTS.HALF_SEC);
    cy.get(textboxSelector, {timeout: TIMEOUTS.HALF_MIN}).should('be.visible');

    // # Type then wait for a while for the draft to be saved (async) into the local storage
    cy.get(textboxSelector).clear().type(message).wait(TIMEOUTS.ONE_SEC);

    // If posting a comment, wait for comment draft from localforage before hitting enter
    if (isComment) {
        waitForCommentDraft(message);
    }

    cy.get(textboxSelector).should('have.value', message).type('{enter}').wait(TIMEOUTS.HALF_SEC);

    cy.get(textboxSelector).invoke('val').then((value) => {
        if (value.length > 0 && value === message) {
            cy.get(textboxSelector).type('{enter}').wait(TIMEOUTS.HALF_SEC);
        }
    });
    cy.waitUntil(() => {
        return cy.get(textboxSelector).then((el) => {
            return el[0].textContent === '';
        });
    });
}

// Wait until comment message is saved as draft from the localforage
function waitForCommentDraft(message) {
    const draftPrefix = 'comment_draft_';

    cy.waitUntil(async () => {
        // Get all keys from localforage
        const keys = await localforage.keys();

        // Get all draft comments matching the predefined prefix
        const draftPromises = keys.
            filter((key) => key.includes(draftPrefix)).
            map((key) => localforage.getItem(key));
        const draftItems = await Promise.all(draftPromises);

        // Get the exact draft comment
        const commentDraft = draftItems.filter((item) => {
            const draft = JSON.parse(item);

            if (draft && draft.value && draft.value.message) {
                return draft.value.message === message;
            }

            return false;
        });

        return Boolean(commentDraft);
    });
}

function waitUntilPermanentPost() {
    // Add explicit wait to let the page load freely since `cy.get` seemed to block
    // some operation which caused to prolong complete page loading.
    cy.wait(TIMEOUTS.HALF_SEC);
    cy.get('#postListContent', {timeout: TIMEOUTS.ONE_MIN}).should('be.visible');
    cy.waitUntil(() => cy.findAllByTestId('postView').last().then((el) => !(el[0].id.includes(':'))));
}

Cypress.Commands.add('getLastPost', () => {
    waitUntilPermanentPost();

    cy.findAllByTestId('postView').last();
});

Cypress.Commands.add('getLastPostId', () => {
    waitUntilPermanentPost();

    cy.findAllByTestId('postView').last().should('have.attr', 'id').and('not.include', ':').
        invoke('replace', 'post_', '');
});

/**
 * @see `cy.uiWaitUntilMessagePostedIncludes` at ./ui_commands.d.ts
 */
<<<<<<< HEAD
Cypress.Commands.add('uiWaitUntilMessagePostedIncludes', (message) => {
    const checkFn = () => {
        return cy.getLastPost().then((el) => {
            const postedMessageEl = el.find('.post-message__text')[0];
            return Boolean(postedMessageEl && postedMessageEl.textContent.includes(message));
        });
    };
=======
Cypress.Commands.add('updateStatus', (message, reminder, status) => {
    // # Run the slash command to update status.
    cy.executeSlashCommand('/playbook update');
>>>>>>> 94f34e45

    // Wait for 5 seconds with 500ms check interval
    const options = {
        timeout: TIMEOUTS.FIVE_SEC,
        interval: TIMEOUTS.HALF_SEC,
        errorMsg: `Expected "${message}" to be in the last message posted but not found.`,
    };

    return cy.waitUntil(checkFn, options);
});

Cypress.Commands.add('getLastPostIdRHS', () => {
    waitUntilPermanentPost();

    cy.get('#rhsContainer .post-right-comments-container > div').last().should('have.attr', 'id').and('not.include', ':').
        invoke('replace', 'rhsPost_', '');
});

/**
* Get post ID based on index of post list
* @param {Integer} index
* zero (0)         : oldest post
* positive number  : from old to latest post
* negative number  : from new to oldest post
*/
Cypress.Commands.add('getNthPostId', (index = 0) => {
    waitUntilPermanentPost();

    cy.findAllByTestId('postView').eq(index).should('have.attr', 'id').and('not.include', ':').
        invoke('replace', 'post_', '');
});

<<<<<<< HEAD
Cypress.Commands.add('uiGetNthPost', (index) => {
    waitUntilPermanentPost();

    cy.findAllByTestId('postView').eq(index);
});

/**
 * Post message from a file instantly post a message in a textbox
 * instead of typing into it which takes longer period of time.
 * @param {String} file - includes path and filename relative to cypress/fixtures
 * @param {String} target - either #post_textbox or #reply_textbox
 */
Cypress.Commands.add('postMessageFromFile', (file, target = '#post_textbox') => {
    cy.fixture(file, 'utf-8').then((text) => {
        cy.get(target).clear().invoke('val', text).wait(TIMEOUTS.HALF_SEC).type(' {backspace}{enter}').should('have.text', '');
=======
        // # Submit the dialog.
        cy.get('#interactiveDialogSubmit').click();
>>>>>>> 94f34e45
    });
});

/**
 * Compares HTML content of a last post against the given file
 * instead of typing into it which takes longer period of time.
 * @param {String} file - includes path and filename relative to cypress/fixtures
 */
Cypress.Commands.add('compareLastPostHTMLContentFromFile', (file, timeout = TIMEOUTS.TEN_SEC) => {
    // * Verify that HTML Content is correct
    cy.getLastPostId().then((postId) => {
        const postMessageTextId = `#postMessageText_${postId}`;

        cy.fixture(file, 'utf-8').then((expectedHtml) => {
            cy.get(postMessageTextId, {timeout}).should('have.html', expectedHtml.replace(/\n$/, ''));
        });
    });
});

// ***********************************************************
// DM
// ***********************************************************

/**
 * Sends a DM to a given user
 * @param {User} user - the user that should get the message
 * @param {String} message - the message to send
 */
Cypress.Commands.add('sendDirectMessageToUser', (user, message) => {
    // # Open a new direct message with firstDMUser
    cy.uiAddDirectMessage().click().wait(TIMEOUTS.ONE_SEC);
    cy.findByRole('dialog', {name: 'Direct Messages'}).should('be.visible').wait(TIMEOUTS.ONE_SEC);

    // # Type username
    cy.findByRole('textbox', {name: 'Search for people'}).click({force: true}).
        type(user.username).wait(TIMEOUTS.ONE_SEC);

    // * Expect user count in the list to be 1
    cy.get('#multiSelectList').
        should('be.visible').
        children().
        should('have.length', 1);

    // # Select first user in the list
    cy.get('body').
        type('{downArrow}').
        type('{enter}');

    // # Click on "Go" in the group message's dialog to begin the conversation
    cy.get('#saveItems').click();

    // * Expect the channel title to be the user's username
    // In the channel header, it seems there is a space after the username, justifying the use of contains.text instead of have.text
    cy.get('#channelHeaderTitle').should('be.visible').and('contain.text', user.username);

    // # Type message and send it to the user
    cy.get('#post_textbox').
        type(message).
        type('{enter}');
});

/**
 * Sends a GM to a given user list
 * @param {User[]} users - the users that should get the message
 * @param {String} message - the message to send
 */
Cypress.Commands.add('sendDirectMessageToUsers', (users, message) => {
    // # Open a new direct message
    cy.uiAddDirectMessage().click();

    users.forEach((user) => {
        // # Type username
        cy.get('#selectItems input').should('be.enabled').type(`@${user.username}`, {force: true});

        // * Expect user count in the list to be 1
        cy.get('#multiSelectList').
            should('be.visible').
            children().
            should('have.length', 1);

        // # Select first user in the list
        cy.get('body').
            type('{downArrow}').
            type('{enter}');
    });

    // # Click on "Go" in the group message's dialog to begin the conversation
    cy.get('#saveItems').click();

    // * Expect the channel title to be the user's username
    // In the channel header, it seems there is a space after the username, justifying the use of contains.text instead of have.text
    users.forEach((user) => {
        cy.get('#channelHeaderTitle').should('be.visible').and('contain.text', user.username);
    });

    // # Type message and send it to the user
    cy.get('#post_textbox').
        type(message).
        type('{enter}');
});

// ***********************************************************
// Post header
// ***********************************************************

function clickPostHeaderItem(postId, location, item) {
    let idPrefix;
    switch (location) {
    case 'CENTER':
        idPrefix = 'post';
        break;
    case 'RHS_ROOT':
    case 'RHS_COMMENT':
        idPrefix = 'rhsPost';
        break;
    case 'SEARCH':
        idPrefix = 'searchResult';
        break;

    default:
        idPrefix = 'post';
    }

    if (postId) {
        cy.get(`#${idPrefix}_${postId}`).trigger('mouseover', {force: true});
        cy.wait(TIMEOUTS.HALF_SEC).get(`#${location}_${item}_${postId}`).click({force: true});
    } else {
        cy.getLastPostId().then((lastPostId) => {
            cy.get(`#${idPrefix}_${lastPostId}`).trigger('mouseover', {force: true});
            cy.wait(TIMEOUTS.HALF_SEC).get(`#${location}_${item}_${lastPostId}`).click({force: true});
        });
    }
}

/**
 * Click post time
 * @param {String} postId - Post ID
 * @param {String} location - as 'CENTER', 'RHS_ROOT', 'RHS_COMMENT', 'SEARCH'
 */
Cypress.Commands.add('clickPostTime', (postId, location = 'CENTER') => {
    clickPostHeaderItem(postId, location, 'time');
});

/**
 * Click save icon by post ID or to most recent post (if post ID is not provided)
 * @param {String} postId - Post ID
 * @param {String} location - as 'CENTER', 'RHS_ROOT', 'RHS_COMMENT', 'SEARCH'
 */
Cypress.Commands.add('clickPostSaveIcon', (postId, location = 'CENTER') => {
    clickPostHeaderItem(postId, location, 'flagIcon');
});

/**
 * Click dot menu by post ID or to most recent post (if post ID is not provided)
 * @param {String} postId - Post ID
 * @param {String} location - as 'CENTER', 'RHS_ROOT', 'RHS_COMMENT', 'SEARCH'
 */
Cypress.Commands.add('clickPostDotMenu', (postId, location = 'CENTER') => {
    clickPostHeaderItem(postId, location, 'button');
});

/**
 * Click post reaction icon
 * @param {String} postId - Post ID
 * @param {String} location - as 'CENTER', 'RHS_ROOT', 'RHS_COMMENT'
 */
Cypress.Commands.add('clickPostReactionIcon', (postId, location = 'CENTER') => {
    clickPostHeaderItem(postId, location, 'reaction');
});

/**
 * Click comment icon by post ID or to most recent post (if post ID is not provided)
 * This open up the RHS
 * @param {String} postId - Post ID
 * @param {String} location - as 'CENTER', 'SEARCH'
 */
Cypress.Commands.add('clickPostCommentIcon', (postId, location = 'CENTER') => {
    clickPostHeaderItem(postId, location, 'commentIcon');
});

// Close RHS by clicking close button
Cypress.Commands.add('closeRHS', () => {
    cy.get('#rhsCloseButton').should('be.visible').click();
});

// ***********************************************************
// Teams
// ***********************************************************

Cypress.Commands.add('createNewTeam', (teamName, teamURL) => {
    cy.visit('/create_team');
    cy.get('#teamNameInput').type(teamName).type('{enter}');
    cy.get('#teamURLInput').type(teamURL).type('{enter}');
    cy.visit(`/${teamURL}`);
});

Cypress.Commands.add('getCurrentTeamId', () => {
    return cy.get('#headerTeamName').invoke('attr', 'data-teamid');
});

Cypress.Commands.add('getCurrentTeamURL', (siteURL) => {
    let path;

    // siteURL can be provided for cases where subpath is being tested
    if (siteURL) {
        path = window.location.href.substring(siteURL.length);
    } else {
        path = window.location.pathname;
    }

    const result = path.split('/', 2);
    return `/${(result[0] ? result[0] : result[1])}`; // sometimes the first element is emply if path starts with '/'
});

Cypress.Commands.add('leaveTeam', () => {
    cy.get('#sidebarHeaderDropdownButton').should('be.visible').click();
    cy.get('#sidebarDropdownMenu #leaveTeam').should('be.visible').click();

    // * Check that the "leave team modal" opened up
    cy.get('#leaveTeamModal').should('be.visible');

    // # click on yes
    cy.get('#leaveTeamYes').click();

    // * Check that the "leave team modal" closed
    cy.get('#leaveTeamModal').should('not.exist');
});

// ***********************************************************
// Text Box
// ***********************************************************

Cypress.Commands.add('clearPostTextbox', (channelName = 'town-square') => {
    cy.get(`#sidebarItem_${channelName}`).click({force: true});
    cy.get('#post_textbox').clear();
});

// ***********************************************************
// Min Setting View
// ************************************************************

// Checking min setting view for display
Cypress.Commands.add('minDisplaySettings', () => {
    cy.get('#themeTitle').should('be.visible', 'contain', 'Theme');
    cy.get('#themeEdit').should('be.visible', 'contain', 'Edit');

    cy.get('#clockTitle').should('be.visible', 'contain', 'Clock Display');
    cy.get('#clockEdit').should('be.visible', 'contain', 'Edit');

    cy.get('#name_formatTitle').should('be.visible', 'contain', 'Teammate Name Display');
    cy.get('#name_formatEdit').should('be.visible', 'contain', 'Edit');

    cy.get('#collapseTitle').should('be.visible', 'contain', 'Default appearance of image previews');
    cy.get('#collapseEdit').should('be.visible', 'contain', 'Edit');

    cy.get('#message_displayTitle').scrollIntoView().should('be.visible', 'contain', 'Message Display');
    cy.get('#message_displayEdit').should('be.visible', 'contain', 'Edit');

    cy.get('#languagesTitle').scrollIntoView().should('be.visible', 'contain', 'Language');
    cy.get('#languagesEdit').should('be.visible', 'contain', 'Edit');
});

// Reverts theme color changes to the default Mattermost theme
Cypress.Commands.add('defaultTheme', (username) => {
    cy.toAccountSettingsModal(username);
    cy.get('#displayButton').click();
    cy.get('#themeEdit').click();
    cy.get('#standardThemes').click();
    cy.get('.col-xs-6.col-sm-3.premade-themes').first().click();
    cy.get('#saveSetting').click();
});

// ***********************************************************
// Change User Status
// ************************************************************

// Need to be in main channel view
// 0 = Online
// 1 = Away
// 2 = Do Not Disturb
// 3 = Offline
Cypress.Commands.add('userStatus', (statusInt) => {
    cy.get('.status-wrapper.status-selector').click();
    cy.get('.MenuItem').eq(statusInt).click();
});

// ***********************************************************
// Channel
// ************************************************************

Cypress.Commands.add('getCurrentChannelId', () => {
    return cy.get('#channel-header', {timeout: TIMEOUTS.HALF_MIN}).invoke('attr', 'data-channelid');
});

/**
 * Update channel header
 * @param {String} text - Text to set the header to
 */
Cypress.Commands.add('updateChannelHeader', (text) => {
    cy.get('#channelHeaderDropdownIcon').
        should('be.visible').
        click();
    cy.get('.Menu__content').
        should('be.visible').
        find('#channelEditHeader').
        click();
    cy.get('#edit_textbox').
        clear().
        type(text).
        type('{enter}').
        wait(TIMEOUTS.HALF_SEC);
});

/**
 * Navigate to system console-PluginManagement from account settings
 */
Cypress.Commands.add('checkRunLDAPSync', () => {
    cy.apiGetLDAPSync().then((response) => {
        var jobs = response.body;
        var currentTime = new Date();

        // # Run LDAP Sync if no job exists (or) last status is an error (or) last run time is more than 1 day old
        if (jobs.length === 0 || jobs[0].status === 'error' || ((currentTime - (new Date(jobs[0].last_activity_at))) > 8640000)) {
            // # Go to system admin LDAP page and run the group sync
            cy.visit('/admin_console/authentication/ldap');

            // # Click on AD/LDAP Synchronize Now button and verify if succesful
            cy.findByText('AD/LDAP Test').click();
            cy.findByText('AD/LDAP Test Successful').should('be.visible');

            // # Click on AD/LDAP Synchronize Now button
            cy.findByText('AD/LDAP Synchronize Now').click().wait(TIMEOUTS.ONE_SEC);

            // * Get the First row
            cy.findByTestId('jobTable').
                find('tbody > tr').
                eq(0).
                as('firstRow');

            // * Wait until first row updates to say Success
            cy.waitUntil(() => {
                return cy.get('@firstRow').then((el) => {
                    return el.find('.status-icon-success').length > 0;
                });
            }
            , {
                timeout: TIMEOUTS.FIVE_MIN,
                interval: TIMEOUTS.TWO_SEC,
                errorMsg: 'AD/LDAP Sync Job did not finish',
            });
        }
    });
});

// verifyPostedMessage verifies the receipt of a post containing the given message substring.
Cypress.Commands.add('verifyPostedMessage', (message) => {
    cy.wait(TIMEOUTS.HALF_SEC).getLastPostId().then((postId) => {
        cy.get(`#post_${postId}`).within(() => {
            cy.get(`#postMessageText_${postId}`).contains(message);
        });
    });
});

// verifyEphemeralMessage verifies the receipt of an ephemeral message containing the given
// message substring. An exact match is avoided to simplify tests.
Cypress.Commands.add('verifyEphemeralMessage', (message, isCompactMode, needsToScroll) => {
    if (needsToScroll) {
        // # Scroll the ephemeral message into view
        cy.get('#postListContent').within(() => {
            cy.get('.post-list__dynamic').scrollTo('bottom', {ensureScrollable: false});
        });
    }

    // # Checking if we got the ephemeral message with the selection we made
    cy.wait(TIMEOUTS.HALF_SEC).getLastPostId().then((postId) => {
        cy.get(`#post_${postId}`).within(() => {
            if (isCompactMode) {
                // * Check if Bot message only visible to you and has requisite message.
                cy.get(`#postMessageText_${postId}`).contains(message);
                cy.get(`#postMessageText_${postId}`).contains('(Only visible to you)');
            } else {
                // * Check if Bot message only visible to you
                cy.get('.post__visibility').last().should('exist').and('have.text', '(Only visible to you)');

                // * Check if we got ephemeral message of our selection
                cy.get(`#postMessageText_${postId}`).contains(message);
            }
        });
    });
});<|MERGE_RESOLUTION|>--- conflicted
+++ resolved
@@ -100,8 +100,8 @@
 });
 
 Cypress.Commands.add('uiPostMessageQuickly', (message) => {
-    cy.get('#post_textbox', {timeout: TIMEOUTS.HALF_MIN}).should('be.visible').clear().
-        invoke('val', message).wait(TIMEOUTS.HALF_SEC).type(' {backspace}{enter}');
+    cy.get('#post_textbox', {timeout: TIMEOUTS.HALF_MIN}).should('be.visible').clear()
+        .invoke('val', message).wait(TIMEOUTS.HALF_SEC).type(' {backspace}{enter}');
     cy.waitUntil(() => {
         return cy.get('#post_textbox').then((el) => {
             return el[0].textContent === '';
@@ -146,9 +146,9 @@
         const keys = await localforage.keys();
 
         // Get all draft comments matching the predefined prefix
-        const draftPromises = keys.
-            filter((key) => key.includes(draftPrefix)).
-            map((key) => localforage.getItem(key));
+        const draftPromises = keys
+            .filter((key) => key.includes(draftPrefix))
+            .map((key) => localforage.getItem(key));
         const draftItems = await Promise.all(draftPromises);
 
         // Get the exact draft comment
@@ -183,14 +183,13 @@
 Cypress.Commands.add('getLastPostId', () => {
     waitUntilPermanentPost();
 
-    cy.findAllByTestId('postView').last().should('have.attr', 'id').and('not.include', ':').
-        invoke('replace', 'post_', '');
+    cy.findAllByTestId('postView').last().should('have.attr', 'id').and('not.include', ':')
+        .invoke('replace', 'post_', '');
 });
 
 /**
  * @see `cy.uiWaitUntilMessagePostedIncludes` at ./ui_commands.d.ts
  */
-<<<<<<< HEAD
 Cypress.Commands.add('uiWaitUntilMessagePostedIncludes', (message) => {
     const checkFn = () => {
         return cy.getLastPost().then((el) => {
@@ -198,11 +197,6 @@
             return Boolean(postedMessageEl && postedMessageEl.textContent.includes(message));
         });
     };
-=======
-Cypress.Commands.add('updateStatus', (message, reminder, status) => {
-    // # Run the slash command to update status.
-    cy.executeSlashCommand('/playbook update');
->>>>>>> 94f34e45
 
     // Wait for 5 seconds with 500ms check interval
     const options = {
@@ -217,8 +211,8 @@
 Cypress.Commands.add('getLastPostIdRHS', () => {
     waitUntilPermanentPost();
 
-    cy.get('#rhsContainer .post-right-comments-container > div').last().should('have.attr', 'id').and('not.include', ':').
-        invoke('replace', 'rhsPost_', '');
+    cy.get('#rhsContainer .post-right-comments-container > div').last().should('have.attr', 'id').and('not.include', ':')
+        .invoke('replace', 'rhsPost_', '');
 });
 
 /**
@@ -231,11 +225,10 @@
 Cypress.Commands.add('getNthPostId', (index = 0) => {
     waitUntilPermanentPost();
 
-    cy.findAllByTestId('postView').eq(index).should('have.attr', 'id').and('not.include', ':').
-        invoke('replace', 'post_', '');
-});
-
-<<<<<<< HEAD
+    cy.findAllByTestId('postView').eq(index).should('have.attr', 'id').and('not.include', ':')
+        .invoke('replace', 'post_', '');
+});
+
 Cypress.Commands.add('uiGetNthPost', (index) => {
     waitUntilPermanentPost();
 
@@ -251,10 +244,6 @@
 Cypress.Commands.add('postMessageFromFile', (file, target = '#post_textbox') => {
     cy.fixture(file, 'utf-8').then((text) => {
         cy.get(target).clear().invoke('val', text).wait(TIMEOUTS.HALF_SEC).type(' {backspace}{enter}').should('have.text', '');
-=======
-        // # Submit the dialog.
-        cy.get('#interactiveDialogSubmit').click();
->>>>>>> 94f34e45
     });
 });
 
@@ -289,19 +278,19 @@
     cy.findByRole('dialog', {name: 'Direct Messages'}).should('be.visible').wait(TIMEOUTS.ONE_SEC);
 
     // # Type username
-    cy.findByRole('textbox', {name: 'Search for people'}).click({force: true}).
-        type(user.username).wait(TIMEOUTS.ONE_SEC);
+    cy.findByRole('textbox', {name: 'Search for people'}).click({force: true})
+        .type(user.username).wait(TIMEOUTS.ONE_SEC);
 
     // * Expect user count in the list to be 1
-    cy.get('#multiSelectList').
-        should('be.visible').
-        children().
-        should('have.length', 1);
+    cy.get('#multiSelectList')
+        .should('be.visible')
+        .children()
+        .should('have.length', 1);
 
     // # Select first user in the list
-    cy.get('body').
-        type('{downArrow}').
-        type('{enter}');
+    cy.get('body')
+        .type('{downArrow}')
+        .type('{enter}');
 
     // # Click on "Go" in the group message's dialog to begin the conversation
     cy.get('#saveItems').click();
@@ -311,9 +300,9 @@
     cy.get('#channelHeaderTitle').should('be.visible').and('contain.text', user.username);
 
     // # Type message and send it to the user
-    cy.get('#post_textbox').
-        type(message).
-        type('{enter}');
+    cy.get('#post_textbox')
+        .type(message)
+        .type('{enter}');
 });
 
 /**
@@ -330,15 +319,15 @@
         cy.get('#selectItems input').should('be.enabled').type(`@${user.username}`, {force: true});
 
         // * Expect user count in the list to be 1
-        cy.get('#multiSelectList').
-            should('be.visible').
-            children().
-            should('have.length', 1);
+        cy.get('#multiSelectList')
+            .should('be.visible')
+            .children()
+            .should('have.length', 1);
 
         // # Select first user in the list
-        cy.get('body').
-            type('{downArrow}').
-            type('{enter}');
+        cy.get('body')
+            .type('{downArrow}')
+            .type('{enter}');
     });
 
     // # Click on "Go" in the group message's dialog to begin the conversation
@@ -351,9 +340,9 @@
     });
 
     // # Type message and send it to the user
-    cy.get('#post_textbox').
-        type(message).
-        type('{enter}');
+    cy.get('#post_textbox')
+        .type(message)
+        .type('{enter}');
 });
 
 // ***********************************************************
@@ -554,18 +543,18 @@
  * @param {String} text - Text to set the header to
  */
 Cypress.Commands.add('updateChannelHeader', (text) => {
-    cy.get('#channelHeaderDropdownIcon').
-        should('be.visible').
-        click();
-    cy.get('.Menu__content').
-        should('be.visible').
-        find('#channelEditHeader').
-        click();
-    cy.get('#edit_textbox').
-        clear().
-        type(text).
-        type('{enter}').
-        wait(TIMEOUTS.HALF_SEC);
+    cy.get('#channelHeaderDropdownIcon')
+        .should('be.visible')
+        .click();
+    cy.get('.Menu__content')
+        .should('be.visible')
+        .find('#channelEditHeader')
+        .click();
+    cy.get('#edit_textbox')
+        .clear()
+        .type(text)
+        .type('{enter}')
+        .wait(TIMEOUTS.HALF_SEC);
 });
 
 /**
@@ -589,10 +578,10 @@
             cy.findByText('AD/LDAP Synchronize Now').click().wait(TIMEOUTS.ONE_SEC);
 
             // * Get the First row
-            cy.findByTestId('jobTable').
-                find('tbody > tr').
-                eq(0).
-                as('firstRow');
+            cy.findByTestId('jobTable')
+                .find('tbody > tr')
+                .eq(0)
+                .as('firstRow');
 
             // * Wait until first row updates to say Success
             cy.waitUntil(() => {
