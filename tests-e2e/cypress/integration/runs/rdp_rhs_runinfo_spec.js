// Copyright (c) 2015-present Mattermost, Inc. All Rights Reserved.
// See LICENSE.txt for license information.

// ***************************************************************
// - [#] indicates a test step (e.g. # Go to a page)
// - [*] indicates an assertion (e.g. * Check the title)
// ***************************************************************

describe('runs > run details page > run info', () => {
    let testTeam;
    let testUser;
    let testViewerUser;
    let testPublicPlaybook;
    let testRun;

    before(() => {
        cy.apiInitSetup().then(({team, user}) => {
            testTeam = team;
            testUser = user;

            // Create another user in the same team
            cy.apiCreateUser().then(({user: viewer}) => {
                testViewerUser = viewer;
                cy.apiAddUserToTeam(testTeam.id, testViewerUser.id);
            });

            // # Login as testUser
            cy.apiLogin(testUser);

            // # Create a public playbook
            cy.apiCreatePlaybook({
                teamId: testTeam.id,
                title: 'Public Playbook',
                memberIDs: [],
            }).then((playbook) => {
                testPublicPlaybook = playbook;
            });
        });
    });

    beforeEach(() => {
        // # Size the viewport to show the RHS without covering posts.
        cy.viewport('macbook-13');

        // # Login as testUser
        cy.apiLogin(testUser);

        cy.apiRunPlaybook({
            teamId: testTeam.id,
            playbookId: testPublicPlaybook.id,
            playbookRunName: 'the run name',
            ownerUserId: testUser.id,
        }).then((playbookRun) => {
            testRun = playbookRun;

            // # Visit the playbook run
            cy.visit(`/playbooks/runs/${playbookRun.id}`);
        });
    });

    const getRHSSection = (title) => cy.findByRole('complementary').contains('section', title);

    describe('> overview', () => {
        const getOverviewEntry = (entryName) => (
            getRHSSection('Overview').findByTestId(`runinfo-${entryName}`)
        );

        const commonTests = () => {
            it('Playbook entry links to the playbook', () => {
                // # Click on the Playbook entry
                getOverviewEntry('playbook').click();

                // * Verify the we're in the right playbook page
                cy.url().should('include', '/playbooks/playbooks');
                cy.findByTestId('playbook-editor-title').contains(testPublicPlaybook.title);
            });

            it('Owner entry shows the owner', () => {
                // * Verify that the owner is shown
                getOverviewEntry('owner').contains(testUser.username);
            });

            it('Participants entry shows the participants', () => {
                // * Verify that the participants are rendered
                getOverviewEntry('participants').within(() => {
                    cy.getStyledComponent('Participants').within(() => {
                        cy.getStyledComponent('UserPic').should('exist');
                    });
                });
            });

            it('clicking on Participants show the full list of participants', () => {
                // * Click on the Participants entry
                getOverviewEntry('participants').click();

                cy.findByRole('complementary').within(() => {
                    // * Verify that the Participants RHS is shown
                    cy.findByTestId('rhs-title').contains('Participants');

                    // * Verify that the back button is shown
                    cy.findByTestId('rhs-back-button').should('exist');

                    // * Verify that the participants list shows the number of participants
                    cy.findByText('1 Participant');

                    // * Verify that the participants list contains the test user
                    cy.findByText(`@${testUser.username}`);

                    // # Click on the back button
                    cy.findByTestId('rhs-back-button').click();

                    // * Verify that the RHS is back to Run info
                    cy.findByTestId('rhs-title').contains('Run info');
                });
            });
        };

        describe('as participant', () => {
            commonTests();

            it('Following button can be toggled', () => {
                getOverviewEntry('following').within(() => {
                    // * Verify that the user shows in the following list
                    cy.getStyledComponent('UserRow').within(() => {
                        cy.getStyledComponent('UserPic').should('have.length', 1);
                    });

                    // # Click the Following button
                    cy.findByRole('button', {name: /Following/}).click({force: true});

                    // * Verify that it now says (exactly) Follow
                    cy.findByRole('button', {name: /^Follow$/}).should('exist');

                    // * Verify that the user no longer shows in the following list
                    cy.getStyledComponent('UserRow').should('not.exist');

                    // # Click the Follow button
                    cy.findByRole('button', {name: /^Follow$/}).click({force: true});

                    // * Verify that it now says Following
                    cy.findByRole('button', {name: /Following/}).should('exist');
                });
            });

            it('click channel link navigates to run\'s channel', () => {
                // # Click on channel item
                getOverviewEntry('channel').click();

                // * Assert we navigated correctly
                cy.url().should('include', `${testTeam.name}/channels/the-run-name`);
            });
        });

        describe('as viewer', () => {
            beforeEach(() => {
                cy.apiLogin(testViewerUser).then(() => {
                    cy.visit(`/playbooks/run_details/${testRun.id}`);
                });
            });

            commonTests();

            it('Following button can be toggled', () => {
                getOverviewEntry('following').within(() => {
                    // * Verify that the user is not in the following list
                    cy.getStyledComponent('UserRow').within(() => {
                        cy.getStyledComponent('UserPic').should('have.length', 1);
                    });

                    // # Click the Follow button
                    cy.findByRole('button', {name: /^Follow$/}).click({force: true});

                    // * Verify that it now says Following
                    cy.findByRole('button', {name: /Following/}).should('exist');

                    // * Verify that the user is now in the following list
                    cy.getStyledComponent('UserRow').within(() => {
                        cy.getStyledComponent('UserPic').should('have.length', 2);
                    });

                    // # Click the Follow button
                    cy.findByRole('button', {name: /Following/}).click({force: true});

                    // * Verify that it now says (exactly) Follow
                    cy.findByRole('button', {name: /^Follow$/}).should('exist');
                });
            });

            it('there is no channel link', () => {
                // * Assert that the link is not present
                getOverviewEntry('channel').should('not.exist');
            });
        });
    });

    describe('> key metrics', () => {
        describe('playbook without metrics', () => {
            describe('it should not render', () => {
                it('as participant', () => {
                    // * assert metrics does not exist
                    getRHSSection('Key Metrics').should('not.exist');
                });

                it('as viewer', () => {
                    cy.apiLogin(testViewerUser).then(() => {
                        cy.visit(`/playbooks/run_details/${testRun.id}`);
                    });

                    // * assert metrics does not exist
                    getRHSSection('Key Metrics').should('not.exist');
                });
            });
        });

        describe('playbook with metrics', () => {
            let playbookWithMetrics;
            let runWithMetrics;

            before(() => {
                // # Login as testUser
                cy.apiLogin(testUser);

                // # Create a public playbook with metrics
                cy.apiCreatePlaybook({
                    teamId: testTeam.id,
                    title: 'Public Playbook with metrics',
                    memberIDs: [],
                    metrics: [
                        {
                            title: 'Duration',
                            description: 'duration',
                            type: 'metric_duration',
                            target: 6000,
                        },
                        {
                            title: 'Currency',
                            description: 'currency',
                            type: 'metric_currency',
                            target: 100,
                        },
                        {
                            title: 'Integer',
                            description: 'integer',
                            type: 'metric_integer',
                            target: 1,
                        },
                    ],
                }).then((playbook) => {
                    playbookWithMetrics = playbook;
                });
            });

            beforeEach(() => {
                // # Size the viewport to show the RHS without covering posts.
                cy.viewport('macbook-13');

                // # Login as testUser
                cy.apiLogin(testUser);

                cy.apiRunPlaybook({
                    teamId: testTeam.id,
                    playbookId: playbookWithMetrics.id,
                    playbookRunName: 'the run name',
                    ownerUserId: testUser.id,
                }).then((playbookRun) => {
                    runWithMetrics = playbookRun;

                    // # Visit the playbook run
                    cy.visit(`/playbooks/run_details/${playbookRun.id}`);
                });
            });

            const commonTests = () => {
                it('key metrics is present', () => {
                    getRHSSection('Key Metrics').should('exist');
                });

                it('link scrolls to retrospective', () => {
                    // # click in view retro link
                    cy.findByRole('link', {name: /View Retrospective/}).click({force: true});

                    // * verify that URL has been changed
                    cy.url().should('contain', '#playbook-run-retrospective');
                });

                it('metric items scroll to corresponding metric', () => {
                    getRHSSection('Key Metrics').within(() => {
                        playbookWithMetrics.metrics.forEach((metric) => {
                            // # Click on metric
                            cy.findByText(metric.title).click({force: true});

                            // * Verify that url changed (and therefore we scrolled)
                            cy.url().should('contain', `#playbook-run-retrospective${metric.id}`);
                        });
                    });
                });
            };

            describe('as participant', () => {
                commonTests();

                it('metric items show Add value if empty', () => {
                    getRHSSection('Key Metrics').within(() => {
                        playbookWithMetrics.metrics.forEach((metric) => {
                            // * Verify that we show a placeholder when empty
                            cy.findByText(metric.title).parent().contains('Add value...');
                        });
                    });
                });

                it('click on metric items, type and see the result in the RHS', () => {
                    const testData = {
                        metric_duration: {
                            input: '12:06:03',
                            expected: '12d, 6h, 3m',
                        },
                        metric_currency: {
                            input: '5000',
                            expected: '5000',
                        },
                        metric_integer: {
                            input: '42',
                            expected: '42',
                        },
                    };

                    // # Type the values for the metrics
                    getRHSSection('Key Metrics').within(() => {
                        playbookWithMetrics.metrics.forEach((metric) => {
                            // # Click on the metric row
                            cy.findByText(metric.title).click();

                            // # Type a value for the metric
                            cy.focused().type(testData[metric.type].input);
                        });
                    });

                    // * Verify that the RHS is updated with those values
                    getRHSSection('Key Metrics').within(() => {
                        playbookWithMetrics.metrics.forEach((metric) => {
                            // * Verify that the metric was updated in the RHS
                            cy.findByText(metric.title).parent().contains(testData[metric.type].expected);
                        });
                    });
                });
            });

            describe('as viewer', () => {
                beforeEach(() => {
                    cy.apiLogin(testViewerUser).then(() => {
                        cy.visit(`/playbooks/run_details/${runWithMetrics.id}`);
                    });
                });

                commonTests();

                it('metric items show - if empty', () => {
                    getRHSSection('Key Metrics').within(() => {
                        playbookWithMetrics.metrics.forEach((metric) => {
                            // * verify that values are shown as - when empty
                            cy.findByText(metric.title).parent().contains('-');
                        });
                    });
                });
            });
        });
    });

<<<<<<< HEAD
    describe('as viewer', () => {
        beforeEach(() => {
            cy.apiLogin(testViewerUser).then(() => {
                cy.visit(`/playbooks/runs/${testRun.id}`);
=======
    describe('> recent activity', () => {
        const commonTests = () => {
            it('recent activity is present and it contains a timeline', () => {
                getRHSSection('Recent Activity').within(() => {
                    // * assert that section is shown
                    cy.findByTestId('rhs-timeline').should('exist');
                });
>>>>>>> ce9b80f3
            });

            it('link switches the RHS to Timeline', () => {
                getRHSSection('Recent Activity').within(() => {
                    // * click link to see all timeline
                    cy.findByText('View all').click({force: true});
                });

                cy.findByRole('complementary').within(() => {
                    // * verify we changed to RHS-timeline
                    cy.findByTestId('rhs-title').contains('Timeline');
                    cy.findByTestId('rhs-back-button').should('exist');
                });
            });
        };

        describe('as participant', () => {
            commonTests();
        });

        describe('as viewer', () => {
            beforeEach(() => {
                cy.apiLogin(testViewerUser).then(() => {
                    cy.visit(`/playbooks/run_details/${testRun.id}`);
                });
            });

            commonTests();
        });
    });
});<|MERGE_RESOLUTION|>--- conflicted
+++ resolved
@@ -366,12 +366,6 @@
         });
     });
 
-<<<<<<< HEAD
-    describe('as viewer', () => {
-        beforeEach(() => {
-            cy.apiLogin(testViewerUser).then(() => {
-                cy.visit(`/playbooks/runs/${testRun.id}`);
-=======
     describe('> recent activity', () => {
         const commonTests = () => {
             it('recent activity is present and it contains a timeline', () => {
@@ -379,7 +373,6 @@
                     // * assert that section is shown
                     cy.findByTestId('rhs-timeline').should('exist');
                 });
->>>>>>> ce9b80f3
             });
 
             it('link switches the RHS to Timeline', () => {
