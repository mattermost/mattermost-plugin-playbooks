// Copyright (c) 2015-present Mattermost, Inc. All Rights Reserved.
// See LICENSE.txt for license information.

// ***************************************************************
// - [#] indicates a test step (e.g. # Go to a page)
// - [*] indicates an assertion (e.g. * Check the title)
// ***************************************************************

describe('playbooks > edit_metrics', () => {
    let testTeam;
    let testUser;

    before(() => {
        cy.apiInitSetup().then(({team, user}) => {
            testTeam = team;
            testUser = user;
        });
    });

    describe('actions', () => {
        let testPlaybook;

        beforeEach(() => {
            // # Create a playbook
            cy.apiCreateTestPlaybook({
                teamId: testTeam.id,
                title: 'Playbook (' + Date.now() + ')',
                userId: testUser.id,
            }).then((playbook) => {
                testPlaybook = playbook;
            });

            // # Set a bigger viewport so the action don't scroll out of view
            cy.viewport('macbook-16');
            cy.intercept('PUT', '/plugins/playbooks/api/v0/playbooks/**').as('addMetric');
        });

        describe('adding and editing metrics', () => {
            it('can add 4, but not 5 metrics; can save and re-edit with metrics saved', () => {
                // # Visit the selected playbook
                cy.visit(`/playbooks/playbooks/${testPlaybook.id}`);

                // # Switch to Outline tab and focus retro section
                cy.findByText('Outline').click();
                cy.get('#retrospective').scrollIntoView();

                // # Add and verify metric
                addMetric('Duration', 'test duration', '0:0:1', 'test description');
                verifyViewMetric(0, 'test duration', '1 minute per run', 'test description');

                // # Add and verify metric
                addMetric('Cost', 'test dollars', '2', 'test description 2');
                verifyViewMetric(1, 'test dollars', '2 per run', 'test description 2');

                // # Add and verify metric
                addMetric('Integer', 'test integer', '4', 'test descr 3');
                verifyViewMetric(2, 'test integer', '4 per run', 'test descr 3');

                // # Add and verify metric
                addMetric('Duration', 'test duration 2', '0:0:2', 'test description 4');
                verifyViewMetric(3, 'test duration 2', '2 minutes per run', 'test description 4');

                // * Verify Add Metric button is inactive
                cy.findByRole('button', {name: 'Add Metric'}).should('be.disabled');

                // * Verify we have four valid metrics and are editing none.
                verifyViewsAndEdits(4, 0);

                // Refresh the page
                cy.reload();

                // * Verify we saved the metrics
                verifyViewMetric(0, 'test duration', '1 minute per run', 'test description');
                verifyViewMetric(1, 'test dollars', '2 per run', 'test description 2');
                verifyViewMetric(2, 'test integer', '4 per run', 'test descr 3');
                verifyViewMetric(3, 'test duration 2', '2 minutes per run', 'test description 4');

                // # Edit all 4 metrics and repeat the test
                cy.findAllByTestId('edit-metric').eq(0).click();
                cy.get('input[type=text]').eq(2).clear().type('12:8:97');
                saveMetric();
                cy.findAllByTestId('edit-metric').eq(1).click();
                cy.get('textarea').eq(0).clear().type('a new description');
                saveMetric();
                cy.findAllByTestId('edit-metric').eq(2).click();
                cy.get('input[type=text]').eq(2).clear().type('7777777');
                saveMetric();
                cy.findAllByTestId('edit-metric').eq(3).click();
                cy.get('input[type=text]').eq(1).clear().type('test duration 2!!!');
                saveMetric();

                // # Refresh the page
                cy.reload();

                // * Verify we saved the metrics
                verifyViewMetric(0, 'test duration', '12 days, 9 hours, 37 minutes per run', 'test description');
                verifyViewMetric(1, 'test dollars', '2 per run', 'a new description');
                verifyViewMetric(2, 'test integer', '7777777 per run', 'test descr 3');
                verifyViewMetric(3, 'test duration 2!!!', '2 minutes per run', 'test description 4');

                // # Now test: verifies when clicking "Add", for duration type
                // # (using the previous state)

                // # Edit the first metric
                cy.findAllByTestId('edit-metric').eq(0).click();

                // * Metrics need a title
                cy.get('input[type=text]').eq(1).clear();
                saveMetric();
                cy.getStyledComponent('ErrorText').contains('Please add a title for your metric.');

                // * Metrics need a unique title
                cy.get('input[type=text]').eq(1).type('test dollars');
                saveMetric();
                cy.getStyledComponent('ErrorText')
                    .contains('A metric with the same name already exists. Please add a unique name for each metric.');

                // * A duration target needs to be in the correct format (no letters)
                cy.get('input[type=text]').eq(1).clear().wait(100).type('test duration again');
                cy.get('input[type=text]').eq(2).clear().type('a');
                saveMetric();
                cy.getStyledComponent('ErrorText')
                    .contains('Please enter a duration in the format: dd:hh:mm (e.g., 12:00:00), or leave the target blank.');

                // * A duration target needs to be in the correct format (mm:dd:ss)
                cy.get('input[type=text]').eq(2).clear().type('0:123:0');
                saveMetric();
                cy.getStyledComponent('ErrorText')
                    .contains('Please enter a duration in the format: dd:hh:mm (e.g., 12:00:00), or leave the target blank.');

                // # A duration can have 1 or 2 numbers in each position
                cy.get('input[type=text]').eq(2).clear().type('2:12:1');
                saveMetric();
                verifyViewMetric(0, 'test duration', '2 days, 12 hours, 1 minute per run', 'test description');

                // * Verify we have four valid metrics and are editing none.
                verifyViewsAndEdits(4, 0);

                // # Now test: on clicking edit, closes & saves current editing metric, and switches
                // # (using the previous state)

                // # Edit the second metric
                cy.findAllByTestId('edit-metric').eq(1).click();

                // * Verify editing correct metric, and only this metric
                cy.getStyledComponent('EditContainer').should('have.length', 1).within(() => {
                    cy.get('input[type=text]').eq(0).should('have.value', 'test dollars');
                });
                cy.getStyledComponent('ViewContainer').should('have.length', 3);

                // # Switch to editing third metric (second is in edit mode, so this is the third:)
                cy.findAllByTestId('edit-metric').eq(1).click();

                // * Verify editing correct metric, and only this metric
                cy.getStyledComponent('EditContainer').should('have.length', 1).within(() => {
                    cy.get('input[type=text]').eq(0).should('have.value', 'test integer');
                });
                cy.getStyledComponent('ViewContainer').should('have.length', 3);

                // # Edit third metric's title, switch to another metric
                cy.getStyledComponent('EditContainer').should('have.length', 1).within(() => {
                    cy.get('input[type=text]').eq(0).clear().type('test integer222');
                });
                cy.findAllByTestId('edit-metric').eq(0).click();

                // * Verify the title on the third metric (the second in view mode) was saved on switching
                verifyViewMetric(1, 'test integer222', '7777777 per run', 'test descr 3');

                // * Verify we have three valid metrics and are editing one.
                verifyViewsAndEdits(3, 1);
            });
        });

        describe('adding and editing metrics (new playbook)', () => {
            it('verifies when clicking "Add Metric", for Currency type, and switches to new edit', () => {
                // # Visit the selected playbook
                cy.visit(`/playbooks/playbooks/${testPlaybook.id}`);

                // # Switch to Outline tab and focus retro section
                cy.findByText('Outline').click();
                cy.get('#retrospective').scrollIntoView();

                // # Add and verify 1st metric
                addMetric('Integer', 'test integer!', '12314123', 'test description');
                verifyViewMetric(0, 'test integer!', '12314123 per run', 'test description');

                // # Add metric
                cy.findByRole('button', {name: 'Add Metric'}).click();
                cy.findByTestId('dropdownmenu').within(() => {
                    cy.findByText('Cost').click();
                });

                // # Don't fill in the metric's details
                cy.get('input[type=text]').eq(1).clear();

                // * Metrics need a title
                cy.get('input[type=text]').eq(1).clear();
                cy.findByRole('button', {name: 'Add Metric'}).click();
                cy.findByTestId('dropdownmenu').within(() => {
                    cy.findByText('Integer').click();
                });
                cy.getStyledComponent('ErrorText').contains('Please add a title for your metric.');

                // * Metrics need a unique title
                cy.get('input[type=text]').eq(1).type('test integer!');
                cy.findByRole('button', {name: 'Add Metric'}).click();
                cy.findByTestId('dropdownmenu').within(() => {
                    cy.findByText('Integer').click();
                });
                cy.getStyledComponent('ErrorText')
                    .contains('A metric with the same name already exists. Please add a unique name for each metric.');

                // # Fill in title
                cy.get('input[type=text]').eq(1).clear().type('test currency!');

                // * A Currency target cannot be text
                cy.get('input[type=text]').eq(2).clear().type('z');
                cy.findByRole('button', {name: 'Add Metric'}).click();
                cy.findByTestId('dropdownmenu').within(() => {
                    cy.findByText('Integer').click();
                });
                cy.getStyledComponent('ErrorText').contains('Please enter a number, or leave the target blank.');

                // * A Currency target /can/ be blank, so can the description, and Add next Integer metric
                cy.get('input[type=text]').eq(2).clear();
                cy.findByRole('button', {name: 'Add Metric'}).click();
                cy.findByTestId('dropdownmenu').within(() => {
                    cy.findByText('Integer').click();
                });
                cy.getStyledComponent('EditContainer').should('be.visible');

                // * Verify metric was added without target or description.
                verifyViewMetric(1, 'test currency!', '', '');

                // * Verify we have two valid metrics and are editing next one.
                verifyViewsAndEdits(2, 1);

                // # Now test: verifies when clicking edit button, for Currency type, and switches to next edit
                // # (using the previous state)

                // # Don't fill in the metric's details
                cy.get('input[type=text]').eq(1).clear();

                // * Metrics need a title
                cy.get('input[type=text]').eq(1).clear();
                cy.findAllByTestId('edit-metric').eq(0).click();
                cy.getStyledComponent('ErrorText').contains('Please add a title for your metric.');

                // * Metrics need a unique title
                cy.get('input[type=text]').eq(1).type('test currency!');
                cy.findAllByTestId('edit-metric').eq(0).click();
                cy.getStyledComponent('ErrorText')
                    .contains('A metric with the same name already exists. Please add a unique name for each metric.');

                // # Fill in title
                cy.get('input[type=text]').eq(1).clear().type('test integer #2!!');

                // * An Integer target cannot be text
                cy.get('input[type=text]').eq(2).clear().type('arsoton');
                cy.findAllByTestId('edit-metric').eq(0).click();
                cy.getStyledComponent('ErrorText').contains('Please enter a number, or leave the target blank.');

                // * An Integer target /can/ be blank, so can the description, and edit first metric
                cy.get('input[type=text]').eq(2).clear();
                cy.findAllByTestId('edit-metric').eq(0).click();

                // * Verify we're editing the first metric, and only this metric
                cy.getStyledComponent('EditContainer').should('have.length', 1).within(() => {
                    cy.get('input[type=text]').eq(0).should('have.value', 'test integer!');
                });
                cy.getStyledComponent('ViewContainer').should('have.length', 2);

                // # Stop editing
                saveMetric();

                // * Verify metric was added without target or description.
                verifyViewMetric(2, 'test integer #2!!', '', '');

                // * Verify we have three valid metrics and are editing none.
                verifyViewsAndEdits(3, 0);
            });
        });

        describe('delete metric', () => {
            it('verifies when clicking delete button; saved metrics have different confirmation text; deleted metrics are deleted', () => {
                // # Visit the selected playbook
                cy.visit(`/playbooks/playbooks/${testPlaybook.id}`);

                // # Switch to Outline tab and focus retro section
                cy.findByText('Outline').click();
                cy.get('#retrospective').scrollIntoView();

                // # Add and verify 1st metric
                addMetric('Integer', 'test integer!', '12314123', 'test description');
                verifyViewMetric(0, 'test integer!', '12314123 per run', 'test description');

                // # Add metric
                cy.findByRole('button', {name: 'Add Metric'}).click();
                cy.findByTestId('dropdownmenu').within(() => {
                    cy.findByText('Cost').click();
                });

                // # Don't fill in the metric's details
                cy.get('input[type=text]').eq(1).clear();

                // * Metrics need a title
                cy.get('input[type=text]').eq(1).clear();
                cy.findAllByTestId('delete-metric').eq(0).click();
                cy.getStyledComponent('ErrorText').contains('Please add a title for your metric.');

                // * Metrics need a unique title
                cy.get('input[type=text]').eq(1).type('test integer!');
                cy.findAllByTestId('delete-metric').eq(0).click();
                cy.getStyledComponent('ErrorText')
                    .contains('A metric with the same name already exists. Please add a unique name for each metric.');

                // # Fill in title
                cy.get('input[type=text]').eq(1).clear().type('test currency!');

                // * A Currency target cannot be text
                cy.get('input[type=text]').eq(2).clear().type('z');
                cy.findAllByTestId('delete-metric').eq(0).click();
                cy.getStyledComponent('ErrorText').contains('Please enter a number, or leave the target blank.');

                // # Remove error text and type another invalid entry
                cy.get('input[type=text]').eq(2).clear().type('invalid');

                // * Verify that we're allowed to delete a metric we are currently editing (even if it's invalid)
                cy.findAllByTestId('delete-metric').eq(1).click();
                cy.get('#confirm-modal-light').should('be.visible').contains('Are you sure you want to delete?');

                // # Should see the confirmation /without/ extra text because we haven't saved this metric yet
                cy.get('#confirm-modal-light')
                    .should('not.contain.text', 'You will still be able to access historical data for this metric.');

                // # Dismiss
                cy.findByRole('button', {name: 'Cancel'}).click();

                // * A Currency target /can/ be blank, so can the description, try to delete first metric
                cy.get('input[type=text]').eq(2).clear();
                cy.findAllByTestId('delete-metric').eq(0).click();

                cy.get('#confirm-modal-light')
                    .should('contain.text', 'If you delete this metric, the values for it will not be collected for any future runs.');

                // # Delete first metric
                cy.findByRole('button', {name: 'Delete metric'}).click();

                // * Verify metric
                verifyViewsAndEdits(1, 0);
                verifyViewMetric(0, 'test currency!', '', '');

                // # Make sure we can still edit and add a metric after deleting one (testing that the metrics
                //   component's state isn't broken)
                addMetric('Integer', 'test integer 2!', '123', 'test description');
                verifyViewMetric(1, 'test integer 2!', '123 per run', 'test description');
                cy.findAllByTestId('delete-metric').eq(1).click();
                cy.findByRole('button', {name: 'Delete metric'}).click();
                cy.findAllByTestId('edit-metric').eq(0).click();
                cy.get('input[type=text]').eq(1).clear().type('test currency 2!');
                saveMetric();
                verifyViewsAndEdits(1, 0);
                verifyViewMetric(0, 'test currency 2!', '', '');

                // # Make sure we can add a metric and then delete it, then can keep editing
                cy.findByRole('button', {name: 'Add Metric'}).click();
                cy.findByTestId('dropdownmenu').within(() => {
                    cy.findByText('Cost').click();
                });
                cy.findAllByTestId('delete-metric').eq(1).click();
                cy.findByRole('button', {name: 'Delete metric'}).click();
                cy.findAllByTestId('edit-metric').eq(0).click();
                cy.get('input[type=text]').eq(1).clear().type('test currency 3!');
                saveMetric();
                verifyViewsAndEdits(1, 0);
                verifyViewMetric(0, 'test currency 3!', '', '');

                // # Make sure we can add a metric and then delete it, then can keep adding
                cy.findByRole('button', {name: 'Add Metric'}).click();
                cy.findByTestId('dropdownmenu').within(() => {
                    cy.findByText('Cost').click();
                });
                cy.findAllByTestId('delete-metric').eq(1).click();
                cy.findByRole('button', {name: 'Delete metric'}).click();
                cy.findByRole('button', {name: 'Add Metric'}).click();
                cy.findByTestId('dropdownmenu').within(() => {
                    cy.findByText('Cost').click();
                });
                cy.findAllByTestId('delete-metric').eq(1).click();
                cy.findByRole('button', {name: 'Delete metric'}).click();
                verifyViewsAndEdits(1, 0);
                verifyViewMetric(0, 'test currency 3!', '', '');

                // # Refresh and verify one is saved
                cy.reload();
                verifyViewsAndEdits(1, 0);
                verifyViewMetric(0, 'test currency 3!', '', '');

                // # Delete metric
                cy.findAllByTestId('delete-metric').eq(0).click();

                // # Should see the confirmation /with/ extra text
                cy.get('#confirm-modal-light')
                    .should('contain.text', 'If you delete this metric, the values for it will not be collected for any future runs. You will still be able to access historical data for this metric.');

                // # Delete first metric
                cy.findByRole('button', {name: 'Delete metric'}).click();

                // * Verify
                verifyViewsAndEdits(0, 0);

                // # Refresh and verify deleted
                cy.reload();
                verifyViewsAndEdits(0, 0);
            });
        });

        describe('nullable and 0-able targets', () => {
            it('can add 0 targets and no (null) targets', () => {
                // # Visit the selected playbook
                cy.visit(`/playbooks/playbooks/${testPlaybook.id}`);

                // # Switch to Outline tab and focus retro section
                cy.findByText('Outline').click();
                cy.get('#retrospective').scrollIntoView();

                // # Add and verify duration
                addMetric('Duration', 'test duration', '0:0:0', 'test description');
                verifyViewMetric(0, 'test duration', '0 seconds per run', 'test description');

                // # Verify it shows 0:0:0, then turn it into null.
                cy.findAllByTestId('edit-metric').eq(0).click();
                cy.get('input[type=text]').eq(2).should('have.value', '00:00:00')
                    .clear();
                saveMetric();

                // # Verify that the 'Target' section is gone
                cy.getStyledComponent('ViewContainer')
                    .getStyledComponent('Detail')
                    .should('have.length', 1);

                verifyViewMetric(0, 'test duration', '', 'test description');

                // * Verify it has null value when editing again.
                cy.findAllByTestId('edit-metric').eq(0).click();
                cy.get('input[type=text]').eq(2).should('have.value', '');
                saveMetric();

                // # Add and verify currency
<<<<<<< HEAD
                addMetric('Cost', 'test money', '0', 'test description 2');
=======
                addMetric('Dollars', 'test money', '0', 'test description 2');
                cy.wait('@addMetric');
>>>>>>> 22105858
                verifyViewMetric(1, 'test money', '0', 'test description 2');

                // # Verify it shows 0, then turn it into null.
                cy.findAllByTestId('edit-metric').eq(1).click();
                cy.get('input[type=text]').eq(2).should('have.value', '0')
                    .clear();
                saveMetric();
                cy.getStyledComponent('ViewContainer').should('have.length', 2).eq(1).within(() => {
                    // # Verify that the 'Target' section is gone
                    cy.getStyledComponent('Detail')
                        .should('have.length', 1);
                });

                verifyViewMetric(1, 'test money', '', 'test description 2');

                // * Verify it has null value when editing again.
                cy.findAllByTestId('edit-metric').eq(1).click();
                cy.get('input[type=text]').eq(2).should('have.value', '');
                saveMetric();

                // # Add and verify Integer
                addMetric('Integer', 'test number', '0', 'test description 3');
                cy.wait('@addMetric');
                verifyViewMetric(2, 'test number', '0', 'test description 3');

                // # Verify it shows 0, then turn it into null.
                cy.findAllByTestId('edit-metric').eq(2).click();
                cy.get('input[type=text]').eq(2).should('have.value', '0')
                    .clear();
                saveMetric();
                cy.getStyledComponent('ViewContainer').should('have.length', 3).eq(2).within(() => {
                    // # Verify that the 'Target' section is gone
                    cy.getStyledComponent('Detail')
                        .should('have.length', 1);
                });

                verifyViewMetric(2, 'test number', '', 'test description 3');

                // * Verify it has null value when editing again.
                cy.findAllByTestId('edit-metric').eq(2).click();
                cy.get('input[type=text]').eq(2).should('have.value', '');
                saveMetric();

                // * Verify we have three valid metrics and are editing none.
                verifyViewsAndEdits(3, 0);

                // # Refresh
                cy.reload();

                // * Verify we saved the metrics
                verifyViewMetric(0, 'test duration', '', 'test description');
                verifyViewMetric(1, 'test money', '', 'test description 2');
                verifyViewMetric(2, 'test number', '', 'test description 3');
            });
        });
    });
});

const addMetric = (type, title, target, description) => {
    const fullType = type === 'Duration' ? 'Duration (in dd:hh:mm)' : type;

    // # Add the requested metric
    cy.findByRole('button', {name: 'Add Metric'}).click();
    cy.findByTestId('dropdownmenu').within(() => {
        cy.findByText(fullType).click();
    });

    // # Fill in the metric's details
    cy.get('input[type=text]').eq(1).type(title)
        .tab().type(target)
        .tab().type(description);

    // # Add the metric
    saveMetric();
    cy.wait('@addMetric');
};

const verifyViewMetric = (index, title, target, description) => {
    cy.getStyledComponent('ViewContainer').should('have.length.of.at.least', index + 1).eq(index).within(() => {
        cy.getStyledComponent('Title').should('have.text', title);

        if (target) {
            cy.getStyledComponent('Detail').eq(0).contains(target);
        }

        if (description) {
            const idx = target ? 1 : 0;
            cy.getStyledComponent('Detail').eq(idx).contains(description);
        }
    });
};

const verifyViewsAndEdits = (numViews, numEdits) => {
    if (numViews === 0) {
        cy.getStyledComponent('ViewContainer').should('not.exist');
    } else {
        cy.getStyledComponent('ViewContainer').should('have.length', numViews);
    }

    if (numEdits === 0) {
        cy.getStyledComponent('EditContainer').should('not.exist');
    } else {
        cy.getStyledComponent('EditContainer').should('have.length', numEdits);
    }
};

function saveMetric() {
    cy.get('#retrospective-metrics').within(() => {
        cy.findByRole('button', {name: 'Save'}).click();
    });
}<|MERGE_RESOLUTION|>--- conflicted
+++ resolved
@@ -447,12 +447,8 @@
                 saveMetric();
 
                 // # Add and verify currency
-<<<<<<< HEAD
                 addMetric('Cost', 'test money', '0', 'test description 2');
-=======
-                addMetric('Dollars', 'test money', '0', 'test description 2');
                 cy.wait('@addMetric');
->>>>>>> 22105858
                 verifyViewMetric(1, 'test money', '0', 'test description 2');
 
                 // # Verify it shows 0, then turn it into null.
