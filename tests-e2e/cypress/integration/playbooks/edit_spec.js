--- conflicted
+++ resolved
@@ -830,11 +830,7 @@
                 });
             });
 
-<<<<<<< HEAD
-            it('can fill a channel and is persisted', () => {
-=======
             it.skip('can fill a channel and is persisted', () => {
->>>>>>> b3b6567a
                 cy.get('#actions #link-existing-channel').within(() => {
                     cy.findByText('Select a channel').click().type('Town{enter}');
                 });
