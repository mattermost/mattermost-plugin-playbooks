// Copyright (c) 2015-present Mattermost, Inc. All Rights Reserved.
// See LICENSE.txt for license information.

// ***************************************************************
// - [#] indicates a test step (e.g. # Go to a page)
// - [*] indicates an assertion (e.g. * Check the title)
// ***************************************************************

describe('playbooks > edit', () => {
    let testTeam;
    let testSysadmin;
    let testUser;
    let testUser2;
    let testUser3;

    before(() => {
        cy.apiInitSetup().then(({team, user}) => {
            testTeam = team;
            testUser = user;

            cy.apiCreateCustomAdmin().then(({sysadmin}) => {
                testSysadmin = sysadmin;
            });

            // # Create a second test user in this team
            cy.apiCreateUser().then((payload) => {
                testUser2 = payload.user;
                cy.apiAddUserToTeam(testTeam.id, payload.user.id);
            });

            // # Create a third test user in this team
            cy.apiCreateUser().then((payload) => {
                testUser3 = payload.user;
                cy.apiAddUserToTeam(testTeam.id, payload.user.id);
            });

            // # Login as testUser
            cy.apiLogin(testUser);
        });
    });

    beforeEach(() => {
        // # Login as testUser
        cy.apiLogin(testUser);
    });

    describe('checklists', () => {
        describe('slash command', () => {
            it('autocompletes after clicking Add a slash command', () => {
                // # Open Playbooks
                cy.visit('/playbooks/playbooks');

                // # Start a blank playbook
                cy.get('#root').findByText('Blank').click();

                // # Add a slash command to a step
                cy.get('#root').findByText('Add a slash command').click();

                // * Verify the slash command input field now has focus
                cy.get('#root')
                    .findByPlaceholderText('Slash Command')
                    .should('have.focus');

                // * Verify the slash command input field is pre-populated with a leading slash
                cy.get('#root')
                    .findByPlaceholderText('Slash Command')
                    .should('have.value', '/');

                // * Verify the autocomplete prompt is open
                cy.get('#suggestionList').should('exist');
            });

            it('removes the input prompt when blurring with an empty slash command', () => {
                // # Open playbook
                cy.visit('/playbooks/playbooks');

                // # Start a blank playbook
                cy.get('#root').findByText('Blank').click();

                // # Add a slash command to a step
                cy.get('#root').findByText('Add a slash command').click();

                // * Verify only the leading slash is in the input field.
                cy.get('#root')
                    .findByPlaceholderText('Slash Command')
                    .should('have.value', '/');

                // # Backspace even the slash in the input.
                cy.get('#root')
                    .findByPlaceholderText('Slash Command')
                    .type('{backspace}');

                // # Blur the slash command input field
                cy.get('#root').findByPlaceholderText('Slash Command').blur();

                // # Verify the Add a slash command button returns
                cy.get('#root')
                    .findByText('Add a slash command')
                    .should('exist');
            });

            it('removes the input prompt when blurring with an invalid slash command', () => {
                // # Open Playbooks
                cy.visit('/playbooks/playbooks');

                // # Start a blank playbook
                cy.get('#root').findByText('Blank').click();

                // # Add a slash command to a step
                cy.get('#root').findByText('Add a slash command').click();

                // * Verify only the leading slash is in the input field.
                cy.get('#root')
                    .findByPlaceholderText('Slash Command')
                    .should('have.value', '/');

                // # Blur the slash command without having typed anything more
                cy.get('#root').findByPlaceholderText('Slash Command').blur();

                // * Verify the Add a slash command button returns
                cy.get('#root')
                    .findByText('Add a slash command')
                    .should('exist');
            });
        });
    });

    describe('actions', () => {
        let testPublicChannel;
        let testPrivateChannel;
        let testPlaybook;

        before(() => {
            // # Login as testUser
            cy.apiLogin(testUser);

            // # Create a public channel
            cy.apiCreateChannel(
                testTeam.id,
                'public-channel',
                'Public Channel',
                'O'
            ).then(({channel}) => {
                testPublicChannel = channel;
            });

            // # Create a private channel
            cy.apiCreateChannel(
                testTeam.id,
                'private-channel',
                'Private Channel',
                'P'
            ).then(({channel}) => {
                testPrivateChannel = channel;
            });
        });

        beforeEach(() => {
            // # Create a playbook
            cy.apiCreateTestPlaybook({
                teamId: testTeam.id,
                title: 'Playbook (' + Date.now() + ')',
                userId: testUser.id,
            }).then((playbook) => {
                testPlaybook = playbook;
            });
        });

        describe('when a playbook run starts', () => {
            describe('create channel setting', () => {
                it('is enabled in a new playbook', () => {
                    // # Visit the selected playbook
                    cy.visit(`/playbooks/playbooks/${testPlaybook.id}/edit`);

                    // # Switch to Actions tab
                    cy.get('#root').findByText('Actions').click();

                    // * Verify that the toggle is checked
                    cy.get('#create-channel label input').should(
                        'be.checked'
                    );

                    // * Verify that the toggle is disabled
                    cy.get('#create-channel label input').should(
                        'be.disabled'
                    );
                });

                it('can not be disabled', () => {
                    // # Visit the selected playbook
                    cy.visit(`/playbooks/playbooks/${testPlaybook.id}/edit`);

                    // # Switch to Actions tab
                    cy.get('#root').findByText('Actions').click();

                    cy.get('#create-channel').within(() => {
                        // * Verify that the toggle is checked
                        cy.get('label input').should('be.checked');

                        // # Click on the toggle to enable the setting
                        cy.get('label input').click({force: true});

                        // * Verify that the toggle remains checked
                        cy.get('label input').should('be.checked');
                    });
                });
            });

            describe('invite members setting', () => {
                it('is disabled in a new playbook', () => {
                    // # Visit the selected playbook
                    cy.visit('/playbooks/playbooks/' + testPlaybook.id + '/edit');

                    // # Switch to Actions tab
                    cy.get('#root').findByText('Actions').click();

                    // * Verify that the toggle is unchecked
                    cy.get('#invite-users label input').should(
                        'not.be.checked'
                    );
                });

                it('can be enabled', () => {
                    // # Visit the selected playbook
                    cy.visit('/playbooks/playbooks/' + testPlaybook.id + '/edit');

                    // # Switch to Actions tab
                    cy.get('#root').findByText('Actions').click();

                    cy.get('#invite-users').within(() => {
                        // * Verify that the toggle is unchecked
                        cy.get('label input').should('not.be.checked');

                        // # Click on the toggle to enable the setting
                        cy.get('label input').click({force: true});

                        // * Verify that the toggle is unchecked
                        cy.get('label input').should('be.checked');
                    });
                });

                it('does not let add users when disabled', () => {
                    // # Visit the selected playbook
                    cy.visit('/playbooks/playbooks/' + testPlaybook.id + '/edit');

                    // # Switch to Actions tab
                    cy.get('#root').findByText('Actions').click();

                    // * Verify that the toggle is unchecked
                    cy.get('#invite-users label input').should(
                        'not.be.checked'
                    );

                    // * Verify that the menu is disabled
                    cy.get('#invite-users').within(() => {
                        cy.getStyledComponent('StyledReactSelect').should(
                            'have.class',
                            'invite-users-selector--is-disabled'
                        );
                    });
                });

                it('allows adding users when enabled', () => {
                    // # Visit the selected playbook
                    cy.visit('/playbooks/playbooks/' + testPlaybook.id + '/edit');

                    // # Switch to Actions tab
                    cy.get('#root').findByText('Actions').click();

                    cy.get('#invite-users').within(() => {
                        // * Verify that the toggle is unchecked
                        cy.get('label input').should('not.be.checked');

                        // # Click on the toggle to enable the setting
                        cy.get('label input').click({force: true});

                        // * Verify that the toggle is checked
                        cy.get('label input').should('be.checked');

                        // # Open the invited users selector
                        cy.openSelector();

                        // # Add one user
                        cy.addInvitedUser(testUser2.username);

                        // * Verify that the badge in the selector shows the correct number of members
                        cy.get('.invite-users-selector__control')
                            .after('content')
                            .should('eq', '1 MEMBER');

                        // * Verify that the user shows in the group of invited members
                        cy.findByText('INVITED MEMBERS')
                            .parent()
                            .within(() => {
                                cy.findByText(testUser2.username);
                            });
                    });
                });

                it('allows adding new users to an already populated list', () => {
                    // # Visit the selected playbook
                    cy.visit('/playbooks/playbooks/' + testPlaybook.id + '/edit');

                    // # Switch to Actions tab
                    cy.get('#root').findByText('Actions').click();

                    cy.get('#invite-users').within(() => {
                        // * Verify that the toggle is unchecked
                        cy.get('label input').should('not.be.checked');

                        // # Click on the toggle to enable the setting
                        cy.get('label input').click({force: true});

                        // * Verify that the toggle is checked
                        cy.get('label input').should('be.checked');

                        // # Open the invited users selector
                        cy.openSelector();

                        // # Add one user
                        cy.addInvitedUser(testUser2.username);

                        // * Verify that the user shows in the group of invited members
                        cy.findByText('INVITED MEMBERS')
                            .parent()
                            .within(() => {
                                cy.findByText(testUser2.username);
                            });

                        // # Add a new user
                        cy.addInvitedUser(testUser3.username);

                        // * Verify that the badge in the selector shows the correct number of members
                        cy.get('.invite-users-selector__control')
                            .after('content')
                            .should('eq', '2 MEMBERS');

                        // * Verify that the user shows in the group of invited members
                        cy.findByText('INVITED MEMBERS')
                            .parent()
                            .within(() => {
                                cy.findByText(testUser2.username);
                                cy.findByText(testUser3.username);
                            });
                    });
                });

                it('allows removing users', () => {
                    // # Visit the selected playbook
                    cy.visit('/playbooks/playbooks/' + testPlaybook.id + '/edit');

                    // # Switch to Actions tab
                    cy.get('#root').findByText('Actions').click();

                    cy.get('#invite-users').within(() => {
                        // * Verify that the toggle is unchecked
                        cy.get('label input').should('not.be.checked');

                        // # Click on the toggle to enable the setting
                        cy.get('label input').click({force: true});

                        // * Verify that the toggle is checked
                        cy.get('label input').should('be.checked');

                        // # Open the invited users selector
                        cy.openSelector();

                        // # Add a couple of users
                        cy.addInvitedUser(testUser2.username);
                        cy.addInvitedUser(testUser3.username);

                        // * Verify that the badge in the selector shows the correct number of members
                        cy.get('.invite-users-selector__control')
                            .after('content')
                            .should('eq', '2 MEMBERS');

                        // # Remove the first users added
                        cy.get('.invite-users-selector__option')
                            .eq(0)
                            .within(() => {
                                cy.findByText('Remove').click();
                            });

                        // * Verify that there is only one user, the one not removed
                        cy.get('.invite-users-selector__control')
                            .after('content')
                            .should('eq', '1 MEMBER');

                        cy.findByText('INVITED MEMBERS')
                            .parent()
                            .within(() => {
                                cy.get('.invite-users-selector__option')
                                    .should('have.length', 1)
                                    .contains(testUser3.username);
                            });
                    });
                });

                it('persists the list of users even if the toggle is off', () => {
                    // # Visit the selected playbook
                    cy.visit('/playbooks/playbooks/' + testPlaybook.id + '/edit');

                    // # Switch to Actions tab
                    cy.get('#root').findByText('Actions').click();

                    cy.get('#invite-users').within(() => {
                        // * Verify that the toggle is unchecked
                        cy.get('label input').should('not.be.checked');

                        // # Click on the toggle to enable the setting
                        cy.get('label input').click({force: true});

                        // * Verify that the toggle is checked
                        cy.get('label input').should('be.checked');

                        // # Open the invited users selector
                        cy.openSelector();

                        // # Add a couple of users
                        cy.addInvitedUser(testUser2.username);
                        cy.addInvitedUser(testUser3.username);

                        // * Verify that the badge in the selector shows the correct number of members
                        cy.get('.invite-users-selector__control')
                            .after('content')
                            .should('eq', '2 MEMBERS');

                        // # Click on the toggle to disable the setting
                        cy.get('label input').click({force: true});

                        // * Verify that the toggle is unchecked
                        cy.get('label input').should('not.be.checked');
                    });

                    // # Save the playbook
                    cy.findByTestId('save_playbook').click();

                    // # Navigate again to the playbook
                    cy.visit('/playbooks/playbooks/' + testPlaybook.id + '/edit');

                    // # Switch to Actions tab
                    cy.get('#root').findByText('Actions').click();

                    cy.get('#invite-users').within(() => {
                        // * Verify that the toggle is unchecked
                        cy.get('label input').should('not.be.checked');

                        // # Click on the toggle to enable the setting
                        cy.get('label input').click({force: true});

                        // * Verify that the toggle is checked
                        cy.get('label input').should('be.checked');

                        // * Verify that the badge in the selector shows the correct number of members
                        cy.get('.invite-users-selector__control')
                            .after('content')
                            .should('eq', '2 MEMBERS');

                        // # Open the invited users selector
                        cy.openSelector();

                        // * Verify that the user shows in the group of invited members
                        cy.findByText('INVITED MEMBERS')
                            .parent()
                            .within(() => {
                                cy.findByText(testUser2.username);
                                cy.findByText(testUser2.username);
                            });
                    });
                });

                it('removes invitation from users that are no longer in the team', () => {
                    let userToRemove;
                    let playbookId;

                    // # Create a playbook with a user that is later removed from the team
                    cy.apiLogin(testSysadmin)
                        .then(() => {
                            cy.apiCreateUser().then((result) => {
                                userToRemove = result.user;
                                cy.apiAddUserToTeam(
                                    testTeam.id,
                                    userToRemove.id,
                                );

                                // # Create a playbook with the user that will be removed from the team.
                                cy.apiCreatePlaybook({
                                    teamId: testTeam.id,
                                    title: 'Playbook (' + Date.now() + ')',
                                    createPublicPlaybookRun: true,
                                    memberIDs: [testUser.id, testSysadmin.id],
                                    invitedUserIds: [userToRemove.id],
                                    inviteUsersEnabled: true,
                                }).then((playbook) => {
                                    playbookId = playbook.id;
                                });

                                // # Remove user from the team
                                cy.apiDeleteUserFromTeam(
                                    testTeam.id,
                                    userToRemove.id
                                );
                            });
                        })
                        .then(() => {
                            cy.apiLogin(testUser);

                            // # Navigate again to the playbook
                            cy.visit(
                                '/playbooks/playbooks/' + playbookId + '/edit'
                            );

                            // # Switch to Actions tab
                            cy.get('#root').findByText('Actions').click();

                            // # Save the playbook
                            cy.findByTestId('save_playbook').click();

                            // * Make sure the playbook is correctly saved
                            cy.url().should(
                                'not.include',
                                playbookId + '/edit'
                            );

                            // # Navigate again to the playbook
                            cy.visit(
                                '/playbooks/playbooks/' + playbookId + '/edit'
                            );

                            // # Switch to Actions tab
                            cy.get('#root').findByText('Actions').click();

                            // # Open the invited users selector
                            cy.get('#invite-users').within(() => {
                                cy.openSelector();
                            });

                            // * Verify that there are no invited members
                            cy.findByText('INVITED MEMBERS').should(
                                'not.exist'
                            );
                        });
                });
            });

            describe('assign owner setting', () => {
                it('is disabled in a new playbook', () => {
                    // # Visit the selected playbook
                    cy.visit(`/playbooks/playbooks/${testPlaybook.id}/edit`);

                    // # Switch to Actions tab
                    cy.get('#root').findByText('Actions').click();

                    // * Verify that the toggle is unchecked
                    cy.get('#assign-owner label input').should(
                        'not.be.checked'
                    );
                });

                it('can be enabled', () => {
                    // # Visit the selected playbook
                    cy.visit(`/playbooks/playbooks/${testPlaybook.id}/edit`);

                    // # Switch to Actions tab
                    cy.get('#root').findByText('Actions').click();

                    cy.get('#assign-owner').within(() => {
                        // * Verify that the toggle is unchecked
                        cy.get('label input').should('not.be.checked');

                        // # Click on the toggle to enable the setting
                        cy.get('label input').click({force: true});

                        // * Verify that the toggle is unchecked
                        cy.get('label input').should('be.checked');
                    });
                });

                it('does not let add a owner when disabled', () => {
                    // # Visit the selected playbook
                    cy.visit(`/playbooks/playbooks/${testPlaybook.id}/edit`);

                    // # Switch to Actions tab
                    cy.get('#root').findByText('Actions').click();

                    // * Verify that the toggle is unchecked
                    cy.get('#assign-owner label input').should(
                        'not.be.checked'
                    );

                    // * Verify that the mwsenu is disabled
                    cy.get('#assign-owner').within(() => {
                        cy.getStyledComponent('StyledReactSelect').should(
                            'have.class',
                            'assign-owner-selector--is-disabled'
                        );
                    });
                });

                it('allows adding users when enabled', () => {
                    // # Visit the selected playbook
                    cy.visit(`/playbooks/playbooks/${testPlaybook.id}/edit`);

                    // # Switch to Actions tab
                    cy.get('#root').findByText('Actions').click();

                    cy.get('#assign-owner').within(() => {
                        // * Verify that the toggle is unchecked
                        cy.get('label input').should('not.be.checked');

                        // # Click on the toggle to enable the setting
                        cy.get('label input').click({force: true});

                        // * Verify that the toggle is checked
                        cy.get('label input').should('be.checked');

                        // # Open the owner selector
                        cy.openSelector();

                        // # Select a owner
                        cy.selectOwner(testUser2.username);

                        // * Verify that the control shows the selected owner
                        cy.get('.assign-owner-selector__control').contains(
                            testUser2.username,
                        );
                    });
                });

                it('allows changing the owner', () => {
                    // # Visit the selected playbook
                    cy.visit(`/playbooks/playbooks/${testPlaybook.id}/edit`);

                    // # Switch to Actions tab
                    cy.get('#root').findByText('Actions').click();

                    cy.get('#assign-owner').within(() => {
                        // * Verify that the toggle is unchecked
                        cy.get('label input').should('not.be.checked');

                        // # Click on the toggle to enable the setting
                        cy.get('label input').click({force: true});

                        // * Verify that the toggle is checked
                        cy.get('label input').should('be.checked');

                        // # Open the owner selector
                        cy.openSelector();

                        // # Select a owner
                        cy.selectOwner(testUser2.username);

                        // * Verify that the control shows the selected owner
                        cy.get('.assign-owner-selector__control').contains(
                            testUser2.username
                        );

                        // # Open the owner selector
                        cy.get('.assign-owner-selector__control').click({
                            force: true,
                        });

                        // # Select a new owner
                        cy.selectOwner(testUser3.username);

                        // * Verify that the control shows the selected owner
                        cy.get('.assign-owner-selector__control').contains(
                            testUser3.username
                        );
                    });
                });

                it('persists the assign owner even if the toggle is off', () => {
                    // # Visit the selected playbook
                    cy.visit(`/playbooks/playbooks/${testPlaybook.id}/edit`);

                    // # Switch to Actions tab
                    cy.get('#root').findByText('Actions').click();

                    cy.get('#assign-owner').within(() => {
                        // * Verify that the toggle is unchecked
                        cy.get('label input').should('not.be.checked');

                        // # Click on the toggle to enable the setting
                        cy.get('label input').click({force: true});

                        // * Verify that the toggle is checked
                        cy.get('label input').should('be.checked');

                        // # Open the owner selector
                        cy.openSelector();

                        // # Select a owner
                        cy.selectOwner(testUser2.username);

                        // * Verify that the control shows the selected owner
                        cy.get('.assign-owner-selector__control').contains(
                            testUser2.username
                        );

                        // # Click on the toggle to disable the setting
                        cy.get('label input').click({force: true});

                        // * Verify that the toggle is unchecked
                        cy.get('label input').should('not.be.checked');
                    });

                    // # Save the playbook
                    cy.findByTestId('save_playbook').click();

                    // # Navigate again to the playbook
                    cy.visit(`/playbooks/playbooks/${testPlaybook.id}/edit`);

                    // # Switch to Actions tab
                    cy.get('#root').findByText('Actions').click();

                    cy.get('#assign-owner').within(() => {
                        // * Verify that the toggle is unchecked
                        cy.get('label input').should('not.be.checked');

                        // # Click on the toggle to enable the setting
                        cy.get('label input').click({force: true});

                        // * Verify that the toggle is checked
                        cy.get('label input').should('be.checked');

                        // * Verify that the control shows the selected owner
                        cy.get('.assign-owner-selector__control').contains(
                            testUser2.username
                        );
                    });
                });

                it('removes the owner and disables the setting if the user is no longer in the team', () => {
                    let userToRemove;
                    let playbookId;

                    // # Create a playbook with a user that is later removed from the team
                    cy.apiLogin(testSysadmin)
                        .then(() => {
                            // # We need to increase the maximum number of users per team; otherwise,
                            // adding a new member to the team fails in CI

                            cy.apiCreateUser().then((result) => {
                                userToRemove = result.user;
                                cy.apiAddUserToTeam(
                                    testTeam.id,
                                    userToRemove.id
                                );

                                // # Create a playbook with the user that will be removed from the team as
                                // the default owner
                                cy.apiCreatePlaybook({
                                    teamId: testTeam.id,
                                    title: 'Playbook (' + Date.now() + ')',
                                    createPublicPlaybookRun: true,
                                    memberIDs: [testUser.id, testSysadmin.id],
                                    defaultOwnerId: userToRemove.id,
                                    defaultOwnerEnabled: true,
                                }).then((playbook) => {
                                    playbookId = playbook.id;
                                });

                                // # Remove user from the team
                                cy.apiDeleteUserFromTeam(
                                    testTeam.id,
                                    userToRemove.id
                                );
                            });
                        })
                        .then(() => {
                            cy.apiLogin(testUser);

                            // # Navigate again to the playbook
                            cy.visit(`/playbooks/playbooks/${playbookId}/edit`);

                            // # Switch to Actions tab
                            cy.get('#root').findByText('Actions').click();

                            // # Save the playbook
                            cy.findByTestId('save_playbook').click();

                            // * Make sure the playbook is correctly saved
                            cy.url().should(
                                'not.include',
                                playbookId + '/edit'
                            );

                            // # Navigate again to the playbook
                            cy.visit(`/playbooks/playbooks/${playbookId}/edit`);

                            // # Switch to Actions tab
                            cy.get('#root').findByText('Actions').click();

                            cy.get('#assign-owner').within(() => {
                                // * Verify that the toggle is unchecked
                                cy.get('label input').should('not.be.checked');

                                // # Click on the toggle to enable the setting
                                cy.get('label input').click({force: true});

                                // * Verify that the control shows the selected owner
                                cy.get(
                                    '.assign-owner-selector__control'
                                ).within(() => {
                                    cy.findByText('Search for member');
                                });
                            });
                        });
                });
            });
        });

        describe('when an update is posted', () => {
            describe('broadcast channel setting', () => {
                it('is disabled in a new playbook', () => {
                    // # Visit the selected playbook
                    cy.visit(`/playbooks/playbooks/${testPlaybook.id}/edit`);

                    // # Switch to Actions tab
                    cy.get('#root').findByText('Actions').click();

                    // * Verify that the toggle is unchecked
                    cy.get('#broadcast-channels label input').should(
                        'not.be.checked'
                    );
                });

                it('can be enabled', () => {
                    // # Visit the selected playbook
                    cy.visit(`/playbooks/playbooks/${testPlaybook.id}/edit`);

                    // # Switch to Actions tab
                    cy.get('#root').findByText('Actions').click();

                    cy.get('#broadcast-channels').within(() => {
                        // * Verify that the toggle is unchecked
                        cy.get('label input').should('not.be.checked');

                        // # Click on the toggle to enable the setting
                        cy.get('label input').click({force: true});

                        // * Verify that the toggle is unchecked
                        cy.get('label input').should('be.checked');
                    });
                });

                it('does not let select a channel when disabled', () => {
                    // # Visit the selected playbook
                    cy.visit(`/playbooks/playbooks/${testPlaybook.id}/edit`);

                    // # Switch to Actions tab
                    cy.get('#root').findByText('Actions').click();

                    // * Verify that the toggle is unchecked
                    cy.get('#broadcast-channels label input').should(
                        'not.be.checked'
                    );

                    // * Verify that the channel selector is disabled
                    cy.get('#broadcast-channels').within(() => {
                        cy.getStyledComponent('StyledSelect').should(
                            'have.class',
                            'playbooks-rselect--is-disabled'
                        );
                    });
                });

                it('allows selecting a channel when enabled', () => {
                    // # Visit the selected playbook
                    cy.visit(`/playbooks/playbooks/${testPlaybook.id}/edit`);

                    // # Switch to Actions tab
                    cy.get('#root').findByText('Actions').click();

                    cy.get('#broadcast-channels').within(() => {
                        // * Verify that the toggle is unchecked
                        cy.get('label input').should('not.be.checked');

                        // # Click on the toggle to enable the setting
                        cy.get('label input').click({force: true});

                        // * Verify that the toggle is checked
                        cy.get('label input').should('be.checked');

                        // # Open the channel selector
                        cy.openChannelSelector();

                        // # Select a channel
                        cy.selectChannel('Town Square');

                        // * Verify that the control shows the selected owner
                        cy.get('.playbooks-rselect__control').contains(
                            'Town Square'
                        );
                    });
                });

                it('allows changing the channel', () => {
                    // # Visit the selected playbook
                    cy.visit(`/playbooks/playbooks/${testPlaybook.id}/edit`);

                    // # Switch to Actions tab
                    cy.get('#root').findByText('Actions').click();

                    cy.get('#broadcast-channels').within(() => {
                        // * Verify that the toggle is unchecked
                        cy.get('label input').should('not.be.checked');

                        // # Click on the toggle to enable the setting
                        cy.get('label input').click({force: true});

                        // * Verify that the toggle is checked
                        cy.get('label input').should('be.checked');

                        // # Open the channel selector
                        cy.openChannelSelector();

                        // # Select a channel
                        cy.selectChannel('Town Square');

                        // * Verify that the control shows the selected channel
                        cy.get('#playbook-automation-broadcast .playbooks-rselect__control').contains(
                            'Town Square'
                        );

                        // # Open the channel selector
                        cy.get('#playbook-automation-broadcast .playbooks-rselect__control').click({
                            force: true,
                        });

                        // # Select a new channel
                        cy.selectChannel(testPublicChannel.display_name);

                        // * Verify that the control shows the selected channel
                        cy.get('#playbook-automation-broadcast .playbooks-rselect__control').contains(
                            testPublicChannel.display_name,
                        );
                    });
                });

                it('persists the channel even if the toggle is off', () => {
                    // # Visit the selected playbook
                    cy.visit(`/playbooks/playbooks/${testPlaybook.id}/edit`);

                    // # Switch to Actions tab
                    cy.get('#root').findByText('Actions').click();

                    cy.get('#broadcast-channels').within(() => {
                        // * Verify that the toggle is unchecked
                        cy.get('label input').should('not.be.checked');

                        // # Click on the toggle to enable the setting
                        cy.get('label input').click({force: true});

                        // * Verify that the toggle is checked
                        cy.get('label input').should('be.checked');

                        // # Open the channel selector
                        cy.openChannelSelector();

                        // # Select a channel
                        cy.selectChannel('Town Square');

                        // * Verify that the control shows the selected channel
                        cy.get('#playbook-automation-broadcast .playbooks-rselect__control').contains(
                            'Town Square'
                        );

                        // # Click on the toggle to disable the setting
                        cy.get('label input').click({force: true});

                        // * Verify that the toggle is unchecked
                        cy.get('label input').should('not.be.checked');
                    });

                    // # Save the playbook
                    cy.findByTestId('save_playbook').click();

                    // # Navigate again to the playbook
                    cy.visit(`/playbooks/playbooks/${testPlaybook.id}/edit`);

                    // # Switch to Actions tab
                    cy.get('#root').findByText('Actions').click();

                    cy.get('#broadcast-channels').within(() => {
                        // * Verify that the toggle is unchecked
                        cy.get('label input').should('not.be.checked');

                        // # Click on the toggle to enable the setting
                        cy.get('label input').click({force: true});

                        // * Verify that the toggle is checked
                        cy.get('label input').should('be.checked');

                        // * Verify that the control still shows the selected channel
                        cy.get('#playbook-automation-broadcast .playbooks-rselect__control').contains(
                            'Town Square'
                        );
                    });
                });

                it('removes the channel and disables the setting if the channel no longer exists', () => {
                    let playbookId;

                    // # Create a playbook with a user that is later removed from the team
                    cy.apiLogin(testSysadmin)
                        .then(() => {
                            const channelDisplayName = String(
                                'Channel to delete ' + Date.now()
                            );
                            const channelName = channelDisplayName
                                .replace(/ /g, '-')
                                .toLowerCase();
                            cy.apiCreateChannel(
                                testTeam.id,
                                channelName,
                                channelDisplayName
                            ).then(({channel}) => {
                                // # Create a playbook with the channel to be deleted as the announcement channel
                                cy.apiCreatePlaybook({
                                    teamId: testTeam.id,
                                    title: 'Playbook (' + Date.now() + ')',
                                    createPublicPlaybookRun: true,
                                    memberIDs: [testUser.id, testSysadmin.id],
                                    announcementChannelId: channel.id,
                                    announcementChannelEnabled: true,
                                }).then((playbook) => {
                                    playbookId = playbook.id;
                                });

                                // # Delete channel
                                cy.apiDeleteChannel(channel.id);
                            });
                        })
                        .then(() => {
                            cy.apiLogin(testUser);

                            // # Navigate again to the playbook
                            cy.visit(`/playbooks/playbooks/${playbookId}/edit`);

                            // # Switch to Actions tab
                            cy.get('#root').findByText('Actions').click();

                            // # Save the playbook
                            cy.findByTestId('save_playbook').click();

                            // * Make sure the playbook is correctly saved
                            cy.url().should(
                                'not.include',
                                playbookId + '/edit'
                            );

                            // # Navigate again to the playbook
                            cy.visit(`/playbooks/playbooks/${playbookId}/edit`);

                            // # Switch to Actions tab
                            cy.get('#root').findByText('Actions').click();

                            cy.get('#broadcast-channels').within(() => {
                                // * Verify that the toggle is unchecked
                                cy.get('label input').should('not.be.checked');

                                // # Click on the toggle to enable the setting
                                cy.get('label input').click({force: true});

                                // * Verify that the control shows no selected channel
                                cy.get('#playbook-automation-broadcast .playbooks-rselect__control').within(
                                    () => {
                                        cy.findByText('Select a channel');
                                    }
                                );
                            });
                        });
                });

                it('shows "Select a channel" when no broadcast channel configured', () => {
                    // # Visit the selected playbook
                    cy.visit('/playbooks/playbooks/' + testPlaybook.id + '/edit');

                    // # Switch to Templates tab
                    cy.get('#root').findByText('Actions').click();

                    // * Verify placeholder text is present
                    cy.get('#playbook-automation-broadcast').should(
                        'have.text',
                        'Select a channel'
                    );
                });

                it('shows channel name when public broadcast channel configured', () => {
                    // # Visit the selected playbook
                    cy.visit('/playbooks/playbooks/' + testPlaybook.id + '/edit');

                    // # Switch to Actions tab
                    cy.get('#root').findByText('Actions').click();

                    // # Click on the toggle to enable the setting
                    cy.get('#broadcast-channels').within(() => {
                        cy.get('label input').click({force: true});
                    });

                    // # Open the broadcast channel widget and select a public channel
                    cy.get('#playbook-automation-broadcast')
                        .click()
                        .type(testPublicChannel.display_name + '{enter}', {delay: 200});

                    // # Save the playbook
                    cy.findByTestId('save_playbook').click();

                    // # Visit the selected playbook
                    cy.visit('/playbooks/playbooks/' + testPlaybook.id + '/edit');

                    // # Switch to Actions tab
                    cy.get('#root').findByText('Actions').click();

                    // * Verify placeholder text is present
                    cy.get('#playbook-automation-broadcast').should(
                        'have.text',
                        testPublicChannel.display_name,
                    );
                });

                it('shows channel name when private broadcast channel configured and user is a member', () => {
                    // # Visit the selected playbook
                    cy.visit('/playbooks/playbooks/' + testPlaybook.id + '/edit');

                    // # Switch to Actions tab
                    cy.get('#root').findByText('Actions').click();

                    // # Click on the toggle to enable the setting
                    cy.get('#broadcast-channels').within(() => {
                        cy.get('label input').click({force: true});
                    });

                    // # Open the broadcast channel widget and select a public channel
                    cy.get('#playbook-automation-broadcast')
                        .click()
                        .type(testPrivateChannel.display_name + '{enter}', {delay: 200});

                    // # Save the playbook
                    cy.findByTestId('save_playbook').click();

                    // # Visit the selected playbook
                    cy.visit('/playbooks/playbooks/' + testPlaybook.id + '/edit');

                    // # Switch to Actions tab
                    cy.get('#root').findByText('Actions').click();

                    // * Verify placeholder text is present
                    cy.get('#playbook-automation-broadcast').should(
                        'have.text',
                        testPrivateChannel.display_name,
                    );
                });

                it('shows "Unknown channel" when private broadcast channel configured and user is not a member', () => {
                    // # Visit the selected playbook
                    cy.visit('/playbooks/playbooks/' + testPlaybook.id + '/edit');

                    // # Switch to Actions tab
                    cy.get('#root').findByText('Actions').click();

                    // # Click on the toggle to enable the setting
                    cy.get('#broadcast-channels').within(() => {
                        cy.get('label input').click({force: true});
                    });

                    // # Open the broadcast channel widget and select the private channel
                    cy.get('#playbook-automation-broadcast')
                        .click()
                        .type(testPrivateChannel.display_name + '{enter}', {delay: 200});

                    // # Save the playbook
                    cy.findByTestId('save_playbook').click();

                    // # Browse to the private channel
                    cy.visit(`/${testTeam.name}/channels/${testPrivateChannel.name}`);

                    // # Leave the private channel
                    cy.executeSlashCommand('/leave');
                    cy.get('#confirmModalButton').click();

                    // # Visit the selected playbook
                    cy.visit('/playbooks/playbooks/' + testPlaybook.id + '/edit');

                    // # Switch to Actions tab
                    cy.get('#root').findByText('Actions').click();

                    // * Verify placeholder text is present
                    cy.get('#playbook-automation-broadcast').should(
                        'have.text',
                        'Unknown Channel'
                    );
                });
            });
        });

<<<<<<< HEAD
        describe('retrospective enable / disable', () => {
            it('is enabled in a new playbook', () => {
                // # Visit the selected playbook
                cy.visit(`/playbooks/playbooks/${testPlaybook.id}/edit`);

                // # Switch to Templates tab
                cy.get('#root').findByText('Templates').click();

                // * Verify that the toggle is checked
                cy.get('#retrospective-enabled label input').should('be.checked');
            });

            it('can be disabled', () => {
                // # Visit the selected playbook
                cy.visit(`/playbooks/playbooks/${testPlaybook.id}/edit`);

                // # Switch to Templates tab
                cy.get('#root').findByText('Templates').click();

                // * Verify that toggle can be disabled
                cy.get('#retrospective-enabled').within(() => {
                    // * Verify that the toggle is checked
                    cy.get('label input').should('be.checked');

                    // # Click on the toggle to enable the setting
                    cy.get('label input').click({force: true});

                    // * Verify that the toggle is unchecked
                    cy.get('label input').should('not.be.checked');
                });

                // * Verify that select box is disabled
                cy.get('#retrospective-reminder-interval').within(() => {
                    cy.getStyledComponent('StyledSelect').should(
                        'have.class',
                        'playbooks-rselect--is-disabled'
                    );
                });       

                // * Verify that the text box is disabled
                cy.get('#playbook_retrospective_template_edit').should('be.disabled');
            });

            it('can be saved', () => {
                // # Visit the selected playbook
                cy.visit(`/playbooks/playbooks/${testPlaybook.id}/edit`);

                // # Switch to Templates tab
                cy.get('#root').findByText('Templates').click();

                // # Uncheck toggle
                cy.get('#retrospective-enabled label input').click({force: true});

                // # Save the playbook
                cy.findByTestId('save_playbook').click();

                // # Navigate again to the playbook
                cy.visit(`/playbooks/playbooks/${testPlaybook.id}/edit`);

                // # Switch to Templates tab
                cy.get('#root').findByText('Templates').click();

                // * Verify that the toggle is unchecked
                cy.get('#retrospective-enabled label input').should('not.be.checked');
            });        
=======
        describe('when a new member joins the channel', () => {
            beforeEach(() => {
                // # Visit the selected playbook
                cy.visit(`/playbooks/playbooks/${testPlaybook.id}/edit`);

                // # Switch to Actions tab
                cy.findByText('Actions').click();
            });

            describe('add the channel to a sidebar category', () => {
                it('is disabled in a new playbook', () => {
                    // * Verify that the toggle is unchecked
                    cy.get('#user-joins-channel-categorize label input').should(
                        'not.be.checked'
                    );
                });

                it('can be enabled', () => {
                    cy.get('#user-joins-channel-categorize').within(() => {
                        // * Verify that the toggle is unchecked
                        cy.get('label input').should('not.be.checked');

                        // # Click on the toggle to enable the setting
                        cy.get('label input').click({force: true});

                        // * Verify that the toggle is unchecked
                        cy.get('label input').should('be.checked');
                    });
                });

                it('prevents category selection when disabled', () => {
                    // * Verify that the toggle is unchecked
                    cy.get('#user-joins-channel-categorize label input').should(
                        'not.be.checked'
                    );

                    // * Verify that the category selector is disabled
                    cy.get('#user-joins-channel-categorize').within(() => {
                        cy.getStyledComponent('StyledCreatable').should(
                            'have.class',
                            'channel-selector--is-disabled'
                        );
                    });
                });

                it('allows selecting a category when enabled', () => {
                    cy.get('#user-joins-channel-categorize').within(() => {
                        // * Verify that the toggle is unchecked
                        cy.get('label input').should('not.be.checked');

                        // # Click on the toggle to enable the setting
                        cy.get('label input').click({force: true});

                        // * Verify that the toggle is checked
                        cy.get('label input').should('be.checked');

                        // # Open the category selector
                        cy.openCategorySelector();

                        // # Select a category
                        cy.selectCategory('Favorites');

                        // * Verify that the control shows the selected category
                        cy.get('.channel-selector__control').contains(
                            'Favorites'
                        );
                    });
                });

                it('allows changing the category', () => {
                    cy.get('#user-joins-channel-categorize').within(() => {
                        // * Verify that the toggle is unchecked
                        cy.get('label input').should('not.be.checked');

                        // # Click on the toggle to enable the setting
                        cy.get('label input').click({force: true});

                        // * Verify that the toggle is checked
                        cy.get('label input').should('be.checked');

                        // # Open the channel selector
                        cy.openCategorySelector();

                        // # Select a channel
                        cy.selectCategory('Favorites');

                        // * Verify that the control shows the selected category
                        cy.get('#playbook-automation-categorize-playbook-run .channel-selector__control').contains(
                            'Favorites'
                        );

                        // # Open the channel selector
                        cy.get('#playbook-automation-categorize-playbook-run .channel-selector__control').click({
                            force: true,
                        });

                        // # Select a new channel
                        cy.selectCategory('Channels');

                        // * Verify that the control shows the selected channel
                        cy.get('#playbook-automation-categorize-playbook-run .channel-selector__control').contains(
                            'Channels',
                        );
                    });
                });

                it('persists the category even if the toggle is off', () => {
                    cy.get('#user-joins-channel-categorize').within(() => {
                        // * Verify that the toggle is unchecked
                        cy.get('label input').should('not.be.checked');

                        // # Click on the toggle to enable the setting
                        cy.get('label input').click({force: true});

                        // * Verify that the toggle is checked
                        cy.get('label input').should('be.checked');

                        // # Open the channel selector
                        cy.openCategorySelector();

                        // # Select a channel
                        cy.selectCategory('Favorites');

                        // * Verify that the control shows the selected category
                        cy.get('#playbook-automation-categorize-playbook-run .channel-selector__control').contains(
                            'Favorites'
                        );

                        // # Click on the toggle to disable the setting
                        cy.get('label input').click({force: true});

                        // * Verify that the toggle is unchecked
                        cy.get('label input').should('not.be.checked');
                    });

                    // # Save the playbook
                    cy.findByTestId('save_playbook').click();

                    // # Navigate again to the playbook
                    cy.visit(`/playbooks/playbooks/${testPlaybook.id}/edit`);

                    // # Switch to Actions tab
                    cy.findByText('Actions').click();

                    cy.get('#user-joins-channel-categorize').within(() => {
                        // * Verify that the toggle is unchecked
                        cy.get('label input').should('not.be.checked');

                        // # Click on the toggle to enable the setting
                        cy.get('label input').click({force: true});

                        // * Verify that the toggle is checked
                        cy.get('label input').should('be.checked');

                        // * Verify that the control still shows the selected category
                        cy.get('#playbook-automation-categorize-playbook-run .channel-selector__control').contains(
                            'Favorites'
                        );
                    });
                });

                it('shows new category name when category was created', () => {
                    cy.get('#user-joins-channel-categorize').within(() => {
                        // * Verify that the toggle is unchecked
                        cy.get('label input').should('not.be.checked');

                        // # Click on the toggle to enable the setting
                        cy.get('label input').click({force: true});

                        // * Verify that the toggle is checked
                        cy.get('label input').should('be.checked');
                    });

                    // # Type name to use new custom category
                    cy.get('#playbook-automation-categorize-playbook-run')
                    .click()
                    .type('Custom category' + '{enter}', {delay: 200});

                    // # Save the playbook
                    cy.findByTestId('save_playbook').click();

                    // # Visit the selected playbook
                    cy.visit(`/playbooks/playbooks/${testPlaybook.id}/edit`);

                    // # Switch to Actions tab
                    cy.findByText('Actions').click();

                    cy.get('#user-joins-channel-categorize').within(() => {
                        // * Verify that the toggle is checked
                        cy.get('label input').should('be.checked');
                    });

                    // * Verify that the control still shows the new category 
                    cy.get('#playbook-automation-categorize-playbook-run').should(
                        'have.text',
                        'Custom category',
                    );
                });
            })
>>>>>>> 006555eb
        });
    });
});<|MERGE_RESOLUTION|>--- conflicted
+++ resolved
@@ -1196,7 +1196,207 @@
             });
         });
 
-<<<<<<< HEAD
+        describe('when a new member joins the channel', () => {
+            beforeEach(() => {
+                // # Visit the selected playbook
+                cy.visit(`/playbooks/playbooks/${testPlaybook.id}/edit`);
+
+                // # Switch to Actions tab
+                cy.findByText('Actions').click();
+            });
+
+            describe('add the channel to a sidebar category', () => {
+                it('is disabled in a new playbook', () => {
+                    // * Verify that the toggle is unchecked
+                    cy.get('#user-joins-channel-categorize label input').should(
+                        'not.be.checked'
+                    );
+                });
+
+                it('can be enabled', () => {
+                    cy.get('#user-joins-channel-categorize').within(() => {
+                        // * Verify that the toggle is unchecked
+                        cy.get('label input').should('not.be.checked');
+
+                        // # Click on the toggle to enable the setting
+                        cy.get('label input').click({force: true});
+
+                        // * Verify that the toggle is unchecked
+                        cy.get('label input').should('be.checked');
+                    });
+                });
+
+                it('prevents category selection when disabled', () => {
+                    // * Verify that the toggle is unchecked
+                    cy.get('#user-joins-channel-categorize label input').should(
+                        'not.be.checked'
+                    );
+
+                    // * Verify that the category selector is disabled
+                    cy.get('#user-joins-channel-categorize').within(() => {
+                        cy.getStyledComponent('StyledCreatable').should(
+                            'have.class',
+                            'channel-selector--is-disabled'
+                        );
+                    });
+                });
+
+                it('allows selecting a category when enabled', () => {
+                    cy.get('#user-joins-channel-categorize').within(() => {
+                        // * Verify that the toggle is unchecked
+                        cy.get('label input').should('not.be.checked');
+
+                        // # Click on the toggle to enable the setting
+                        cy.get('label input').click({force: true});
+
+                        // * Verify that the toggle is checked
+                        cy.get('label input').should('be.checked');
+
+                        // # Open the category selector
+                        cy.openCategorySelector();
+
+                        // # Select a category
+                        cy.selectCategory('Favorites');
+
+                        // * Verify that the control shows the selected category
+                        cy.get('.channel-selector__control').contains(
+                            'Favorites'
+                        );
+                    });
+                });
+
+                it('allows changing the category', () => {
+                    cy.get('#user-joins-channel-categorize').within(() => {
+                        // * Verify that the toggle is unchecked
+                        cy.get('label input').should('not.be.checked');
+
+                        // # Click on the toggle to enable the setting
+                        cy.get('label input').click({force: true});
+
+                        // * Verify that the toggle is checked
+                        cy.get('label input').should('be.checked');
+
+                        // # Open the channel selector
+                        cy.openCategorySelector();
+
+                        // # Select a channel
+                        cy.selectCategory('Favorites');
+
+                        // * Verify that the control shows the selected category
+                        cy.get('#playbook-automation-categorize-playbook-run .channel-selector__control').contains(
+                            'Favorites'
+                        );
+
+                        // # Open the channel selector
+                        cy.get('#playbook-automation-categorize-playbook-run .channel-selector__control').click({
+                            force: true,
+                        });
+
+                        // # Select a new channel
+                        cy.selectCategory('Channels');
+
+                        // * Verify that the control shows the selected channel
+                        cy.get('#playbook-automation-categorize-playbook-run .channel-selector__control').contains(
+                            'Channels',
+                        );
+                    });
+                });
+
+                it('persists the category even if the toggle is off', () => {
+                    cy.get('#user-joins-channel-categorize').within(() => {
+                        // * Verify that the toggle is unchecked
+                        cy.get('label input').should('not.be.checked');
+
+                        // # Click on the toggle to enable the setting
+                        cy.get('label input').click({force: true});
+
+                        // * Verify that the toggle is checked
+                        cy.get('label input').should('be.checked');
+
+                        // # Open the channel selector
+                        cy.openCategorySelector();
+
+                        // # Select a channel
+                        cy.selectCategory('Favorites');
+
+                        // * Verify that the control shows the selected category
+                        cy.get('#playbook-automation-categorize-playbook-run .channel-selector__control').contains(
+                            'Favorites'
+                        );
+
+                        // # Click on the toggle to disable the setting
+                        cy.get('label input').click({force: true});
+
+                        // * Verify that the toggle is unchecked
+                        cy.get('label input').should('not.be.checked');
+                    });
+
+                    // # Save the playbook
+                    cy.findByTestId('save_playbook').click();
+
+                    // # Navigate again to the playbook
+                    cy.visit(`/playbooks/playbooks/${testPlaybook.id}/edit`);
+
+                    // # Switch to Actions tab
+                    cy.findByText('Actions').click();
+
+                    cy.get('#user-joins-channel-categorize').within(() => {
+                        // * Verify that the toggle is unchecked
+                        cy.get('label input').should('not.be.checked');
+
+                        // # Click on the toggle to enable the setting
+                        cy.get('label input').click({force: true});
+
+                        // * Verify that the toggle is checked
+                        cy.get('label input').should('be.checked');
+
+                        // * Verify that the control still shows the selected category
+                        cy.get('#playbook-automation-categorize-playbook-run .channel-selector__control').contains(
+                            'Favorites'
+                        );
+                    });
+                });
+
+                it('shows new category name when category was created', () => {
+                    cy.get('#user-joins-channel-categorize').within(() => {
+                        // * Verify that the toggle is unchecked
+                        cy.get('label input').should('not.be.checked');
+
+                        // # Click on the toggle to enable the setting
+                        cy.get('label input').click({force: true});
+
+                        // * Verify that the toggle is checked
+                        cy.get('label input').should('be.checked');
+                    });
+
+                    // # Type name to use new custom category
+                    cy.get('#playbook-automation-categorize-playbook-run')
+                    .click()
+                    .type('Custom category' + '{enter}', {delay: 200});
+
+                    // # Save the playbook
+                    cy.findByTestId('save_playbook').click();
+
+                    // # Visit the selected playbook
+                    cy.visit(`/playbooks/playbooks/${testPlaybook.id}/edit`);
+
+                    // # Switch to Actions tab
+                    cy.findByText('Actions').click();
+
+                    cy.get('#user-joins-channel-categorize').within(() => {
+                        // * Verify that the toggle is checked
+                        cy.get('label input').should('be.checked');
+                    });
+
+                    // * Verify that the control still shows the new category 
+                    cy.get('#playbook-automation-categorize-playbook-run').should(
+                        'have.text',
+                        'Custom category',
+                    );
+                });
+            })
+        });
+
         describe('retrospective enable / disable', () => {
             it('is enabled in a new playbook', () => {
                 // # Visit the selected playbook
@@ -1261,208 +1461,7 @@
 
                 // * Verify that the toggle is unchecked
                 cy.get('#retrospective-enabled label input').should('not.be.checked');
-            });        
-=======
-        describe('when a new member joins the channel', () => {
-            beforeEach(() => {
-                // # Visit the selected playbook
-                cy.visit(`/playbooks/playbooks/${testPlaybook.id}/edit`);
-
-                // # Switch to Actions tab
-                cy.findByText('Actions').click();
-            });
-
-            describe('add the channel to a sidebar category', () => {
-                it('is disabled in a new playbook', () => {
-                    // * Verify that the toggle is unchecked
-                    cy.get('#user-joins-channel-categorize label input').should(
-                        'not.be.checked'
-                    );
-                });
-
-                it('can be enabled', () => {
-                    cy.get('#user-joins-channel-categorize').within(() => {
-                        // * Verify that the toggle is unchecked
-                        cy.get('label input').should('not.be.checked');
-
-                        // # Click on the toggle to enable the setting
-                        cy.get('label input').click({force: true});
-
-                        // * Verify that the toggle is unchecked
-                        cy.get('label input').should('be.checked');
-                    });
-                });
-
-                it('prevents category selection when disabled', () => {
-                    // * Verify that the toggle is unchecked
-                    cy.get('#user-joins-channel-categorize label input').should(
-                        'not.be.checked'
-                    );
-
-                    // * Verify that the category selector is disabled
-                    cy.get('#user-joins-channel-categorize').within(() => {
-                        cy.getStyledComponent('StyledCreatable').should(
-                            'have.class',
-                            'channel-selector--is-disabled'
-                        );
-                    });
-                });
-
-                it('allows selecting a category when enabled', () => {
-                    cy.get('#user-joins-channel-categorize').within(() => {
-                        // * Verify that the toggle is unchecked
-                        cy.get('label input').should('not.be.checked');
-
-                        // # Click on the toggle to enable the setting
-                        cy.get('label input').click({force: true});
-
-                        // * Verify that the toggle is checked
-                        cy.get('label input').should('be.checked');
-
-                        // # Open the category selector
-                        cy.openCategorySelector();
-
-                        // # Select a category
-                        cy.selectCategory('Favorites');
-
-                        // * Verify that the control shows the selected category
-                        cy.get('.channel-selector__control').contains(
-                            'Favorites'
-                        );
-                    });
-                });
-
-                it('allows changing the category', () => {
-                    cy.get('#user-joins-channel-categorize').within(() => {
-                        // * Verify that the toggle is unchecked
-                        cy.get('label input').should('not.be.checked');
-
-                        // # Click on the toggle to enable the setting
-                        cy.get('label input').click({force: true});
-
-                        // * Verify that the toggle is checked
-                        cy.get('label input').should('be.checked');
-
-                        // # Open the channel selector
-                        cy.openCategorySelector();
-
-                        // # Select a channel
-                        cy.selectCategory('Favorites');
-
-                        // * Verify that the control shows the selected category
-                        cy.get('#playbook-automation-categorize-playbook-run .channel-selector__control').contains(
-                            'Favorites'
-                        );
-
-                        // # Open the channel selector
-                        cy.get('#playbook-automation-categorize-playbook-run .channel-selector__control').click({
-                            force: true,
-                        });
-
-                        // # Select a new channel
-                        cy.selectCategory('Channels');
-
-                        // * Verify that the control shows the selected channel
-                        cy.get('#playbook-automation-categorize-playbook-run .channel-selector__control').contains(
-                            'Channels',
-                        );
-                    });
-                });
-
-                it('persists the category even if the toggle is off', () => {
-                    cy.get('#user-joins-channel-categorize').within(() => {
-                        // * Verify that the toggle is unchecked
-                        cy.get('label input').should('not.be.checked');
-
-                        // # Click on the toggle to enable the setting
-                        cy.get('label input').click({force: true});
-
-                        // * Verify that the toggle is checked
-                        cy.get('label input').should('be.checked');
-
-                        // # Open the channel selector
-                        cy.openCategorySelector();
-
-                        // # Select a channel
-                        cy.selectCategory('Favorites');
-
-                        // * Verify that the control shows the selected category
-                        cy.get('#playbook-automation-categorize-playbook-run .channel-selector__control').contains(
-                            'Favorites'
-                        );
-
-                        // # Click on the toggle to disable the setting
-                        cy.get('label input').click({force: true});
-
-                        // * Verify that the toggle is unchecked
-                        cy.get('label input').should('not.be.checked');
-                    });
-
-                    // # Save the playbook
-                    cy.findByTestId('save_playbook').click();
-
-                    // # Navigate again to the playbook
-                    cy.visit(`/playbooks/playbooks/${testPlaybook.id}/edit`);
-
-                    // # Switch to Actions tab
-                    cy.findByText('Actions').click();
-
-                    cy.get('#user-joins-channel-categorize').within(() => {
-                        // * Verify that the toggle is unchecked
-                        cy.get('label input').should('not.be.checked');
-
-                        // # Click on the toggle to enable the setting
-                        cy.get('label input').click({force: true});
-
-                        // * Verify that the toggle is checked
-                        cy.get('label input').should('be.checked');
-
-                        // * Verify that the control still shows the selected category
-                        cy.get('#playbook-automation-categorize-playbook-run .channel-selector__control').contains(
-                            'Favorites'
-                        );
-                    });
-                });
-
-                it('shows new category name when category was created', () => {
-                    cy.get('#user-joins-channel-categorize').within(() => {
-                        // * Verify that the toggle is unchecked
-                        cy.get('label input').should('not.be.checked');
-
-                        // # Click on the toggle to enable the setting
-                        cy.get('label input').click({force: true});
-
-                        // * Verify that the toggle is checked
-                        cy.get('label input').should('be.checked');
-                    });
-
-                    // # Type name to use new custom category
-                    cy.get('#playbook-automation-categorize-playbook-run')
-                    .click()
-                    .type('Custom category' + '{enter}', {delay: 200});
-
-                    // # Save the playbook
-                    cy.findByTestId('save_playbook').click();
-
-                    // # Visit the selected playbook
-                    cy.visit(`/playbooks/playbooks/${testPlaybook.id}/edit`);
-
-                    // # Switch to Actions tab
-                    cy.findByText('Actions').click();
-
-                    cy.get('#user-joins-channel-categorize').within(() => {
-                        // * Verify that the toggle is checked
-                        cy.get('label input').should('be.checked');
-                    });
-
-                    // * Verify that the control still shows the new category 
-                    cy.get('#playbook-automation-categorize-playbook-run').should(
-                        'have.text',
-                        'Custom category',
-                    );
-                });
-            })
->>>>>>> 006555eb
-        });
+            });
+        });        
     });
 });