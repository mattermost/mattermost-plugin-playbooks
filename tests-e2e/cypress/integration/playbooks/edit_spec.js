// Copyright (c) 2015-present Mattermost, Inc. All Rights Reserved.
// See LICENSE.txt for license information.

// ***************************************************************
// - [#] indicates a test step (e.g. # Go to a page)
// - [*] indicates an assertion (e.g. * Check the title)
// ***************************************************************

describe('playbooks > edit', () => {
    let testTeam;
    let testSysadmin;
    let testUser;
    let testUser2;
    let testUser3;

    before(() => {
        cy.apiInitSetup().then(({team, user}) => {
            testTeam = team;
            testUser = user;

            cy.apiCreateCustomAdmin().then(({sysadmin}) => {
                testSysadmin = sysadmin;
            });

            // # Create a second test user in this team
            cy.apiCreateUser().then((payload) => {
                testUser2 = payload.user;
                cy.apiAddUserToTeam(testTeam.id, payload.user.id);
            });

            // # Create a third test user in this team
            cy.apiCreateUser().then((payload) => {
                testUser3 = payload.user;
                cy.apiAddUserToTeam(testTeam.id, payload.user.id);
            });

            // # Login as testUser
            cy.apiLogin(testUser);
        });
    });

    beforeEach(() => {
        // # Login as testUser
        cy.apiLogin(testUser);
    });

    describe('checklists', () => {
        describe('slash command', () => {
            it('autocompletes after clicking Add a slash command', () => {
                // # Open Playbooks
                cy.visit('/playbooks/playbooks');

                // # Start a blank playbook
                cy.get('#root').findByText('Blank').click();

                // # Add a slash command to a step
                cy.get('#root').findByText('Add a slash command').click();

                // * Verify the slash command input field now has focus
                cy.get('#root')
                    .findByPlaceholderText('Slash Command')
                    .should('have.focus');

                // * Verify the slash command input field is pre-populated with a leading slash
                cy.get('#root')
                    .findByPlaceholderText('Slash Command')
                    .should('have.value', '/');

                // * Verify the autocomplete prompt is open
                cy.get('#suggestionList').should('exist');
            });

            it('removes the input prompt when blurring with an empty slash command', () => {
                // # Open playbook
                cy.visit('/playbooks/playbooks');

                // # Start a blank playbook
                cy.get('#root').findByText('Blank').click();

                // # Add a slash command to a step
                cy.get('#root').findByText('Add a slash command').click();

                // * Verify only the leading slash is in the input field.
                cy.get('#root')
                    .findByPlaceholderText('Slash Command')
                    .should('have.value', '/');

                // # Backspace even the slash in the input.
                cy.get('#root')
                    .findByPlaceholderText('Slash Command')
                    .type('{backspace}');

                // # Blur the slash command input field
                cy.get('#root').findByPlaceholderText('Slash Command').blur();

                // # Verify the Add a slash command button returns
                cy.get('#root')
                    .findByText('Add a slash command')
                    .should('exist');
            });

            it('removes the input prompt when blurring with an invalid slash command', () => {
                // # Open Playbooks
                cy.visit('/playbooks/playbooks');

                // # Start a blank playbook
                cy.get('#root').findByText('Blank').click();

                // # Add a slash command to a step
                cy.get('#root').findByText('Add a slash command').click();

                // * Verify only the leading slash is in the input field.
                cy.get('#root')
                    .findByPlaceholderText('Slash Command')
                    .should('have.value', '/');

                // # Blur the slash command without having typed anything more
                cy.get('#root').findByPlaceholderText('Slash Command').blur();

                // * Verify the Add a slash command button returns
                cy.get('#root')
                    .findByText('Add a slash command')
                    .should('exist');
            });
        });
    });

    describe('actions', () => {
        let testPublicChannel;
        let testPrivateChannel;
        let testPlaybook;

        before(() => {
            // # Login as testUser
            cy.apiLogin(testUser);

            // # Create a public channel
            cy.apiCreateChannel(
                testTeam.id,
                'public-channel',
                'Public Channel',
                'O'
            ).then(({channel}) => {
                testPublicChannel = channel;
            });

            // # Create a private channel
            cy.apiCreateChannel(
                testTeam.id,
                'private-channel',
                'Private Channel',
                'P'
            ).then(({channel}) => {
                testPrivateChannel = channel;
            });
        });

        beforeEach(() => {
            // # Create a playbook
            cy.apiCreateTestPlaybook({
                teamId: testTeam.id,
                title: 'Playbook (' + Date.now() + ')',
                userId: testUser.id,
            }).then((playbook) => {
                testPlaybook = playbook;
            });
        });

        describe('when a playbook run starts', () => {
            describe('create channel setting', () => {
                it('is enabled in a new playbook', () => {
                    // # Visit the selected playbook
                    cy.visit(`/playbooks/playbooks/${testPlaybook.id}/edit`);

                    // # Switch to Actions tab
                    cy.get('#root').findByText('Actions').click();

                    // * Verify that the toggle is checked
                    cy.get('#create-channel label input').should(
                        'be.checked'
                    );

                    // * Verify that the toggle is disabled
                    cy.get('#create-channel label input').should(
                        'be.disabled'
                    );
                });

                it('can not be disabled', () => {
                    // # Visit the selected playbook
                    cy.visit(`/playbooks/playbooks/${testPlaybook.id}/edit`);

                    // # Switch to Actions tab
                    cy.get('#root').findByText('Actions').click();

                    cy.get('#create-channel').within(() => {
                        // * Verify that the toggle is checked
                        cy.get('label input').should('be.checked');

                        // # Click on the toggle to enable the setting
                        cy.get('label input').click({force: true});

                        // * Verify that the toggle remains checked
                        cy.get('label input').should('be.checked');
                    });
                });
            });

            describe('invite members setting', () => {
                it('is disabled in a new playbook', () => {
                    // # Visit the selected playbook
                    cy.visit('/playbooks/playbooks/' + testPlaybook.id + '/edit');

                    // # Switch to Actions tab
                    cy.get('#root').findByText('Actions').click();

                    // * Verify that the toggle is unchecked
                    cy.get('#invite-users label input').should(
                        'not.be.checked'
                    );
                });

                it('can be enabled', () => {
                    // # Visit the selected playbook
                    cy.visit('/playbooks/playbooks/' + testPlaybook.id + '/edit');

                    // # Switch to Actions tab
                    cy.get('#root').findByText('Actions').click();

                    cy.get('#invite-users').within(() => {
                        // * Verify that the toggle is unchecked
                        cy.get('label input').should('not.be.checked');

                        // # Click on the toggle to enable the setting
                        cy.get('label input').click({force: true});

                        // * Verify that the toggle is unchecked
                        cy.get('label input').should('be.checked');
                    });
                });

                it('does not let add users when disabled', () => {
                    // # Visit the selected playbook
                    cy.visit('/playbooks/playbooks/' + testPlaybook.id + '/edit');

                    // # Switch to Actions tab
                    cy.get('#root').findByText('Actions').click();

                    // * Verify that the toggle is unchecked
                    cy.get('#invite-users label input').should(
                        'not.be.checked'
                    );

                    // * Verify that the menu is disabled
                    cy.get('#invite-users').within(() => {
                        cy.getStyledComponent('StyledReactSelect').should(
                            'have.class',
                            'invite-users-selector--is-disabled'
                        );
                    });
                });

                it('allows adding users when enabled', () => {
                    // # Visit the selected playbook
                    cy.visit('/playbooks/playbooks/' + testPlaybook.id + '/edit');

                    // # Switch to Actions tab
                    cy.get('#root').findByText('Actions').click();

                    cy.get('#invite-users').within(() => {
                        // * Verify that the toggle is unchecked
                        cy.get('label input').should('not.be.checked');

                        // # Click on the toggle to enable the setting
                        cy.get('label input').click({force: true});

                        // * Verify that the toggle is checked
                        cy.get('label input').should('be.checked');

                        // # Open the invited users selector
                        cy.openSelector();

                        // # Add one user
                        cy.addInvitedUser(testUser2.username);

                        // * Verify that the badge in the selector shows the correct number of members
                        cy.get('.invite-users-selector__control')
                            .after('content')
                            .should('eq', '1 MEMBER');

                        // * Verify that the user shows in the group of invited members
                        cy.findByText('INVITED MEMBERS')
                            .parent()
                            .within(() => {
                                cy.findByText(testUser2.username);
                            });
                    });
                });

                it('allows adding new users to an already populated list', () => {
                    // # Visit the selected playbook
                    cy.visit('/playbooks/playbooks/' + testPlaybook.id + '/edit');

                    // # Switch to Actions tab
                    cy.get('#root').findByText('Actions').click();

                    cy.get('#invite-users').within(() => {
                        // * Verify that the toggle is unchecked
                        cy.get('label input').should('not.be.checked');

                        // # Click on the toggle to enable the setting
                        cy.get('label input').click({force: true});

                        // * Verify that the toggle is checked
                        cy.get('label input').should('be.checked');

                        // # Open the invited users selector
                        cy.openSelector();

                        // # Add one user
                        cy.addInvitedUser(testUser2.username);

                        // * Verify that the user shows in the group of invited members
                        cy.findByText('INVITED MEMBERS')
                            .parent()
                            .within(() => {
                                cy.findByText(testUser2.username);
                            });

                        // # Add a new user
                        cy.addInvitedUser(testUser3.username);

                        // * Verify that the badge in the selector shows the correct number of members
                        cy.get('.invite-users-selector__control')
                            .after('content')
                            .should('eq', '2 MEMBERS');

                        // * Verify that the user shows in the group of invited members
                        cy.findByText('INVITED MEMBERS')
                            .parent()
                            .within(() => {
                                cy.findByText(testUser2.username);
                                cy.findByText(testUser3.username);
                            });
                    });
                });

                it('allows removing users', () => {
                    // # Visit the selected playbook
                    cy.visit('/playbooks/playbooks/' + testPlaybook.id + '/edit');

                    // # Switch to Actions tab
                    cy.get('#root').findByText('Actions').click();

                    cy.get('#invite-users').within(() => {
                        // * Verify that the toggle is unchecked
                        cy.get('label input').should('not.be.checked');

                        // # Click on the toggle to enable the setting
                        cy.get('label input').click({force: true});

                        // * Verify that the toggle is checked
                        cy.get('label input').should('be.checked');

                        // # Open the invited users selector
                        cy.openSelector();

                        // # Add a couple of users
                        cy.addInvitedUser(testUser2.username);
                        cy.addInvitedUser(testUser3.username);

                        // * Verify that the badge in the selector shows the correct number of members
                        cy.get('.invite-users-selector__control')
                            .after('content')
                            .should('eq', '2 MEMBERS');

                        // # Remove the first users added
                        cy.get('.invite-users-selector__option')
                            .eq(0)
                            .within(() => {
                                cy.findByText('Remove').click();
                            });

                        // * Verify that there is only one user, the one not removed
                        cy.get('.invite-users-selector__control')
                            .after('content')
                            .should('eq', '1 MEMBER');

                        cy.findByText('INVITED MEMBERS')
                            .parent()
                            .within(() => {
                                cy.get('.invite-users-selector__option')
                                    .should('have.length', 1)
                                    .contains(testUser3.username);
                            });
                    });
                });

                it('persists the list of users even if the toggle is off', () => {
                    // # Visit the selected playbook
                    cy.visit('/playbooks/playbooks/' + testPlaybook.id + '/edit');

                    // # Switch to Actions tab
                    cy.get('#root').findByText('Actions').click();

                    cy.get('#invite-users').within(() => {
                        // * Verify that the toggle is unchecked
                        cy.get('label input').should('not.be.checked');

                        // # Click on the toggle to enable the setting
                        cy.get('label input').click({force: true});

                        // * Verify that the toggle is checked
                        cy.get('label input').should('be.checked');

                        // # Open the invited users selector
                        cy.openSelector();

                        // # Add a couple of users
                        cy.addInvitedUser(testUser2.username);
                        cy.addInvitedUser(testUser3.username);

                        // * Verify that the badge in the selector shows the correct number of members
                        cy.get('.invite-users-selector__control')
                            .after('content')
                            .should('eq', '2 MEMBERS');

                        // # Click on the toggle to disable the setting
                        cy.get('label input').click({force: true});

                        // * Verify that the toggle is unchecked
                        cy.get('label input').should('not.be.checked');
                    });

                    // # Save the playbook
                    cy.findByTestId('save_playbook').click();

                    // # Navigate again to the playbook
                    cy.visit('/playbooks/playbooks/' + testPlaybook.id + '/edit');

                    // # Switch to Actions tab
                    cy.get('#root').findByText('Actions').click();

                    cy.get('#invite-users').within(() => {
                        // * Verify that the toggle is unchecked
                        cy.get('label input').should('not.be.checked');

                        // # Click on the toggle to enable the setting
                        cy.get('label input').click({force: true});

                        // * Verify that the toggle is checked
                        cy.get('label input').should('be.checked');

                        // * Verify that the badge in the selector shows the correct number of members
                        cy.get('.invite-users-selector__control')
                            .after('content')
                            .should('eq', '2 MEMBERS');

                        // # Open the invited users selector
                        cy.openSelector();

                        // * Verify that the user shows in the group of invited members
                        cy.findByText('INVITED MEMBERS')
                            .parent()
                            .within(() => {
                                cy.findByText(testUser2.username);
                                cy.findByText(testUser2.username);
                            });
                    });
                });

                it('removes invitation from users that are no longer in the team', () => {
                    let userToRemove;
                    let playbookId;

                    // # Create a playbook with a user that is later removed from the team
                    cy.apiLogin(testSysadmin)
                        .then(() => {
                            cy.apiCreateUser().then((result) => {
                                userToRemove = result.user;
                                cy.apiAddUserToTeam(
                                    testTeam.id,
                                    userToRemove.id,
                                );

                                // # Create a playbook with the user that will be removed from the team.
                                cy.apiCreatePlaybook({
                                    teamId: testTeam.id,
                                    title: 'Playbook (' + Date.now() + ')',
                                    createPublicPlaybookRun: true,
                                    memberIDs: [testUser.id, testSysadmin.id],
                                    invitedUserIds: [userToRemove.id],
                                    inviteUsersEnabled: true,
                                }).then((playbook) => {
                                    playbookId = playbook.id;
                                });

                                // # Remove user from the team
                                cy.apiDeleteUserFromTeam(
                                    testTeam.id,
                                    userToRemove.id
                                );
                            });
                        })
                        .then(() => {
                            cy.apiLogin(testUser);

                            // # Navigate again to the playbook
                            cy.visit(
                                '/playbooks/playbooks/' + playbookId + '/edit'
                            );

                            // # Switch to Actions tab
                            cy.get('#root').findByText('Actions').click();

                            // # Save the playbook
                            cy.findByTestId('save_playbook').click();

                            // * Make sure the playbook is correctly saved
                            cy.url().should(
                                'not.include',
                                playbookId + '/edit'
                            );

                            // # Navigate again to the playbook
                            cy.visit(
                                '/playbooks/playbooks/' + playbookId + '/edit'
                            );

                            // # Switch to Actions tab
                            cy.get('#root').findByText('Actions').click();

                            // # Open the invited users selector
                            cy.get('#invite-users').within(() => {
                                cy.openSelector();
                            });

                            // * Verify that there are no invited members
                            cy.findByText('INVITED MEMBERS').should(
                                'not.exist'
                            );
                        });
                });
            });

            describe('assign owner setting', () => {
                it('is disabled in a new playbook', () => {
                    // # Visit the selected playbook
                    cy.visit(`/playbooks/playbooks/${testPlaybook.id}/edit`);

                    // # Switch to Actions tab
                    cy.get('#root').findByText('Actions').click();

                    // * Verify that the toggle is unchecked
                    cy.get('#assign-owner label input').should(
                        'not.be.checked'
                    );
                });

                it('can be enabled', () => {
                    // # Visit the selected playbook
                    cy.visit(`/playbooks/playbooks/${testPlaybook.id}/edit`);

                    // # Switch to Actions tab
                    cy.get('#root').findByText('Actions').click();

                    cy.get('#assign-owner').within(() => {
                        // * Verify that the toggle is unchecked
                        cy.get('label input').should('not.be.checked');

                        // # Click on the toggle to enable the setting
                        cy.get('label input').click({force: true});

                        // * Verify that the toggle is unchecked
                        cy.get('label input').should('be.checked');
                    });
                });

                it('does not let add a owner when disabled', () => {
                    // # Visit the selected playbook
                    cy.visit(`/playbooks/playbooks/${testPlaybook.id}/edit`);

                    // # Switch to Actions tab
                    cy.get('#root').findByText('Actions').click();

                    // * Verify that the toggle is unchecked
                    cy.get('#assign-owner label input').should(
                        'not.be.checked'
                    );

                    // * Verify that the mwsenu is disabled
                    cy.get('#assign-owner').within(() => {
                        cy.getStyledComponent('StyledReactSelect').should(
                            'have.class',
                            'assign-owner-selector--is-disabled'
                        );
                    });
                });

                it('allows adding users when enabled', () => {
                    // # Visit the selected playbook
                    cy.visit(`/playbooks/playbooks/${testPlaybook.id}/edit`);

                    // # Switch to Actions tab
                    cy.get('#root').findByText('Actions').click();

                    cy.get('#assign-owner').within(() => {
                        // * Verify that the toggle is unchecked
                        cy.get('label input').should('not.be.checked');

                        // # Click on the toggle to enable the setting
                        cy.get('label input').click({force: true});

                        // * Verify that the toggle is checked
                        cy.get('label input').should('be.checked');

                        // # Open the owner selector
                        cy.openSelector();

                        // # Select a owner
                        cy.selectOwner(testUser2.username);

                        // * Verify that the control shows the selected owner
                        cy.get('.assign-owner-selector__control').contains(
                            testUser2.username,
                        );
                    });
                });

                it('allows changing the owner', () => {
                    // # Visit the selected playbook
                    cy.visit(`/playbooks/playbooks/${testPlaybook.id}/edit`);

                    // # Switch to Actions tab
                    cy.get('#root').findByText('Actions').click();

                    cy.get('#assign-owner').within(() => {
                        // * Verify that the toggle is unchecked
                        cy.get('label input').should('not.be.checked');

                        // # Click on the toggle to enable the setting
                        cy.get('label input').click({force: true});

                        // * Verify that the toggle is checked
                        cy.get('label input').should('be.checked');

                        // # Open the owner selector
                        cy.openSelector();

                        // # Select a owner
                        cy.selectOwner(testUser2.username);

                        // * Verify that the control shows the selected owner
                        cy.get('.assign-owner-selector__control').contains(
                            testUser2.username
                        );

                        // # Open the owner selector
                        cy.get('.assign-owner-selector__control').click({
                            force: true,
                        });

                        // # Select a new owner
                        cy.selectOwner(testUser3.username);

                        // * Verify that the control shows the selected owner
                        cy.get('.assign-owner-selector__control').contains(
                            testUser3.username
                        );
                    });
                });

                it('persists the assign owner even if the toggle is off', () => {
                    // # Visit the selected playbook
                    cy.visit(`/playbooks/playbooks/${testPlaybook.id}/edit`);

                    // # Switch to Actions tab
                    cy.get('#root').findByText('Actions').click();

                    cy.get('#assign-owner').within(() => {
                        // * Verify that the toggle is unchecked
                        cy.get('label input').should('not.be.checked');

                        // # Click on the toggle to enable the setting
                        cy.get('label input').click({force: true});

                        // * Verify that the toggle is checked
                        cy.get('label input').should('be.checked');

                        // # Open the owner selector
                        cy.openSelector();

                        // # Select a owner
                        cy.selectOwner(testUser2.username);

                        // * Verify that the control shows the selected owner
                        cy.get('.assign-owner-selector__control').contains(
                            testUser2.username
                        );

                        // # Click on the toggle to disable the setting
                        cy.get('label input').click({force: true});

                        // * Verify that the toggle is unchecked
                        cy.get('label input').should('not.be.checked');
                    });

                    // # Save the playbook
                    cy.findByTestId('save_playbook').click();

                    // # Navigate again to the playbook
                    cy.visit(`/playbooks/playbooks/${testPlaybook.id}/edit`);

                    // # Switch to Actions tab
                    cy.get('#root').findByText('Actions').click();

                    cy.get('#assign-owner').within(() => {
                        // * Verify that the toggle is unchecked
                        cy.get('label input').should('not.be.checked');

                        // # Click on the toggle to enable the setting
                        cy.get('label input').click({force: true});

                        // * Verify that the toggle is checked
                        cy.get('label input').should('be.checked');

                        // * Verify that the control shows the selected owner
                        cy.get('.assign-owner-selector__control').contains(
                            testUser2.username
                        );
                    });
                });

                it('removes the owner and disables the setting if the user is no longer in the team', () => {
                    let userToRemove;
                    let playbookId;

                    // # Create a playbook with a user that is later removed from the team
                    cy.apiLogin(testSysadmin)
                        .then(() => {
                            // # We need to increase the maximum number of users per team; otherwise,
                            // adding a new member to the team fails in CI

                            cy.apiCreateUser().then((result) => {
                                userToRemove = result.user;
                                cy.apiAddUserToTeam(
                                    testTeam.id,
                                    userToRemove.id
                                );

                                // # Create a playbook with the user that will be removed from the team as
                                // the default owner
                                cy.apiCreatePlaybook({
                                    teamId: testTeam.id,
                                    title: 'Playbook (' + Date.now() + ')',
                                    createPublicPlaybookRun: true,
                                    memberIDs: [testUser.id, testSysadmin.id],
                                    defaultOwnerId: userToRemove.id,
                                    defaultOwnerEnabled: true,
                                }).then((playbook) => {
                                    playbookId = playbook.id;
                                });

                                // # Remove user from the team
                                cy.apiDeleteUserFromTeam(
                                    testTeam.id,
                                    userToRemove.id
                                );
                            });
                        })
                        .then(() => {
                            cy.apiLogin(testUser);

                            // # Navigate again to the playbook
                            cy.visit(`/playbooks/playbooks/${playbookId}/edit`);

                            // # Switch to Actions tab
                            cy.get('#root').findByText('Actions').click();

                            // # Save the playbook
                            cy.findByTestId('save_playbook').click();

                            // * Make sure the playbook is correctly saved
                            cy.url().should(
                                'not.include',
                                playbookId + '/edit'
                            );

                            // # Navigate again to the playbook
                            cy.visit(`/playbooks/playbooks/${playbookId}/edit`);

                            // # Switch to Actions tab
                            cy.get('#root').findByText('Actions').click();

                            cy.get('#assign-owner').within(() => {
                                // * Verify that the toggle is unchecked
                                cy.get('label input').should('not.be.checked');

                                // # Click on the toggle to enable the setting
                                cy.get('label input').click({force: true});

                                // * Verify that the control shows the selected owner
                                cy.get(
                                    '.assign-owner-selector__control'
                                ).within(() => {
                                    cy.findByText('Search for member');
                                });
                            });
                        });
                });
            });
        });

        describe('when an update is posted', () => {
            describe('broadcast channel setting', () => {
                it('is disabled in a new playbook', () => {
                    // # Visit the selected playbook
                    cy.visit(`/playbooks/playbooks/${testPlaybook.id}/edit`);

                    // # Switch to Actions tab
                    cy.get('#root').findByText('Actions').click();

                    // * Verify that the toggle is unchecked
                    cy.get('#broadcast-channels label input').should(
                        'not.be.checked'
                    );
                });

                it('can be enabled', () => {
                    // # Visit the selected playbook
                    cy.visit(`/playbooks/playbooks/${testPlaybook.id}/edit`);

                    // # Switch to Actions tab
                    cy.get('#root').findByText('Actions').click();

                    cy.get('#broadcast-channels').within(() => {
                        // * Verify that the toggle is unchecked
                        cy.get('label input').should('not.be.checked');

                        // # Click on the toggle to enable the setting
                        cy.get('label input').click({force: true});

                        // * Verify that the toggle is unchecked
                        cy.get('label input').should('be.checked');
                    });
                });

                it('does not let select a channel when disabled', () => {
                    // # Visit the selected playbook
                    cy.visit(`/playbooks/playbooks/${testPlaybook.id}/edit`);

                    // # Switch to Actions tab
                    cy.get('#root').findByText('Actions').click();

                    // * Verify that the toggle is unchecked
                    cy.get('#broadcast-channels label input').should(
                        'not.be.checked'
                    );

                    // * Verify that the channel selector is disabled
                    cy.get('#broadcast-channels').within(() => {
                        cy.getStyledComponent('StyledSelect').should(
                            'have.class',
                            'playbooks-rselect--is-disabled'
                        );
                    });
                });

                it('allows selecting a channel when enabled', () => {
                    // # Visit the selected playbook
                    cy.visit(`/playbooks/playbooks/${testPlaybook.id}/edit`);

                    // # Switch to Actions tab
                    cy.get('#root').findByText('Actions').click();

                    cy.get('#broadcast-channels').within(() => {
                        // * Verify that the toggle is unchecked
                        cy.get('label input').should('not.be.checked');

                        // # Click on the toggle to enable the setting
                        cy.get('label input').click({force: true});

                        // * Verify that the toggle is checked
                        cy.get('label input').should('be.checked');

                        // # Open the channel selector
                        cy.openChannelSelector();

                        // # Select a channel
                        cy.selectChannel('Town Square');

                        // * Verify that the control shows the selected owner
                        cy.get('.playbooks-rselect__control').contains(
                            'Town Square'
                        );
                    });
                });

                it('allows changing the channel', () => {
                    // # Visit the selected playbook
                    cy.visit(`/playbooks/playbooks/${testPlaybook.id}/edit`);

                    // # Switch to Actions tab
                    cy.get('#root').findByText('Actions').click();

                    cy.get('#broadcast-channels').within(() => {
                        // * Verify that the toggle is unchecked
                        cy.get('label input').should('not.be.checked');

                        // # Click on the toggle to enable the setting
                        cy.get('label input').click({force: true});

                        // * Verify that the toggle is checked
                        cy.get('label input').should('be.checked');

                        // # Open the channel selector
                        cy.openChannelSelector();

                        // # Select a channel
                        cy.selectChannel('Town Square');

                        // * Verify that the control shows the selected channel
                        cy.get('#playbook-automation-broadcast .playbooks-rselect__control').contains(
                            'Town Square'
                        );

                        // # Open the channel selector
                        cy.get('#playbook-automation-broadcast .playbooks-rselect__control').click({
                            force: true,
                        });

                        // # Select a new channel
                        cy.selectChannel(testPublicChannel.display_name);

                        // * Verify that the control shows the selected channel
                        cy.get('#playbook-automation-broadcast .playbooks-rselect__control').contains(
                            testPublicChannel.display_name,
                        );
                    });
                });

                it('persists the channel even if the toggle is off', () => {
                    // # Visit the selected playbook
                    cy.visit(`/playbooks/playbooks/${testPlaybook.id}/edit`);

                    // # Switch to Actions tab
                    cy.get('#root').findByText('Actions').click();

                    cy.get('#broadcast-channels').within(() => {
                        // * Verify that the toggle is unchecked
                        cy.get('label input').should('not.be.checked');

                        // # Click on the toggle to enable the setting
                        cy.get('label input').click({force: true});

                        // * Verify that the toggle is checked
                        cy.get('label input').should('be.checked');

                        // # Open the channel selector
                        cy.openChannelSelector();

                        // # Select a channel
                        cy.selectChannel('Town Square');

                        // * Verify that the control shows the selected channel
                        cy.get('#playbook-automation-broadcast .playbooks-rselect__control').contains(
                            'Town Square'
                        );

                        // # Click on the toggle to disable the setting
                        cy.get('label input').click({force: true});

                        // * Verify that the toggle is unchecked
                        cy.get('label input').should('not.be.checked');
                    });

                    // # Save the playbook
                    cy.findByTestId('save_playbook').click();

                    // # Navigate again to the playbook
                    cy.visit(`/playbooks/playbooks/${testPlaybook.id}/edit`);

                    // # Switch to Actions tab
                    cy.get('#root').findByText('Actions').click();

                    cy.get('#broadcast-channels').within(() => {
                        // * Verify that the toggle is unchecked
                        cy.get('label input').should('not.be.checked');

                        // # Click on the toggle to enable the setting
                        cy.get('label input').click({force: true});

                        // * Verify that the toggle is checked
                        cy.get('label input').should('be.checked');

                        // * Verify that the control still shows the selected channel
                        cy.get('#playbook-automation-broadcast .playbooks-rselect__control').contains(
                            'Town Square'
                        );
                    });
                });

                it('removes the channel and disables the setting if the channel no longer exists', () => {
                    let playbookId;

                    // # Create a playbook with a user that is later removed from the team
                    cy.apiLogin(testSysadmin)
                        .then(() => {
                            const channelDisplayName = String(
                                'Channel to delete ' + Date.now()
                            );
                            const channelName = channelDisplayName
                                .replace(/ /g, '-')
                                .toLowerCase();
                            cy.apiCreateChannel(
                                testTeam.id,
                                channelName,
                                channelDisplayName
                            ).then(({channel}) => {
                                // # Create a playbook with the channel to be deleted as the announcement channel
                                cy.apiCreatePlaybook({
                                    teamId: testTeam.id,
                                    title: 'Playbook (' + Date.now() + ')',
                                    createPublicPlaybookRun: true,
                                    memberIDs: [testUser.id, testSysadmin.id],
                                    announcementChannelId: channel.id,
                                    announcementChannelEnabled: true,
                                }).then((playbook) => {
                                    playbookId = playbook.id;
                                });

                                // # Delete channel
                                cy.apiDeleteChannel(channel.id);
                            });
                        })
                        .then(() => {
                            cy.apiLogin(testUser);

                            // # Navigate again to the playbook
                            cy.visit(`/playbooks/playbooks/${playbookId}/edit`);

                            // # Switch to Actions tab
                            cy.get('#root').findByText('Actions').click();

                            // # Save the playbook
                            cy.findByTestId('save_playbook').click();

                            // * Make sure the playbook is correctly saved
                            cy.url().should(
                                'not.include',
                                playbookId + '/edit'
                            );

                            // # Navigate again to the playbook
                            cy.visit(`/playbooks/playbooks/${playbookId}/edit`);

                            // # Switch to Actions tab
                            cy.get('#root').findByText('Actions').click();

                            cy.get('#broadcast-channels').within(() => {
                                // * Verify that the toggle is unchecked
                                cy.get('label input').should('not.be.checked');

                                // # Click on the toggle to enable the setting
                                cy.get('label input').click({force: true});

                                // * Verify that the control shows no selected channel
                                cy.get('#playbook-automation-broadcast .playbooks-rselect__control').within(
                                    () => {
                                        cy.findByText('Select a channel');
                                    }
                                );
                            });
                        });
                });

                it('shows "Select a channel" when no broadcast channel configured', () => {
                    // # Visit the selected playbook
                    cy.visit('/playbooks/playbooks/' + testPlaybook.id + '/edit');

                    // # Switch to Templates tab
                    cy.get('#root').findByText('Actions').click();

                    // * Verify placeholder text is present
                    cy.get('#playbook-automation-broadcast').should(
                        'have.text',
                        'Select a channel'
                    );
                });

                it('shows channel name when public broadcast channel configured', () => {
                    // # Visit the selected playbook
                    cy.visit('/playbooks/playbooks/' + testPlaybook.id + '/edit');

                    // # Switch to Actions tab
                    cy.get('#root').findByText('Actions').click();

                    // # Click on the toggle to enable the setting
                    cy.get('#broadcast-channels').within(() => {
                        cy.get('label input').click({force: true});
                    });

                    // # Open the broadcast channel widget and select a public channel
                    cy.get('#playbook-automation-broadcast')
                        .click()
                        .type(testPublicChannel.display_name + '{enter}', {delay: 200});

                    // # Save the playbook
                    cy.findByTestId('save_playbook').click();

                    // # Visit the selected playbook
                    cy.visit('/playbooks/playbooks/' + testPlaybook.id + '/edit');

                    // # Switch to Actions tab
                    cy.get('#root').findByText('Actions').click();

                    // * Verify placeholder text is present
                    cy.get('#playbook-automation-broadcast').should(
                        'have.text',
                        testPublicChannel.display_name,
                    );
                });

                it('shows channel name when private broadcast channel configured and user is a member', () => {
                    // # Visit the selected playbook
                    cy.visit('/playbooks/playbooks/' + testPlaybook.id + '/edit');

                    // # Switch to Actions tab
                    cy.get('#root').findByText('Actions').click();

                    // # Click on the toggle to enable the setting
                    cy.get('#broadcast-channels').within(() => {
                        cy.get('label input').click({force: true});
                    });

                    // # Open the broadcast channel widget and select a public channel
                    cy.get('#playbook-automation-broadcast')
                        .click()
                        .type(testPrivateChannel.display_name + '{enter}', {delay: 200});

                    // # Save the playbook
                    cy.findByTestId('save_playbook').click();

                    // # Visit the selected playbook
                    cy.visit('/playbooks/playbooks/' + testPlaybook.id + '/edit');

                    // # Switch to Actions tab
                    cy.get('#root').findByText('Actions').click();

                    // * Verify placeholder text is present
                    cy.get('#playbook-automation-broadcast').should(
                        'have.text',
                        testPrivateChannel.display_name,
                    );
                });

                it('shows "Unknown channel" when private broadcast channel configured and user is not a member', () => {
                    // # Visit the selected playbook
                    cy.visit('/playbooks/playbooks/' + testPlaybook.id + '/edit');

                    // # Switch to Actions tab
                    cy.get('#root').findByText('Actions').click();

                    // # Click on the toggle to enable the setting
                    cy.get('#broadcast-channels').within(() => {
                        cy.get('label input').click({force: true});
                    });

                    // # Open the broadcast channel widget and select the private channel
                    cy.get('#playbook-automation-broadcast')
                        .click()
                        .type(testPrivateChannel.display_name + '{enter}', {delay: 200});

                    // # Save the playbook
                    cy.findByTestId('save_playbook').click();

                    // # Browse to the private channel
                    cy.visit(`/${testTeam.name}/channels/${testPrivateChannel.name}`);

                    // # Leave the private channel
                    cy.executeSlashCommand('/leave');
                    cy.get('#confirmModalButton').click();

                    // # Visit the selected playbook
                    cy.visit('/playbooks/playbooks/' + testPlaybook.id + '/edit');

                    // # Switch to Actions tab
                    cy.get('#root').findByText('Actions').click();

                    // * Verify placeholder text is present
                    cy.get('#playbook-automation-broadcast').should(
                        'have.text',
                        'Unknown Channel'
                    );
                });
            });
        });

        describe('when a new member joins the channel', () => {
            beforeEach(() => {
                // # Visit the selected playbook
                cy.visit(`/playbooks/playbooks/${testPlaybook.id}/edit`);

                // # Switch to Actions tab
                cy.findByText('Actions').click();
            });

            describe('add the channel to a sidebar category', () => {
                it('is disabled in a new playbook', () => {
                    // * Verify that the toggle is unchecked
                    cy.get('#user-joins-channel-categorize label input').should(
                        'not.be.checked'
                    );
                });

                it('can be enabled', () => {
                    cy.get('#user-joins-channel-categorize').within(() => {
                        // * Verify that the toggle is unchecked
                        cy.get('label input').should('not.be.checked');

                        // # Click on the toggle to enable the setting
                        cy.get('label input').click({force: true});

                        // * Verify that the toggle is unchecked
                        cy.get('label input').should('be.checked');
                    });
                });

                it('prevents category selection when disabled', () => {
                    // * Verify that the toggle is unchecked
                    cy.get('#user-joins-channel-categorize label input').should(
                        'not.be.checked'
                    );

                    // * Verify that the category selector is disabled
                    cy.get('#user-joins-channel-categorize').within(() => {
                        cy.getStyledComponent('StyledCreatable').should(
                            'have.class',
                            'channel-selector--is-disabled'
                        );
                    });
                });

                it('allows selecting a category when enabled', () => {
                    cy.get('#user-joins-channel-categorize').within(() => {
                        // * Verify that the toggle is unchecked
                        cy.get('label input').should('not.be.checked');

                        // # Click on the toggle to enable the setting
                        cy.get('label input').click({force: true});

                        // * Verify that the toggle is checked
                        cy.get('label input').should('be.checked');

                        // # Open the category selector
                        cy.openCategorySelector();

                        // # Select a category
                        cy.selectCategory('Favorites');

                        // * Verify that the control shows the selected category
                        cy.get('.channel-selector__control').contains(
                            'Favorites'
                        );
                    });
                });

                it('allows changing the category', () => {
                    cy.get('#user-joins-channel-categorize').within(() => {
                        // * Verify that the toggle is unchecked
                        cy.get('label input').should('not.be.checked');

                        // # Click on the toggle to enable the setting
                        cy.get('label input').click({force: true});

                        // * Verify that the toggle is checked
                        cy.get('label input').should('be.checked');

                        // # Open the channel selector
                        cy.openCategorySelector();

                        // # Select a channel
                        cy.selectCategory('Favorites');

                        // * Verify that the control shows the selected category
                        cy.get('#playbook-automation-categorize-playbook-run .channel-selector__control').contains(
                            'Favorites'
                        );

                        // # Open the channel selector
                        cy.get('#playbook-automation-categorize-playbook-run .channel-selector__control').click({
                            force: true,
                        });

                        // # Select a new channel
                        cy.selectCategory('Channels');

                        // * Verify that the control shows the selected channel
                        cy.get('#playbook-automation-categorize-playbook-run .channel-selector__control').contains(
                            'Channels',
                        );
                    });
                });

                it('persists the category even if the toggle is off', () => {
                    cy.get('#user-joins-channel-categorize').within(() => {
                        // * Verify that the toggle is unchecked
                        cy.get('label input').should('not.be.checked');

                        // # Click on the toggle to enable the setting
                        cy.get('label input').click({force: true});

                        // * Verify that the toggle is checked
                        cy.get('label input').should('be.checked');

                        // # Open the channel selector
                        cy.openCategorySelector();

                        // # Select a channel
                        cy.selectCategory('Favorites');

                        // * Verify that the control shows the selected category
                        cy.get('#playbook-automation-categorize-playbook-run .channel-selector__control').contains(
                            'Favorites'
                        );

                        // # Click on the toggle to disable the setting
                        cy.get('label input').click({force: true});

                        // * Verify that the toggle is unchecked
                        cy.get('label input').should('not.be.checked');
                    });

                    // # Save the playbook
                    cy.findByTestId('save_playbook').click();

                    // # Navigate again to the playbook
                    cy.visit(`/playbooks/playbooks/${testPlaybook.id}/edit`);

                    // # Switch to Actions tab
                    cy.findByText('Actions').click();

                    cy.get('#user-joins-channel-categorize').within(() => {
                        // * Verify that the toggle is unchecked
                        cy.get('label input').should('not.be.checked');

                        // # Click on the toggle to enable the setting
                        cy.get('label input').click({force: true});

                        // * Verify that the toggle is checked
                        cy.get('label input').should('be.checked');

                        // * Verify that the control still shows the selected category
                        cy.get('#playbook-automation-categorize-playbook-run .channel-selector__control').contains(
                            'Favorites'
                        );
                    });
                });

                it('shows new category name when category was created', () => {
                    cy.get('#user-joins-channel-categorize').within(() => {
                        // * Verify that the toggle is unchecked
                        cy.get('label input').should('not.be.checked');

                        // # Click on the toggle to enable the setting
                        cy.get('label input').click({force: true});

                        // * Verify that the toggle is checked
                        cy.get('label input').should('be.checked');
                    });

                    // # Type name to use new custom category
                    cy.get('#playbook-automation-categorize-playbook-run')
                    .click()
                    .type('Custom category' + '{enter}', {delay: 200});

                    // # Save the playbook
                    cy.findByTestId('save_playbook').click();

                    // # Visit the selected playbook
                    cy.visit(`/playbooks/playbooks/${testPlaybook.id}/edit`);

                    // # Switch to Actions tab
                    cy.findByText('Actions').click();

                    cy.get('#user-joins-channel-categorize').within(() => {
                        // * Verify that the toggle is checked
                        cy.get('label input').should('be.checked');
                    });

                    // * Verify that the control still shows the new category 
                    cy.get('#playbook-automation-categorize-playbook-run').should(
                        'have.text',
                        'Custom category',
                    );
                });
            })
        });
<<<<<<< HEAD

        describe('retrospective enable / disable', () => {
=======
        describe('status updates enable / disabled', () => {
>>>>>>> 055ddc33
            it('is enabled in a new playbook', () => {
                // # Visit the selected playbook
                cy.visit(`/playbooks/playbooks/${testPlaybook.id}/edit`);

                // # Switch to Templates tab
                cy.get('#root').findByText('Templates').click();

                // * Verify that the toggle is checked
<<<<<<< HEAD
                cy.get('#retrospective-enabled label input').should('be.checked');
=======
                cy.get('#status-updates label input').should('be.checked');
>>>>>>> 055ddc33
            });

            it('can be disabled', () => {
                // # Visit the selected playbook
                cy.visit(`/playbooks/playbooks/${testPlaybook.id}/edit`);

                // # Switch to Templates tab
                cy.get('#root').findByText('Templates').click();

                // * Verify that toggle can be disabled
<<<<<<< HEAD
                cy.get('#retrospective-enabled').within(() => {
=======
                cy.get('#status-updates').within(() => {
>>>>>>> 055ddc33
                    // * Verify that the toggle is checked
                    cy.get('label input').should('be.checked');

                    // # Click on the toggle to enable the setting
                    cy.get('label input').click({force: true});

                    // * Verify that the toggle is unchecked
                    cy.get('label input').should('not.be.checked');
                });

<<<<<<< HEAD
                // * Verify that select box is disabled
                cy.get('#retrospective-reminder-interval').within(() => {
=======
                // * Verify that the update timer is disabled
                cy.get('#default-update-timer').within(() => {
>>>>>>> 055ddc33
                    cy.getStyledComponent('StyledSelect').should(
                        'have.class',
                        'playbooks-rselect--is-disabled'
                    );
<<<<<<< HEAD
                });       

                // * Verify that the text box is disabled
                cy.get('#playbook_retrospective_template_edit').should('be.disabled');
            });

            it('can be saved', () => {
                // # Visit the selected playbook
                cy.visit(`/playbooks/playbooks/${testPlaybook.id}/edit`);

                // # Switch to Templates tab
                cy.get('#root').findByText('Templates').click();

                // # Uncheck toggle
                cy.get('#retrospective-enabled label input').click({force: true});

                // # Save the playbook
                cy.findByTestId('save_playbook').click();

                // # Navigate again to the playbook
                cy.visit(`/playbooks/playbooks/${testPlaybook.id}/edit`);

                // # Switch to Templates tab
                cy.get('#root').findByText('Templates').click();

                // * Verify that the toggle is unchecked
                cy.get('#retrospective-enabled label input').should('not.be.checked');
=======
                });                
                
                // * Verify that the update text is disabled
                cy.get('#playbook_reminder_message_edit').should('be.disabled');

                // # Switch to Actions tab
                cy.get('#root').findByText('Actions').click();

                // * Verify that the toggle can't be checked 
                cy.get('#broadcast-channels').within(() => {
                    // * Verify that the toggle is unchecked
                    cy.get('label input').should('not.be.checked');

                    // # Click on the toggle
                    cy.get('label input').click({force: true});

                    // * Verify that the toggle is unchecked
                    cy.get('label input').should('not.be.checked');
                });

                // * Verify that the toggle can't be checked 
                cy.get('#playbook-run-status-update__outgoing-webhook').within(() => {
                    // * Verify that the toggle is unchecked
                    cy.get('label input').should('not.be.checked');

                    // # Click on the toggle
                    cy.get('label input').click({force: true});

                    // * Verify that the toggle is unchecked
                    cy.get('label input').should('not.be.checked');
                });
            });

            it('disabling status should disable actions(when an update is posted)', () => {
                // # Visit the selected playbook
                cy.visit(`/playbooks/playbooks/${testPlaybook.id}/edit`);

                // # Switch to Actions tab
                cy.get('#root').findByText('Actions').click();

                // * Verify that the toggle is checked 
                cy.get('#broadcast-channels').within(() => {
                    // * Verify that the toggle is unchecked
                    cy.get('label input').should('not.be.checked');

                    // # Click on the toggle to enable the setting
                    cy.get('label input').click({force: true});

                    // * Verify that the toggle is checked
                    cy.get('label input').should('be.checked');
                });

                // * Verify that the toggle is checked 
                cy.get('#playbook-run-status-update__outgoing-webhook').within(() => {
                    // * Verify that the toggle is unchecked
                    cy.get('label input').should('not.be.checked');

                    // # Click on the toggle to enable the setting
                    cy.get('label input').click({force: true});

                    // * Verify that the toggle is checked
                    cy.get('label input').should('be.checked');
                });
                
                // # Switch to Templates tab
                cy.get('#root').findByText('Templates').click();

                // * Verify that toggle can be selected
                cy.get('#status-updates').within(() => {
                    // * Verify that the toggle is checked
                    cy.get('label input').should('be.checked');

                    // # Click on the toggle to enable the setting
                    cy.get('label input').click({force: true});

                    // * Verify that the toggle is unchecked
                    cy.get('label input').should('not.be.checked');
                });
                
                // # Switch to Actions tab
                cy.get('#root').findByText('Actions').click();
                
                // * Verify that the toggle can't be checked 
                cy.get('#broadcast-channels').within(() => {
                    // * Verify that the toggle is unchecked
                    cy.get('label input').should('not.be.checked');

                    // # Click on the toggle
                    cy.get('label input').click({force: true});

                    // * Verify that the toggle is unchecked
                    cy.get('label input').should('not.be.checked');
                });

                // * Verify that the toggle can't be checked 
                cy.get('#playbook-run-status-update__outgoing-webhook').within(() => {
                    // * Verify that the toggle is unchecked
                    cy.get('label input').should('not.be.checked');

                    // # Click on the toggle
                    cy.get('label input').click({force: true});

                    // * Verify that the toggle is unchecked
                    cy.get('label input').should('not.be.checked');
                });
            });
            
            it('can be saved', () => {
                // # Visit the selected playbook
                cy.visit(`/playbooks/playbooks/${testPlaybook.id}/edit`);
    
                // # Switch to Templates tab
                cy.get('#root').findByText('Templates').click();
    
                // # Uncheck toggle
                cy.get('#status-updates label input').click({force: true});
    
                // # Save the playbook
                cy.findByTestId('save_playbook').click();
    
                // # Navigate again to the playbook
                cy.visit(`/playbooks/playbooks/${testPlaybook.id}/edit`);
    
                // # Switch to Templates tab
                cy.get('#root').findByText('Templates').click();
    
                // * Verify that the toggle is unchecked
                cy.get('#status-updates label input').should('not.be.checked');
>>>>>>> 055ddc33
            });
        });        
    });
});<|MERGE_RESOLUTION|>--- conflicted
+++ resolved
@@ -1396,12 +1396,7 @@
                 });
             })
         });
-<<<<<<< HEAD
-
-        describe('retrospective enable / disable', () => {
-=======
         describe('status updates enable / disabled', () => {
->>>>>>> 055ddc33
             it('is enabled in a new playbook', () => {
                 // # Visit the selected playbook
                 cy.visit(`/playbooks/playbooks/${testPlaybook.id}/edit`);
@@ -1410,11 +1405,7 @@
                 cy.get('#root').findByText('Templates').click();
 
                 // * Verify that the toggle is checked
-<<<<<<< HEAD
-                cy.get('#retrospective-enabled label input').should('be.checked');
-=======
                 cy.get('#status-updates label input').should('be.checked');
->>>>>>> 055ddc33
             });
 
             it('can be disabled', () => {
@@ -1425,11 +1416,7 @@
                 cy.get('#root').findByText('Templates').click();
 
                 // * Verify that toggle can be disabled
-<<<<<<< HEAD
-                cy.get('#retrospective-enabled').within(() => {
-=======
                 cy.get('#status-updates').within(() => {
->>>>>>> 055ddc33
                     // * Verify that the toggle is checked
                     cy.get('label input').should('be.checked');
 
@@ -1440,46 +1427,12 @@
                     cy.get('label input').should('not.be.checked');
                 });
 
-<<<<<<< HEAD
-                // * Verify that select box is disabled
-                cy.get('#retrospective-reminder-interval').within(() => {
-=======
                 // * Verify that the update timer is disabled
                 cy.get('#default-update-timer').within(() => {
->>>>>>> 055ddc33
                     cy.getStyledComponent('StyledSelect').should(
                         'have.class',
                         'playbooks-rselect--is-disabled'
                     );
-<<<<<<< HEAD
-                });       
-
-                // * Verify that the text box is disabled
-                cy.get('#playbook_retrospective_template_edit').should('be.disabled');
-            });
-
-            it('can be saved', () => {
-                // # Visit the selected playbook
-                cy.visit(`/playbooks/playbooks/${testPlaybook.id}/edit`);
-
-                // # Switch to Templates tab
-                cy.get('#root').findByText('Templates').click();
-
-                // # Uncheck toggle
-                cy.get('#retrospective-enabled label input').click({force: true});
-
-                // # Save the playbook
-                cy.findByTestId('save_playbook').click();
-
-                // # Navigate again to the playbook
-                cy.visit(`/playbooks/playbooks/${testPlaybook.id}/edit`);
-
-                // # Switch to Templates tab
-                cy.get('#root').findByText('Templates').click();
-
-                // * Verify that the toggle is unchecked
-                cy.get('#retrospective-enabled label input').should('not.be.checked');
-=======
                 });                
                 
                 // * Verify that the update text is disabled
@@ -1608,8 +1561,74 @@
     
                 // * Verify that the toggle is unchecked
                 cy.get('#status-updates label input').should('not.be.checked');
->>>>>>> 055ddc33
-            });
-        });        
+            });
+        });
+
+        describe('retrospective enable / disable', () => {
+            it('is enabled in a new playbook', () => {
+                // # Visit the selected playbook
+                cy.visit(`/playbooks/playbooks/${testPlaybook.id}/edit`);
+
+                // # Switch to Templates tab
+                cy.get('#root').findByText('Templates').click();
+
+                // * Verify that the toggle is checked
+                cy.get('#retrospective-enabled label input').should('be.checked');
+            });
+
+            it('can be disabled', () => {
+                // # Visit the selected playbook
+                cy.visit(`/playbooks/playbooks/${testPlaybook.id}/edit`);
+
+                // # Switch to Templates tab
+                cy.get('#root').findByText('Templates').click();
+
+                // * Verify that toggle can be disabled
+                cy.get('#retrospective-enabled').within(() => {
+                    // * Verify that the toggle is checked
+                    cy.get('label input').should('be.checked');
+
+                    // # Click on the toggle to enable the setting
+                    cy.get('label input').click({force: true});
+
+                    // * Verify that the toggle is unchecked
+                    cy.get('label input').should('not.be.checked');
+                });
+
+                // * Verify that select box is disabled
+                cy.get('#retrospective-reminder-interval').within(() => {
+                    cy.getStyledComponent('StyledSelect').should(
+                        'have.class',
+                        'playbooks-rselect--is-disabled'
+                    );
+                });       
+
+                // * Verify that the text box is disabled
+                cy.get('#playbook_retrospective_template_edit').should('be.disabled');
+            });
+
+            it('can be saved', () => {
+                // # Visit the selected playbook
+                cy.visit(`/playbooks/playbooks/${testPlaybook.id}/edit`);
+
+                // # Switch to Templates tab
+                cy.get('#root').findByText('Templates').click();
+
+                // # Uncheck toggle
+                cy.get('#retrospective-enabled label input').click({force: true});
+
+                // # Save the playbook
+                cy.findByTestId('save_playbook').click();
+
+                // # Navigate again to the playbook
+                cy.visit(`/playbooks/playbooks/${testPlaybook.id}/edit`);
+
+                // # Switch to Templates tab
+                cy.get('#root').findByText('Templates').click();
+
+                // * Verify that the toggle is unchecked
+                cy.get('#retrospective-enabled label input').should('not.be.checked');
+            });
+        });
     });
 });