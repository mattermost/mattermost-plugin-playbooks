--- conflicted
+++ resolved
@@ -101,133 +101,6 @@
         verifyPlaybookCreationPageOpened(url1, playbookName);
         verifyPlaybookCreationPageOpened(url2, playbookName);
     });
-<<<<<<< HEAD
-=======
-
-    it('shows remove beside members when > 1 member', () => {
-        // # Open the product
-        cy.visit('/playbooks');
-
-        // # Switch to playbooks
-        cy.findByTestId('playbooksLHSButton').click();
-
-        // # Click 'Create playbook' button
-        cy.findByText('Create playbook').click();
-
-        // # Click 'Permissions' tab
-        cy.findByText('Permissions').click();
-
-        // # Click 'only selected users can access'
-        cy.get('input[name="enabled"][value="enabled"]').click();
-
-        // * Verify that there is no Remove link when there is one member
-        cy.findAllByTestId('user-line').should('have.length', 1);
-        cy.findAllByTestId('user-line').eq(0).within(() => {
-            cy.get('a').should('not.exist');
-        });
-
-        // # Add a new user
-        cy.get('.profile-autocomplete__input > input')
-            .type(`${testUser2.username}`, {force: true, delay: 100}).wait(100)
-            .type('{enter}');
-
-        // * Verify that there is a Remove link when there is more than one member
-        cy.findAllByTestId('user-line').should('have.length', 2);
-        cy.findAllByTestId('user-line').eq(0).within(() => {
-            cy.get('a').contains('Remove').should('exist');
-        });
-        cy.findAllByTestId('user-line').eq(1).within(() => {
-            cy.get('a').contains('Remove').should('exist');
-        });
-    });
-
-    describe('when the test user belongs to multiple teams', () => {
-        let multiTeamUser;
-        let mtUserTeam1;
-        let mtUserTeam2;
-        before(() => {
-            cy.apiAdminLogin();
-            cy.apiCreateUser().then(({user: newUser}) => {
-                multiTeamUser = newUser;
-                cy.apiCreateTeam().then(({team: team1}) => {
-                    mtUserTeam1 = team1;
-                    cy.apiCreateTeam().then(({team: team2}) => {
-                        mtUserTeam2 = team2;
-                        cy.apiAddUserToTeam(team1.id, newUser.id);
-                        cy.apiAddUserToTeam(team2.id, newUser.id);
-
-                        // # Creating this playbook ensures the list view
-                        // # specifically is shown in the backstage content section.
-                        // # Without it there is a brief flicker from the list view
-                        // # to the no content view, which causes some flake
-                        // # on clicking the 'Create playbook' button.
-                        cy.apiCreatePlaybook({
-                            teamId: team1.id,
-                            title: 'Playbook',
-                            memberIDs: [],
-                        });
-                    });
-                });
-            });
-        });
-
-        beforeEach(() => {
-            cy.apiLogin(multiTeamUser);
-        });
-
-        it('"Create playbook" requires team selection before proceeding', () => {
-            // # Open the product
-            cy.visit('/playbooks/playbooks');
-
-            // # Click 'New Playbook' button
-            cy.findByText('Create playbook').click();
-
-            // * Verify no redirect to creation has happened yet
-            cy.url().should('not.include', 'new');
-
-            cy.findByTestId('create-playbook-team-selector').next().within(() => {
-                // * Verify the team picker opened with the user's teams
-                cy.findByText(mtUserTeam1.display_name).should('exist');
-                cy.findByText(mtUserTeam2.display_name).should('exist');
-
-                // # Select a team to continue to creation
-                cy.findByText(mtUserTeam2.display_name).click();
-            });
-
-            const url = `playbooks/new?teamId=${mtUserTeam2.id}`;
-            const playbookName = 'Untitled playbook';
-
-            // * Verify redirect to creation page for selected team
-            verifyPlaybookCreationPageOpened(url, playbookName);
-        });
-
-        it('"Blank" template requires team selection before proceeding', () => {
-            // # Open the product
-            cy.visit('/playbooks/playbooks');
-
-            // # Click "Blank" template button
-            cy.findByText('Blank').click();
-
-            // * Verify no redirect to creation has happened yet
-            cy.url().should('not.include', 'new');
-
-            cy.findAllByTestId('template-item-team-selector').eq(0).next().within(() => {
-                // * Verify the team picker opened with the user's teams
-                cy.findByText(mtUserTeam1.display_name).should('exist');
-                cy.findByText(mtUserTeam2.display_name).should('exist');
-
-                // # Select a team to continue to creation
-                cy.findByText(mtUserTeam2.display_name).click();
-            });
-
-            const url = `playbooks/new?teamId=${mtUserTeam2.id}&template_title=Blank`;
-            const playbookName = 'Untitled playbook';
-
-            // * Verify redirect to creation page for selected team & template
-            verifyPlaybookCreationPageOpened(url, playbookName);
-        });
-    });
->>>>>>> d46517c2
 });
 
 function verifyPlaybookCreationPageOpened(url, playbookName) {
