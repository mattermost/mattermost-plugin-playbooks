// Copyright (c) 2015-present Mattermost, Inc. All Rights Reserved.
// See LICENSE.txt for license information.

// ***************************************************************
// - [#] indicates a test step (e.g. # Go to a page)
// - [*] indicates an assertion (e.g. * Check the title)
// ***************************************************************

const BACKSTAGE_LIST_PER_PAGE = 15;

import {HALF_SEC} from '../../fixtures/timeouts';

describe('backstage playbook run list', () => {
    const playbookName = 'Playbook (' + Date.now() + ')';
    let teamId;
    let newTeam;
    let newTeamWithNoActivePlaybookRuns;
    let userId;
    let playbookId;

    before(() => {
        // # Login as the sysadmin
        cy.apiLogin('sysadmin');

        // # Create a new team for the welcome page test
        cy.apiCreateTeam('team', 'Team').then(({team}) => {
            newTeam = team;

            // # Add user-1 to team
            cy.apiGetUserByEmail('user-1@sample.mattermost.com').then(({user}) => {
                cy.apiAddUserToTeam(team.id, user.id);
            });
        });

        // # Create a new team for the welcome page test when filtering
        cy.apiCreateTeam('team', 'Team With No Active Playbook Runs').then(({team}) => {
            newTeamWithNoActivePlaybookRuns = team;

            // # Add user-1 to team
            cy.apiGetUserByEmail('user-1@sample.mattermost.com').then(({user}) => {
                cy.apiAddUserToTeam(team.id, user.id);
            });

            // # Create a playbook
            cy.apiGetCurrentUser().then((user) => {
                cy.apiCreateTestPlaybook({
                    teamId: team.id,
                    title: playbookName,
                    userId: user.id,
                });
            });
        });

        // # Login as user-1
        cy.apiLogin('user-1');

        // # Create a playbook
        cy.apiGetTeamByName('ad-1').then((team) => {
            teamId = team.id;
            cy.apiGetCurrentUser().then((user) => {
                userId = user.id;

                cy.apiCreateTestPlaybook({
                    teamId: team.id,
                    title: playbookName,
                    userId: user.id,
                }).then((playbook) => {
                    playbookId = playbook.id;
                });
            });
        });
    });

    beforeEach(() => {
        // # Size the viewport to show all of the backstage.
        cy.viewport('macbook-13');

        // # Login as user-1
        cy.apiLogin('user-1');
    });
<<<<<<< HEAD

    it('shows welcome page when no playbook runs', () => {
        // # Open backstage
        cy.visit(`/${newTeam.name}/com.mattermost.plugin-incident-management`);

        // # Switch to playbook runs backstage
        cy.findByTestId('playbookRunsLHSButton').click();

        // * Assert welcome page title text.
        cy.get('#root').findByText('What are playbook runs?').should('be.visible');
    });

    it('shows welcome page when no playbook runs, even when filtering', () => {
        // # Navigate to a filtered playbook run list on a team with no playbook runs.
        cy.visit(`/${newTeam.name}/com.mattermost.plugin-incident-management/runs?status=Active`);

        // * Assert welcome page title text.
        cy.get('#root').findByText('What are playbook runs?').should('be.visible');
    });

    it('does not show welcome page when filtering yields no playbook runs', () => {
        // # Run the playbook
        const now = Date.now();
        const playbookRunName = 'Playbook Run (' + now + ')';
        cy.apiRunPlaybook({
            teamId: newTeamWithNoActivePlaybookRuns.id,
            playbookId,
            playbookRunName,
            ownerUserId: userId,
        });

        // # Navigate to a filtered playbook run list on a team with no active playbook runs.
        cy.visit(`/${newTeamWithNoActivePlaybookRuns.name}/com.mattermost.plugin-incident-management/runs?status=Active`);

        // * Assert welcome page is not visible.
        cy.get('#root').findByText('What are playbook runs?').should('not.exist');

        // * Assert playbook run listing is visible.
        cy.findByTestId('titlePlaybookRun').should('exist').contains('Runs');
        cy.findByTestId('titlePlaybookRun').contains(newTeamWithNoActivePlaybookRuns.display_name);
    });

    it('New playbook run works when the backstage is the first page loaded', () => {
        // # Navigate to the playbook runs backstage of a team with no playbook runs.
        cy.visit(`/${newTeam.name}/com.mattermost.plugin-incident-management/runs`);

        // # Make sure that the Redux store is empty
        cy.reload();

        // # Click on button to run a playbook.
        cy.findByText('Run playbook').click();

        // * Verify that we are in the centre channel view, out of the backstage
        cy.url().should('include', `/${newTeam.name}/channels`);

        // * Verify that the interactive dialog modal to create a playbook run is visible
        cy.get('#interactiveDialogModal').should('exist');
    });

=======
>>>>>>> b488135f
    it('has "Runs" and team name in heading', () => {
        // # Run the playbook
        const now = Date.now();
        const playbookRunName = 'Playbook Run (' + now + ')';
        cy.apiRunPlaybook({
            teamId,
            playbookId,
            playbookRunName,
            ownerUserId: userId,
        });

        // # Open backstage
        cy.visit('/ad-1/com.mattermost.plugin-incident-management');

        // # Switch to playbook runs backstage
        cy.findByTestId('playbookRunsLHSButton').click();

        // * Assert contents of heading.
        cy.findByTestId('titlePlaybookRun').should('exist').contains('Runs');
    });

    it('loads playbook run details page when clicking on a playbook run', () => {
        // # Run the playbook
        const now = Date.now();
        const playbookRunName = 'Playbook Run (' + now + ')';
        cy.apiRunPlaybook({
            teamId,
            playbookId,
            playbookRunName,
            ownerUserId: userId,
        });

        // # Open backstage
        cy.visit('/ad-1/com.mattermost.plugin-incident-management');

        // # Switch to playbook runs backstage
        cy.findByTestId('playbookRunsLHSButton').click();

        // # Find the playbook run and click to open details view
        cy.get('#playbookRunList').within(() => {
            cy.findByText(playbookRunName).click();
        });

        // * Verify that the header contains the playbook run name
        cy.findByTestId('playbook-run-title').contains(playbookRunName);
    });

    describe('resets pagination when filtering', () => {
        const playbookRunTimestamps = [];

        before(() => {
            // # Login as user-1
            cy.apiLogin('user-1');

            // # Start sufficient playbook runs to ensure pagination is possible.
            for (let i = 0; i < BACKSTAGE_LIST_PER_PAGE + 1; i++) {
                const now = Date.now();
                cy.apiRunPlaybook({
                    teamId,
                    playbookId,
                    playbookRunName: 'Playbook Run (' + now + ')',
                    ownerUserId: userId,
                });
                playbookRunTimestamps.push(now);
            }
        });

        beforeEach(() => {
            // # Login as user-1
            cy.apiLogin('user-1');

            // # Open backstage
            cy.visit('/ad-1/com.mattermost.plugin-incident-management');

            // # Switch to playbook runs backstage
            cy.findByTestId('playbookRunsLHSButton').click();

            // # Switch to page 2
            cy.findByText('Next').click();

            // * Verify "Previous" now shown
            cy.findByText('Previous').should('exist');
        });

        it('by playbook run name', () => {
            // # Search for a playbook run by name
            cy.get('#playbookRunList input').type(playbookRunTimestamps[0]);

            // # Wait for the playbook run list to update.
            cy.wait(HALF_SEC);

            // * Verify "Previous" no longer shown
            cy.findByText('Previous').should('not.exist');
        });

        it('by owner', () => {
            // # Expose the owner list
            cy.findByTestId('owner-filter').click();

            // # Find the list and chose the first owner in the list
            cy.get('.playbook-run-user-select__container')
                .find('.PlaybookRunProfile').first().parent().click({force: true});

            // # Wait for the playbook run list to update.
            cy.wait(HALF_SEC);

            // * Verify "Previous" no longer shown
            cy.findByText('Previous').should('not.exist');
        });
    });
});<|MERGE_RESOLUTION|>--- conflicted
+++ resolved
@@ -78,68 +78,7 @@
         // # Login as user-1
         cy.apiLogin('user-1');
     });
-<<<<<<< HEAD
 
-    it('shows welcome page when no playbook runs', () => {
-        // # Open backstage
-        cy.visit(`/${newTeam.name}/com.mattermost.plugin-incident-management`);
-
-        // # Switch to playbook runs backstage
-        cy.findByTestId('playbookRunsLHSButton').click();
-
-        // * Assert welcome page title text.
-        cy.get('#root').findByText('What are playbook runs?').should('be.visible');
-    });
-
-    it('shows welcome page when no playbook runs, even when filtering', () => {
-        // # Navigate to a filtered playbook run list on a team with no playbook runs.
-        cy.visit(`/${newTeam.name}/com.mattermost.plugin-incident-management/runs?status=Active`);
-
-        // * Assert welcome page title text.
-        cy.get('#root').findByText('What are playbook runs?').should('be.visible');
-    });
-
-    it('does not show welcome page when filtering yields no playbook runs', () => {
-        // # Run the playbook
-        const now = Date.now();
-        const playbookRunName = 'Playbook Run (' + now + ')';
-        cy.apiRunPlaybook({
-            teamId: newTeamWithNoActivePlaybookRuns.id,
-            playbookId,
-            playbookRunName,
-            ownerUserId: userId,
-        });
-
-        // # Navigate to a filtered playbook run list on a team with no active playbook runs.
-        cy.visit(`/${newTeamWithNoActivePlaybookRuns.name}/com.mattermost.plugin-incident-management/runs?status=Active`);
-
-        // * Assert welcome page is not visible.
-        cy.get('#root').findByText('What are playbook runs?').should('not.exist');
-
-        // * Assert playbook run listing is visible.
-        cy.findByTestId('titlePlaybookRun').should('exist').contains('Runs');
-        cy.findByTestId('titlePlaybookRun').contains(newTeamWithNoActivePlaybookRuns.display_name);
-    });
-
-    it('New playbook run works when the backstage is the first page loaded', () => {
-        // # Navigate to the playbook runs backstage of a team with no playbook runs.
-        cy.visit(`/${newTeam.name}/com.mattermost.plugin-incident-management/runs`);
-
-        // # Make sure that the Redux store is empty
-        cy.reload();
-
-        // # Click on button to run a playbook.
-        cy.findByText('Run playbook').click();
-
-        // * Verify that we are in the centre channel view, out of the backstage
-        cy.url().should('include', `/${newTeam.name}/channels`);
-
-        // * Verify that the interactive dialog modal to create a playbook run is visible
-        cy.get('#interactiveDialogModal').should('exist');
-    });
-
-=======
->>>>>>> b488135f
     it('has "Runs" and team name in heading', () => {
         // # Run the playbook
         const now = Date.now();
