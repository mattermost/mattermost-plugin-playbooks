--- conflicted
+++ resolved
@@ -41,14 +41,10 @@
         cy.findByTestId('playbooksLHSButton').click();
 
         // # Click 'New Playbook' button
-<<<<<<< HEAD
         cy.findByText('Create playbook').should('be.visible').click({force: true}).wait(TIMEOUTS.TINY);
 
         // #  Select team
         cy.get('[data-testid="teamIconInitial"]').first().parent().click({force: true})
-=======
-        cy.findByText('Create playbook').click();
->>>>>>> fb7af0d1
 
         // * Verify a new playbook creation page opened
         verifyPlaybookCreationPageOpened(url, playbookName);
@@ -104,14 +100,10 @@
         cy.findByTestId('playbooksLHSButton').click();
 
         // # Click 'Create playbook' button
-<<<<<<< HEAD
         cy.findByText('Create playbook').should('be.visible').click({force: true}).wait(TIMEOUTS.TINY);
 
         // #  Select team
         cy.get('[data-testid="teamIconInitial"]').first().parent().click({force: true})
-=======
-        cy.findByText('Create playbook').click();
->>>>>>> fb7af0d1
 
         // # Click 'Permissions' tab
         cy.findByText('Permissions').click();
