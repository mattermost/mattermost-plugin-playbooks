// Copyright (c) 2015-present Mattermost, Inc. All Rights Reserved.
// See LICENSE.txt for license information.

// ***************************************************************
// - [#] indicates a test step (e.g. # Go to a page)
// - [*] indicates an assertion (e.g. * Check the title)
// ***************************************************************

describe('playbook creation button', () => {
    before(() => {
        // # Login as user-1
        cy.apiLogin('user-1');

        // # Create a playbook
        cy.apiGetTeamByName('ad-1').then((team) => {
            cy.apiGetCurrentUser().then((user) => {
                cy.apiCreateTestPlaybook({
                    teamId: team.id,
                    userId: user.id,
                });
            });
        });
    });

    beforeEach(() => {
        // # Size the viewport to show playbooks without weird scrolling issues
        cy.viewport('macbook-13');

        // # Login as user-1
        cy.apiLogin('user-1');
    });

    it('opens playbook creation page with New Playbook button', () => {
        const url = 'com.mattermost.plugin-incident-management/playbooks/new';
        const playbookName = 'Untitled playbook';

        // # Open backstage
        cy.visit('/ad-1/com.mattermost.plugin-incident-management');

        // # Switch to playbooks backstage
        cy.findByTestId('playbooksLHSButton').click();

        // # Click 'New Playbook' button
        cy.findByText('Create playbook').click();

        // #  Select team
        cy.get('[data-testid="teamIconInitial"]').first().parent().click({force: true})

        // * Verify a new playbook creation page opened
        verifyPlaybookCreationPageOpened(url, playbookName);
    });

    it('opens playbook creation page with "Blank" template option', () => {
        const url = 'com.mattermost.plugin-incident-management/playbooks/new';
        const playbookName = 'Untitled playbook';

        // # Open backstage
        cy.visit('/ad-1/com.mattermost.plugin-incident-management');

        // # Switch to playbooks backstage
        cy.findByTestId('playbooksLHSButton').click();

        // # Click 'Blank'
        cy.findByText('Blank').click();

        // #  Select team
        cy.get('[data-testid="teamIconInitial"]').first().parent().click({force: true})

        // * Verify a new playbook creation page opened
        verifyPlaybookCreationPageOpened(url, playbookName);
    });

<<<<<<< HEAD
    it('opens Service Outage Incident page from its template option', () => {
        const url1 = 'playbooks/new?team_id='
        const url2 = '&template_title=Service%20Outage%20Incident';
        const playbookName = 'Service Outage Incident';
=======
    it('opens Service Reliability Incident page from its template option', () => {
        const url = 'playbooks/new?template_title=Service%20Reliability%20Incident';
        const playbookName = 'Service Reliability Incident';
>>>>>>> 649c0cd6

        // # Open backstage
        cy.visit('/ad-1/com.mattermost.plugin-incident-management');

        // # Switch to playbooks backstage
        cy.findByTestId('playbooksLHSButton').click();

        // # Click 'Service Reliability Incident'
        cy.findByText('Service Reliability Incident').click();

<<<<<<< HEAD
        // #  Select team
        cy.get('[data-testid="teamIconInitial"]').first().parent().click({force: true})

        // * Verify a new 'Service Outage Incident' creation page is opened
        verifyPlaybookCreationPageOpened(url1, playbookName);
        verifyPlaybookCreationPageOpened(url2, playbookName);
=======
        // * Verify a new 'Service Reliability Incident' creation page is opened
        verifyPlaybookCreationPageOpened(url, playbookName);
>>>>>>> 649c0cd6
    });

    it('shows remove beside members when > 1 member', () => {
        // # Open backstage
        cy.visit('/ad-1/com.mattermost.plugin-incident-management');

        // # Switch to playbooks backstage
        cy.findByTestId('playbooksLHSButton').click();

        // # Click 'Create playbook' button
        cy.findByText('Create playbook').click();

        // #  Select team
        cy.get('[data-testid="teamIconInitial"]').first().parent().click({force: true})

        // # Click 'Permissions' tab
        cy.findByText('Permissions').click();

        // # Click 'only selected users can access'
        cy.get('input[name="enabled"][value="enabled"]').click();

        // * Verify that there is no Remove link when there is one member
        cy.findAllByTestId('user-line').should('have.length', 1);
        cy.findAllByTestId('user-line').eq(0).within(() => {
            cy.get('a').should('not.exist');
        });

        // # Add a new user
        cy.get('.profile-autocomplete__input > input')
            .type('anne stone', {force: true, delay: 100}).wait(100)
            .type('{enter}');

        // * Verify that there is a Remove link when there is more than one member
        cy.findAllByTestId('user-line').should('have.length', 2);
        cy.findAllByTestId('user-line').eq(0).within(() => {
            cy.get('a').contains('Remove').should('exist');
        });
        cy.findAllByTestId('user-line').eq(1).within(() => {
            cy.get('a').contains('Remove').should('exist');
        });
    });
});

function verifyPlaybookCreationPageOpened(url, playbookName) {
    // * Verify the page url contains 'com.mattermost.plugin-incident-management/playbooks/new'
    cy.url().should('include', url);

    // * Verify the playbook name matches the one provided
    cy.get('#playbook-name').within(() => {
        cy.findByText(playbookName).should('be.visible');
    });

    // * Verify there is 'Save' button
    cy.findByTestId('save_playbook').should('be.visible');
}<|MERGE_RESOLUTION|>--- conflicted
+++ resolved
@@ -70,16 +70,10 @@
         verifyPlaybookCreationPageOpened(url, playbookName);
     });
 
-<<<<<<< HEAD
     it('opens Service Outage Incident page from its template option', () => {
         const url1 = 'playbooks/new?team_id='
-        const url2 = '&template_title=Service%20Outage%20Incident';
-        const playbookName = 'Service Outage Incident';
-=======
-    it('opens Service Reliability Incident page from its template option', () => {
-        const url = 'playbooks/new?template_title=Service%20Reliability%20Incident';
+        const url2 = '&template_title=Service%20Reliability%20Incident';
         const playbookName = 'Service Reliability Incident';
->>>>>>> 649c0cd6
 
         // # Open backstage
         cy.visit('/ad-1/com.mattermost.plugin-incident-management');
@@ -90,17 +84,12 @@
         // # Click 'Service Reliability Incident'
         cy.findByText('Service Reliability Incident').click();
 
-<<<<<<< HEAD
         // #  Select team
         cy.get('[data-testid="teamIconInitial"]').first().parent().click({force: true})
 
         // * Verify a new 'Service Outage Incident' creation page is opened
         verifyPlaybookCreationPageOpened(url1, playbookName);
         verifyPlaybookCreationPageOpened(url2, playbookName);
-=======
-        // * Verify a new 'Service Reliability Incident' creation page is opened
-        verifyPlaybookCreationPageOpened(url, playbookName);
->>>>>>> 649c0cd6
     });
 
     it('shows remove beside members when > 1 member', () => {
