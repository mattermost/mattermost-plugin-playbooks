// Copyright (c) 2015-present Mattermost, Inc. All Rights Reserved.
// See LICENSE.txt for license information.

// ***************************************************************
// - [#] indicates a test step (e.g. # Go to a page)
// - [*] indicates an assertion (e.g. * Check the title)
// ***************************************************************

const BACKSTAGE_LIST_PER_PAGE = 15;

import {TINY} from '../../fixtures/timeouts';

describe('backstage incident list', () => {
    const playbookName = 'Playbook (' + Date.now() + ')';
    let teamId;
    let newTeam;
    let newTeamWithNoActiveIncidents;
    let userId;
    let playbookId;
    let playbookOnTeamWithNoActiveIncidentsId;

    before(() => {
        // # Login as the sysadmin
        cy.apiLogin('sysadmin');

        // # Create a new team for the welcome page test
        cy.apiCreateTeam('team', 'Team').then(({team}) => {
            newTeam = team;

            // # Add user-1 to team
            cy.apiGetUserByEmail('user-1@sample.mattermost.com').then(({user}) => {
                cy.apiAddUserToTeam(team.id, user.id);
            });
        });

        // # Create a new team for the welcome page test when filtering
        cy.apiCreateTeam('team', 'Team With No Active Incidents').then(({team}) => {
            newTeamWithNoActiveIncidents = team;

            // # Add user-1 to team
            cy.apiGetUserByEmail('user-1@sample.mattermost.com').then(({user}) => {
                cy.apiAddUserToTeam(team.id, user.id);
            });

            // # Create a playbook
            cy.apiGetCurrentUser().then((user) => {
                cy.apiCreateTestPlaybook({
                    teamId: team.id,
                    title: playbookName,
                    userId: user.id,
                }).then((playbook) => {
                    playbookOnTeamWithNoActiveIncidentsId = playbook.id;
                });
            });
        });

        // # Login as user-1
        cy.apiLogin('user-1');

        // # Create a playbook
        cy.apiGetTeamByName('ad-1').then((team) => {
            teamId = team.id;
            cy.apiGetCurrentUser().then((user) => {
                userId = user.id;

                cy.apiCreateTestPlaybook({
                    teamId: team.id,
                    title: playbookName,
                    userId: user.id,
                }).then((playbook) => {
                    playbookId = playbook.id;
                });
            });
        });
    });

    beforeEach(() => {
        // # Size the viewport to show all of the backstage.
        cy.viewport('macbook-13');

        // # Login as user-1
        cy.apiLogin('user-1');
    });

    it('shows welcome page when no incidents', () => {
<<<<<<< HEAD
        // # Navigate to a team with no incidents.
        cy.visit(`/${newTeam.name}/channels/town-square`);

=======
>>>>>>> 98c01d6a
        // # Open backstage
        cy.visit(`/${newTeamName}/com.mattermost.plugin-incident-management/stats`);

        // # Switch to incidents backstage
        cy.findByTestId('incidentsLHSButton').click();

        // * Assert welcome page title text.
        cy.get('#root').findByText('What are Incidents?').should('be.visible');
    });

    it('shows welcome page when no incidents, even when filtering', () => {
        // # Navigate to a filtered incident list on a team with no incidents.
        cy.visit(`/${newTeam.name}/com.mattermost.plugin-incident-management/incidents?status=Active`);

        // * Assert welcome page title text.
        cy.get('#root').findByText('What are Incidents?').should('be.visible');
    });

    it('does not show welcome page when filtering yields no incidents', () => {
        // # Start the incident
        const now = Date.now();
        const incidentName = 'Incident (' + now + ')';
        cy.apiStartIncident({
            teamId: newTeamWithNoActiveIncidents.id,
            playbookId,
            incidentName,
            commanderUserId: userId,
        });

        // # Navigate to a filtered incident list on a team with no active incidents.
        cy.visit(`/${newTeamWithNoActiveIncidents.name}/com.mattermost.plugin-incident-management/incidents?status=Active`);

        // * Assert welcome page is not visible.
        cy.get('#root').findByText('What are Incidents?').should('not.be.visible');

        // * Assert incident listing is visible.
        cy.findByTestId('titleIncident').should('exist').contains('Incidents');
        cy.findByTestId('titleIncident').contains(newTeamWithNoActiveIncidents.display_name);
    });

    it('New incident works when the backstage is the first page loaded', () => {
        // # Navigate to the incidents backstage of a team with no incidents.
        cy.visit(`/${newTeam.name}/com.mattermost.plugin-incident-management/incidents`);

        // # Make sure that the Redux store is empty
        cy.reload();

        // # Click on New Incident button
        cy.findByText('New Incident').click();

        // * Verify that we are in the centre channel view, out of the backstage
        cy.url().should('include', `/${newTeam.name}/channels`);

        // * Verify that the interactive dialog modal to create an incident is visible
        cy.get('#interactiveDialogModal').should('exist');
    });

    it('has "Incidents" and team name in heading', () => {
        // # Start the incident
        const now = Date.now();
        const incidentName = 'Incident (' + now + ')';
        cy.apiStartIncident({
            teamId,
            playbookId,
            incidentName,
            commanderUserId: userId,
        });

        // # Open backstage
        cy.visit('/ad-1/com.mattermost.plugin-incident-management/stats');

        // # Switch to incidents backstage
        cy.findByTestId('incidentsLHSButton').click();

        // * Assert contents of heading.
        cy.findByTestId('titleIncident').should('exist').contains('Incidents');
        cy.findByTestId('titleIncident').contains('eligendi');
    });

    it('loads incident details page when clicking on an incident', () => {
        // # Start the incident
        const now = Date.now();
        const incidentName = 'Incident (' + now + ')';
        cy.apiStartIncident({
            teamId,
            playbookId,
            incidentName,
            commanderUserId: userId,
        });

        // # Open backstage
        cy.visit('/ad-1/com.mattermost.plugin-incident-management/stats');

        // # Switch to incidents backstage
        cy.findByTestId('incidentsLHSButton').click();

        // # Find the incident `incident_backstage_1` and click to open details view
        cy.get('#incidentList').within(() => {
            cy.findByText(incidentName).click();
        });

        // * Verify that the header contains the incident name
        cy.findByTestId('incident-title').contains(incidentName);
    });

    describe('resets pagination when filtering', () => {
        const incidentTimestamps = [];

        before(() => {
            // # Login as user-1
            cy.apiLogin('user-1');

            // # Start sufficient incidents to ensure pagination is possible.
            for (let i = 0; i < BACKSTAGE_LIST_PER_PAGE + 1; i++) {
                const now = Date.now();
                cy.apiStartIncident({
                    teamId,
                    playbookId,
                    incidentName: 'Incident (' + now + ')',
                    commanderUserId: userId,
                });
                incidentTimestamps.push(now);
            }
        });

        beforeEach(() => {
            // # Login as user-1
            cy.apiLogin('user-1');

            // # Open backstage
            cy.visit('/ad-1/com.mattermost.plugin-incident-management/stats');

            // # Switch to incidents backstage
            cy.findByTestId('incidentsLHSButton').click();

            // # Switch to page 2
            cy.findByText('Next').click();

            // * Verify "Previous" now shown
            cy.findByText('Previous').should('exist');
        });

        it('by incident name', () => {
            // # Search for an incident by name
            cy.get('#incidentList input').type(incidentTimestamps[0]);

            // # Wait for the incident list to update.
            cy.wait(TINY);

            // * Verify "Previous" no longer shown
            cy.findByText('Previous').should('not.exist');
        });

        it('by commander', () => {
            // # Expose the commander list
            cy.findByTestId('commander-filter').click();

            // # Find the list and chose the first commander in the list
            cy.get('.incident-user-select__container')
                .find('.IncidentProfile').first().parent().click({force: true});

            // # Wait for the incident list to update.
            cy.wait(TINY);

            // * Verify "Previous" no longer shown
            cy.findByText('Previous').should('not.exist');
        });
    });
});<|MERGE_RESOLUTION|>--- conflicted
+++ resolved
@@ -83,14 +83,8 @@
     });
 
     it('shows welcome page when no incidents', () => {
-<<<<<<< HEAD
-        // # Navigate to a team with no incidents.
-        cy.visit(`/${newTeam.name}/channels/town-square`);
-
-=======
->>>>>>> 98c01d6a
         // # Open backstage
-        cy.visit(`/${newTeamName}/com.mattermost.plugin-incident-management/stats`);
+        cy.visit(`/${newTeam.name}/com.mattermost.plugin-incident-management/stats`);
 
         // # Switch to incidents backstage
         cy.findByTestId('incidentsLHSButton').click();
