// Copyright (c) 2015-present Mattermost, Inc. All Rights Reserved.
// See LICENSE.txt for license information.

// ***************************************************************
// - [#] indicates a test step (e.g. # Go to a page)
// - [*] indicates an assertion (e.g. * Check the title)
// ***************************************************************

describe('channels rhs > start a run', () => {
    let testTeam;
    let testSysadmin;
    let testUser;
    let testChannel;
    let featureFlagPrevValue;

    before(() => {
        cy.apiInitSetup().then(({team, user}) => {
            testTeam = team;
            testUser = user;

            cy.apiCreateCustomAdmin().then(({sysadmin}) => {
                testSysadmin = sysadmin;
            });

            cy.apiEnsureFeatureFlag('linkruntoexistingchannelenabled', true).then(({prevValue}) => {
                featureFlagPrevValue = prevValue;
            });
        });
    });

    after(() => {
        if (!featureFlagPrevValue) {
            cy.apiLogin(testSysadmin).then(() => {
                cy.apiEnsureFeatureFlag('linkruntoexistingchannelenabled', featureFlagPrevValue);
            });
        }
    });

    beforeEach(() => {
        // # Login as testUser
        cy.apiLogin(testUser);

        cy.apiCreateChannel(testTeam.id, 'existing-channel', 'Existing Channel').then(({channel}) => {
            testChannel = channel;
        });
    });

    const createPlaybook = ({channelNameTemplate, runSummaryTemplate, channelId, channelMode, title}) => {
        const runSummaryTemplateEnabled = Boolean(runSummaryTemplate);

        // # Create a public playbook
        return cy.apiCreatePlaybook({
            title: title || 'Public Playbook',
            channelNameTemplate,
            runSummaryTemplate,
            runSummaryTemplateEnabled,
            channelMode,
            channelId,
            teamId: testTeam.id,
            makePublic: true,
            memberIDs: [testUser.id],
            createPublicPlaybookRun: true,
        }).then((playbook) => {
            cy.wrap(playbook);
        });
    };

    describe('From RHS run list  > ', () => {
        beforeEach(() => {
            // # intercepts telemetry
            cy.interceptTelemetry();
        });

        describe('playbook configured as create new channel', () => {
            it('defaults', () => {
                // # Fill default values
                createPlaybook({
                    title: 'Playbook title' + Date.now(),
                    channelNameTemplate: 'Channel template',
                    runSummaryTemplate: 'run summary template',
                    channelMode: 'create_new_channel'
                }).then((playbook) => {
                    // # Visit the selected playbook
                    cy.visit(`/${testTeam.name}/channels/town-square`);

                    // # Open playbooks RHS.
                    cy.getPlaybooksAppBarIcon().should('be.visible').click();

                    // # Click start a run button
                    cy.findByTestId('rhs-runlist-start-run').click();

                    cy.get('#root-portal.modal-open').within(() => {
                        // # Wait the modal to render
                        cy.wait(500);

                        // * Assert we are at playbooks tab
                        cy.findByText('Select a playbook').should('be.visible');

                        // # Click on the playbook
                        cy.findAllByText(playbook.title).eq(0).click();

                        // # Wait the modal to render
                        cy.wait(500);

                        // * Assert template name is filled
                        cy.findByTestId('run-name-input').should('have.value', 'Channel template');

                        // * Assert summary template is filled
                        cy.findByTestId('run-summary-input').should('have.value', 'run summary template');

                        // # Click start button
                        cy.findByTestId('modal-confirm-button').click();
                    });

                    // * Assert telemetry data
<<<<<<< HEAD
                    cy.wait('@telemetry');
                    cy.expectTelemetryToContain([{
=======
                    cy.expectTelemetryToBe([{
>>>>>>> c20805df
                        name: 'playbookrun_create',
                        type: 'track',
                        properties: {
                            place: 'channels_rhs_runlist',
                            playbookId: playbook.id,
                            channelMode: 'create_new_channel',
                            public: true,
                            hasPlaybookChanged: true,
                            hasNameChanged: false,
                            hasSummaryChanged: false,
                            hasChannelModeChanged: false,
                            hasChannelIdChanged: false,
                            hasPublicChanged: false,
                        }}
                    ]);

                    // * Verify we are on the channel just created
                    cy.url().should('include', `/${testTeam.name}/channels/channel-template`);

                    // * Verify channel name
                    cy.get('h2').contains('Beginning of Channel template');

                    // * Verify run RHS
                    cy.get('#rhsContainer').should('exist').within(() => {
                        cy.contains('Channel template');
                        cy.contains('run summary template');
                    });
                });
            });

            it('change title/summary', () => {
                // # Fill default values
                createPlaybook({
                    title: 'Playbook title' + Date.now(),
                    channelNameTemplate: 'Channel template',
                    runSummaryTemplate: 'run summary template',
                    channelMode: 'create_new_channel'
                }).then((playbook) => {
                    // # Visit the selected playbook
                    cy.visit(`/${testTeam.name}/channels/town-square`);

                    // # Open playbooks RHS.
                    cy.getPlaybooksAppBarIcon().should('be.visible').click();

                    // # Click start a run button
                    cy.findByTestId('rhs-runlist-start-run').click();

                    cy.get('#root-portal.modal-open').within(() => {
                        // # Wait the modal to render
                        cy.wait(500);

                        // * Assert we are at playbooks tab
                        cy.findByText('Select a playbook').should('be.visible');

                        // # Click on the playbook
                        cy.findAllByText(playbook.title).eq(0).click();

                        // # Wait the modal to render
                        cy.wait(500);

                        // * Assert template are filled (and force wait to them)
                        cy.findByTestId('run-name-input').should('have.value', 'Channel template');

                        // * Assert summary template is filled
                        cy.findByTestId('run-summary-input').should('have.value', 'run summary template');

                        // # Fill run name
                        cy.findByTestId('run-name-input').clear().type('Test Run Name');

                        // # Fill run summary
                        cy.findByTestId('run-summary-input').clear().type('Test Run Summary');

                        // # Click start button
                        cy.findByTestId('modal-confirm-button').click();
                    });

                    // * Assert telemetry data
<<<<<<< HEAD
                    cy.wait('@telemetry');
                    cy.expectTelemetryToContain([{
=======
                    cy.expectTelemetryToBe([{
>>>>>>> c20805df
                        name: 'playbookrun_create',
                        type: 'track',
                        properties: {
                            place: 'channels_rhs_runlist',
                            playbookId: playbook.id,
                            channelMode: 'create_new_channel',
                            public: true,
                            hasPlaybookChanged: true,
                            hasNameChanged: true,
                            hasSummaryChanged: true,
                            hasChannelModeChanged: false,
                            hasChannelIdChanged: false,
                            hasPublicChanged: false,
                        }}
                    ]);

                    // * Verify we are on the channel just created
                    cy.url().should('include', `/${testTeam.name}/channels/test-run-name`);

                    // * Verify channel name
                    cy.get('h2').contains('Beginning of Test Run Name');

                    // * Verify run RHS
                    cy.get('#rhsContainer').should('exist').within(() => {
                        cy.contains('Test Run Name');
                        cy.contains('Test Run Summary');
                    });
                });
            });

            it('change to link to existing channel', () => {
                // # Fill default values
                createPlaybook({
                    title: 'Playbook title' + Date.now(),
                    channelNameTemplate: 'Channel template',
                    runSummaryTemplate: 'run summary template',
                    channelMode: 'create_new_channel'
                }).then((playbook) => {
                    // # Visit the selected playbook
                    cy.visit(`/${testTeam.name}/channels/town-square`);

                    // # Open playbooks RHS.
                    cy.getPlaybooksAppBarIcon().should('be.visible').click();

                    // # Click start a run button
                    cy.findByTestId('rhs-runlist-start-run').click();

                    cy.get('#root-portal.modal-open').within(() => {
                        // # Wait the modal to render
                        cy.wait(500);

                        // * Assert we are at playbooks tab
                        cy.findByText('Select a playbook').should('be.visible');

                        // # Click on the playbook
                        cy.findAllByText(playbook.title).eq(0).click();

                        // # Wait the modal to render
                        cy.wait(500);

                        // # Change to link to existing channel
                        cy.findByTestId('link-existing-channel-radio').click();

                        // # Fill run name
                        cy.findByTestId('run-name-input').clear().type('Test Run Name');

                        // # Fill Town square as the channel to be linked
                        cy.findByText('Select a channel').click().type(`${testChannel.display_name}{enter}`);

                        // # Click start button
                        cy.findByTestId('modal-confirm-button').click();
                    });

                    // * Assert telemetry data
<<<<<<< HEAD
                    cy.wait('@telemetry');
                    cy.expectTelemetryToContain([{
=======
                    cy.expectTelemetryToBe([{
>>>>>>> c20805df
                        name: 'playbookrun_create',
                        type: 'track',
                        properties: {
                            place: 'channels_rhs_runlist',
                            playbookId: playbook.id,
                            channelMode: 'link_existing_channel',
                            hasPlaybookChanged: true,
                            hasNameChanged: true,
                            hasSummaryChanged: false,
                            hasChannelModeChanged: true,
                            hasChannelIdChanged: true,
                            hasPublicChanged: false,
                        }}
                    ]);

                    // * Verify we are on the existing channel
                    cy.url().should('include', `/${testTeam.name}/channels/${testChannel.name}`);

                    // * Verify channel name
                    cy.get('h2').contains(`Beginning of ${testChannel.display_name}`);

                    // * Verify run RHS
                    cy.get('#rhsContainer').should('exist').within(() => {
                        cy.contains('Test Run Name');
                        cy.contains('run summary template');
                    });
                });
            });
        });

        describe('playbook configured as linked to existing channel', () => {
            it('defaults', () => {
                // # Fill default values
                createPlaybook({
                    title: 'Playbook title' + Date.now(),
                    channelNameTemplate: 'Channel template',
                    runSummaryTemplate: 'run summary template',
                    channelMode: 'link_existing_channel',
                    channelId: testChannel.id,
                }).then((playbook) => {
                    // # Visit the selected playbook
                    cy.visit(`/${testTeam.name}/channels/town-square`);

                    // # Open playbooks RHS.
                    cy.getPlaybooksAppBarIcon().should('be.visible').click();

                    // # Click start a run button
                    cy.findByTestId('rhs-runlist-start-run').click();

                    cy.get('#root-portal.modal-open').within(() => {
                        // # Wait the modal to render
                        cy.wait(500);

                        // * Assert we are at playbooks tab
                        cy.findByText('Select a playbook').should('be.visible');

                        // # Click on the playbook
                        cy.findAllByText(playbook.title).eq(0).click();

                        // # Wait the modal to render
                        cy.wait(500);

                        // * Assert template name is empty
                        cy.findByTestId('run-name-input').should('be.empty');

                        // * Assert template summary is filled
                        cy.findByTestId('run-summary-input').should('have.value', 'run summary template');

                        // # Fill run name
                        cy.findByTestId('run-name-input').clear().type('Test Run Name');

                        // # Click start button
                        cy.findByTestId('modal-confirm-button').click();
                    });

                    // * Assert telemetry data
<<<<<<< HEAD
                    cy.wait('@telemetry');
                    cy.expectTelemetryToContain([{
=======
                    cy.expectTelemetryToBe([{
>>>>>>> c20805df
                        name: 'playbookrun_create',
                        type: 'track',
                        properties: {
                            place: 'channels_rhs_runlist',
                            playbookId: playbook.id,
                            channelMode: 'link_existing_channel',
                            hasPlaybookChanged: true,
                            hasNameChanged: true,
                            hasSummaryChanged: false,
                            hasChannelModeChanged: false,
                            hasChannelIdChanged: false,
                            hasPublicChanged: false,
                        }}
                    ]);

                    // * Verify we are on the existing channel
                    cy.url().should('include', `/${testTeam.name}/channels/${testChannel.name}`);

                    // * Verify channel name
                    cy.get('h2').contains(`Beginning of ${testChannel.display_name}`);

                    cy.get('#rhsContainer').should('exist').within(() => {
                        // * Verify run RHS
                        cy.contains('Test Run Name');
                        cy.contains('run summary template');
                    });
                });
            });

            it('fill initially empty channel', () => {
                // # Fill default values
                createPlaybook({
                    title: 'Playbook title' + Date.now(),
                    channelNameTemplate: 'Channel template',
                    runSummaryTemplate: 'run summary template',
                    channelMode: 'link_existing_channel',
                }).then((playbook) => {
                    // # Visit the selected playbook
                    cy.visit(`/${testTeam.name}/channels/town-square`);

                    // # Open playbooks RHS.
                    cy.getPlaybooksAppBarIcon().should('be.visible').click();

                    // # Click start a run button
                    cy.findByTestId('rhs-runlist-start-run').click();

                    cy.get('#root-portal.modal-open').within(() => {
                        // # Wait the modal to render
                        cy.wait(500);

                        // * Assert we are at playbooks tab
                        cy.findByText('Select a playbook').should('be.visible');

                        // # Click on the playbook
                        cy.findAllByText(playbook.title).eq(0).click();

                        // # Wait the modal to render
                        cy.wait(500);

                        // * Assert template name is empty
                        cy.findByTestId('run-name-input').should('be.empty');

                        // * Assert template summary is filled
                        cy.findByTestId('run-summary-input').should('have.value', 'run summary template');

                        // # Fill run name
                        cy.findByTestId('run-name-input').clear().type('Test Run Name');

                        // # Fill Town square as the channel to be linked
                        cy.findByText('Select a channel').click().type(`${testChannel.display_name}{enter}`);

                        // # Click start button
                        cy.findByTestId('modal-confirm-button').click();
                    });

                    // * Assert telemetry data
<<<<<<< HEAD
                    cy.wait('@telemetry');
                    cy.expectTelemetryToContain([{
=======
                    cy.expectTelemetryToBe([{
>>>>>>> c20805df
                        name: 'playbookrun_create',
                        type: 'track',
                        properties: {
                            place: 'channels_rhs_runlist',
                            playbookId: playbook.id,
                            channelMode: 'link_existing_channel',
                            hasPlaybookChanged: true,
                            hasNameChanged: true,
                            hasSummaryChanged: false,
                            hasChannelModeChanged: false,
                            hasChannelIdChanged: true,
                            hasPublicChanged: false,
                        }}
                    ]);

                    // * Verify we are on the existing channel
                    cy.url().should('include', `/${testTeam.name}/channels/${testChannel.name}`);

                    // * Verify channel name
                    cy.get('h2').contains(`Beginning of ${testChannel.display_name}`);

                    cy.get('#rhsContainer').should('exist').within(() => {
                        // * Verify run RHS
                        cy.contains('Test Run Name');
                        cy.contains('run summary template');
                    });
                });
            });

            it('change to create new channel', () => {
                // # Fill default values
                createPlaybook({
                    title: 'Playbook title' + Date.now(),
                    channelNameTemplate: 'Channel template',
                    runSummaryTemplate: 'run summary template',
                    channelMode: 'link_existing_channel',
                    channelId: testChannel.id,
                }).then((playbook) => {
                    // # Visit the selected playbook
                    cy.visit(`/${testTeam.name}/channels/town-square`);

                    // # Open playbooks RHS.
                    cy.getPlaybooksAppBarIcon().should('be.visible').click();

                    // # Click start a run button
                    cy.findByTestId('rhs-runlist-start-run').click();

                    cy.get('#root-portal.modal-open').within(() => {
                        // # Wait the modal to render
                        cy.wait(500);

                        // * Assert we are at playbooks tab
                        cy.findByText('Select a playbook').should('be.visible');

                        // # Click on the playbook
                        cy.findAllByText(playbook.title).eq(0).click();

                        // # Wait the modal to render
                        cy.wait(500);

                        // # Change to create new channel
                        cy.findByTestId('create-channel-radio').click();

                        // # Fill run name
                        cy.findByTestId('run-name-input').clear().type('Test Run Name');

                        // # Click start button
                        cy.findByTestId('modal-confirm-button').click();
                    });

                    // * Assert telemetry data
<<<<<<< HEAD
                    cy.wait('@telemetry');
                    cy.expectTelemetryToContain([{
=======
                    cy.expectTelemetryToBe([{
>>>>>>> c20805df
                        name: 'playbookrun_create',
                        type: 'track',
                        properties: {
                            place: 'channels_rhs_runlist',
                            playbookId: playbook.id,
                            channelMode: 'create_new_channel',
                            hasPlaybookChanged: true,
                            hasNameChanged: true,
                            hasSummaryChanged: false,
                            hasChannelModeChanged: true,
                            hasChannelIdChanged: false,
                            hasPublicChanged: false,
                        }}
                    ]);

                    // * Verify we are on the channel just created
                    cy.url().should('include', `/${testTeam.name}/channels/test-run-name`);

                    // * Verify channel name
                    cy.get('h2').contains('Beginning of Test Run Name');

                    cy.get('#rhsContainer').should('exist').within(() => {
                        // * Verify run RHS
                        cy.contains('Test Run Name');
                        cy.contains('run summary template');
                    });
                });
            });
        });
    });
});<|MERGE_RESOLUTION|>--- conflicted
+++ resolved
@@ -113,12 +113,7 @@
                     });
 
                     // * Assert telemetry data
-<<<<<<< HEAD
-                    cy.wait('@telemetry');
                     cy.expectTelemetryToContain([{
-=======
-                    cy.expectTelemetryToBe([{
->>>>>>> c20805df
                         name: 'playbookrun_create',
                         type: 'track',
                         properties: {
@@ -196,12 +191,7 @@
                     });
 
                     // * Assert telemetry data
-<<<<<<< HEAD
-                    cy.wait('@telemetry');
                     cy.expectTelemetryToContain([{
-=======
-                    cy.expectTelemetryToBe([{
->>>>>>> c20805df
                         name: 'playbookrun_create',
                         type: 'track',
                         properties: {
@@ -276,12 +266,7 @@
                     });
 
                     // * Assert telemetry data
-<<<<<<< HEAD
-                    cy.wait('@telemetry');
                     cy.expectTelemetryToContain([{
-=======
-                    cy.expectTelemetryToBe([{
->>>>>>> c20805df
                         name: 'playbookrun_create',
                         type: 'track',
                         properties: {
@@ -358,12 +343,7 @@
                     });
 
                     // * Assert telemetry data
-<<<<<<< HEAD
-                    cy.wait('@telemetry');
                     cy.expectTelemetryToContain([{
-=======
-                    cy.expectTelemetryToBe([{
->>>>>>> c20805df
                         name: 'playbookrun_create',
                         type: 'track',
                         properties: {
@@ -440,12 +420,7 @@
                     });
 
                     // * Assert telemetry data
-<<<<<<< HEAD
-                    cy.wait('@telemetry');
                     cy.expectTelemetryToContain([{
-=======
-                    cy.expectTelemetryToBe([{
->>>>>>> c20805df
                         name: 'playbookrun_create',
                         type: 'track',
                         properties: {
@@ -517,12 +492,7 @@
                     });
 
                     // * Assert telemetry data
-<<<<<<< HEAD
-                    cy.wait('@telemetry');
                     cy.expectTelemetryToContain([{
-=======
-                    cy.expectTelemetryToBe([{
->>>>>>> c20805df
                         name: 'playbookrun_create',
                         type: 'track',
                         properties: {
