--- conflicted
+++ resolved
@@ -243,8 +243,6 @@
             removeTimelineEvent('commander_changed', 1, 0, 'Commander changed from @aaron.peterson to @user-1');
         });
     });
-<<<<<<< HEAD
-=======
 
     describe('timeline notice', () => {
         it('shows when there are no events', () => {
@@ -261,7 +259,6 @@
             });
         });
     });
->>>>>>> 35712dca
 });
 
 const verifyTimelineEvent = (expectedEventType, expectedNumberOfEvents, expectedEventIndex, expectedEventSummary) => {
